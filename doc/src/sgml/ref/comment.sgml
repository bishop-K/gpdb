--- conflicted
+++ resolved
@@ -23,14 +23,8 @@
 <synopsis>
 COMMENT ON
 {
-<<<<<<< HEAD
   AGGREGATE <replaceable class="PARAMETER">aggregate_name</replaceable> ( <replaceable>aggregate_signature</replaceable> ) |
   CAST (<replaceable>sourcetype</replaceable> AS <replaceable>target_type</replaceable>) |
-  COLUMN <replaceable class="PARAMETER">table_name</replaceable>.<replaceable class="PARAMETER">column_name</replaceable> |
-=======
->>>>>>> a4bebdd9
-  AGGREGATE <replaceable class="PARAMETER">agg_name</replaceable> (<replaceable class="PARAMETER">agg_type</replaceable> [, ...] ) |
-  CAST (<replaceable>source_type</replaceable> AS <replaceable>target_type</replaceable>) |
   COLLATION <replaceable class="PARAMETER">object_name</replaceable> |
   COLUMN <replaceable class="PARAMETER">table_name</replaceable>.<replaceable class="PARAMETER">column_name</replaceable> |
   CONSTRAINT <replaceable class="PARAMETER">constraint_name</replaceable> ON <replaceable class="PARAMETER">table_name</replaceable> |
@@ -52,10 +46,7 @@
   RULE <replaceable class="PARAMETER">rule_name</replaceable> ON <replaceable class="PARAMETER">table_name</replaceable> |
   SCHEMA <replaceable class="PARAMETER">object_name</replaceable> |
   SEQUENCE <replaceable class="PARAMETER">object_name</replaceable> |
-<<<<<<< HEAD
-=======
   SERVER <replaceable class="PARAMETER">object_name</replaceable> |
->>>>>>> a4bebdd9
   TABLE <replaceable class="PARAMETER">object_name</replaceable> |
   TABLESPACE <replaceable class="PARAMETER">object_name</replaceable> |
   TEXT SEARCH CONFIGURATION <replaceable class="PARAMETER">object_name</replaceable> |
@@ -132,20 +123,6 @@
    </varlistentry>
 
    <varlistentry>
-<<<<<<< HEAD
-=======
-    <term><replaceable class="parameter">agg_type</replaceable></term>
-    <listitem>
-     <para>
-      An input data type on which the aggregate function operates.
-      To reference a zero-argument aggregate function, write <literal>*</>
-      in place of the list of input data types.
-     </para>
-    </listitem>
-   </varlistentry>
-
-   <varlistentry>
->>>>>>> a4bebdd9
      <term><replaceable>source_type</replaceable></term>
      <listitem>
       <para>
@@ -195,12 +172,7 @@
     <term><replaceable class="parameter">argtype</replaceable></term>
     <listitem>
      <para>
-<<<<<<< HEAD
       The data type of a function or aggregate argument.
-=======
-      The data type(s) of the function's arguments (optionally
-      schema-qualified), if any.
->>>>>>> a4bebdd9
      </para>
     </listitem>
    </varlistentry>
