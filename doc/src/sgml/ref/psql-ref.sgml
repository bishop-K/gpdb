<!--
doc/src/sgml/ref/psql-ref.sgml
PostgreSQL documentation
-->

<refentry id="APP-PSQL">
  <refmeta>
    <refentrytitle><application>psql</application></refentrytitle>
    <manvolnum>1</manvolnum>
    <refmiscinfo>Application</refmiscinfo>
  </refmeta>

  <refnamediv>
    <refname><application>psql</application></refname>
    <refpurpose>
      <productname>PostgreSQL</productname> interactive terminal
    </refpurpose>
  </refnamediv>

 <indexterm zone="app-psql">
  <primary>psql</primary>
 </indexterm>

 <refsynopsisdiv>
  <cmdsynopsis>
   <command>psql</command>
   <arg rep="repeat"><replaceable class="parameter">option</replaceable></arg>
   <arg><replaceable class="parameter">dbname</replaceable>
   <arg><replaceable class="parameter">username</replaceable></arg></arg>
  </cmdsynopsis>
 </refsynopsisdiv>

 <refsect1>
  <title>Description</title>

    <para>
     <application>psql</application> is a terminal-based front-end to
     <productname>PostgreSQL</productname>. It enables you to type in
     queries interactively, issue them to
     <productname>PostgreSQL</productname>, and see the query results.
     Alternatively, input can be from a file. In addition, it provides a
     number of meta-commands and various shell-like features to
     facilitate writing scripts and automating a wide variety of tasks.
    </para>
 </refsect1>

 <refsect1 id="R1-APP-PSQL-3">
  <title>Options</title>

  <variablelist>
    <varlistentry>
      <term><option>-a</></term>
      <term><option>--echo-all</></term>
      <listitem>
      <para>
      Print all input lines to standard output as they are read. This is more
      useful for script processing than interactive mode. This is
      equivalent to setting the variable <varname>ECHO</varname> to
      <literal>all</literal>.
      </para>
      </listitem>
    </varlistentry>

    <varlistentry>
      <term><option>-A</></term>
      <term><option>--no-align</></term>
      <listitem>
      <para>
      Switches to unaligned output mode. (The default output mode is
      otherwise aligned.)
      </para>
      </listitem>
    </varlistentry>

    <varlistentry>
      <term><option>-c <replaceable class="parameter">command</replaceable></></term>
      <term><option>--command=<replaceable class="parameter">command</replaceable></></term>
      <listitem>
      <para>
      Specifies that <application>psql</application> is to execute one
      command string, <replaceable class="parameter">command</replaceable>,
      and then exit. This is useful in shell scripts. Start-up files
      (<filename>psqlrc</filename> and <filename>~/.psqlrc</filename>) are
      ignored with this option.
      </para>
      <para>
      <replaceable class="parameter">command</replaceable> must be either
      a command string that is completely parsable by the server (i.e.,
      it contains no <application>psql</application>-specific features),
      or a single backslash command. Thus you cannot mix
      <acronym>SQL</acronym> and <application>psql</application>
      meta-commands with this option. To achieve that, you could
      pipe the string into <application>psql</application>, like
      this: <literal>echo '\x \\ SELECT * FROM foo;' | psql</literal>.
      (<literal>\\</> is the separator meta-command.)
      </para>
      <para>
       If the command string contains multiple SQL commands, they are
       processed in a single transaction, unless there are explicit
       <command>BEGIN</>/<command>COMMIT</> commands included in the
       string to divide it into multiple transactions.  This is
       different from the behavior when the same string is fed to
       <application>psql</application>'s standard input.
      </para>
      </listitem>
    </varlistentry>

    <varlistentry>
      <term><option>-d <replaceable class="parameter">dbname</replaceable></></term>
      <term><option>--dbname=<replaceable class="parameter">dbname</replaceable></></term>
      <listitem>
      <para>
       Specifies the name of the database to connect to. This is
       equivalent to specifying <replaceable
       class="parameter">dbname</replaceable> as the first non-option
       argument on the command line.
      </para>
      <para>
       If this parameter contains an <symbol>=</symbol> sign, it is treated as a
       <parameter>conninfo</parameter> string. See <xref linkend="libpq-connect"> for more information.
      </para>
      </listitem>
    </varlistentry>

    <varlistentry>
      <term><option>-e</></term>
      <term><option>--echo-queries</></term>
      <listitem>
      <para>
      Copy all SQL commands sent to the server to standard output as well.
      This is equivalent
      to setting the variable <varname>ECHO</varname> to
      <literal>queries</literal>.
      </para>
      </listitem>
    </varlistentry>

    <varlistentry>
      <term><option>-E</></term>
      <term><option>--echo-hidden</></term>
      <listitem>
      <para>
      Echo the actual queries generated by <command>\d</command> and other backslash
      commands. You can use this to study <application>psql</application>'s
      internal operations. This is equivalent to
      setting the variable <varname>ECHO_HIDDEN</varname> from within
      <application>psql</application>.
      </para>
      </listitem>
    </varlistentry>

    <varlistentry>
      <term><option>-f <replaceable class="parameter">filename</replaceable></></term>
      <term><option>--file=<replaceable class="parameter">filename</replaceable></></term>
      <listitem>
      <para>
      Use the file <replaceable class="parameter">filename</replaceable>
      as the source of commands instead of reading commands interactively.
      After the file is processed, <application>psql</application>
      terminates. This is in many ways equivalent to the internal
      command <command>\i</command>.
      </para>

      <para>
       If <replaceable>filename</replaceable> is <literal>-</literal>
       (hyphen), then standard input is read.
      </para>

      <para>
      Using this option is subtly different from writing <literal>psql
      &lt; <replaceable
      class="parameter">filename</replaceable></literal>. In general,
      both will do what you expect, but using <literal>-f</literal>
      enables some nice features such as error messages with line
      numbers. There is also a slight chance that using this option will
      reduce the start-up overhead. On the other hand, the variant using
      the shell's input redirection is (in theory) guaranteed to yield
      exactly the same output you would have received had you entered
      everything by hand.
      </para>
      </listitem>
    </varlistentry>

    <varlistentry>
      <term><option>-F <replaceable class="parameter">separator</replaceable></></term>
      <term><option>--field-separator=<replaceable class="parameter">separator</replaceable></></term>
      <listitem>
      <para>
      Use <replaceable class="parameter">separator</replaceable> as the
      field separator for unaligned output. This is equivalent to
      <command>\pset fieldsep</command> or <command>\f</command>.
      </para>
      </listitem>
    </varlistentry>

    <varlistentry>
      <term><option>-h <replaceable class="parameter">hostname</replaceable></></term>
      <term><option>--host=<replaceable class="parameter">hostname</replaceable></></term>
      <listitem>
      <para>
      Specifies the host name of the machine on which the
      server is running. If the value begins
      with a slash, it is used as the directory for the Unix-domain
      socket.
      </para>
      </listitem>
    </varlistentry>

    <varlistentry>
      <term><option>-H</></term>
      <term><option>--html</></term>
      <listitem>
      <para>
      Turn on <acronym>HTML</acronym> tabular output. This is
      equivalent to <literal>\pset format html</literal> or the
      <command>\H</command> command.
      </para>
      </listitem>
    </varlistentry>

    <varlistentry>
      <term><option>-l</></term>
      <term><option>--list</></term>
      <listitem>
      <para>
      List all available databases, then exit. Other non-connection
      options are ignored. This is similar to the internal command
      <command>\list</command>.
      </para>
      </listitem>
    </varlistentry>

    <varlistentry>
      <term><option>-L <replaceable class="parameter">filename</replaceable></></term>
      <term><option>--log-file=<replaceable class="parameter">filename</replaceable></></term>
      <listitem>
      <para>
       Write all query output into file <replaceable
       class="parameter">filename</replaceable>, in addition to the
       normal output destination.
      </para>
      </listitem>
    </varlistentry>

    <varlistentry>
      <term><option>-n</></term>
      <term><option>--no-readline</></term>
      <listitem>
      <para>
       Do not use readline for line editing and do not use the history.
       This can be useful to turn off tab expansion when cutting and pasting.
      </para>
      </listitem>
    </varlistentry>

    <varlistentry>
      <term><option>-o <replaceable class="parameter">filename</replaceable></></term>
      <term><option>--output=<replaceable class="parameter">filename</replaceable></></term>
      <listitem>
      <para>
      Put all query output into file <replaceable
      class="parameter">filename</replaceable>. This is equivalent to
      the command <command>\o</command>.
      </para>
      </listitem>
    </varlistentry>

    <varlistentry>
      <term><option>-p <replaceable class="parameter">port</replaceable></></term>
      <term><option>--port=<replaceable class="parameter">port</replaceable></></term>
      <listitem>
      <para>
      Specifies the TCP port or the local Unix-domain
      socket file extension on which the server is listening for
      connections. Defaults to the value of the <envar>PGPORT</envar>
      environment variable or, if not set, to the port specified at
      compile time, usually 5432.
      </para>
      </listitem>
    </varlistentry>

    <varlistentry>
      <term><option>-P <replaceable class="parameter">assignment</replaceable></></term>
      <term><option>--pset=<replaceable class="parameter">assignment</replaceable></></term>
      <listitem>
      <para>
      Specifies printing options, in the style of
      <command>\pset</command>. Note that here you
      have to separate name and value with an equal sign instead of a
      space. For example, to set the output format to LaTeX, you could write
      <literal>-P format=latex</literal>.
      </para>
      </listitem>
    </varlistentry>

    <varlistentry>
      <term><option>-q</></term>
      <term><option>--quiet</></term>
      <listitem>
      <para>
      Specifies that <application>psql</application> should do its work
      quietly. By default, it prints welcome messages and various
      informational output. If this option is used, none of this
      happens. This is useful with the <option>-c</option> option.
      Within <application>psql</application> you can also set the
      <varname>QUIET</varname> variable to achieve the same effect.
      </para>
      </listitem>
    </varlistentry>

    <varlistentry>
      <term><option>-R <replaceable class="parameter">separator</replaceable></></term>
      <term><option>--record-separator=<replaceable class="parameter">separator</replaceable></></term>
      <listitem>
      <para>
      Use <replaceable class="parameter">separator</replaceable> as the
      record separator for unaligned output. This is equivalent to the
      <command>\pset recordsep</command> command.
      </para>
      </listitem>
    </varlistentry>

    <varlistentry>
      <term><option>-s</></term>
      <term><option>--single-step</></term>
      <listitem>
      <para>
      Run in single-step mode. That means the user is prompted before
      each command is sent to the server, with the option to cancel
      execution as well. Use this to debug scripts.
      </para>
      </listitem>
    </varlistentry>

    <varlistentry>
      <term><option>-S</></term>
      <term><option>--single-line</></term>
      <listitem>
      <para>
      Runs in single-line mode where a newline terminates an SQL command, as a
      semicolon does.
      </para>

      <note>
      <para>
      This mode is provided for those who insist on it, but you are not
      necessarily encouraged to use it. In particular, if you mix
      <acronym>SQL</acronym> and meta-commands on a line the order of
      execution might not always be clear to the inexperienced user.
      </para>
      </note>
      </listitem>
    </varlistentry>

    <varlistentry>
      <term><option>-t</></term>
      <term><option>--tuples-only</></term>
      <listitem>
      <para>
      Turn off printing of column names and result row count footers,
      etc. This is equivalent to the <command>\t</command> command.
      </para>
      </listitem>
    </varlistentry>

    <varlistentry>
      <term><option>-T <replaceable class="parameter">table_options</replaceable></></term>
      <term><option>--table-attr=<replaceable class="parameter">table_options</replaceable></></term>
      <listitem>
      <para>
      Specifies options to be placed within the
      <acronym>HTML</acronym> <sgmltag>table</sgmltag> tag. See
      <command>\pset</command> for details.
      </para>
      </listitem>
    </varlistentry>

    <varlistentry>
      <term><option>-U <replaceable class="parameter">username</replaceable></></term>
      <term><option>--username=<replaceable class="parameter">username</replaceable></></term>
      <listitem>
      <para>
      Connect to the database as the user <replaceable
      class="parameter">username</replaceable> instead of the default.
      (You must have permission to do so, of course.)
      </para>
      </listitem>
    </varlistentry>

    <varlistentry>
      <term><option>-v <replaceable class="parameter">assignment</replaceable></></term>
      <term><option>--set=<replaceable class="parameter">assignment</replaceable></></term>
      <term><option>--variable=<replaceable class="parameter">assignment</replaceable></></term>
      <listitem>
      <para>
      Perform a variable assignment, like the <command>\set</command>
      internal command. Note that you must separate name and value, if
      any, by an equal sign on the command line. To unset a variable,
      leave off the equal sign. To just set a variable without a value,
      use the equal sign but leave off the value. These assignments are
      done during a very early stage of start-up, so variables reserved
      for internal purposes might get overwritten later.
      </para>
      </listitem>
    </varlistentry>

    <varlistentry>
      <term><option>-V</></term>
      <term><option>--version</></term>
      <listitem>
      <para>
      Print the <application>psql</application> version and exit.
      </para>
      </listitem>
    </varlistentry>

    <varlistentry>
     <term><option>-w</></term>
     <term><option>--no-password</></term>
     <listitem>
      <para>
       Never issue a password prompt.  If the server requires password
       authentication and a password is not available by other means
       such as a <filename>.pgpass</filename> file, the connection
       attempt will fail.  This option can be useful in batch jobs and
       scripts where no user is present to enter a password.
      </para>

      <para>
       Note that this option will remain set for the entire session,
       and so it affects uses of the meta-command
       <command>\connect</command> as well as the initial connection attempt.
      </para>
     </listitem>
    </varlistentry>

    <varlistentry>
      <term><option>-W</></term>
      <term><option>--password</></term>
      <listitem>
      <para>
       Force <application>psql</application> to prompt for a
       password before connecting to a database.
      </para>

      <para>
       This option is never essential, since <application>psql</application>
       will automatically prompt for a password if the server demands
       password authentication.  However, <application>psql</application>
       will waste a connection attempt finding out that the server wants a
       password.  In some cases it is worth typing <option>-W</> to avoid
       the extra connection attempt.
      </para>

      <para>
       Note that this option will remain set for the entire session,
       and so it affects uses of the meta-command
       <command>\connect</command> as well as the initial connection attempt.
      </para>
      </listitem>
    </varlistentry>

    <varlistentry>
      <term><option>-x</></term>
      <term><option>--expanded</></term>
      <listitem>
      <para>
      Turn on the expanded table formatting mode. This is equivalent to the
      <command>\x</command> command.
      </para>
      </listitem>
    </varlistentry>

    <varlistentry>
      <term><option>-X,</></term>
      <term><option>--no-psqlrc</></term>
      <listitem>
      <para>
      Do not read the start-up file (neither the system-wide
      <filename>psqlrc</filename> file nor the user's
      <filename>~/.psqlrc</filename> file).
      </para>
      </listitem>
    </varlistentry>

     <varlistentry>
      <term><option>-1</option></term>
      <term><option>--single-transaction</option></term>
      <listitem>
       <para>
        When <application>psql</application> executes a script with the
        <option>-f</> option, adding this option wraps
        <command>BEGIN</>/<command>COMMIT</> around the script to execute it
        as a single transaction.  This ensures that either all the commands
        complete successfully, or no changes are applied.
       </para>

       <para>
        If the script itself uses <command>BEGIN</>, <command>COMMIT</>,
        or <command>ROLLBACK</>, this option will not have the desired
        effects.
        Also, if the script contains any command that cannot be executed
        inside a transaction block, specifying this option will cause that
        command (and hence the whole transaction) to fail.
       </para>
      </listitem>
     </varlistentry>

    <varlistentry>
      <term><option>-?</></term>
      <term><option>--help</></term>
      <listitem>
      <para>
      Show help about <application>psql</application> command line
      arguments, and exit.
      </para>
      </listitem>
    </varlistentry>

  </variablelist>
 </refsect1>


 <refsect1>
  <title>Exit Status</title>

  <para>
   <application>psql</application> returns 0 to the shell if it
   finished normally, 1 if a fatal error of its own occurs (e.g. out of memory,
   file not found), 2 if the connection to the server went bad
   and the session was not interactive, and 3 if an error occurred in a
   script and the variable <varname>ON_ERROR_STOP</varname> was set.
  </para>
 </refsect1>


 <refsect1>
  <title>Usage</title>

  <refsect2 id="R2-APP-PSQL-connecting">
    <title>Connecting to a Database</title>

    <para>
    <application>psql</application> is a regular
    <productname>PostgreSQL</productname> client application. In order
    to connect to a database you need to know the name of your target
    database, the host name and port number of the server, and what user
    name you want to connect as. <application>psql</application> can be
    told about those parameters via command line options, namely
    <option>-d</option>, <option>-h</option>, <option>-p</option>, and
    <option>-U</option> respectively. If an argument is found that does
    not belong to any option it will be interpreted as the database name
    (or the user name, if the database name is already given). Not all
    of these options are required; there are useful defaults. If you omit the host
    name, <application>psql</> will connect via a Unix-domain socket
    to a server on the local host, or via TCP/IP to <literal>localhost</> on
    machines that don't have Unix-domain sockets. The default port number is
    determined at compile time.
    Since the database server uses the same default, you will not have
    to specify the port in most cases. The default user name is your
    Unix user name, as is the default database name. Note that you cannot
    just connect to any database under any user name. Your database
    administrator should have informed you about your access rights.
    </para>

    <para>
    When the defaults aren't quite right, you can save yourself
    some typing by setting the environment variables
    <envar>PGDATABASE</envar>, <envar>PGHOST</envar>,
    <envar>PGPORT</envar> and/or <envar>PGUSER</envar> to appropriate
    values. (For additional environment variables, see <xref
    linkend="libpq-envars">.) It is also convenient to have a
    <filename>~/.pgpass</> file to avoid regularly having to type in
    passwords. See <xref linkend="libpq-pgpass"> for more information.
    </para>

    <para>
     An alternative way to specify connection parameters is in a
     <parameter>conninfo</parameter> string, which is used instead of a
     database name. This mechanism give you very wide control over the
     connection. For example:
<programlisting>
$ <userinput>psql "service=myservice sslmode=require"</userinput>
</programlisting>
     This way you can also use LDAP for connection parameter lookup as
     described in <xref linkend="libpq-ldap">.
     See <xref linkend="libpq-connect"> for more information on all the
     available connection options.
    </para>

    <para>
     An alternative way to specify connection parameters is in a
     <parameter>conninfo</parameter> string, which is used instead of a
     database name. This mechanism give you very wide control over the
     connection. For example:
<programlisting>
$ <userinput>psql "service=myservice sslmode=require"</userinput>
</programlisting>
     This way you can also use LDAP for connection parameter lookup as
     described in <xref linkend="libpq-ldap">.
     See <xref linkend="libpq-connect"> for more information on all the
     available connection options.
    </para>

    <para>
    If the connection could not be made for any reason (e.g., insufficient
    privileges, server is not running on the targeted host, etc.),
    <application>psql</application> will return an error and terminate.
    </para>

    <para>
     If at least one of standard input or standard output are a
     terminal, then <application>psql</application> sets the client
     encoding to <quote>auto</quote>, which will detect the
     appropriate client encoding from the locale settings
     (<envar>LC_CTYPE</envar> environment variable on Unix systems).
     If this doesn't work out as expected, the client encoding can be
     overridden using the environment
     variable <envar>PGCLIENTENCODING</envar>.
    </para>
  </refsect2>

  <refsect2 id="R2-APP-PSQL-4">
    <title>Entering SQL Commands</title>

    <para>
    In normal operation, <application>psql</application> provides a
    prompt with the name of the database to which
    <application>psql</application> is currently connected, followed by
    the string <literal>=&gt;</literal>. For example:
<programlisting>
$ <userinput>psql testdb</userinput>
psql (&version;)
Type "help" for help.

testdb=&gt;
</programlisting>
    </para>

    <para>
    At the prompt, the user can type in <acronym>SQL</acronym> commands.
    Ordinarily, input lines are sent to the server when a
    command-terminating semicolon is reached. An end of line does not
    terminate a command.  Thus commands can be spread over several lines for
    clarity. If the command was sent and executed without error, the results
    of the command are displayed on the screen.
    </para>

    <para>
    Whenever a command is executed, <application>psql</application> also polls
    for asynchronous notification events generated by
    <xref linkend="SQL-LISTEN"> and
    <xref linkend="SQL-NOTIFY">.
    </para>
  </refsect2>

  <refsect2 id="APP-PSQL-meta-commands">
    <title>Meta-Commands</title>

    <para>
    Anything you enter in <application>psql</application> that begins
    with an unquoted backslash is a <application>psql</application>
    meta-command that is processed by <application>psql</application>
    itself. These commands make
    <application>psql</application> more useful for administration or
    scripting. Meta-commands are often called slash or backslash commands.
    </para>

    <para>
    The format of a <application>psql</application> command is the backslash,
    followed immediately by a command verb, then any arguments. The arguments
    are separated from the command verb and each other by any number of
    whitespace characters.
    </para>

    <para>
    To include whitespace into an argument you can quote it with a
    single quote. To include a single quote into such an argument,
    use two single quotes. Anything contained in single quotes is
    furthermore subject to C-like substitutions for
    <literal>\n</literal> (new line), <literal>\t</literal> (tab),
    <literal>\</literal><replaceable>digits</replaceable> (octal), and
    <literal>\x</literal><replaceable>digits</replaceable> (hexadecimal).
    </para>

    <para>
    If an unquoted argument begins with a colon (<literal>:</literal>),
    it is taken as a <application>psql</> variable and the value of the
    variable is used as the argument instead.  If the variable name is
    surrounded by single quotes (e.g. <literal>:'var'</literal>), it
    will be escaped as an SQL literal and the result will be used as
    the argument.  If the variable name is surrounded by double quotes,
    it will be escaped as an SQL identifier and the result will be used
    as the argument.
    </para>

    <para>
    Arguments that are enclosed in backquotes (<literal>`</literal>)
    are taken as a command line that is passed to the shell. The
    output of the command (with any trailing newline removed) is taken
    as the argument value. The above escape sequences also apply in
    backquotes.
    </para>

    <para>
    Some commands take an <acronym>SQL</acronym> identifier (such as a
    table name) as argument. These arguments follow the syntax rules
    of <acronym>SQL</acronym>: Unquoted letters are forced to
    lowercase, while double quotes (<literal>"</>) protect letters
    from case conversion and allow incorporation of whitespace into
    the identifier.  Within double quotes, paired double quotes reduce
    to a single double quote in the resulting name.  For example,
    <literal>FOO"BAR"BAZ</> is interpreted as <literal>fooBARbaz</>,
    and <literal>"A weird"" name"</> becomes <literal>A weird"
    name</>.
    </para>

    <para>
    Parsing for arguments stops at the end of the line, or when another
    unquoted backslash is found.  An unquoted backslash
    is taken as the beginning of a new meta-command. The special
    sequence <literal>\\</literal> (two backslashes) marks the end of
    arguments and continues parsing <acronym>SQL</acronym> commands, if
    any. That way <acronym>SQL</acronym> and
    <application>psql</application> commands can be freely mixed on a
    line. But in any case, the arguments of a meta-command cannot
    continue beyond the end of the line.
    </para>

    <para>
    The following meta-commands are defined:

    <variablelist>
      <varlistentry>
        <term><literal>\a</literal></term>
        <listitem>
        <para>
        If the current table output format is unaligned, it is switched to aligned.
        If it is not unaligned, it is set to unaligned. This command is
        kept for backwards compatibility. See <command>\pset</command> for a
        more general solution.
        </para>
        </listitem>
      </varlistentry>

      <varlistentry>
        <term><literal>\c</literal> or <literal>\connect</literal> <literal>[ <replaceable class="parameter">dbname</replaceable> [ <replaceable class="parameter">username</replaceable> ] [ <replaceable class="parameter">host</replaceable> ] [ <replaceable class="parameter">port</replaceable> ] ]</literal></term>
        <listitem>
        <para>
        Establishes a new connection to a <productname>PostgreSQL</>
        server. If the new connection is successfully made, the
        previous connection is closed. If any of <replaceable
        class="parameter">dbname</replaceable>, <replaceable
        class="parameter">username</replaceable>, <replaceable
        class="parameter">host</replaceable> or <replaceable
        class="parameter">port</replaceable> are omitted or specified
        as <literal>-</literal>, the value of that parameter from the
        previous connection is used. If there is no previous
        connection, the <application>libpq</application> default for
        the parameter's value is used.
        </para>

        <para>
        If the connection attempt failed (wrong user name, access
        denied, etc.), the previous connection will only be kept if
        <application>psql</application> is in interactive mode. When
        executing a non-interactive script, processing will
        immediately stop with an error. This distinction was chosen as
        a user convenience against typos on the one hand, and a safety
        mechanism that scripts are not accidentally acting on the
        wrong database on the other hand.
        </para>
        </listitem>
      </varlistentry>

      <varlistentry>
        <term><literal>\C [ <replaceable class="parameter">title</replaceable> ]</literal></term>
        <listitem>
        <para>
        Sets the title of any tables being printed as the result of a
        query or unset any such title. This command is equivalent to
        <literal>\pset title <replaceable
        class="parameter">title</replaceable></literal>. (The name of
        this command derives from <quote>caption</quote>, as it was
        previously only used to set the caption in an
        <acronym>HTML</acronym> table.)
        </para>
        </listitem>
      </varlistentry>

      <varlistentry>
       <term><literal>\cd [ <replaceable>directory</replaceable> ]</literal></term>
       <listitem>
        <para>
         Changes the current working directory to
         <replaceable>directory</replaceable>. Without argument, changes
         to the current user's home directory.
        </para>

        <tip>
         <para>
          To print your current working directory, use <literal>\! pwd</literal>.
         </para>
        </tip>
       </listitem>
      </varlistentry>

      <varlistentry>
        <term><literal>\conninfo</literal></term>
        <listitem>
        <para>
        Outputs information about the current database connection.
        </para>
        </listitem>
      </varlistentry>

      <varlistentry>
        <term><literal>\conninfo</literal></term>
        <listitem>
        <para>
        Outputs information about the current database connection.
        </para>
        </listitem>
      </varlistentry>

      <varlistentry>
        <term><literal>\copy { <replaceable class="parameter">table</replaceable> [ ( <replaceable class="parameter">column_list</replaceable> ) ] | ( <replaceable class="parameter">query</replaceable> ) }
        { <literal>from</literal> | <literal>to</literal> }
        { <replaceable class="parameter">filename</replaceable> | program <replaceable class="parameter">'command'</replaceable> | stdin | stdout | pstdin | pstdout }
        [ with ]
            [ binary ]
            [ oids ]
            [ delimiter [ as ] '<replaceable class="parameter">character</replaceable>' ]
            [ null [ as ] '<replaceable class="parameter">string</replaceable>' ]
            [ csv
              [ header ]
              [ quote [ as ] '<replaceable class="parameter">character</replaceable>' ]
              [ escape [ as ] '<replaceable class="parameter">character</replaceable>' ]
              [ force quote <replaceable class="parameter">column_list</replaceable> | * ]
              [ force not null <replaceable class="parameter">column_list</replaceable> ] ]</literal>
        </term>

        <listitem>
        <para>
        Performs a frontend (client) copy. This is an operation that
        runs an <acronym>SQL</acronym> <xref linkend="SQL-COPY">
        command, but instead of the server
        reading or writing the specified file,
        <application>psql</application> reads or writes the file and
        routes the data between the server and the local file system.
        This means that file accessibility and privileges are those of
        the local user, not the server, and no SQL superuser
        privileges are required.
        </para>

        <para>
        When <literal>program</> is specified,
        <replaceable class="parameter">command</replaceable> is
        executed by <application>psql</application> and the data from
        or to <replaceable class="parameter">command</replaceable> is
        routed between the server and the client.
        This means that the execution privileges are those of
        the local user, not the server, and no SQL superuser
        privileges are required.
        </para>

        <para>
        <literal>\copy ... from stdin | to stdout</literal>
        reads/writes based on the command input and output respectively.
        All rows are read from the same source that issued the command,
        continuing until <literal>\.</literal> is read or the stream
        reaches <acronym>EOF</>. Output is sent to the same place as
        command output. To read/write from
        <application>psql</application>'s standard input or output, use
        <literal>pstdin</> or <literal>pstdout</>. This option is useful
        for populating tables in-line within a SQL script file.
        </para>

        <para>
        The syntax of the command is similar to that of the
        <acronym>SQL</acronym> <xref linkend="sql-copy">
        command, and
        <replaceable class="parameter">option</replaceable>
        must indicate one of the options of the
        <acronym>SQL</acronym> <xref linkend="sql-copy"> command.
        Note that, because of this,
        special parsing rules apply to the <command>\copy</command>
        command. In particular, the variable substitution rules and
        backslash escapes do not apply.
        </para>

        <tip>
        <para>
        This operation is not as efficient as the <acronym>SQL</acronym>
        <command>COPY</command> command because all data must pass
        through the client/server connection. For large
        amounts of data the <acronym>SQL</acronym> command might be preferable.
        </para>
        </tip>

        </listitem>
      </varlistentry>

      <varlistentry>
        <term><literal>\copyright</literal></term>
        <listitem>
        <para>
        Shows the copyright and distribution terms of
        <productname>PostgreSQL</productname>.
        </para>
        </listitem>
      </varlistentry>

      <varlistentry>
        <term><literal>\d[S+] [ <link linkend="APP-PSQL-patterns"><replaceable class="parameter">pattern</replaceable></link> ]</literal></term>

        <listitem>
        <para>
        For each relation (table, view, index, sequence or foreign table)
        matching the
        <replaceable class="parameter">pattern</replaceable>, show all
        columns, their types, the tablespace (if not the default) and any
        special attributes such as <literal>NOT NULL</literal> or defaults.
        Associated indexes, constraints, rules, and triggers are
        also shown.  For foreign tables, the associated foreign
        server is shown as well.
        (<quote>Matching the pattern</> is defined in
        <xref linkend="APP-PSQL-patterns" endterm="APP-PSQL-patterns-title">
        below.)
        </para>

        <para>
        The command form <literal>\d+</literal> is identical, except that
        more information is displayed: any comments associated with the
        columns of the table are shown, as is the presence of OIDs in the
        table, the view definition if the relation is a view, and the generic
        options if the relation is a foreign table.
        </para>

        <para>
        By default, only user-created objects are shown;  supply a
        pattern or the <literal>S</literal> modifier to include system
        objects.
        </para>

        <note>
        <para>
        If <command>\d</command> is used without a
        <replaceable class="parameter">pattern</replaceable> argument, it is
<<<<<<< HEAD
        equivalent to <command>\dtvsxr</command> which will show a list of
        all visible tables, views, sequences, and external tables. This is purely a convenience
        measure.
=======
        equivalent to <command>\dtvsE</command> which will show a list of
        all visible tables, views, sequences and foreign tables.
        This is purely a convenience measure.
>>>>>>> a4bebdd9
        </para>
        </note>
        </listitem>
      </varlistentry>

      <varlistentry>
        <term><literal>\da[S] [ <link linkend="APP-PSQL-patterns"><replaceable class="parameter">pattern</replaceable></link> ]</literal></term>

        <listitem>
        <para>
        Lists aggregate functions, together with their
        return type and the data types they operate on. If <replaceable
        class="parameter">pattern</replaceable>
        is specified, only aggregates whose names match the pattern are shown.
        By default, only user-created objects are shown;  supply a
        pattern or the <literal>S</literal> modifier to include system
        objects.
        </para>
        </listitem>
      </varlistentry>


      <varlistentry>
        <term><literal>\db[+] [ <link linkend="APP-PSQL-patterns"><replaceable class="parameter">pattern</replaceable></link> ]</literal></term>

        <listitem>
        <para>
        Lists tablespaces. If <replaceable
        class="parameter">pattern</replaceable>
        is specified, only tablespaces whose names match the pattern are shown.
        If <literal>+</literal> is appended to the command name, each object
        is listed with its associated permissions.
        </para>
        </listitem>
      </varlistentry>


      <varlistentry>
        <term><literal>\dc[S] [ <link linkend="APP-PSQL-patterns"><replaceable class="parameter">pattern</replaceable></link> ]</literal></term>
        <listitem>
        <para>
        Lists conversions between character-set encodings.
        If <replaceable class="parameter">pattern</replaceable>
        is specified, only conversions whose names match the pattern are
        listed.
        By default, only user-created objects are shown;  supply a
        pattern or the <literal>S</literal> modifier to include system
        objects.
        </para>
        </listitem>
      </varlistentry>


      <varlistentry>
        <term><literal>\dC [ <link linkend="APP-PSQL-patterns"><replaceable class="parameter">pattern</replaceable></link> ]</literal></term>
        <listitem>
        <para>
        Lists type casts.
        If <replaceable class="parameter">pattern</replaceable>
        is specified, only casts whose source or target types match the
        pattern are listed.
        </para>
        </listitem>
      </varlistentry>


      <varlistentry>
        <term><literal>\dd[S] [ <link linkend="APP-PSQL-patterns"><replaceable class="parameter">pattern</replaceable></link> ]</literal></term>
        <listitem>
        <para>
        Shows the descriptions of objects matching the <replaceable
        class="parameter">pattern</replaceable>, or of all visible objects if
        no argument is given.  But in either case, only objects that have
        a description are listed.
        By default, only user-created objects are shown;  supply a
        pattern or the <literal>S</literal> modifier to include system
        objects.
        <quote>Object</quote> covers aggregates, functions, operators,
        types, relations (tables, views, indexes, sequences), large
        objects, rules, and triggers. For example:
<programlisting>
=&gt; <userinput>\dd version</userinput>
                     Object descriptions
   Schema   |  Name   |  Object  |        Description
------------+---------+----------+---------------------------
 pg_catalog | version | function | PostgreSQL version string
(1 row)
</programlisting>
        </para>

        <para>
        Descriptions for objects can be created with the <xref
        linkend="sql-comment">
        <acronym>SQL</acronym> command.
       </para>
        </listitem>
      </varlistentry>


      <varlistentry>
        <term><literal>\ddp [ <link linkend="APP-PSQL-patterns"><replaceable class="parameter">pattern</replaceable></link> ]</literal></term>
        <listitem>
        <para>
        Lists default access privilege settings.  An entry is shown for
        each role (and schema, if applicable) for which the default
        privilege settings have been changed from the built-in defaults.
        If <replaceable class="parameter">pattern</replaceable> is
        specified, only entries whose role name or schema name matches
        the pattern are listed.
        </para>

        <para>
        The <xref linkend="sql-alterdefaultprivileges"> command is used to set
        default access privileges.  The meaning of the
        privilege display is explained under
        <xref linkend="sql-grant">.
        </para>
        </listitem>
      </varlistentry>


      <varlistentry>
        <term><literal>\dD[S] [ <link linkend="APP-PSQL-patterns"><replaceable class="parameter">pattern</replaceable></link> ]</literal></term>
        <listitem>
        <para>
        Lists domains. If <replaceable
        class="parameter">pattern</replaceable>
        is specified, only domains whose names match the pattern are shown.
        By default, only user-created objects are shown;  supply a
        pattern or the <literal>S</literal> modifier to include system
        objects.
        </para>
        </listitem>
      </varlistentry>


      <varlistentry>
        <term><literal>\dE[S+] [ <link linkend="APP-PSQL-patterns"><replaceable class="parameter">pattern</replaceable></link> ]</literal></term>
        <term><literal>\di[S+] [ <link linkend="APP-PSQL-patterns"><replaceable class="parameter">pattern</replaceable></link> ]</literal></term>
        <term><literal>\ds[S+] [ <link linkend="APP-PSQL-patterns"><replaceable class="parameter">pattern</replaceable></link> ]</literal></term>
        <term><literal>\dt[S+] [ <link linkend="APP-PSQL-patterns"><replaceable class="parameter">pattern</replaceable></link> ]</literal></term>
        <term><literal>\dv[S+] [ <link linkend="APP-PSQL-patterns"><replaceable class="parameter">pattern</replaceable></link> ]</literal></term>

        <listitem>
        <para>
        In this group of commands, the letters <literal>E</literal>,
        <literal>i</literal>, <literal>s</literal>,
        <literal>t</literal>, and <literal>v</literal>
        stand for foreign table, index, sequence, table, and view,
        respectively.
        You can specify any or all of
        these letters, in any order, to obtain a listing of objects
        of these types.  For example, <literal>\dit</> lists indexes
        and tables.  If <literal>+</literal> is
        appended to the command name, each object is listed with its
        physical size on disk and its associated description, if any.
        If <replaceable class="parameter">pattern</replaceable> is
        specified, only objects whose names match the pattern are listed.
        By default, only user-created objects are shown; supply a
        pattern or the <literal>S</literal> modifier to include system
        objects.
        </para>
        </listitem>
      </varlistentry>


      <varlistentry>
        <term><literal>\des[+] [ <link linkend="APP-PSQL-patterns"><replaceable class="parameter">pattern</replaceable></link> ]</literal></term>
        <listitem>
        <para>
        Lists foreign servers (mnemonic: <quote>external
        servers</quote>).
        If <replaceable class="parameter">pattern</replaceable> is
        specified, only those servers whose name matches the pattern
        are listed.  If the form <literal>\des+</literal> is used, a
        full description of each server is shown, including the
        server's ACL, type, version, and options.
        </para>
        </listitem>
      </varlistentry>


      <varlistentry>
        <term><literal>\det[+] [ <link linkend="APP-PSQL-patterns"><replaceable class="parameter">pattern</replaceable></link> ]</literal></term>
        <listitem>
        <para>
        Lists foreign tables (mnemonic: <quote>external tables</quote>).
        If <replaceable class="parameter">pattern</replaceable> is
        specified, only entries whose table name or schema name matches
        the pattern are listed.  If the form <literal>\det+</literal>
        is used, generic options are also displayed.
        </para>
        </listitem>
      </varlistentry>


      <varlistentry>
        <term><literal>\deu[+] [ <link linkend="APP-PSQL-patterns"><replaceable class="parameter">pattern</replaceable></link> ]</literal></term>
        <listitem>
        <para>
        Lists user mappings (mnemonic: <quote>external
        users</quote>).
        If <replaceable class="parameter">pattern</replaceable> is
        specified, only those mappings whose user names match the
        pattern are listed.  If the form <literal>\deu+</literal> is
        used, additional information about each mapping is shown.
        </para>

        <caution>
        <para>
        <literal>\deu+</literal> might also display the user name and
        password of the remote user, so care should be taken not to
        disclose them.
        </para>
        </caution>
        </listitem>
      </varlistentry>


      <varlistentry>
        <term><literal>\dew[+] [ <link linkend="APP-PSQL-patterns"><replaceable class="parameter">pattern</replaceable></link> ]</literal></term>
        <listitem>
        <para>
        Lists foreign-data wrappers (mnemonic: <quote>external
        wrappers</quote>).
        If <replaceable class="parameter">pattern</replaceable> is
        specified, only those foreign-data wrappers whose name matches
        the pattern are listed.  If the form <literal>\dew+</literal>
        is used, the ACL and options of the foreign-data wrapper are
        also shown.
        </para>
        </listitem>
      </varlistentry>


      <varlistentry>
        <term><literal>\df[antwS+] [ <link linkend="APP-PSQL-patterns"><replaceable class="parameter">pattern</replaceable></link> ]</literal></term>

        <listitem>
        <para>
        Lists functions, together with their arguments, return types, and
        function types, which are classified as <quote>agg</> (aggregate),
        <quote>normal</>, <quote>trigger</>, or <quote>window</>.
        To display only functions
        of specific type(s), add the corresponding letters <literal>a</>,
        <literal>n</>, <literal>t</>, or <literal>w</> to the command.
        If <replaceable
        class="parameter">pattern</replaceable> is specified, only
        functions whose names match the pattern are shown.  If the
        form <literal>\df+</literal> is used, additional information
        about each function, including volatility, language, source
        code and description, is shown.  By default, only user-created
        objects are shown; supply a pattern or the <literal>S</literal>
        modifier to include system objects.
        </para>

        <tip>
        <para>
        To look up functions taking arguments or returning values of a specific
        type, use your pager's search capability to scroll through the
        <literal>\df</> output.
        </para>
        </tip>

        </listitem>
      </varlistentry>

      <varlistentry>
        <term><literal>\dF[+] [ <link linkend="APP-PSQL-patterns"><replaceable class="parameter">pattern</replaceable></link> ]</literal></term>
        <listitem>
        <para>
         Lists text search configurations.
         If <replaceable class="parameter">pattern</replaceable> is specified,
         only configurations whose names match the pattern are shown.
         If the form <literal>\dF+</literal> is used, a full description of
         each configuration is shown, including the underlying text search
         parser and the dictionary list for each parser token type.
        </para>
        </listitem>
      </varlistentry>

      <varlistentry>
        <term><literal>\dFd[+] [ <link linkend="APP-PSQL-patterns"><replaceable class="parameter">pattern</replaceable></link> ]</literal></term>
        <listitem>
        <para>
         Lists text search dictionaries.
         If <replaceable class="parameter">pattern</replaceable> is specified,
         only dictionaries whose names match the pattern are shown.
         If the form <literal>\dFd+</literal> is used, additional information
         is shown about each selected dictionary, including the underlying
         text search template and the option values.
        </para>
        </listitem>
      </varlistentry>

      <varlistentry>
        <term><literal>\dFp[+] [ <link linkend="APP-PSQL-patterns"><replaceable class="parameter">pattern</replaceable></link> ]</literal></term>
        <listitem>
        <para>
         Lists text search parsers.
         If <replaceable class="parameter">pattern</replaceable> is specified,
         only parsers whose names match the pattern are shown.
         If the form <literal>\dFp+</literal> is used, a full description of
         each parser is shown, including the underlying functions and the
         list of recognized token types.
        </para>
        </listitem>
      </varlistentry>

      <varlistentry>
        <term><literal>\dFt[+] [ <link linkend="APP-PSQL-patterns"><replaceable class="parameter">pattern</replaceable></link> ]</literal></term>
        <listitem>
        <para>
         Lists text search templates.
         If <replaceable class="parameter">pattern</replaceable> is specified,
         only templates whose names match the pattern are shown.
         If the form <literal>\dFt+</literal> is used, additional information
         is shown about each template, including the underlying function names.
        </para>
        </listitem>
      </varlistentry>


      <varlistentry>
        <term><literal>\dg[+] [ <link linkend="APP-PSQL-patterns"><replaceable class="parameter">pattern</replaceable></link> ]</literal></term>
        <listitem>
        <para>
        Lists database roles. If <replaceable
        class="parameter">pattern</replaceable> is specified, only
        those roles whose names match the pattern are listed.
        (This command is now effectively the same as <literal>\du</literal>).
        If the form <literal>\dg+</literal> is used, additional information
        is shown about each role, including the comment for each role.
        </para>
        </listitem>
      </varlistentry>


      <varlistentry>
<<<<<<< HEAD
        <term><literal>\di[S+] [ <link linkend="APP-PSQL-patterns"><replaceable class="parameter">pattern</replaceable></link> ]</literal></term>
        <term><literal>\ds[S+] [ <link linkend="APP-PSQL-patterns"><replaceable class="parameter">pattern</replaceable></link> ]</literal></term>
        <term><literal>\dt[S+] [ <link linkend="APP-PSQL-patterns"><replaceable class="parameter">pattern</replaceable></link> ]</literal></term>
        <term><literal>\dv[S+] [ <link linkend="APP-PSQL-patterns"><replaceable class="parameter">pattern</replaceable></link> ]</literal></term>
        <term><literal>\dP[S+] [ <link linkend="APP-PSQL-patterns"><replaceable class="parameter">pattern</replaceable></link> ]</literal></term>
        <term><literal>\dx[S+] [ <link linkend="APP-PSQL-patterns"><replaceable class="parameter">pattern</replaceable></link> ]</literal></term>
        <term><literal>\dr[S+] [ <link linkend="APP-PSQL-patterns"><replaceable class="parameter">pattern</replaceable></link> ]</literal></term>

        <listitem>
        <para>
        In this group of commands, the letters
        <literal>i</literal>, <literal>s</literal>,
        <literal>t</literal>, <literal>v</literal>,
        <literal>P</literal>, <literal>x</literal>, and <literal>r</literal>
        stand for index, sequence, table, view, parent table, external table, and foreign table respectively.
        You can specify any or all of
        these letters, in any order, to obtain a listing of objects
        of these types.  For example, <literal>\dit</> lists indexes
        and tables.  If <literal>+</literal> is
        appended to the command name, each object is listed with its
        physical size on disk and its associated description, if any.
        If <replaceable class="parameter">pattern</replaceable> is
        specified, only objects whose names match the pattern are listed.
        By default, only user-created objects are shown; supply a
        pattern or the <literal>S</literal> modifier to include system
        objects.
=======
        <term><literal>\dl</literal></term>
        <listitem>
        <para>
        This is an alias for <command>\lo_list</command>, which shows a
        list of large objects.
>>>>>>> a4bebdd9
        </para>
        </listitem>
      </varlistentry>

      <varlistentry>
        <term><literal>\dL[S+] [ <link linkend="APP-PSQL-patterns"><replaceable class="parameter">pattern</replaceable></link> ]</literal></term>
        <listitem>
        <para>
        Lists procedural languages. If <replaceable
        class="parameter">pattern</replaceable>
        is specified, only languages whose names match the pattern are listed.
        By default, only user-created languages
        are shown; supply the <literal>S</literal> modifier to include system
        objects. If <literal>+</literal> is appended to the command name, each
        language is listed with its call handler, validator, access privileges,
        and whether it is a system object.
        </para>
        </listitem>
      </varlistentry>


      <varlistentry>
        <term><literal>\dn[S+] [ <link linkend="APP-PSQL-patterns"><replaceable class="parameter">pattern</replaceable></link> ]</literal></term>

        <listitem>
        <para>
        Lists schemas (namespaces). If <replaceable
        class="parameter">pattern</replaceable>
        is specified, only schemas whose names match the pattern are listed.
        By default, only user-created objects are shown; supply a
        pattern or the <literal>S</literal> modifier to include system objects.
        If <literal>+</literal> is appended to the command name, each object
        is listed with its associated permissions and description, if any.
        </para>
        </listitem>
      </varlistentry>


      <varlistentry>
        <term><literal>\do[S] [ <link linkend="APP-PSQL-patterns"><replaceable class="parameter">pattern</replaceable></link> ]</literal></term>
        <listitem>
        <para>
        Lists operators with their operand and return types.
        If <replaceable class="parameter">pattern</replaceable> is
        specified, only operators whose names match the pattern are listed.
        By default, only user-created objects are shown;  supply a
        pattern or the <literal>S</literal> modifier to include system
        objects.
        </para>
        </listitem>
      </varlistentry>


      <varlistentry>
        <term><literal>\dO[S+] [ <link linkend="APP-PSQL-patterns"><replaceable class="parameter">pattern</replaceable></link> ]</literal></term>
        <listitem>
        <para>
        Lists collations.
        If <replaceable class="parameter">pattern</replaceable> is
        specified, only collations whose names match the pattern are
        listed.  By default, only user-created objects are shown;
        supply a pattern or the <literal>S</literal> modifier to
        include system objects.  If <literal>+</literal> is appended
        to the command name, each collation is listed with its associated
        description, if any.
        Note that only collations usable with the current database's encoding
        are shown, so the results may vary in different databases of the
        same installation.
        </para>
        </listitem>
      </varlistentry>


      <varlistentry>
        <term><literal>\dp [ <link linkend="APP-PSQL-patterns"><replaceable class="parameter">pattern</replaceable></link> ]</literal></term>
        <listitem>
        <para>
        Lists tables, views and sequences with their
        associated access privileges.
        If <replaceable class="parameter">pattern</replaceable> is
        specified, only tables, views and sequences whose names match the
        pattern are listed.
        </para>

        <para>
        The <xref linkend="sql-grant"> and
        <xref linkend="sql-revoke">
        commands are used to set access privileges.  The meaning of the
        privilege display is explained under
        <xref linkend="sql-grant">.
        </para>
        </listitem>
      </varlistentry>

      <varlistentry>
        <term><literal>\drds [ <link linkend="APP-PSQL-patterns"><replaceable class="parameter">role-pattern</replaceable></link> [ <link linkend="APP-PSQL-patterns"><replaceable class="parameter">database-pattern</replaceable></link> ] ]</literal></term>
        <listitem>
        <para>
        Lists defined configuration settings.  These settings can be
        role-specific, database-specific, or both.
        <replaceable>role-pattern</replaceable> and
        <replaceable>database-pattern</replaceable> are used to select
        specific roles and databases to list, respectively.  If omitted, or if
        <literal>*</> is specified, all settings are listed, including those
        not role-specific or database-specific, respectively.
        </para>

        <para>
        The <xref linkend="sql-alterrole"> and
        <xref linkend="sql-alterdatabase">
        commands are used to define per-role and per-database configuration
        settings.
        </para>
        </listitem>
      </varlistentry>

      <varlistentry>
        <term><literal>\dT[S+] [ <link linkend="APP-PSQL-patterns"><replaceable class="parameter">pattern</replaceable></link> ]</literal></term>
        <listitem>
        <para>
        Lists data types.
        If <replaceable class="parameter">pattern</replaceable> is
        specified, only types whose names match the pattern are listed.
        If <literal>+</literal> is appended to the command name, each type is
        listed with its internal name and size, as well as its allowed values
        if it is an <type>enum</> type.
        By default, only user-created objects are shown;  supply a
        pattern or the <literal>S</literal> modifier to include system
        objects.
        </para>
        </listitem>
      </varlistentry>

      <varlistentry>
        <term><literal>\du[+] [ <link linkend="APP-PSQL-patterns"><replaceable class="parameter">pattern</replaceable></link> ]</literal></term>
        <listitem>
        <para>
        Lists database roles. If <replaceable
        class="parameter">pattern</replaceable> is specified, only
        those roles whose names match the pattern are listed.
        If the form <literal>\du+</literal> is used, additional information
        is shown about each role, including the comment for each role.
        </para>
        </listitem>
      </varlistentry>

      <varlistentry>
        <term><literal>\dx[+] [ <link linkend="APP-PSQL-patterns"><replaceable class="parameter">pattern</replaceable></link> ]</literal></term>
        <listitem>
        <para>
        Lists installed extensions.
        If <replaceable class="parameter">pattern</replaceable>
        is specified, only those extensions whose names match the pattern
        are listed.
        If the form <literal>\dx+</literal> is used, all the objects belonging
        to each matching extension are listed.
        </para>
        </listitem>
      </varlistentry>

      <varlistentry>
<<<<<<< HEAD
        <term><literal>\edit</> (or <literal>\e</>) <literal> <optional> <replaceable class="parameter">filename</> </optional> <optional> <replaceable class="parameter">line_number</> </optional> </literal></term>
=======
        <term><literal>\e</literal> or <literal>\edit</> <literal> <optional> <replaceable class="parameter">filename</> </optional> <optional> <replaceable class="parameter">line_number</> </optional> </literal></term>
>>>>>>> a4bebdd9

        <listitem>
        <para>
        If <replaceable class="parameter">filename</replaceable> is
        specified, the file is edited; after the editor exits, its
        content is copied back to the query buffer. If no <replaceable
        class="parameter">filename</replaceable> is given, the current query
        buffer is copied to a temporary file which is then edited in the same
        fashion.
        </para>

        <para>
        The new query buffer is then re-parsed according to the normal
        rules of <application>psql</application>, where the whole buffer
        is treated as a single line. (Thus you cannot make scripts this
        way. Use <command>\i</command> for that.) This means that
        if the query ends with (or contains) a semicolon, it is
        immediately executed. Otherwise it will merely wait in the
        query buffer; type semicolon or <literal>\g</> to send it, or
        <literal>\r</> to cancel.
        </para>

        <tip>
        <para>
        <application>psql</application> checks the environment
        variables <envar>PSQL_EDITOR</envar>, <envar>EDITOR</envar>, and
        <envar>VISUAL</envar> (in that order) for an editor to use. If
        all of them are unset, <filename>vi</filename> is used on Unix
        systems, <filename>notepad.exe</filename> on Windows systems.
        </para>
        </tip>

        <para>
        If a line number is specified, <application>psql</application> will
        position the cursor on the specified line of the file or query buffer.
        This feature requires the <varname>EDITOR_LINENUMBER_SWITCH</varname>
        variable to be set, so that <application>psql</application> knows how
        to specify the line number to the editor.  Note that if a single
        all-digits argument is given, <application>psql</application> assumes
        it is a line number not a file name.
        </para>
<<<<<<< HEAD
        </listitem>
      </varlistentry>


      <varlistentry>
        <term><literal>\ef <optional> <replaceable class="parameter">function_description</> <optional>  <replaceable class="parameter">line_number</> </optional> </optional> </literal></term>

        <listitem>
        <para>
         This command fetches and edits the definition of the named function,
         in the form of a <command>CREATE OR REPLACE FUNCTION</> command.
         Editing is done in the same way as for <literal>\edit</>.
         After the editor exits, the updated command waits in the query buffer;
         type semicolon or <literal>\g</> to send it, or <literal>\r</>
         to cancel.
        </para>

        <para>
         The target function can be specified by name alone, or by name
         and arguments, for example <literal>foo(integer, text)</>.
         The argument types must be given if there is more
         than one function of the same name.
        </para>

        <para>
         If no function is specified, a blank <command>CREATE FUNCTION</>
         template is presented for editing.
        </para>

        <para>
        If a line number is specified, <application>psql</application> will
        position the cursor on the specified line of the function body
        (note that the function body typically does not begin on the
        first line of the file).
        This feature requires the <varname>EDITOR_LINENUMBER_SWITCH</varname>
        variable to be set, so that <application>psql</application> knows how
        to specify the line number to the editor.
        </para>
=======
>>>>>>> a4bebdd9
        </listitem>
      </varlistentry>

      <varlistentry>
        <term><literal>\echo <replaceable class="parameter">text</replaceable> [ ... ]</literal></term>
        <listitem>
        <para>
        Prints the arguments to the standard output, separated by one
        space and followed by a newline. This can be useful to
        intersperse information in the output of scripts. For example:
<programlisting>
=&gt; <userinput>\echo `date`</userinput>
Tue Oct 26 21:40:57 CEST 1999
</programlisting>
        If the first argument is an unquoted <literal>-n</literal> the trailing
        newline is not written.
        </para>

        <tip>
        <para>
        If you use the <command>\o</command> command to redirect your
        query output you might wish to use <command>\qecho</command>
        instead of this command.
        </para>
        </tip>
        </listitem>
      </varlistentry>

      <varlistentry>
        <term><literal>\ef <optional> <replaceable class="parameter">function_description</> <optional>  <replaceable class="parameter">line_number</> </optional> </optional> </literal></term>

        <listitem>
        <para>
         This command fetches and edits the definition of the named function,
         in the form of a <command>CREATE OR REPLACE FUNCTION</> command.
         Editing is done in the same way as for <literal>\edit</>.
         After the editor exits, the updated command waits in the query buffer;
         type semicolon or <literal>\g</> to send it, or <literal>\r</>
         to cancel.
        </para>

        <para>
         The target function can be specified by name alone, or by name
         and arguments, for example <literal>foo(integer, text)</>.
         The argument types must be given if there is more
         than one function of the same name.
        </para>

        <para>
         If no function is specified, a blank <command>CREATE FUNCTION</>
         template is presented for editing.
        </para>

        <para>
        If a line number is specified, <application>psql</application> will
        position the cursor on the specified line of the function body
        (note that the function body typically does not begin on the
        first line of the file).
        This feature requires the <varname>EDITOR_LINENUMBER_SWITCH</varname>
        variable to be set, so that <application>psql</application> knows how
        to specify the line number to the editor.
        </para>
        </listitem>
      </varlistentry>


      <varlistentry>
        <term><literal>\encoding [ <replaceable class="parameter">encoding</replaceable> ]</literal></term>

        <listitem>
        <para>
        Sets the client character set encoding.  Without an argument, this command
        shows the current encoding.
        </para>
        </listitem>
      </varlistentry>


      <varlistentry>
        <term><literal>\f [ <replaceable class="parameter">string</replaceable> ]</literal></term>

        <listitem>
        <para>
        Sets the field separator for unaligned query output. The default
        is the vertical bar (<literal>|</literal>). See also
        <command>\pset</command> for a generic way of setting output
        options.
        </para>
        </listitem>
      </varlistentry>


      <varlistentry>
        <term><literal>\g</literal> [ { <replaceable class="parameter">filename</replaceable> | <literal>|</literal><replaceable class="parameter">command</replaceable> } ]</term>

        <listitem>
        <para>
        Sends the current query input buffer to the server and
        optionally stores the query's output in <replaceable
        class="parameter">filename</replaceable> or pipes the output
        into a separate Unix shell executing <replaceable
        class="parameter">command</replaceable>. A bare
        <literal>\g</literal> is virtually equivalent to a semicolon. A
        <literal>\g</literal> with argument is a <quote>one-shot</quote>
        alternative to the <command>\o</command> command.
        </para>
        </listitem>
      </varlistentry>

      <varlistentry>
        <term><literal>\h</literal> or <literal>\help</literal> <literal>[ <replaceable class="parameter">command</replaceable> ]</literal></term>
        <listitem>
        <para>
        Gives syntax help on the specified <acronym>SQL</acronym>
        command. If <replaceable class="parameter">command</replaceable>
        is not specified, then <application>psql</application> will list
        all the commands for which syntax help is available. If
        <replaceable class="parameter">command</replaceable> is an
        asterisk (<literal>*</literal>), then syntax help on all
        <acronym>SQL</acronym> commands is shown.
        </para>

        <note>
        <para>
        To simplify typing, commands that consists of several words do
        not have to be quoted. Thus it is fine to type <userinput>\help
        alter table</userinput>.
        </para>
        </note>
        </listitem>
      </varlistentry>


      <varlistentry>
        <term><literal>\H</literal></term>
        <listitem>
        <para>
        Turns on <acronym>HTML</acronym> query output format. If the
        <acronym>HTML</acronym> format is already on, it is switched
        back to the default aligned text format. This command is for
        compatibility and convenience, but see <command>\pset</command>
        about setting other output options.
        </para>
        </listitem>
      </varlistentry>


      <varlistentry>
        <term><literal>\i <replaceable class="parameter">filename</replaceable></literal></term>
        <listitem>
        <para>
        Reads input from the file <replaceable
        class="parameter">filename</replaceable> and executes it as
        though it had been typed on the keyboard.
        </para>
        <note>
        <para>
        If you want to see the lines on the screen as they are read you
        must set the variable <varname>ECHO</varname> to
        <literal>all</literal>.
        </para>
        </note>
        </listitem>
      </varlistentry>


      <varlistentry>
        <term><literal>\l</literal> (or <literal>\list</literal>)</term>
        <term><literal>\l+</literal> (or <literal>\list+</literal>)</term>
        <listitem>
        <para>
        List the names, owners, character set encodings, and access privileges
        of all the databases in the server.
        If <literal>+</literal> is appended to the command name, database
        sizes, default tablespaces, and descriptions are also displayed.
        (Size information is only available for databases that the current
        user can connect to.)
        </para>
        </listitem>
      </varlistentry>


      <varlistentry>
        <term><literal>\lo_export <replaceable class="parameter">loid</replaceable> <replaceable class="parameter">filename</replaceable></literal></term>

        <listitem>
        <para>
        Reads the large object with <acronym>OID</acronym> <replaceable
        class="parameter">loid</replaceable> from the database and
        writes it to <replaceable
        class="parameter">filename</replaceable>. Note that this is
        subtly different from the server function
        <function>lo_export</function>, which acts with the permissions
        of the user that the database server runs as and on the server's
        file system.
        </para>
        <tip>
        <para>
        Use <command>\lo_list</command> to find out the large object's
        <acronym>OID</acronym>.
        </para>
        </tip>
        </listitem>
      </varlistentry>


      <varlistentry>
        <term><literal>\lo_import <replaceable class="parameter">filename</replaceable> [ <replaceable class="parameter">comment</replaceable> ]</literal></term>

        <listitem>
        <para>
        Stores the file into a <productname>PostgreSQL</productname>
        large object. Optionally, it associates the given
        comment with the object. Example:
<programlisting>
foo=&gt; <userinput>\lo_import '/home/peter/pictures/photo.xcf' 'a picture of me'</userinput>
lo_import 152801
</programlisting>
        The response indicates that the large object received object
        ID 152801, which can be used to access the newly-created large
        object in the future. For the sake of readability, it is
        recommended to always associate a human-readable comment with
        every object. Both OIDs and comments can be viewed with the
        <command>\lo_list</command> command.
        </para>

        <para>
        Note that this command is subtly different from the server-side
        <function>lo_import</function> because it acts as the local user
        on the local file system, rather than the server's user and file
        system.
        </para>
        </listitem>
      </varlistentry>

      <varlistentry>
        <term><literal>\lo_list</literal></term>
        <listitem>
        <para>
        Shows a list of all <productname>PostgreSQL</productname>
        large objects currently stored in the database,
        along with any comments provided for them.
        </para>
        </listitem>
      </varlistentry>

      <varlistentry>
        <term><literal>\lo_unlink <replaceable class="parameter">loid</replaceable></literal></term>

        <listitem>
        <para>
        Deletes the large object with <acronym>OID</acronym>
        <replaceable class="parameter">loid</replaceable> from the
        database.
        </para>

        <tip>
        <para>
        Use <command>\lo_list</command> to find out the large object's
        <acronym>OID</acronym>.
        </para>
        </tip>
        </listitem>
      </varlistentry>


      <varlistentry>
        <term><literal>\o</literal> [ {<replaceable class="parameter">filename</replaceable> | <literal>|</literal><replaceable class="parameter">command</replaceable>} ]</term>

        <listitem>
        <para>
        Saves future query results to the file <replaceable
        class="parameter">filename</replaceable> or pipes future results
        into a separate Unix shell to execute <replaceable
        class="parameter">command</replaceable>. If no arguments are
        specified, the query output will be reset to the standard output.
        </para>

        <para>
        <quote>Query results</quote> includes all tables, command
        responses, and notices obtained from the database server, as
        well as output of various backslash commands that query the
        database (such as <command>\d</command>), but not error
        messages.
        </para>

        <tip>
        <para>
        To intersperse text output in between query results, use
        <command>\qecho</command>.
        </para>
        </tip>
        </listitem>
      </varlistentry>


      <varlistentry>
        <term><literal>\p</literal></term>
        <listitem>
        <para>
        Print the current query buffer to the standard output.
        </para>
        </listitem>
      </varlistentry>

      <varlistentry>
        <term><literal>\password [ <replaceable class="parameter">username</replaceable> ]</literal></term>
        <listitem>
        <para>
        Changes the password of the specified user (by default, the current
        user).  This command prompts for the new password, encrypts it, and
        sends it to the server as an <command>ALTER ROLE</> command.  This
        makes sure that the new password does not appear in cleartext in the
        command history, the server log, or elsewhere.
        </para>
        </listitem>
      </varlistentry>

      <varlistentry>
        <term><literal>\prompt [ <replaceable class="parameter">text</replaceable> ] <replaceable class="parameter">name</replaceable></literal></term>
        <listitem>
        <para>
         Prompts the user to set variable <replaceable
         class="parameter">name</>.  An optional prompt, <replaceable
         class="parameter">text</>, can be specified.  (For multiword
         prompts, use single quotes.)
        </para>

        <para>
         By default, <literal>\prompt</> uses the terminal for input and
         output.  However, if the <option>-f</> command line switch is
         used, <literal>\prompt</> uses standard input and standard output.
        </para>
        </listitem>
      </varlistentry>

      <varlistentry>
        <term><literal>\pset <replaceable class="parameter">option</replaceable> [ <replaceable class="parameter">value</replaceable> ]</literal></term>

        <listitem>
        <para>
        This command sets options affecting the output of query result tables.
        <replaceable class="parameter">option</replaceable>
        indicates which option is to be set. The semantics of
        <replaceable class="parameter">value</replaceable> vary depending
        on the selected option.  For some options, omitting <replaceable
        class="parameter">value</replaceable> causes the option to be toggled
        or unset, as described under the particular option.  If no such
        behavior is mentioned, then omitting
        <replaceable class="parameter">value</replaceable> just results in
        the current setting being displayed.
        </para>

        <para>
        Adjustable printing options are:
        <variablelist>
          <varlistentry>
          <term><literal>border</literal></term>
          <listitem>
          <para>
          The <replaceable class="parameter">value</replaceable> must be a
          number. In general, the higher
          the number the more borders and lines the tables will have,
          but this depends on the particular format. In
          <acronym>HTML</acronym> format, this will translate directly
          into the <literal>border=...</literal> attribute; in the
          other formats only values 0 (no border), 1 (internal dividing lines),
          and 2 (table frame) make sense.
          </para>
          </listitem>
          </varlistentry>

          <varlistentry>
          <term><literal>columns</literal></term>
          <listitem>
          <para>
          Sets the target width for the <literal>wrapped</> format, and also
          the width limit for determining whether output is wide enough to
          require the pager.
          Zero (the default) causes the target width to be controlled by the
          environment variable <envar>COLUMNS</>, or the detected screen width
          if <envar>COLUMNS</> is not set.
          In addition, if <literal>columns</> is zero then the
          <literal>wrapped</> format only affects screen output.
          If <literal>columns</> is nonzero then file and pipe output is
          wrapped to that width as well.
          </para>
          </listitem>
          </varlistentry>

          <varlistentry>
          <term><literal>expanded</literal> (or <literal>x</literal>)</term>
          <listitem>
          <para>
          If <replaceable class="parameter">value</replaceable> is specified
          it must be either <literal>on</literal> or <literal>off</literal>
          which will enable or disable expanded mode.  If <replaceable
          class="parameter">value</replaceable> is omitted the command toggles
          between regular and expanded mode.
          When expanded mode is enabled, query results
          are displayed in two columns, with the column name on the left and
          the data on the right. This mode is useful if the data wouldn't fit
          on the screen in the normal <quote>horizontal</quote> mode.
          </para>
          </listitem>
          </varlistentry>

          <varlistentry>
          <term><literal>fieldsep</literal></term>
          <listitem>
          <para>
          Specifies the field separator to be used in unaligned output
          format. That way one can create, for example, tab- or
          comma-separated output, which other programs might prefer. To
          set a tab as field separator, type <literal>\pset fieldsep
          '\t'</literal>. The default field separator is
          <literal>'|'</literal> (a vertical bar).
          </para>
          </listitem>
          </varlistentry>

          <varlistentry>
          <term><literal>footer</literal></term>
          <listitem>
          <para>
          If <replaceable class="parameter">value</replaceable> is specified
          it must be either <literal>on</literal> or <literal>off</literal>
          which will enable or disable display of the table footer
          (the <literal>(<replaceable>n</> rows)</literal> count).
          If <replaceable class="parameter">value</replaceable> is omitted the
          command toggles footer display on or off.
          </para>
          </listitem>
          </varlistentry>

          <varlistentry>
          <term><literal>format</literal></term>
          <listitem>
          <para>
          Sets the output format to one of <literal>unaligned</literal>,
          <literal>aligned</literal>, <literal>wrapped</literal>,
          <literal>html</literal>,
          <literal>latex</literal>, or <literal>troff-ms</literal>.
          Unique abbreviations are allowed.  (That would mean one letter
          is enough.)
          </para>

          <para>
          <literal>unaligned</> format writes all columns of a row on one
          line, separated by the currently active field separator. This
          is useful for creating output that might be intended to be read
          in by other programs (for example, tab-separated or comma-separated
          format).
          </para>

          <para>
          <literal>aligned</literal> format is the standard, human-readable,
          nicely formatted text output;  this is the default.
          </para>

          <para>
          <literal>wrapped</> format is like <literal>aligned</> but wraps
          wide data values across lines to make the output fit in the target
          column width.  The target width is determined as described under
          the <literal>columns</> option.  Note that <application>psql</> will
          not attempt to wrap column header titles; therefore,
          <literal>wrapped</> format behaves the same as <literal>aligned</>
          if the total width needed for column headers exceeds the target.
          </para>

          <para>
          The <literal>html</>, <literal>latex</>, and <literal>troff-ms</>
          formats put out tables that are intended to
          be included in documents using the respective mark-up
          language. They are not complete documents! (This might not be
          so dramatic in <acronym>HTML</acronym>, but in LaTeX you must
          have a complete document wrapper.)
          </para>
          </listitem>
          </varlistentry>

          <varlistentry>
          <term><literal>linestyle</literal></term>
          <listitem>
          <para>
          Sets the border line drawing style to one
          of <literal>ascii</literal>, <literal>old-ascii</literal>
          or <literal>unicode</literal>.
          Unique abbreviations are allowed.  (That would mean one
          letter is enough.)
          The default setting is <literal>ascii</>.
          This option only affects the <literal>aligned</> and
          <literal>wrapped</> output formats.
          </para>

          <para>
          <literal>ascii</literal> style uses plain <acronym>ASCII</acronym>
          characters.  Newlines in data are shown using
          a <literal>+</literal> symbol in the right-hand margin.
          When the <literal>wrapped</literal> format wraps data from
          one line to the next without a newline character, a dot
          (<literal>.</>) is shown in the right-hand margin of the first line,
          and again in the left-hand margin of the following line.
          </para>

          <para>
          <literal>old-ascii</literal> style uses plain <acronym>ASCII</>
          characters, using the formatting style used
          in <productname>PostgreSQL</productname> 8.4 and earlier.
          Newlines in data are shown using a <literal>:</literal>
          symbol in place of the left-hand column separator.
          When the data is wrapped from one line
          to the next without a newline character, a <literal>;</>
          symbol is used in place of the left-hand column separator.
          </para>

          <para>
          <literal>unicode</literal> style uses Unicode box-drawing characters.
          Newlines in data are shown using a carriage return symbol
          in the right-hand margin.  When the data is wrapped from one line
          to the next without a newline character, an ellipsis symbol
          is shown in the right-hand margin of the first line, and
          again in the left-hand margin of the following line.
          </para>

          <para>
          When the <literal>border</> setting is greater than zero,
          this option also determines the characters
          with which the border lines are drawn.
          Plain <acronym>ASCII</acronym> characters work everywhere, but
          Unicode characters look nicer on displays that recognize them.
          </para>
          </listitem>
          </varlistentry>

          <varlistentry>
          <term><literal>null</literal></term>
          <listitem>
          <para>
          Sets the string to be printed in place of a null value.
          The default is to print nothing, which can easily be mistaken for
          an empty string. For example, one might prefer <literal>\pset null
          '(null)'</literal>.
          </para>
          </listitem>
          </varlistentry>

          <varlistentry>
          <term><literal>numericlocale</literal></term>
          <listitem>
          <para>
          If <replaceable class="parameter">value</replaceable> is specified
          it must be either <literal>on</literal> or <literal>off</literal>
          which will enable or disable display of a locale-specific character
          to separate groups of digits to the left of the decimal marker.
          If <replaceable class="parameter">value</replaceable> is omitted the
          command toggles between regular and locale-specific numeric output.
          </para>
          </listitem>
          </varlistentry>

          <varlistentry>
          <term><literal>pager</literal></term>
          <listitem>
          <para>
          Controls use of a pager program for query and <application>psql</>
          help output. If the environment variable <envar>PAGER</envar>
          is set, the output is piped to the specified program.
          Otherwise a platform-dependent default (such as
          <filename>more</filename>) is used.
          </para>

          <para>
          When the <literal>pager</> option is <literal>off</>, the pager
          program is not used. When the <literal>pager</> option is
          <literal>on</>, the pager is used when appropriate, i.e., when the
          output is to a terminal and will not fit on the screen.
          The <literal>pager</> option can also be set to <literal>always</>,
          which causes the pager to be used for all terminal output regardless
          of whether it fits on the screen.  <literal>\pset pager</>
          without a <replaceable class="parameter">value</replaceable>
          toggles pager use on and off.
          </para>
          </listitem>
          </varlistentry>

          <varlistentry>
          <term><literal>recordsep</literal></term>
          <listitem>
          <para>
          Specifies the record (line) separator to use in unaligned
          output format. The default is a newline character.
          </para>
          </listitem>
          </varlistentry>

          <varlistentry>
          <term><literal>tableattr</literal> (or <literal>T</literal>)</term>
          <listitem>
          <para>
          Specifies attributes to be placed inside the
          <acronym>HTML</acronym> <sgmltag>table</sgmltag> tag in
          <literal>html</> output format. This
          could for example be <literal>cellpadding</literal> or
          <literal>bgcolor</literal>. Note that you probably don't want
          to specify <literal>border</literal> here, as that is already
          taken care of by <literal>\pset border</literal>.
          If no
          <replaceable class="parameter">value</replaceable> is given,
          the table attributes are unset.
          </para>
          </listitem>
          </varlistentry>

          <varlistentry>
          <term><literal>title</literal></term>
          <listitem>
          <para>
          Sets the table title for any subsequently printed tables. This
          can be used to give your output descriptive tags. If no
          <replaceable class="parameter">value</replaceable> is given,
          the title is unset.
          </para>
          </listitem>
          </varlistentry>

          <varlistentry>
          <term><literal>tuples_only</literal> (or <literal>t</literal>)</term>
          <listitem>
          <para>
          If <replaceable class="parameter">value</replaceable> is specified
          it must be either <literal>on</literal> or <literal>off</literal>
          which will enable or disable tuples-only mode.
          If <replaceable class="parameter">value</replaceable> is omitted the
          command toggles between regular and tuples-only output.
          Regular output includes extra information such
          as column headers, titles, and various footers. In tuples-only
          mode, only actual table data is shown.
          </para>
          </listitem>
          </varlistentry>
        </variablelist>
        </para>

        <para>
        Illustrations of how these different formats look can be seen in
        the <xref linkend="APP-PSQL-examples"
        endterm="APP-PSQL-examples-title"> section.
        </para>

        <tip>
        <para>
        There are various shortcut commands for <command>\pset</command>. See
        <command>\a</command>, <command>\C</command>, <command>\H</command>,
        <command>\t</command>, <command>\T</command>, and <command>\x</command>.
        </para>
        </tip>

        <note>
        <para>
        It is an error to call <command>\pset</command> without any
        arguments. In the future this case might show the current status
        of all printing options.
        </para>
        </note>

        </listitem>
      </varlistentry>


      <varlistentry>
        <term><literal>\q</literal> or <literal>\quit</literal></term>
        <listitem>
        <para>
        Quits the <application>psql</application> program.
        In a script file, only execution of that script is terminated.
        </para>
        </listitem>
      </varlistentry>


      <varlistentry>
        <term><literal>\qecho <replaceable class="parameter">text</replaceable> [ ... ] </literal></term>
        <listitem>
        <para>
        This command is identical to <command>\echo</command> except
        that the output will be written to the query output channel, as
        set by <command>\o</command>.
        </para>
        </listitem>
      </varlistentry>


      <varlistentry>
        <term><literal>\r</literal></term>
        <listitem>
        <para>
        Resets (clears) the query buffer.
        </para>
        </listitem>
      </varlistentry>


      <varlistentry>
        <term><literal>\s [ <replaceable class="parameter">filename</replaceable> ]</literal></term>
        <listitem>
        <para>
        Print or save the command line history to <replaceable
        class="parameter">filename</replaceable>. If <replaceable
        class="parameter">filename</replaceable> is omitted, the history
        is written to the standard output. This option is only available
        if <application>psql</application> is configured to use the
        <acronym>GNU</acronym> <application>Readline</application> library.
        </para>
        </listitem>
      </varlistentry>


      <varlistentry>
        <term><literal>\set [ <replaceable class="parameter">name</replaceable> [ <replaceable class="parameter">value</replaceable> [ ... ] ] ]</literal></term>

        <listitem>
        <para>
        Sets the internal variable <replaceable
        class="parameter">name</replaceable> to <replaceable
        class="parameter">value</replaceable> or, if more than one value
        is given, to the concatenation of all of them. If no second
        argument is given, the variable is just set with no value. To
        unset a variable, use the <command>\unset</command> command.
        </para>

        <para>
        Valid variable names can contain characters, digits, and
        underscores. See the section <xref
        linkend="APP-PSQL-variables"
        endterm="APP-PSQL-variables-title"> below for details.
        Variable names are case-sensitive.
        </para>

        <para>
        Although you are welcome to set any variable to anything you
        want, <application>psql</application> treats several variables
        as special. They are documented in the section about variables.
        </para>

        <note>
        <para>
        This command is totally separate from the <acronym>SQL</acronym>
        command <xref linkend="SQL-SET">.
        </para>
        </note>
        </listitem>
      </varlistentry>


      <varlistentry>
        <term><literal>\sf[+] <replaceable class="parameter">function_description</> </literal></term>

        <listitem>
        <para>
         This command fetches and shows the definition of the named function,
         in the form of a <command>CREATE OR REPLACE FUNCTION</> command.
         The definition is printed to the current query output channel,
         as set by <command>\o</command>.
        </para>

        <para>
         The target function can be specified by name alone, or by name
         and arguments, for example <literal>foo(integer, text)</>.
         The argument types must be given if there is more
         than one function of the same name.
        </para>

        <para>
         If <literal>+</literal> is appended to the command name, then the
         output lines are numbered, with the first line of the function body
         being line 1.
        </para>
        </listitem>
      </varlistentry>


      <varlistentry>
        <term><literal>\t</literal></term>
        <listitem>
        <para>
        Toggles the display of output column name headings and row count
        footer. This command is equivalent to <literal>\pset
        tuples_only</literal> and is provided for convenience.
        </para>
        </listitem>
      </varlistentry>


      <varlistentry>
        <term><literal>\T <replaceable class="parameter">table_options</replaceable></literal></term>
        <listitem>
        <para>
        Specifies attributes to be placed within the
        <sgmltag>table</sgmltag> tag in <acronym>HTML</acronym>
        output format. This command is equivalent to <literal>\pset
        tableattr <replaceable
        class="parameter">table_options</replaceable></literal>.
        </para>
        </listitem>
      </varlistentry>


      <varlistentry>
       <term><literal>\timing [ <replaceable class="parameter">on</replaceable> | <replaceable class="parameter">off</replaceable> ]</literal></term>
        <listitem>
        <para>
         Without parameter, toggles a display of how long each SQL statement
         takes, in milliseconds.  With parameter, sets same.
        </para>
       </listitem>
      </varlistentry>


      <varlistentry>
        <term><literal>\w</literal> <replaceable class="parameter">filename</replaceable></term>
        <term><literal>\w</literal> <literal>|</><replaceable class="parameter">command</replaceable></term>
        <listitem>
        <para>
        Outputs the current query buffer to the file <replaceable
        class="parameter">filename</replaceable> or pipes it to the Unix
        command <replaceable class="parameter">command</replaceable>.
        </para>
        </listitem>
      </varlistentry>


      <varlistentry>
        <term><literal>\x</literal></term>
        <listitem>
        <para>
        Toggles expanded table formatting mode. As such it is equivalent to
        <literal>\pset expanded</literal>.
       </para>
       </listitem>
      </varlistentry>


      <varlistentry>
        <term><literal>\z [ <link linkend="APP-PSQL-patterns"><replaceable class="parameter">pattern</replaceable></link> ]</literal></term>
        <listitem>
        <para>
        Lists tables, views and sequences with their
        associated access privileges.
        If a <replaceable class="parameter">pattern</replaceable> is
        specified, only tables, views and sequences whose names match the
        pattern are listed.
        </para>

        <para>
        This is an alias for <command>\dp</command> (<quote>display
        privileges</quote>).
        </para>
        </listitem>
      </varlistentry>


      <varlistentry>
        <term><literal>\! [ <replaceable class="parameter">command</replaceable> ]</literal></term>
        <listitem>
        <para>
        Escapes to a separate Unix shell or executes the Unix command
        <replaceable class="parameter">command</replaceable>. The
        arguments are not further interpreted; the shell will see them
        as-is.
        </para>
        </listitem>
      </varlistentry>


      <varlistentry>
        <term><literal>\?</literal></term>
        <listitem>
        <para>
        Shows help information about the backslash commands.
        </para>
        </listitem>
      </varlistentry>

    </variablelist>
  </para>

  <refsect3 id="APP-PSQL-patterns">
   <title id="APP-PSQL-patterns-title">Patterns</title>

   <indexterm>
    <primary>patterns</primary>
    <secondary>in psql and pg_dump</secondary>
   </indexterm>

  <para>
   The various <literal>\d</> commands accept a <replaceable
   class="parameter">pattern</replaceable> parameter to specify the
   object name(s) to be displayed.  In the simplest case, a pattern
   is just the exact name of the object.  The characters within a
   pattern are normally folded to lower case, just as in SQL names;
   for example, <literal>\dt FOO</> will display the table named
   <literal>foo</>.  As in SQL names, placing double quotes around
   a pattern stops folding to lower case.  Should you need to include
   an actual double quote character in a pattern, write it as a pair
   of double quotes within a double-quote sequence; again this is in
   accord with the rules for SQL quoted identifiers.  For example,
   <literal>\dt "FOO""BAR"</> will display the table named
   <literal>FOO"BAR</> (not <literal>foo"bar</>).  Unlike the normal
   rules for SQL names, you can put double quotes around just part
   of a pattern, for instance <literal>\dt FOO"FOO"BAR</> will display
   the table named <literal>fooFOObar</>.
  </para>

  <para>
   Whenever the <replaceable class="parameter">pattern</replaceable> parameter
   is omitted completely, the <literal>\d</> commands display all objects
   that are visible in the current schema search path &mdash; this is
   equivalent to using <literal>*</> as the pattern.
   (An object is said to be <firstterm>visible</> if its
   containing schema is in the search path and no object of the same
   kind and name appears earlier in the search path. This is equivalent to the
   statement that the object can be referenced by name without explicit
   schema qualification.)
   To see all objects in the database regardless of visibility,
   use <literal>*.*</> as the pattern.
  </para>

  <para>
   Within a pattern, <literal>*</> matches any sequence of characters
   (including no characters) and <literal>?</> matches any single character.
   (This notation is comparable to Unix shell file name patterns.)
   For example, <literal>\dt int*</> displays tables whose names
   begin with <literal>int</>.  But within double quotes, <literal>*</>
   and <literal>?</> lose these special meanings and are just matched
   literally.
  </para>

  <para>
   A pattern that contains a dot (<literal>.</>) is interpreted as a schema
   name pattern followed by an object name pattern.  For example,
   <literal>\dt foo*.*bar*</> displays all tables whose table name
   includes <literal>bar</> that are in schemas whose schema name
   starts with <literal>foo</>.  When no dot appears, then the pattern
   matches only objects that are visible in the current schema search path.
   Again, a dot within double quotes loses its special meaning and is matched
   literally.
  </para>

  <para>
   Advanced users can use regular-expression notations such as character
   classes, for example <literal>[0-9]</> to match any digit.  All regular
   expression special characters work as specified in
   <xref linkend="functions-posix-regexp">, except for <literal>.</> which
   is taken as a separator as mentioned above, <literal>*</> which is
   translated to the regular-expression notation <literal>.*</>,
   <literal>?</> which is translated to <literal>.</>, and
   <literal>$</> which is matched literally.  You can emulate
   these pattern characters at need by writing
   <literal>?</> for <literal>.</>,
   <literal>(<replaceable class="parameter">R</replaceable>+|)</literal> for
   <literal><replaceable class="parameter">R</replaceable>*</literal>, or
   <literal>(<replaceable class="parameter">R</replaceable>|)</literal> for
   <literal><replaceable class="parameter">R</replaceable>?</literal>.
   <literal>$</> is not needed as a regular-expression character since
   the pattern must match the whole name, unlike the usual
   interpretation of regular expressions (in other words, <literal>$</>
   is automatically appended to your pattern).  Write <literal>*</> at the
   beginning and/or end if you don't wish the pattern to be anchored.
   Note that within double quotes, all regular expression special characters
   lose their special meanings and are matched literally.  Also, the regular
   expression special characters are matched literally in operator name
   patterns (i.e., the argument of <literal>\do</>).
  </para>
  </refsect3>
 </refsect2>

 <refsect2>
  <title>Advanced Features</title>

   <refsect3 id="APP-PSQL-variables">
    <title id="APP-PSQL-variables-title">Variables</title>

    <para>
    <application>psql</application> provides variable substitution
    features similar to common Unix command shells.
    Variables are simply name/value pairs, where the value
    can be any string of any length. To set variables, use the
    <application>psql</application> meta-command
    <command>\set</command>:
<programlisting>
testdb=&gt; <userinput>\set foo bar</userinput>
</programlisting>
    sets the variable <literal>foo</literal> to the value
    <literal>bar</literal>. To retrieve the content of the variable, precede
    the name with a colon and use it as the argument of any slash
    command:
<programlisting>
testdb=&gt; <userinput>\echo :foo</userinput>
bar
</programlisting>
    </para>

    <note>
    <para>
    The arguments of <command>\set</command> are subject to the same
    substitution rules as with other commands. Thus you can construct
    interesting references such as <literal>\set :foo
    'something'</literal> and get <quote>soft links</quote> or
    <quote>variable variables</quote> of <productname>Perl</productname>
    or <productname><acronym>PHP</acronym></productname> fame,
    respectively. Unfortunately (or fortunately?), there is no way to do
    anything useful with these constructs. On the other hand,
    <literal>\set bar :foo</literal> is a perfectly valid way to copy a
    variable.
    </para>
    </note>

    <para>
    If you call <command>\set</command> without a second argument, the
    variable is set, with an empty string as value. To unset (or delete) a
    variable, use the command <command>\unset</command>.
    </para>

    <para>
    <application>psql</application>'s internal variable names can
    consist of letters, numbers, and underscores in any order and any
    number of them. A number of these variables are treated specially
    by <application>psql</application>. They indicate certain option
    settings that can be changed at run time by altering the value of
    the variable or that represent some state of the application. Although
    you can use these variables for any other purpose, this is not
    recommended, as the program behavior might grow really strange
    really quickly. By convention, all specially treated variables
    consist of all upper-case letters (and possibly numbers and
    underscores). To ensure maximum compatibility in the future, avoid
    using such variable names for your own purposes. A list of all specially
    treated variables follows.
   </para>

    <variablelist>
      <varlistentry>
      <indexterm>
       <primary>autocommit</primary>
       <secondary>psql</secondary>
      </indexterm>
        <term><varname>AUTOCOMMIT</varname></term>
        <listitem>
        <para>
        When <literal>on</> (the default), each SQL command is automatically
        committed upon successful completion.  To postpone commit in this
        mode, you must enter a <command>BEGIN</> or <command>START
        TRANSACTION</> SQL command.  When <literal>off</> or unset, SQL
        commands are not committed until you explicitly issue
        <command>COMMIT</> or <command>END</>.  The autocommit-off
        mode works by issuing an implicit <command>BEGIN</> for you, just
        before any command that is not already in a transaction block and
        is not itself a <command>BEGIN</> or other transaction-control
        command, nor a command that cannot be executed inside a transaction
        block (such as <command>VACUUM</>).
        </para>

        <note>
        <para>
         In autocommit-off mode, you must explicitly abandon any failed
         transaction by entering <command>ABORT</> or <command>ROLLBACK</>.
         Also keep in mind that if you exit the session
         without committing, your work will be lost.
        </para>
        </note>

        <note>
        <para>
         The autocommit-on mode is <productname>PostgreSQL</>'s traditional
         behavior, but autocommit-off is closer to the SQL spec.  If you
         prefer autocommit-off, you might wish to set it in the system-wide
         <filename>psqlrc</filename> file or your
         <filename>~/.psqlrc</filename> file.
        </para>
        </note>
        </listitem>
      </varlistentry>

      <varlistentry>
        <term><varname>DBNAME</varname></term>
        <listitem>
        <para>
        The name of the database you are currently connected to. This is
        set every time you connect to a database (including program
        start-up), but can be unset.
        </para>
        </listitem>
      </varlistentry>

      <varlistentry>
        <term><varname>ECHO</varname></term>
        <listitem>
        <para>
        If set to <literal>all</literal>, all lines
        entered from the keyboard or from a script are written to the standard output
        before they are parsed or executed. To select this behavior on program
        start-up, use the switch <option>-a</option>. If set to
        <literal>queries</literal>,
        <application>psql</application> merely prints all queries as
        they are sent to the server. The switch for this is
        <option>-e</option>.
        </para>
        </listitem>
      </varlistentry>

      <varlistentry>
        <term><varname>ECHO_HIDDEN</varname></term>
        <listitem>
        <para>
        When this variable is set and a backslash command queries the
        database, the query is first shown. This way you can study the
        <productname>PostgreSQL</productname> internals and provide
        similar functionality in your own programs. (To select this behavior
        on program start-up, use the switch <option>-E</option>.)  If you set
        the variable to the value <literal>noexec</literal>, the queries are
        just shown but are not actually sent to the server and executed.
        </para>
        </listitem>
      </varlistentry>

      <varlistentry>
        <term><varname>EDITOR_LINENUMBER_SWITCH</varname></term>
        <listitem>
        <para>
        When <command>\edit</command> or <command>\ef</command> is used with a
        line number argument, this variable specifies the command-line switch
        used to pass the line number to the user's editor.  For editors such
        as <productname>emacs</> or <productname>vi</>, you can simply set
        this variable to a plus sign.  Include a trailing space in the value
        of the variable if there needs to be space between the switch name and
        the line number.
        Examples:

<programlisting>
\set EDITOR_LINENUMBER_SWITCH +
\set EDITOR_LINENUMBER_SWITCH '--line '
</programlisting>
        </para>
        </listitem>
      </varlistentry>

      <varlistentry>
        <term><varname>ENCODING</varname></term>
        <listitem>
        <para>
        The current client character set encoding.
        </para>
        </listitem>
      </varlistentry>

      <varlistentry>
        <term><varname>FETCH_COUNT</varname></term>
        <listitem>
        <para>
        If this variable is set to an integer value &gt; 0,
        the results of <command>SELECT</command> queries are fetched
        and displayed in groups of that many rows, rather than the
        default behavior of collecting the entire result set before
        display.  Therefore only a
        limited amount of memory is used, regardless of the size of
        the result set.  Settings of 100 to 1000 are commonly used
        when enabling this feature.
        Keep in mind that when using this feature, a query might
        fail after having already displayed some rows.
        </para>
        <tip>
        <para>
        Although you can use any output format with this feature,
        the default <literal>aligned</> format tends to look bad
        because each group of <varname>FETCH_COUNT</varname> rows
        will be formatted separately, leading to varying column
        widths across the row groups.  The other output formats work better.
        </para>
        </tip>
        </listitem>
      </varlistentry>

      <varlistentry>
        <term><varname>HISTCONTROL</varname></term>
        <listitem>
        <para>
         If this variable is set to <literal>ignorespace</literal>,
         lines which begin with a space are not entered into the history
         list. If set to a value of <literal>ignoredups</literal>, lines
         matching the previous history line are not entered. A value of
         <literal>ignoreboth</literal> combines the two options. If
         unset, or if set to any other value than those above, all lines
         read in interactive mode are saved on the history list.
        </para>
        <note>
        <para>
        This feature was shamelessly plagiarized from
        <application>Bash</application>.
        </para>
        </note>
        </listitem>
      </varlistentry>

      <varlistentry>
        <term><varname>HISTFILE</varname></term>
        <listitem>
        <para>
        The file name that will be used to store the history list. The default
        value is <filename>~/.psql_history</filename>.  For example, putting:
<programlisting>
\set HISTFILE ~/.psql_history- :DBNAME
</programlisting>
        in <filename>~/.psqlrc</filename> will cause
        <application>psql</application> to maintain a separate history for
        each database.
        </para>
        <note>
        <para>
        This feature was shamelessly plagiarized from
        <application>Bash</application>.
        </para>
        </note>
        </listitem>
      </varlistentry>

      <varlistentry>
        <term><varname>HISTSIZE</varname></term>
        <listitem>
        <para>
        The number of commands to store in the command history. The
        default value is 500.
        </para>
        <note>
        <para>
        This feature was shamelessly plagiarized from
        <application>Bash</application>.
        </para>
        </note>
        </listitem>
      </varlistentry>

      <varlistentry>
        <term><varname>HOST</varname></term>
        <listitem>
        <para>
        The database server host you are currently connected to. This is
        set every time you connect to a database (including program
        start-up), but can be unset.
        </para>
        </listitem>
      </varlistentry>

      <varlistentry>
        <term><varname>IGNOREEOF</varname></term>
        <listitem>
        <para>
         If unset, sending an <acronym>EOF</> character (usually
         <keycombo action="simul"><keycap>Control</><keycap>D</></>)
         to an interactive session of <application>psql</application>
         will terminate the application. If set to a numeric value,
         that many <acronym>EOF</> characters are ignored before the
         application terminates.  If the variable is set but has no
         numeric value, the default is 10.
        </para>
        <note>
        <para>
        This feature was shamelessly plagiarized from
        <application>Bash</application>.
        </para>
        </note>
        </listitem>
      </varlistentry>

      <varlistentry>
        <term><varname>LASTOID</varname></term>
        <listitem>
        <para>
        The value of the last affected OID, as returned from an
        <command>INSERT</command> or <command>\lo_import</command>
        command. This variable is only guaranteed to be valid until
        after the result of the next <acronym>SQL</acronym> command has
        been displayed.
        </para>
        </listitem>
      </varlistentry>

      <varlistentry>
      <indexterm>
       <primary>rollback</primary>
       <secondary>psql</secondary>
      </indexterm>
        <term><varname>ON_ERROR_ROLLBACK</varname></term>
        <listitem>
        <para>
        When <literal>on</>, if a statement in a transaction block
        generates an error, the error is ignored and the transaction
        continues. When <literal>interactive</>, such errors are only
        ignored in interactive sessions, and not when reading script
        files. When <literal>off</> (the default), a statement in a
        transaction block that generates an error aborts the entire
        transaction. The on_error_rollback-on mode works by issuing an
        implicit <command>SAVEPOINT</> for you, just before each command
        that is in a transaction block, and rolls back to the savepoint
        on error.
        </para>
        </listitem>
      </varlistentry>

      <varlistentry>
        <term><varname>ON_ERROR_STOP</varname></term>
        <listitem>
        <para>
        By default, if non-interactive scripts encounter an error, such
        as a malformed <acronym>SQL</acronym> command or internal
        meta-command, processing continues. This has been the
        traditional behavior of <application>psql</application> but it
        is sometimes not desirable. If this variable is set, script
        processing will immediately terminate. If the script was called
        from another script it will terminate in the same fashion. If
        the outermost script was not called from an interactive
        <application>psql</application> session but rather using the
        <option>-f</option> option, <application>psql</application> will
        return error code 3, to distinguish this case from fatal error
        conditions (error code 1).
        </para>
        </listitem>
      </varlistentry>

      <varlistentry>
        <term><varname>PORT</varname></term>
        <listitem>
        <para>
        The database server port to which you are currently connected.
        This is set every time you connect to a database (including
        program start-up), but can be unset.
        </para>
        </listitem>
      </varlistentry>

      <varlistentry>
        <term><varname>PROMPT1</varname></term>
        <term><varname>PROMPT2</varname></term>
        <term><varname>PROMPT3</varname></term>
        <listitem>
        <para>
        These specify what the prompts <application>psql</application>
        issues should look like. See <xref
        linkend="APP-PSQL-prompting"
        endterm="APP-PSQL-prompting-title"> below.
        </para>
        </listitem>
      </varlistentry>

      <varlistentry>
        <term><varname>QUIET</varname></term>
        <listitem>
        <para>
        This variable is equivalent to the command line option
        <option>-q</option>. It is probably not too useful in
        interactive mode.
        </para>
        </listitem>
      </varlistentry>

      <varlistentry>
        <term><varname>SINGLELINE</varname></term>
        <listitem>
        <para>
        This variable is equivalent to the command line option
        <option>-S</option>.
        </para>
        </listitem>
      </varlistentry>

      <varlistentry>
        <term><varname>SINGLESTEP</varname></term>
        <listitem>
        <para>
        This variable is equivalent to the command line option
        <option>-s</option>.
        </para>
        </listitem>
      </varlistentry>

      <varlistentry>
        <term><varname>USER</varname></term>
        <listitem>
        <para>
        The database user you are currently connected as. This is set
        every time you connect to a database (including program
        start-up), but can be unset.
        </para>
        </listitem>
      </varlistentry>

      <varlistentry>
        <term><varname>VERBOSITY</varname></term>
        <listitem>
        <para>
        This variable can be set to the values <literal>default</>,
        <literal>verbose</>, or <literal>terse</> to control the verbosity
        of error reports.
        </para>
        </listitem>
      </varlistentry>

    </variablelist>

   </refsect3>

   <refsect3>
    <title><acronym>SQL</acronym> Interpolation</title>

    <para>
    An additional useful feature of <application>psql</application>
    variables is that you can substitute (<quote>interpolate</quote>)
    them into regular <acronym>SQL</acronym> statements.
    <application>psql</application> provides special facilities for
    ensuring that values used as SQL literals and identifiers are
    properly escaped.  The syntax for interpolating a value without
    any special escaping is again to prepend the variable name with a colon
    (<literal>:</literal>):
<programlisting>
testdb=&gt; <userinput>\set foo 'my_table'</userinput>
testdb=&gt; <userinput>SELECT * FROM :foo;</userinput>
</programlisting>
    would then query the table <literal>my_table</literal>. Note that this
    may be unsafe: the value of the variable is copied literally, so it can
    even contain unbalanced quotes or backslash commands. You must make sure
    that it makes sense where you put it.
    </para>

    <para>
    When a value is to be used as an SQL literal or identifier, it is
    safest to arrange for it to be escaped.  To escape the value of
    a variable as an SQL literal, write a colon followed by the variable
    name in single quotes.  To escape the value an SQL identifier, write
    a colon followed by the variable name in double quotes.  The previous
    example would be more safely written this way:
<programlisting>
testdb=&gt; <userinput>\set foo 'my_table'</userinput>
testdb=&gt; <userinput>SELECT * FROM :"foo";</userinput>
</programlisting>
    Variable interpolation will not be performed into quoted
    <acronym>SQL</acronym> entities.
    </para>

    <para>
    One  possible use of this mechanism is to
    copy the contents of a file into a table column. First load the file into a
    variable and then proceed as above:
<programlisting>
testdb=&gt; <userinput>\set content `cat my_file.txt`</userinput>
testdb=&gt; <userinput>INSERT INTO my_table VALUES (:'content');</userinput>
</programlisting>
    (Note that this still won't work if <filename>my_file.txt</filename> contains NUL bytes.
    psql does not support embedded NUL bytes in variable values.)
    </para>

    <para>
    Since colons can legally appear in SQL commands, an apparent attempt
    at interpolation (such as <literal>:name</literal>,
    <literal>:'name'</literal>, or <literal>:"name"</literal>) is not
    changed unless the named variable is currently set. In any case, you
    can escape a colon with a backslash to protect it from substitution.
    (The colon syntax for variables is standard <acronym>SQL</acronym> for
    embedded query languages, such as <application>ECPG</application>.
    The colon syntax for array slices and type casts are
    <productname>PostgreSQL</productname> extensions, hence the
    conflict.  The colon syntax for escaping a variable's value as an
    SQL literal or identifier is a <application>psql</application>
    extension.)
    </para>

   </refsect3>

   <refsect3 id="APP-PSQL-prompting">
    <title id="APP-PSQL-prompting-title">Prompting</title>

    <para>
    The prompts <application>psql</application> issues can be customized
    to your preference. The three variables <varname>PROMPT1</varname>,
    <varname>PROMPT2</varname>, and <varname>PROMPT3</varname> contain strings
    and special escape sequences that describe the appearance of the
    prompt. Prompt 1 is the normal prompt that is issued when
    <application>psql</application> requests a new command. Prompt 2 is
    issued when more input is expected during command input because the
    command was not terminated with a semicolon or a quote was not closed.
    Prompt 3 is issued when you run an <acronym>SQL</acronym>
    <command>COPY</command> command and you are expected to type in the
    row values on the terminal.
    </para>

    <para>
    The value of the selected prompt variable is printed literally,
    except where a percent sign (<literal>%</literal>) is encountered.
    Depending on the next character, certain other text is substituted
    instead. Defined substitutions are:

    <variablelist>
      <varlistentry>
        <term><literal>%M</literal></term>
        <listitem>
         <para>
          The full host name (with domain name) of the database server,
          or <literal>[local]</literal> if the connection is over a Unix
          domain socket, or
          <literal>[local:<replaceable>/dir/name</replaceable>]</literal>,
          if the Unix domain socket is not at the compiled in default
          location.
        </para>
       </listitem>
      </varlistentry>

      <varlistentry>
        <term><literal>%m</literal></term>
        <listitem>
         <para>
          The host name of the database server, truncated at the
          first dot, or <literal>[local]</literal> if the connection is
          over a Unix domain socket.
         </para>
        </listitem>
      </varlistentry>

      <varlistentry>
        <term><literal>%&gt;</literal></term>
        <listitem><para>The port number at which the database server is listening.</para></listitem>
      </varlistentry>

      <varlistentry>
        <term><literal>%n</literal></term>
        <listitem>
         <para>
          The database session user name.  (The expansion of this
          value might change during a database session as the result
          of the command <command>SET SESSION
          AUTHORIZATION</command>.)
         </para>
        </listitem>
      </varlistentry>

      <varlistentry>
        <term><literal>%/</literal></term>
        <listitem><para>The name of the current database.</para></listitem>
      </varlistentry>

      <varlistentry>
        <term><literal>%~</literal></term>
        <listitem><para>Like <literal>%/</literal>, but the output is <literal>~</literal>
         (tilde) if the database is your default database.</para></listitem>
      </varlistentry>

      <varlistentry>
        <term><literal>%#</literal></term>
        <listitem>
         <para>
          If the session user is a database superuser, then a
          <literal>#</literal>, otherwise a <literal>&gt;</literal>.
          (The expansion of this value might change during a database
          session as the result of the command <command>SET SESSION
          AUTHORIZATION</command>.)
         </para>
        </listitem>
      </varlistentry>

      <varlistentry>
        <term><literal>%R</literal></term>
        <listitem>
        <para>
        In prompt 1 normally <literal>=</literal>, but <literal>^</literal> if
        in single-line mode, and <literal>!</literal> if the session is
        disconnected from the database (which can happen if
        <command>\connect</command> fails). In prompt 2 the sequence is
        replaced by <literal>-</literal>, <literal>*</literal>, a single quote,
        a double quote, or a dollar sign, depending on whether
        <application>psql</application> expects more input because the
        command wasn't terminated yet, because you are inside a
        <literal>/* ... */</literal> comment, or because you are inside
        a quoted or dollar-escaped string. In prompt 3 the sequence doesn't
        produce anything.
        </para>
        </listitem>
      </varlistentry>

      <varlistentry>
        <term><literal>%x</literal></term>
        <listitem>
        <para>
        Transaction status: an empty string when not in a transaction
        block, or <literal>*</> when in a transaction block, or
        <literal>!</> when in a failed transaction block, or <literal>?</>
        when the transaction state is indeterminate (for example, because
        there is no connection).
        </para>
        </listitem>
      </varlistentry>

      <varlistentry>
        <term><literal>%</literal><replaceable class="parameter">digits</replaceable></term>
        <listitem>
        <para>
        The character with the indicated octal code is substituted.
        </para>
        </listitem>
      </varlistentry>

      <varlistentry>
        <term><literal>%:</literal><replaceable class="parameter">name</replaceable><literal>:</literal></term>
        <listitem>
        <para>
        The value of the <application>psql</application> variable
        <replaceable class="parameter">name</replaceable>. See the
        section <xref linkend="APP-PSQL-variables"
        endterm="APP-PSQL-variables-title"> for details.
        </para>
        </listitem>
      </varlistentry>

      <varlistentry>
        <term><literal>%`</literal><replaceable class="parameter">command</replaceable><literal>`</literal></term>
        <listitem>
        <para>
        The output of <replaceable
        class="parameter">command</replaceable>, similar to ordinary
        <quote>back-tick</quote> substitution.
        </para>
        </listitem>
      </varlistentry>

      <varlistentry>
        <term><literal>%[</literal> ... <literal>%]</literal></term>
        <listitem>
         <para>
         Prompts can contain terminal control characters which, for
         example, change the color, background, or style of the prompt
         text, or change the title of the terminal window. In order for
         the line editing features of <application>Readline</application> to work properly, these
         non-printing control characters must be designated as invisible
         by surrounding them with <literal>%[</literal> and
         <literal>%]</literal>. Multiple pairs of these can occur within
         the prompt.  For example:
<programlisting>
testdb=&gt; \set PROMPT1 '%[%033[1;33;40m%]%n@%/%R%[%033[0m%]%# '
</programlisting>
         results in a boldfaced (<literal>1;</literal>) yellow-on-black
         (<literal>33;40</literal>) prompt on VT100-compatible, color-capable
         terminals.
        </para>
        </listitem>
      </varlistentry>

    </variablelist>

    To insert a percent sign into your prompt, write
    <literal>%%</literal>. The default prompts are
    <literal>'%/%R%# '</literal> for prompts 1 and 2, and
    <literal>'&gt;&gt; '</literal> for prompt 3.
    </para>

    <note>
    <para>
    This feature was shamelessly plagiarized from
    <application>tcsh</application>.
    </para>
    </note>

   </refsect3>

   <refsect3>
    <title>Command-Line Editing</title>

    <para>
    <application>psql</application> supports the <application>Readline</application>
    library for convenient line editing and retrieval. The command
    history is automatically saved when <application>psql</application>
    exits and is reloaded when
    <application>psql</application> starts up. Tab-completion is also
    supported, although the completion logic makes no claim to be an
    <acronym>SQL</acronym> parser.  If for some reason you do not like the tab completion, you
    can turn it off by putting this in a file named
    <filename>.inputrc</filename> in your home directory:
<programlisting>
$if psql
set disable-completion on
$endif
</programlisting>
    (This is not a <application>psql</application> but a
    <application>Readline</application> feature. Read its documentation
    for further details.)
    </para>
   </refsect3>
  </refsect2>
 </refsect1>


 <refsect1>
  <title>Environment</title>

  <variablelist>

   <varlistentry>
    <term><envar>COLUMNS</envar></term>

    <listitem>
     <para>
      If <literal>\pset columns</> is zero, controls the
      width for the <literal>wrapped</> format and width for determining
      if wide output requires the pager.
     </para>
    </listitem>
   </varlistentry>

   <varlistentry>
    <term><envar>PAGER</envar></term>

    <listitem>
     <para>
      If the query results do not fit on the screen, they are piped
      through this command.  Typical values are
      <literal>more</literal> or <literal>less</literal>.  The default
      is platform-dependent.  The use of the pager can be disabled by
      using the <command>\pset</command> command.
     </para>
    </listitem>
   </varlistentry>

   <varlistentry>
    <term><envar>PGDATABASE</envar></term>
    <term><envar>PGHOST</envar></term>
    <term><envar>PGPORT</envar></term>
    <term><envar>PGUSER</envar></term>

    <listitem>
     <para>
      Default connection parameters (see <xref linkend="libpq-envars">).
     </para>
    </listitem>
   </varlistentry>

   <varlistentry>
    <term><envar>PSQL_EDITOR</envar></term>
    <term><envar>EDITOR</envar></term>
    <term><envar>VISUAL</envar></term>

    <listitem>
     <para>
      Editor used by the <command>\e</command> command.  The variables
      are examined in the order listed; the first that is set is used.
     </para>
    </listitem>
   </varlistentry>

   <varlistentry>
    <term><envar>SHELL</envar></term>

    <listitem>
     <para>
      Command executed by the <command>\!</command> command.
     </para>
    </listitem>
   </varlistentry>

   <varlistentry>
    <term><envar>TMPDIR</envar></term>

    <listitem>
     <para>
      Directory for storing temporary files.  The default is
      <filename>/tmp</filename>.
     </para>
    </listitem>
   </varlistentry>
  </variablelist>

  <para>
   This utility, like most other <productname>PostgreSQL</> utilities,
   also uses the environment variables supported by <application>libpq</>
   (see <xref linkend="libpq-envars">).
  </para>

 </refsect1>


 <refsect1>
  <title>Files</title>

  <itemizedlist>
   <listitem>
    <para>
     Unless it is passed an <option>-X</option>
     or <option>-c</option> option,
     <application>psql</application> attempts to
     read and execute commands from the system-wide
     <filename>psqlrc</filename> file and the user's
     <filename>~/.psqlrc</filename> file before starting up.
     (On Windows, the user's startup file is named
     <filename>%APPDATA%\postgresql\psqlrc.conf</filename>.)
     See <filename><replaceable>PREFIX</>/share/psqlrc.sample</>
     for information on setting up the system-wide file.  It could be used
     to set up the client or the server to taste (using the <command>\set
     </command> and <command>SET</command> commands).
    </para>
   </listitem>

   <listitem>
    <para>
     Both the system-wide <filename>psqlrc</filename> file and the user's
     <filename>~/.psqlrc</filename> file can be made version-specific
     by appending a dash and the <productname>PostgreSQL</productname>
     release number, for example <filename>~/.psqlrc-&version;</filename>.
     A matching version-specific file will be read in preference to a
     non-version-specific file.
    </para>
   </listitem>

   <listitem>
    <para>
     The command-line history is stored in the file
     <filename>~/.psql_history</filename>, or
     <filename>%APPDATA%\postgresql\psql_history</filename> on Windows.
    </para>
   </listitem>
  </itemizedlist>
 </refsect1>


 <refsect1>
  <title>Notes</title>

    <itemizedlist>
      <listitem>
      <para>
       In an earlier life <application>psql</application> allowed the
       first argument of a single-letter backslash command to start
       directly after the command, without intervening whitespace.
       As of <productname>PostgreSQL</productname> 8.4 this is no
       longer allowed.
      </para>
      </listitem>

      <listitem>
      <para>
       <application>psql</application> is only guaranteed to work smoothly
       with servers of the same version. That does not mean other combinations
       will fail outright, but subtle and not-so-subtle problems might come
       up.  Backslash commands are particularly likely to fail if the
       server is of a newer version than <application>psql</> itself.  However,
       backslash commands of the <literal>\d</> family should work with
       servers of versions back to 7.4, though not necessarily with servers
       newer than  <application>psql</> itself.
      </para>
      </listitem>

    </itemizedlist>
 </refsect1>


 <refsect1>
  <title>Notes for Windows Users</title>

 <para>
  <application>psql</application> is built as a <quote>console
  application</>.  Since the Windows console windows use a different
  encoding than the rest of the system, you must take special care
  when using 8-bit characters within <application>psql</application>.
  If <application>psql</application> detects a problematic
  console code page, it will warn you at startup. To change the
  console code page, two things are necessary:

   <itemizedlist>
    <listitem>
     <para>
      Set the code page by entering <userinput>cmd.exe /c chcp
      1252</userinput>. (1252 is a code page that is appropriate for
      German; replace it with your value.) If you are using Cygwin,
      you can put this command in <filename>/etc/profile</filename>.
     </para>
    </listitem>

    <listitem>
     <para>
      Set the console font to <literal>Lucida Console</>, because the
      raster font does not work with the ANSI code page.
     </para>
    </listitem>
   </itemizedlist>
 </para>

 </refsect1>


 <refsect1 id="APP-PSQL-examples">
  <title id="APP-PSQL-examples-title">Examples</title>

  <para>
  The first example shows how to spread a command over several lines of
  input. Notice the changing prompt:
<programlisting>
testdb=&gt; <userinput>CREATE TABLE my_table (</userinput>
testdb(&gt; <userinput> first integer not null default 0,</userinput>
testdb(&gt; <userinput> second text)</userinput>
testdb-&gt; <userinput>;</userinput>
CREATE TABLE
</programlisting>
  Now look at the table definition again:
<programlisting>
testdb=&gt; <userinput>\d my_table</userinput>
             Table "my_table"
 Attribute |  Type   |      Modifier
-----------+---------+--------------------
 first     | integer | not null default 0
 second    | text    |

</programlisting>
  Now we change the prompt to something more interesting:
<programlisting>
testdb=&gt; <userinput>\set PROMPT1 '%n@%m %~%R%# '</userinput>
peter@localhost testdb=&gt;
</programlisting>
  Let's assume you have filled the table with data and want to take a
  look at it:
<programlisting>
peter@localhost testdb=&gt; SELECT * FROM my_table;
 first | second
-------+--------
     1 | one
     2 | two
     3 | three
     4 | four
(4 rows)

</programlisting>
  You can display tables in different ways by using the
  <command>\pset</command> command:
<programlisting>
peter@localhost testdb=&gt; <userinput>\pset border 2</userinput>
Border style is 2.
peter@localhost testdb=&gt; <userinput>SELECT * FROM my_table;</userinput>
+-------+--------+
| first | second |
+-------+--------+
|     1 | one    |
|     2 | two    |
|     3 | three  |
|     4 | four   |
+-------+--------+
(4 rows)

peter@localhost testdb=&gt; <userinput>\pset border 0</userinput>
Border style is 0.
peter@localhost testdb=&gt; <userinput>SELECT * FROM my_table;</userinput>
first second
----- ------
    1 one
    2 two
    3 three
    4 four
(4 rows)

peter@localhost testdb=&gt; <userinput>\pset border 1</userinput>
Border style is 1.
peter@localhost testdb=&gt; <userinput>\pset format unaligned</userinput>
Output format is unaligned.
peter@localhost testdb=&gt; <userinput>\pset fieldsep ","</userinput>
Field separator is ",".
peter@localhost testdb=&gt; <userinput>\pset tuples_only</userinput>
Showing only tuples.
peter@localhost testdb=&gt; <userinput>SELECT second, first FROM my_table;</userinput>
one,1
two,2
three,3
four,4
</programlisting>
  Alternatively, use the short commands:
<programlisting>
peter@localhost testdb=&gt; <userinput>\a \t \x</userinput>
Output format is aligned.
Tuples only is off.
Expanded display is on.
peter@localhost testdb=&gt; <userinput>SELECT * FROM my_table;</userinput>
-[ RECORD 1 ]-
first  | 1
second | one
-[ RECORD 2 ]-
first  | 2
second | two
-[ RECORD 3 ]-
first  | 3
second | three
-[ RECORD 4 ]-
first  | 4
second | four
</programlisting>
  </para>

 </refsect1>

</refentry><|MERGE_RESOLUTION|>--- conflicted
+++ resolved
@@ -815,15 +815,6 @@
       </varlistentry>
 
       <varlistentry>
-        <term><literal>\conninfo</literal></term>
-        <listitem>
-        <para>
-        Outputs information about the current database connection.
-        </para>
-        </listitem>
-      </varlistentry>
-
-      <varlistentry>
         <term><literal>\copy { <replaceable class="parameter">table</replaceable> [ ( <replaceable class="parameter">column_list</replaceable> ) ] | ( <replaceable class="parameter">query</replaceable> ) }
         { <literal>from</literal> | <literal>to</literal> }
         { <replaceable class="parameter">filename</replaceable> | program <replaceable class="parameter">'command'</replaceable> | stdin | stdout | pstdin | pstdout }
@@ -947,15 +938,9 @@
         <para>
         If <command>\d</command> is used without a
         <replaceable class="parameter">pattern</replaceable> argument, it is
-<<<<<<< HEAD
-        equivalent to <command>\dtvsxr</command> which will show a list of
-        all visible tables, views, sequences, and external tables. This is purely a convenience
-        measure.
-=======
         equivalent to <command>\dtvsE</command> which will show a list of
         all visible tables, views, sequences and foreign tables.
         This is purely a convenience measure.
->>>>>>> a4bebdd9
         </para>
         </note>
         </listitem>
@@ -1095,6 +1080,7 @@
       <varlistentry>
         <term><literal>\dE[S+] [ <link linkend="APP-PSQL-patterns"><replaceable class="parameter">pattern</replaceable></link> ]</literal></term>
         <term><literal>\di[S+] [ <link linkend="APP-PSQL-patterns"><replaceable class="parameter">pattern</replaceable></link> ]</literal></term>
+        <term><literal>\dP[S+] [ <link linkend="APP-PSQL-patterns"><replaceable class="parameter">pattern</replaceable></link> ]</literal></term>
         <term><literal>\ds[S+] [ <link linkend="APP-PSQL-patterns"><replaceable class="parameter">pattern</replaceable></link> ]</literal></term>
         <term><literal>\dt[S+] [ <link linkend="APP-PSQL-patterns"><replaceable class="parameter">pattern</replaceable></link> ]</literal></term>
         <term><literal>\dv[S+] [ <link linkend="APP-PSQL-patterns"><replaceable class="parameter">pattern</replaceable></link> ]</literal></term>
@@ -1102,9 +1088,9 @@
         <listitem>
         <para>
         In this group of commands, the letters <literal>E</literal>,
-        <literal>i</literal>, <literal>s</literal>,
+        <literal>i</literal>, <literal>P</literal>, <literal>s</literal>,
         <literal>t</literal>, and <literal>v</literal>
-        stand for foreign table, index, sequence, table, and view,
+        stand for foreign table, index, parent table, sequence, table, and view,
         respectively.
         You can specify any or all of
         these letters, in any order, to obtain a listing of objects
@@ -1295,40 +1281,11 @@
 
 
       <varlistentry>
-<<<<<<< HEAD
-        <term><literal>\di[S+] [ <link linkend="APP-PSQL-patterns"><replaceable class="parameter">pattern</replaceable></link> ]</literal></term>
-        <term><literal>\ds[S+] [ <link linkend="APP-PSQL-patterns"><replaceable class="parameter">pattern</replaceable></link> ]</literal></term>
-        <term><literal>\dt[S+] [ <link linkend="APP-PSQL-patterns"><replaceable class="parameter">pattern</replaceable></link> ]</literal></term>
-        <term><literal>\dv[S+] [ <link linkend="APP-PSQL-patterns"><replaceable class="parameter">pattern</replaceable></link> ]</literal></term>
-        <term><literal>\dP[S+] [ <link linkend="APP-PSQL-patterns"><replaceable class="parameter">pattern</replaceable></link> ]</literal></term>
-        <term><literal>\dx[S+] [ <link linkend="APP-PSQL-patterns"><replaceable class="parameter">pattern</replaceable></link> ]</literal></term>
-        <term><literal>\dr[S+] [ <link linkend="APP-PSQL-patterns"><replaceable class="parameter">pattern</replaceable></link> ]</literal></term>
-
-        <listitem>
-        <para>
-        In this group of commands, the letters
-        <literal>i</literal>, <literal>s</literal>,
-        <literal>t</literal>, <literal>v</literal>,
-        <literal>P</literal>, <literal>x</literal>, and <literal>r</literal>
-        stand for index, sequence, table, view, parent table, external table, and foreign table respectively.
-        You can specify any or all of
-        these letters, in any order, to obtain a listing of objects
-        of these types.  For example, <literal>\dit</> lists indexes
-        and tables.  If <literal>+</literal> is
-        appended to the command name, each object is listed with its
-        physical size on disk and its associated description, if any.
-        If <replaceable class="parameter">pattern</replaceable> is
-        specified, only objects whose names match the pattern are listed.
-        By default, only user-created objects are shown; supply a
-        pattern or the <literal>S</literal> modifier to include system
-        objects.
-=======
         <term><literal>\dl</literal></term>
         <listitem>
         <para>
         This is an alias for <command>\lo_list</command>, which shows a
         list of large objects.
->>>>>>> a4bebdd9
         </para>
         </listitem>
       </varlistentry>
@@ -1490,11 +1447,7 @@
       </varlistentry>
 
       <varlistentry>
-<<<<<<< HEAD
-        <term><literal>\edit</> (or <literal>\e</>) <literal> <optional> <replaceable class="parameter">filename</> </optional> <optional> <replaceable class="parameter">line_number</> </optional> </literal></term>
-=======
         <term><literal>\e</literal> or <literal>\edit</> <literal> <optional> <replaceable class="parameter">filename</> </optional> <optional> <replaceable class="parameter">line_number</> </optional> </literal></term>
->>>>>>> a4bebdd9
 
         <listitem>
         <para>
@@ -1536,47 +1489,6 @@
         all-digits argument is given, <application>psql</application> assumes
         it is a line number not a file name.
         </para>
-<<<<<<< HEAD
-        </listitem>
-      </varlistentry>
-
-
-      <varlistentry>
-        <term><literal>\ef <optional> <replaceable class="parameter">function_description</> <optional>  <replaceable class="parameter">line_number</> </optional> </optional> </literal></term>
-
-        <listitem>
-        <para>
-         This command fetches and edits the definition of the named function,
-         in the form of a <command>CREATE OR REPLACE FUNCTION</> command.
-         Editing is done in the same way as for <literal>\edit</>.
-         After the editor exits, the updated command waits in the query buffer;
-         type semicolon or <literal>\g</> to send it, or <literal>\r</>
-         to cancel.
-        </para>
-
-        <para>
-         The target function can be specified by name alone, or by name
-         and arguments, for example <literal>foo(integer, text)</>.
-         The argument types must be given if there is more
-         than one function of the same name.
-        </para>
-
-        <para>
-         If no function is specified, a blank <command>CREATE FUNCTION</>
-         template is presented for editing.
-        </para>
-
-        <para>
-        If a line number is specified, <application>psql</application> will
-        position the cursor on the specified line of the function body
-        (note that the function body typically does not begin on the
-        first line of the file).
-        This feature requires the <varname>EDITOR_LINENUMBER_SWITCH</varname>
-        variable to be set, so that <application>psql</application> knows how
-        to specify the line number to the editor.
-        </para>
-=======
->>>>>>> a4bebdd9
         </listitem>
       </varlistentry>
 
