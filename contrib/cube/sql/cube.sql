--- conflicted
+++ resolved
@@ -22,12 +22,9 @@
 SELECT '-.1'::cube AS cube;
 SELECT '1.0'::cube AS cube;
 SELECT '-1.0'::cube AS cube;
-<<<<<<< HEAD
-=======
 SELECT 'infinity'::cube AS cube;
 SELECT '-infinity'::cube AS cube;
 SELECT 'NaN'::cube AS cube;
->>>>>>> 9e1c9f95
 SELECT '.1234567890123456'::cube AS cube;
 SELECT '+.1234567890123456'::cube AS cube;
 SELECT '-.1234567890123456'::cube AS cube;
