--- conflicted
+++ resolved
@@ -3,24 +3,14 @@
  *
  *	controldata functions
  *
-<<<<<<< HEAD
- *	Copyright (c) 2010, PostgreSQL Global Development Group
- *	$PostgreSQL: pgsql/contrib/pg_upgrade/controldata.c,v 1.9.2.1 2010/09/07 14:10:38 momjian Exp $
-=======
  *	Copyright (c) 2010-2011, PostgreSQL Global Development Group
  *	contrib/pg_upgrade/controldata.c
->>>>>>> a4bebdd9
  */
 
 #include "pg_upgrade.h"
 
 #include <ctype.h>
 
-<<<<<<< HEAD
-static void putenv2(migratorContext *ctx, const char *var, const char *val);
-
-=======
->>>>>>> a4bebdd9
 /*
  * get_control_data()
  *
@@ -34,13 +24,8 @@
  * and then pipe its output. With little string parsing we get the
  * pg_control data.  pg_resetxlog cannot be run while the server is running
  * so we use pg_controldata;  pg_controldata doesn't provide all the fields
-<<<<<<< HEAD
- * we need to actually perform the migration, but it provides enough for
- * check mode.  We do not implement pg_resetxlog -n because it is hard to
-=======
  * we need to actually perform the upgrade, but it provides enough for
  * check mode.	We do not implement pg_resetxlog -n because it is hard to
->>>>>>> a4bebdd9
  * return valid xid data for a running server.
  */
 void
@@ -65,10 +50,7 @@
 	bool		got_toast = false;
 	bool		got_date_is_int = false;
 	bool		got_float8_pass_by_value = false;
-<<<<<<< HEAD
 	bool		got_data_checksums = false;
-=======
->>>>>>> a4bebdd9
 	char	   *lc_collate = NULL;
 	char	   *lc_ctype = NULL;
 	char	   *lc_monetary = NULL;
@@ -84,41 +66,6 @@
 	 * English.  Copied from pg_regress.c.
 	 */
 	if (getenv("LC_COLLATE"))
-<<<<<<< HEAD
-		lc_collate = pg_strdup(ctx, getenv("LC_COLLATE"));
-	if (getenv("LC_CTYPE"))
-		lc_ctype = pg_strdup(ctx, getenv("LC_CTYPE"));
-	if (getenv("LC_MONETARY"))
-		lc_monetary = pg_strdup(ctx, getenv("LC_MONETARY"));
-	if (getenv("LC_NUMERIC"))
-		lc_numeric = pg_strdup(ctx, getenv("LC_NUMERIC"));
-	if (getenv("LC_TIME"))
-		lc_time = pg_strdup(ctx, getenv("LC_TIME"));
-	if (getenv("LANG"))
-		lang = pg_strdup(ctx, getenv("LANG"));
-	if (getenv("LANGUAGE"))
-		language = pg_strdup(ctx, getenv("LANGUAGE"));
-	if (getenv("LC_ALL"))
-		lc_all = pg_strdup(ctx, getenv("LC_ALL"));
-	if (getenv("LC_MESSAGES"))
-		lc_messages = pg_strdup(ctx, getenv("LC_MESSAGES"));
-
-	putenv2(ctx, "LC_COLLATE", NULL);
-	putenv2(ctx, "LC_CTYPE", NULL);
-	putenv2(ctx, "LC_MONETARY", NULL);
-	putenv2(ctx, "LC_NUMERIC", NULL);
-	putenv2(ctx, "LC_TIME", NULL);
-	putenv2(ctx, "LANG",
-#ifndef WIN32
-			NULL);
-#else
-			/* On Windows the default locale cannot be English, so force it */
-			"en");
-#endif
-	putenv2(ctx, "LANGUAGE", NULL);
-	putenv2(ctx, "LC_ALL", NULL);
-	putenv2(ctx, "LC_MESSAGES", "C");
-=======
 		lc_collate = pg_strdup(getenv("LC_COLLATE"));
 	if (getenv("LC_CTYPE"))
 		lc_ctype = pg_strdup(getenv("LC_CTYPE"));
@@ -152,7 +99,6 @@
 	pg_putenv("LANGUAGE", NULL);
 	pg_putenv("LC_ALL", NULL);
 	pg_putenv("LC_MESSAGES", "C");
->>>>>>> a4bebdd9
 
 	snprintf(cmd, sizeof(cmd), SYSTEMQUOTE "\"%s/%s \"%s\"" SYSTEMQUOTE,
 			 cluster->bindir,
@@ -251,7 +197,6 @@
 
 			p++;				/* removing ':' char */
 			cluster->controldata.nxtlogseg = str2uint(p);
-<<<<<<< HEAD
 			got_log_seg = true;
 		}
 		/* GPDB 4.3 (and PostgreSQL 8.2) wording of the above two. */
@@ -260,7 +205,7 @@
 			p = strchr(p, ':');
 
 			if (p == NULL || strlen(p) <= 1)
-				pg_log(ctx, PG_FATAL, "%d: controldata retrieval problem\n", __LINE__);
+				pg_log(PG_FATAL, "%d: controldata retrieval problem\n", __LINE__);
 
 			p++;				/* removing ':' char */
 			cluster->controldata.logid = str2uint(p);
@@ -271,12 +216,10 @@
 			p = strchr(p, ':');
 
 			if (p == NULL || strlen(p) <= 1)
-				pg_log(ctx, PG_FATAL, "%d: controldata retrieval problem\n", __LINE__);
+				pg_log(PG_FATAL, "%d: controldata retrieval problem\n", __LINE__);
 
 			p++;				/* removing ':' char */
 			cluster->controldata.nxtlogseg = str2uint(p);
-=======
->>>>>>> a4bebdd9
 			got_log_seg = true;
 		}
 		/*---*/
@@ -432,7 +375,7 @@
 			p = strchr(p, ':');
 
 			if (p == NULL || strlen(p) <= 1)
-				pg_log(ctx, PG_FATAL, "%d: controldata retrieval problem\n", __LINE__);
+				pg_log(PG_FATAL, "%d: controldata retrieval problem\n", __LINE__);
 
 			p++;				/* removing ':' char */
 			/* used later for contrib check */
@@ -475,19 +418,6 @@
 		pclose(output);
 
 	/*
-<<<<<<< HEAD
-	 *	Restore environment variables
-	 */
-	putenv2(ctx, "LC_COLLATE", lc_collate);
-	putenv2(ctx, "LC_CTYPE", lc_ctype);
-	putenv2(ctx, "LC_MONETARY", lc_monetary);
-	putenv2(ctx, "LC_NUMERIC", lc_numeric);
-	putenv2(ctx, "LC_TIME", lc_time);
-	putenv2(ctx, "LANG", lang);
-	putenv2(ctx, "LANGUAGE", language);
-	putenv2(ctx, "LC_ALL", lc_all);
-	putenv2(ctx, "LC_MESSAGES", lc_messages);
-=======
 	 * Restore environment variables
 	 */
 	pg_putenv("LC_COLLATE", lc_collate);
@@ -499,7 +429,6 @@
 	pg_putenv("LANGUAGE", language);
 	pg_putenv("LC_ALL", lc_all);
 	pg_putenv("LC_MESSAGES", lc_messages);
->>>>>>> a4bebdd9
 
 	pg_free(lc_collate);
 	pg_free(lc_ctype);
@@ -510,11 +439,7 @@
 	pg_free(language);
 	pg_free(lc_all);
 	pg_free(lc_messages);
-<<<<<<< HEAD
  
-=======
-
->>>>>>> a4bebdd9
 	/* verify that we got all the mandatory pg_control data */
 	if (!got_xid || !got_oid ||
 		(!live_check && !got_log_id) ||
@@ -565,12 +490,8 @@
 
 #if 0	/* not mandatory in GPDB, see above */
 		if (!got_toast)
-<<<<<<< HEAD
-			pg_log(ctx, PG_REPORT, "  maximum TOAST chunk size\n");
+			pg_log(PG_REPORT, "  maximum TOAST chunk size\n");
 #endif
-=======
-			pg_log(PG_REPORT, "  maximum TOAST chunk size\n");
->>>>>>> a4bebdd9
 
 		if (!got_date_is_int)
 			pg_log(PG_REPORT, "  dates/times are integers?\n");
@@ -579,17 +500,12 @@
 		if (!got_float8_pass_by_value)
 			pg_log(PG_REPORT, "  float8 argument passing method\n");
 
-<<<<<<< HEAD
 		/* value added in Postgres 9.3 */
 		if (!got_data_checksums)
-			pg_log(ctx, PG_REPORT, "  data checksums\n");
-
-		pg_log(ctx, PG_FATAL,
-			   "Cannot continue without required control information, terminating\n");
-=======
+			pg_log(PG_REPORT, "  data checksums\n");
+
 		pg_log(PG_FATAL,
 			   "Unable to continue without required control information, terminating\n");
->>>>>>> a4bebdd9
 	}
 }
 
@@ -640,11 +556,7 @@
 	 * 'got_toast' is not mandatory in GPDB.
 	 */
 	if (oldctrl->toast == 0 || oldctrl->toast != newctrl->toast)
-<<<<<<< HEAD
-		pg_log(ctx, PG_WARNING,
-=======
-		pg_log(PG_FATAL,
->>>>>>> a4bebdd9
+		pg_log(PG_WARNING,
 			   "old and new pg_controldata maximum TOAST chunk sizes are invalid or do not match\n");
 
 	if (oldctrl->date_is_int != newctrl->date_is_int)
@@ -666,21 +578,21 @@
 	 */
 	if (oldctrl->data_checksum_version == 0 &&
 		newctrl->data_checksum_version != 0 &&
-		ctx->checksum_mode != CHECKSUM_ADD)
-		pg_log(ctx, PG_FATAL, "old cluster does not use data checksums but the new one does\n");
+		user_opts.checksum_mode != CHECKSUM_ADD)
+		pg_log(PG_FATAL, "old cluster does not use data checksums but the new one does\n");
 	else if (oldctrl->data_checksum_version != 0 &&
 			 newctrl->data_checksum_version == 0 &&
-			 ctx->checksum_mode != CHECKSUM_REMOVE)
-		pg_log(ctx, PG_FATAL, "old cluster uses data checksums but the new one does not\n");
+			 user_opts.checksum_mode != CHECKSUM_REMOVE)
+		pg_log(PG_FATAL, "old cluster uses data checksums but the new one does not\n");
 	else if (oldctrl->data_checksum_version == newctrl->data_checksum_version &&
-			 ctx->checksum_mode != CHECKSUM_NONE)
-		pg_log(ctx, PG_FATAL, "old and new cluster data checksum configuration match, cannot %s data checksums\n",
-				 (ctx->checksum_mode == CHECKSUM_ADD ? "add" : "remove"));
-	else if (oldctrl->data_checksum_version != 0 && ctx->checksum_mode == CHECKSUM_ADD)
-		pg_log(ctx, PG_FATAL, "--add-checksum option not supported for old cluster which uses data checksums\n");
+			 user_opts.checksum_mode != CHECKSUM_NONE)
+		pg_log(PG_FATAL, "old and new cluster data checksum configuration match, cannot %s data checksums\n",
+				 (user_opts.checksum_mode == CHECKSUM_ADD ? "add" : "remove"));
+	else if (oldctrl->data_checksum_version != 0 && user_opts.checksum_mode == CHECKSUM_ADD)
+		pg_log(PG_FATAL, "--add-checksum option not supported for old cluster which uses data checksums\n");
 	else if (oldctrl->data_checksum_version != newctrl->data_checksum_version
-			 && ctx->checksum_mode == CHECKSUM_NONE)
-		pg_log(ctx, PG_FATAL, "old and new cluster pg_controldata checksum versions do not match\n");
+			 && user_opts.checksum_mode == CHECKSUM_NONE)
+		pg_log(PG_FATAL, "old and new cluster pg_controldata checksum versions do not match\n");
 }
 
 
@@ -695,47 +607,6 @@
 	snprintf(old_path, sizeof(old_path), "%s/global/pg_control", old_cluster.pgdata);
 	snprintf(new_path, sizeof(new_path), "%s/global/pg_control.old", old_cluster.pgdata);
 	if (pg_mv_file(old_path, new_path) != 0)
-<<<<<<< HEAD
-		pg_log(ctx, PG_FATAL, "Unable to rename %s to %s.\n", old_path, new_path);
-	check_ok(ctx);
-}
-
-
-/*
- *	putenv2()
- *
- *	This is like putenv(), but takes two arguments.
- *	It also does unsetenv() if val is NULL.
- */
-static void
-putenv2(migratorContext *ctx, const char *var, const char *val)
-{
-	if (val)
-	{
-#ifndef WIN32
-		char	   *envstr = (char *) pg_malloc(ctx, strlen(var) +
-												strlen(val) + 2);
-
-		sprintf(envstr, "%s=%s", var, val);
-		putenv(envstr);
-		/*
-		 *	Do not free envstr because it becomes part of the environment
-		 *	on some operating systems.  See port/unsetenv.c::unsetenv.
-		 */
-#else
-		SetEnvironmentVariableA(var, val);
-#endif
-	}
-	else
-	{
-#ifndef WIN32
-		unsetenv(var);
-#else
-		SetEnvironmentVariableA(var, "");
-#endif
-	}
-=======
 		pg_log(PG_FATAL, "Unable to rename %s to %s.\n", old_path, new_path);
 	check_ok();
->>>>>>> a4bebdd9
 }