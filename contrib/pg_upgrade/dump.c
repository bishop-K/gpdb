--- conflicted
+++ resolved
@@ -23,14 +23,9 @@
 
 	/* run new pg_dumpall binary for globals */
 	exec_prog(UTILITY_LOG_FILE, NULL, true,
-<<<<<<< HEAD
 			  "PGOPTIONS='-c gp_session_role=utility' "
 			  "\"%s/pg_dumpall\" %s --schema-only --globals-only "
 			  "--quote-all-identifiers --binary-upgrade %s -f %s",
-=======
-			  "\"%s/pg_dumpall\" %s --globals-only --quote-all-identifiers "
-			  "--binary-upgrade %s -f %s",
->>>>>>> 4f0bf335
 			  new_cluster.bindir, cluster_conn_opts(&old_cluster),
 			  log_opts.verbose ? "--verbose" : "",
 			  GLOBALS_DUMP_FILE);
