/*
 *	info.c
 *
 *	information support functions
 *
 *	Copyright (c) 2010-2014, PostgreSQL Global Development Group
 *	contrib/pg_upgrade/info.c
 */

#include "postgres_fe.h"

#include "pg_upgrade.h"

#include "access/transam.h"
#include "catalog/pg_class.h"


static void create_rel_filename_map(const char *old_data, const char *new_data,
						const DbInfo *old_db, const DbInfo *new_db,
						const RelInfo *old_rel, const RelInfo *new_rel,
						FileNameMap *map);
static void report_unmatched_relation(const RelInfo *rel, const DbInfo *db,
						  bool is_new_db);
static void free_db_and_rel_infos(DbInfoArr *db_arr);
static void get_db_infos(ClusterInfo *cluster);
static void get_rel_infos(ClusterInfo *cluster, DbInfo *dbinfo);
static void free_rel_infos(RelInfoArr *rel_arr);
static void print_db_infos(DbInfoArr *dbinfo);
static void print_rel_infos(RelInfoArr *rel_arr);


/*
 * gen_db_file_maps()
 *
 * generates a database mapping from "old_db" to "new_db".
 *
 * Returns a malloc'ed array of mappings.  The length of the array
 * is returned into *nmaps.
 */
FileNameMap *
gen_db_file_maps(DbInfo *old_db, DbInfo *new_db,
				 int *nmaps,
				 const char *old_pgdata, const char *new_pgdata)
{
	FileNameMap *maps;
	int			old_relnum, new_relnum;
	int			num_maps = 0;
	bool		all_matched = true;

	/* There will certainly not be more mappings than there are old rels */
	maps = (FileNameMap *) pg_malloc(sizeof(FileNameMap) *
									 old_db->rel_arr.nrels);

	/*
	 * Each of the RelInfo arrays should be sorted by OID.  Scan through them
	 * and match them up.  If we fail to match everything, we'll abort, but
	 * first print as much info as we can about mismatches.
	 */
	old_relnum = new_relnum = 0;
	while (old_relnum < old_db->rel_arr.nrels ||
		   new_relnum < new_db->rel_arr.nrels)
	{
<<<<<<< HEAD
		RelInfo    *old_rel = (old_relnum < old_db->rel_arr.nrels) ?
		&old_db->rel_arr.rels[old_relnum] : NULL;
		RelInfo    *new_rel = (new_relnum < new_db->rel_arr.nrels) ?
		&new_db->rel_arr.rels[new_relnum] : NULL;

		/* handle running off one array before the other */
		if (!new_rel)
		{
			/*
			 * old_rel is unmatched.  This should never happen, because we
			 * force new rels to have TOAST tables if the old one did.
			 */
			report_unmatched_relation(old_rel, old_db, false);
			all_matched = false;
			old_relnum++;
			continue;
		}
		if (!old_rel)
		{
			/*
			 * new_rel is unmatched.  This shouldn't really happen either, but
			 * if it's a TOAST table, we can ignore it and continue
			 * processing, assuming that the new server made a TOAST table
			 * that wasn't needed.
			 */
			if (strcmp(new_rel->nspname, "pg_toast") != 0)
			{
				report_unmatched_relation(new_rel, new_db, true);
				all_matched = false;
			}
			new_relnum++;
			continue;
		}

		/* check for mismatched OID */
		if (old_rel->reloid < new_rel->reloid)
		{
			/* old_rel is unmatched, see comment above */
			report_unmatched_relation(old_rel, old_db, false);
			all_matched = false;
			old_relnum++;
			continue;
		}
		else if (old_rel->reloid > new_rel->reloid)
		{
			/* new_rel is unmatched, see comment above */
			if (strcmp(new_rel->nspname, "pg_toast") != 0)
			{
				report_unmatched_relation(new_rel, new_db, true);
				all_matched = false;
			}
			new_relnum++;
			continue;
		}
=======
		RelInfo    *old_rel = &old_db->rel_arr.rels[relnum];
		RelInfo    *new_rel = &new_db->rel_arr.rels[relnum];

		if (old_rel->reloid != new_rel->reloid)
			pg_fatal("Mismatch of relation OID in database \"%s\": old OID %d, new OID %d\n",
					 old_db->db_name, old_rel->reloid, new_rel->reloid);
>>>>>>> ab76208e

		/*
		 * Verify that rels of same OID have same name.  The namespace name
		 * should always match, but the relname might not match for TOAST
		 * tables (and, therefore, their indexes).
		 *
		 * TOAST table names initially match the heap pg_class oid, but
		 * pre-9.0 they can change during certain commands such as CLUSTER, so
		 * don't insist on a match if old cluster is < 9.0.
		 *
		 * XXX GPDB: for TOAST tables, don't insist on a match at all
		 * yet; there are other ways for us to get mismatched names. Ideally
		 * this will go away eventually.
		 */
		if (strcmp(old_rel->nspname, new_rel->nspname) != 0 ||
<<<<<<< HEAD
			(strcmp(old_rel->relname, new_rel->relname) != 0 &&
			 (/* GET_MAJOR_VERSION(old_cluster.major_version) >= 900 || */
			  strcmp(old_rel->nspname, "pg_toast") != 0)))
		{
			pg_log(PG_WARNING, "Relation names for OID %u in database \"%s\" do not match: "
				   "old name \"%s.%s\", new name \"%s.%s\"\n",
				   old_rel->reloid, old_db->db_name,
				   old_rel->nspname, old_rel->relname,
				   new_rel->nspname, new_rel->relname);
			all_matched = false;
			old_relnum++;
			new_relnum++;
			continue;
		}
=======
			((GET_MAJOR_VERSION(old_cluster.major_version) >= 900 ||
			  strcmp(old_rel->nspname, "pg_toast") != 0) &&
			 strcmp(old_rel->relname, new_rel->relname) != 0))
			pg_fatal("Mismatch of relation names in database \"%s\": "
					 "old name \"%s.%s\", new name \"%s.%s\"\n",
					 old_db->db_name, old_rel->nspname, old_rel->relname,
					 new_rel->nspname, new_rel->relname);
>>>>>>> ab76208e

		/*
		 * External tables have relfilenodes but no physical files, and aoseg
		 * tables are handled by their AO table
		 */
		if (old_rel->relstorage == 'x' || strcmp(new_rel->nspname, "pg_aoseg") == 0)
		{
			old_relnum++;
			new_relnum++;
			continue;
		}

		/* XXX Why are we doing this here and not in get_rel_infos()? */
		if (old_rel->aosegments != NULL)
			old_rel->reltype = AO;
		else if (old_rel->aocssegments != NULL)
			old_rel->reltype = AOCS;
		else
			old_rel->reltype = HEAP;

		/* OK, create a mapping entry */
		create_rel_filename_map(old_pgdata, new_pgdata, old_db, new_db,
								old_rel, new_rel, maps + num_maps);
		num_maps++;
		old_relnum++;
		new_relnum++;
	}

<<<<<<< HEAD
	if (!all_matched)
		pg_log(PG_FATAL, "Failed to match up old and new tables in database \"%s\"\n",
=======
	/*
	 * Do this check after the loop so hopefully we will produce a clearer
	 * error above
	 */
	if (old_db->rel_arr.nrels != new_db->rel_arr.nrels)
		pg_fatal("old and new databases \"%s\" have a different number of relations\n",
>>>>>>> ab76208e
				 old_db->db_name);

	*nmaps = num_maps;
	return maps;
}


/*
 * create_rel_filename_map()
 *
 * fills a file node map structure and returns it in "map".
 */
static void
create_rel_filename_map(const char *old_data, const char *new_data,
						const DbInfo *old_db, const DbInfo *new_db,
						const RelInfo *old_rel, const RelInfo *new_rel,
						FileNameMap *map)
{
	/* In case old/new tablespaces don't match, do them separately. */
	if (strlen(old_rel->tablespace) == 0)
	{
		/*
		 * relation belongs to the default tablespace, hence relfiles should
		 * exist in the data directories.
		 */
<<<<<<< HEAD
		strlcpy(map->old_tablespace, old_data, sizeof(map->old_tablespace));
		strlcpy(map->old_tablespace_suffix, "/base", sizeof(map->old_tablespace_suffix));
=======
		map->old_tablespace = old_data;
		map->new_tablespace = new_data;
		map->old_tablespace_suffix = "/base";
		map->new_tablespace_suffix = "/base";
>>>>>>> ab76208e
	}
	else
	{
		/* relation belongs to a tablespace, so use the tablespace location */
<<<<<<< HEAD
		strlcpy(map->old_tablespace, old_rel->tablespace, sizeof(map->old_tablespace));
		strlcpy(map->old_tablespace_suffix, old_cluster.tablespace_suffix,
				sizeof(map->old_tablespace_suffix));
	}

	/* Do the same for new tablespaces */
	if (strlen(new_rel->tablespace) == 0)
	{
		/*
		 * relation belongs to the default tablespace, hence relfiles should
		 * exist in the data directories.
		 */
		strlcpy(map->new_tablespace, new_data, sizeof(map->new_tablespace));
		strlcpy(map->new_tablespace_suffix, "/base", sizeof(map->new_tablespace_suffix));
	}
	else
	{
		/* relation belongs to a tablespace, so use the tablespace location */
		strlcpy(map->new_tablespace, new_rel->tablespace, sizeof(map->new_tablespace));
		strlcpy(map->new_tablespace_suffix, new_cluster.tablespace_suffix,
				sizeof(map->new_tablespace_suffix));
=======
		map->old_tablespace = old_rel->tablespace;
		map->new_tablespace = new_rel->tablespace;
		map->old_tablespace_suffix = old_cluster.tablespace_suffix;
		map->new_tablespace_suffix = new_cluster.tablespace_suffix;
>>>>>>> ab76208e
	}

	map->old_db_oid = old_db->db_oid;
	map->new_db_oid = new_db->db_oid;

	/*
	 * old_relfilenode might differ from pg_class.oid (and hence
	 * new_relfilenode) because of CLUSTER, REINDEX, or VACUUM FULL.
	 */
	map->old_relfilenode = old_rel->relfilenode;

	/* new_relfilenode will match old and new pg_class.oid */
	map->new_relfilenode = new_rel->relfilenode;

	/* GPDB additions to map data */
	map->has_numerics = old_rel->has_numerics;
	map->atts = old_rel->atts;
	map->natts = old_rel->natts;
	map->gpdb4_heap_conversion_needed = old_rel->gpdb4_heap_conversion_needed;
	map->type = old_rel->reltype;

	/* An AO table doesn't necessarily have segment 0 at all. */
	map->missing_seg0_ok = relstorage_is_ao(old_rel->relstorage);

	/* used only for logging and error reporing, old/new are identical */
	map->nspname = old_rel->nspname;
	map->relname = old_rel->relname;
}


/*
 * Complain about a relation we couldn't match to the other database,
 * identifying it as best we can.
 */
static void
report_unmatched_relation(const RelInfo *rel, const DbInfo *db, bool is_new_db)
{
	Oid			reloid = rel->reloid;	/* we might change rel below */
	char		reldesc[1000];
	int			i;

	snprintf(reldesc, sizeof(reldesc), "\"%s.%s\"",
			 rel->nspname, rel->relname);
	if (rel->indtable)
	{
		for (i = 0; i < db->rel_arr.nrels; i++)
		{
			const RelInfo *hrel = &db->rel_arr.rels[i];

			if (hrel->reloid == rel->indtable)
			{
				snprintf(reldesc + strlen(reldesc),
						 sizeof(reldesc) - strlen(reldesc),
						 " which is an index on \"%s.%s\"",
						 hrel->nspname, hrel->relname);
				/* Shift attention to index's table for toast check */
				rel = hrel;
				break;
			}
		}
		if (i >= db->rel_arr.nrels)
			snprintf(reldesc + strlen(reldesc),
					 sizeof(reldesc) - strlen(reldesc),
					 " which is an index on OID %u", rel->indtable);
	}
	if (rel->toastheap)
	{
		for (i = 0; i < db->rel_arr.nrels; i++)
		{
			const RelInfo *brel = &db->rel_arr.rels[i];

			if (brel->reloid == rel->toastheap)
			{
				snprintf(reldesc + strlen(reldesc),
						 sizeof(reldesc) - strlen(reldesc),
						 " which is the TOAST table for \"%s.%s\"",
						 brel->nspname, brel->relname);
				break;
			}
		}
		if (i >= db->rel_arr.nrels)
			snprintf(reldesc + strlen(reldesc),
					 sizeof(reldesc) - strlen(reldesc),
					 " which is the TOAST table for OID %u", rel->toastheap);
	}

	if (is_new_db)
		pg_log(PG_WARNING, "No match found in old cluster for new relation with OID %u in database \"%s\": %s\n",
			   reloid, db->db_name, reldesc);
	else
		pg_log(PG_WARNING, "No match found in new cluster for old relation with OID %u in database \"%s\": %s\n",
			   reloid, db->db_name, reldesc);
}


void
print_maps(FileNameMap *maps, int n_maps, const char *db_name)
{
	if (log_opts.verbose)
	{
		int			mapnum;

		pg_log(PG_VERBOSE, "mappings for database \"%s\":\n", db_name);

		for (mapnum = 0; mapnum < n_maps; mapnum++)
			pg_log(PG_VERBOSE, "%s.%s: %u to %u\n",
				   maps[mapnum].nspname, maps[mapnum].relname,
				   maps[mapnum].old_relfilenode,
				   maps[mapnum].new_relfilenode);

		pg_log(PG_VERBOSE, "\n\n");
	}
}


/*
 * get_db_and_rel_infos()
 *
 * higher level routine to generate dbinfos for the database running
 * on the given "port". Assumes that server is already running.
 */
void
get_db_and_rel_infos(ClusterInfo *cluster)
{
	int			dbnum;

	if (cluster->dbarr.dbs != NULL)
		free_db_and_rel_infos(&cluster->dbarr);

	get_db_infos(cluster);

	for (dbnum = 0; dbnum < cluster->dbarr.ndbs; dbnum++)
		get_rel_infos(cluster, &cluster->dbarr.dbs[dbnum]);

	pg_log(PG_VERBOSE, "\n%s databases:\n", CLUSTER_NAME(cluster));
	if (log_opts.verbose)
		print_db_infos(&cluster->dbarr);
}


/*
 * get_db_infos()
 *
 * Scans pg_database system catalog and populates all user
 * databases.
 */
static void
get_db_infos(ClusterInfo *cluster)
{
	PGconn	   *conn = connectToServer(cluster, "template1");
	PGresult   *res;
	int			ntups;
	int			tupnum;
	DbInfo	   *dbinfos;
	int			i_datname,
				i_oid,
				i_spclocation;
	char		query[QUERY_ALLOC];

	snprintf(query, sizeof(query),
			 "SELECT d.oid, d.datname, %s "
			 "FROM pg_catalog.pg_database d "
			 " LEFT OUTER JOIN pg_catalog.pg_tablespace t "
			 " ON d.dattablespace = t.oid "
			 "WHERE d.datallowconn = true "
	/* we don't preserve pg_database.oid so we sort by name */
			 "ORDER BY 2",
	/* 9.2 removed the spclocation column */
	/* GPDB_XX_MERGE_FIXME: spclocation was removed in 6.0 cycle */
			 (GET_MAJOR_VERSION(cluster->major_version) <= 803) ?
			 "t.spclocation" : "pg_catalog.pg_tablespace_location(t.oid) AS spclocation");

	res = executeQueryOrDie(conn, "%s", query);

	i_oid = PQfnumber(res, "oid");
	i_datname = PQfnumber(res, "datname");
	i_spclocation = PQfnumber(res, "spclocation");

	ntups = PQntuples(res);
	dbinfos = (DbInfo *) pg_malloc(sizeof(DbInfo) * ntups);

	for (tupnum = 0; tupnum < ntups; tupnum++)
	{
		dbinfos[tupnum].db_oid = atooid(PQgetvalue(res, tupnum, i_oid));
		dbinfos[tupnum].db_name = pg_strdup(PQgetvalue(res, tupnum, i_datname));
		snprintf(dbinfos[tupnum].db_tablespace, sizeof(dbinfos[tupnum].db_tablespace), "%s",
				 PQgetvalue(res, tupnum, i_spclocation));
	}
	PQclear(res);

	PQfinish(conn);

	cluster->dbarr.dbs = dbinfos;
	cluster->dbarr.ndbs = ntups;
}


/*
 * get_rel_infos()
 *
 * gets the relinfos for all the user tables of the database referred
 * by "db".
 *
 * NOTE: we assume that relations/entities with oids greater than
 * FirstNormalObjectId belongs to the user
 */
static void
get_rel_infos(ClusterInfo *cluster, DbInfo *dbinfo)
{
	PGconn	   *conn = connectToServer(cluster,
									   dbinfo->db_name);
	PGresult   *res;
	RelInfo    *relinfos;
	int			ntups;
	int			relnum;
	int			num_rels = 0;
	char	   *nspname = NULL;
	char	   *relname = NULL;
	char	   *tablespace = NULL;
	int			i_spclocation,
				i_nspname,
				i_relname,
				i_reloid,
				i_indtable,
				i_toastheap,
				i_relfilenode,
				i_reltablespace;
	char		query[QUERY_ALLOC];
	char	   *last_namespace = NULL,
			   *last_tablespace = NULL;

	char		relstorage;
	char		relkind;
	int			i_relstorage = -1;
	int			i_relkind = -1;
	bool		bitmaphack_created = false;
	Oid		   *numeric_types = NULL;
	Oid		   *numeric_rels = NULL;
	int			numeric_rel_num = 0;
	char		typestr[QUERY_ALLOC];
	int			i;

	/*
	 * If we are upgrading from Greenplum 4.3.x we need to record which rels
	 * have numeric attributes, as they need to be rewritten.
	 */
	if (GET_MAJOR_VERSION(old_cluster.major_version) == 802)
	{
		/*
		 * We need to extract extra information on all relations which contain
		 * NUMERIC attributes, or attributes of types which are based on
		 * NUMERIC.  In order to limit the process to just those tables, first
		 * get the set of pg_type Oids types based on NUMERIC as well as
		 * NUMERIC itself, then find all relations which has these types and
		 * limit the extraction to those.
		 */
		numeric_types = get_numeric_types(conn);
		memset(typestr, '\0', sizeof(typestr));

		for (i = 0; numeric_types[i] != InvalidOid; i++)
		{
			int len = 0;

			if (i > 0)
				len = strlen(typestr);

			snprintf(typestr + len, sizeof(typestr) - len, "%s%u",
					 (i > 0 ? "," : ""), numeric_types[i]);
		}

		/*
		 * typestr can't be NULL since we always have at least one type, so no
		 * need to explicitly check.
		 */
		res = executeQueryOrDie(conn,
								"SELECT DISTINCT attrelid "
								"FROM pg_attribute "
								"WHERE atttypid in (%s) AND "
								"      attnum >= 1 AND "
								"      attisdropped = false "
								"ORDER BY 1 ASC", typestr);

		ntups = PQntuples(res);

		/* Store the relations in a simple ordered array for lookup */
		if (ntups > 0)
		{
			numeric_rel_num = ntups;

			i_reloid = PQfnumber(res, "attrelid");
			numeric_rels = pg_malloc(ntups * sizeof(Oid));

			for (relnum = 0; relnum < ntups; relnum++)
				numeric_rels[relnum] = atooid(PQgetvalue(res, relnum, i_reloid));
		}

		PQclear(res);
	}

	/*
	 * pg_largeobject contains user data that does not appear in pg_dumpall
	 * --schema-only output, so we have to copy that system table heap and
	 * index.  We could grab the pg_largeobject oids from template1, but it is
	 * easy to treat it as a normal table. Order by oid so we can join old/new
	 * structures efficiently.
	 */

	snprintf(query, sizeof(query),
			 "CREATE TEMPORARY TABLE info_rels (reloid, indtable, toastheap) AS "
			 "SELECT c.oid, i.indrelid, 0::oid "
			 "FROM pg_catalog.pg_class c JOIN pg_catalog.pg_namespace n "
			 "	   ON c.relnamespace = n.oid "
			 "LEFT OUTER JOIN pg_catalog.pg_index i "
			 "	   ON c.oid = i.indexrelid "
			 "WHERE relkind IN ('r', 'o', 'm', 'b', 'i'%s) AND "

	/*
	 * pg_dump only dumps valid indexes;  testing indisready is necessary in
	 * 9.2, and harmless in earlier/later versions.
	 */
			 " %s "
	/* workaround for Greenplum 4.3 bugs */
			 " %s "
	/* exclude possible orphaned temp tables */
			 "  ((n.nspname !~ '^pg_temp_' AND "
			 "    n.nspname !~ '^pg_toast_temp_' AND "
	/* skip pg_toast because toast index have relkind == 'i', not 't' */
			 "    n.nspname NOT IN ('pg_catalog', 'information_schema', "
			 "						'binary_upgrade', 'pg_toast') AND "
			 "    n.nspname NOT IN ('gp_toolkit', 'pg_bitmapindex', 'pg_aoseg') AND "
			 "	  c.oid >= %u) "
			 "  OR (n.nspname = 'pg_catalog' AND "
	"    relname IN ('pg_largeobject', 'pg_largeobject_loid_pn_index'%s) ));",
	/* see the comment at the top of old_8_3_create_sequence_script() */
			 (GET_MAJOR_VERSION(old_cluster.major_version) <= 803) ?
			 "" : ", 'S'",
	/* Greenplum 4.3 does not have indisvalid nor indisready */
			 (GET_MAJOR_VERSION(old_cluster.major_version) == 802) ?
			 "" : " i.indisvalid IS DISTINCT FROM false AND "
			 	  "i.indisready IS DISTINCT FROM false AND ",
	/* workaround for Greenplum 4.3 bugs */
			 (GET_MAJOR_VERSION(old_cluster.major_version) > 802) ?
			 "" : "  AND relname NOT IN ('__gp_localid', '__gp_masterid', "
			 		 "'__gp_log_segment_ext', '__gp_log_master_ext', 'gp_disk_free') ",
			 FirstNormalObjectId,
	/* does pg_largeobject_metadata need to be migrated? */
			 (GET_MAJOR_VERSION(old_cluster.major_version) <= 804) ?
	"" : ", 'pg_largeobject_metadata', 'pg_largeobject_metadata_oid_index'");

	PQclear(executeQueryOrDie(conn, "%s", query));

	/*
	 * Get TOAST tables and indexes;  we have to gather the TOAST tables in
	 * later steps because we can't schema-qualify TOAST tables.
	 */
	PQclear(executeQueryOrDie(conn,
							  "INSERT INTO info_rels "
							  "SELECT reltoastrelid, 0::oid, c.oid "
							  "FROM info_rels i JOIN pg_catalog.pg_class c "
							  "		ON i.reloid = c.oid "
						  "		AND c.reltoastrelid != %u", InvalidOid));
	PQclear(executeQueryOrDie(conn,
							  "INSERT INTO info_rels "
<<<<<<< HEAD
							  "SELECT reltoastidxid, c.oid, 0::oid "
							  "FROM info_rels i JOIN pg_catalog.pg_class c "
							  "		ON i.reloid = c.oid"));
=======
							  "SELECT indexrelid "
							  "FROM pg_index "
							  "WHERE indisvalid "
							  "    AND indrelid IN (SELECT reltoastrelid "
							  "        FROM info_rels i "
							  "            JOIN pg_catalog.pg_class c "
							  "            ON i.reloid = c.oid "
							  "            AND c.reltoastrelid != %u)",
							  InvalidOid));
>>>>>>> ab76208e

	snprintf(query, sizeof(query),
			 "SELECT i.*, n.nspname, c.relname, "
			 "  c.relstorage, c.relkind, "
			 "	c.relfilenode, c.reltablespace, %s "
			 "FROM info_rels i JOIN pg_catalog.pg_class c "
			 "		ON i.reloid = c.oid "
			 "  JOIN pg_catalog.pg_namespace n "
			 "	   ON c.relnamespace = n.oid "
			 "  LEFT OUTER JOIN pg_catalog.pg_tablespace t "
			 "	   ON c.reltablespace = t.oid "
	/* we preserve pg_class.oid so we sort by it to match old/new */
			 "ORDER BY 1;",
	/*
	 * 9.2 removed the spclocation column in upstream postgres, in GPDB it was
	 * removed in 6.0.0 during the 8.4 merge
	 */
			 (GET_MAJOR_VERSION(cluster->major_version) <= 803) ?
			 "t.spclocation" : "pg_catalog.pg_tablespace_location(t.oid) AS spclocation");

	res = executeQueryOrDie(conn, "%s", query);

	ntups = PQntuples(res);

	relinfos = (RelInfo *) pg_malloc(sizeof(RelInfo) * ntups);

	i_reloid = PQfnumber(res, "reloid");
	i_indtable = PQfnumber(res, "indtable");
	i_toastheap = PQfnumber(res, "toastheap");
	i_nspname = PQfnumber(res, "nspname");
	i_relname = PQfnumber(res, "relname");
	i_relstorage = PQfnumber(res, "relstorage");
	i_relkind = PQfnumber(res, "relkind");
	i_relfilenode = PQfnumber(res, "relfilenode");
	i_reltablespace = PQfnumber(res, "reltablespace");
	i_spclocation = PQfnumber(res, "spclocation");

	for (relnum = 0; relnum < ntups; relnum++)
	{
		RelInfo    *curr = &relinfos[num_rels++];

		curr->gpdb4_heap_conversion_needed = false;
		curr->reloid = atooid(PQgetvalue(res, relnum, i_reloid));

		if (!PQgetisnull(res, relnum, i_indtable))
		{
			curr->indtable = atooid(PQgetvalue(res, relnum, i_indtable));
		}
		else
		{
			curr->indtable = 0;
		}

		curr->toastheap = atooid(PQgetvalue(res, relnum, i_toastheap));

		nspname = PQgetvalue(res, relnum, i_nspname);
		curr->nsp_alloc = false;

		/*
		 * Many of the namespace and tablespace strings are identical, so we
		 * try to reuse the allocated string pointers where possible to reduce
		 * memory consumption.
		 */
		/* Can we reuse the previous string allocation? */
		if (last_namespace && strcmp(nspname, last_namespace) == 0)
			curr->nspname = last_namespace;
		else
		{
			last_namespace = curr->nspname = pg_strdup(nspname);
			curr->nsp_alloc = true;
		}

		relname = PQgetvalue(res, relnum, i_relname);
		curr->relname = pg_strdup(relname);

		curr->relfilenode = atooid(PQgetvalue(res, relnum, i_relfilenode));
		curr->tblsp_alloc = false;

		/* Is the tablespace oid non-zero? */
		if (atooid(PQgetvalue(res, relnum, i_reltablespace)) != 0)
		{
			/*
			 * The tablespace location might be "", meaning the cluster
			 * default location, i.e. pg_default or pg_global.
			 */
			tablespace = PQgetvalue(res, relnum, i_spclocation);

			/* Can we reuse the previous string allocation? */
			if (last_tablespace && strcmp(tablespace, last_tablespace) == 0)
				curr->tablespace = last_tablespace;
			else
			{
				last_tablespace = curr->tablespace = pg_strdup(tablespace);
				curr->tblsp_alloc = true;
			}
		}
		else
<<<<<<< HEAD
			/* A zero reltablespace indicates the database tablespace. */
			tblspace = dbinfo->db_tblspace;

		strlcpy(curr->tablespace, tblspace, sizeof(curr->tablespace));

		/* Collect extra information about append-only tables */
		relstorage = PQgetvalue(res, relnum, i_relstorage) [0];
		curr->relstorage = relstorage;

		relkind = PQgetvalue(res, relnum, i_relkind) [0];

		/*
		 * RELSTORAGE_AOROWS and RELSTORAGE_AOCOLS. The structure of append
		 * optimized tables is similar enough for row and column oriented
		 * tables so we can handle them both here.
		 */
		if (relstorage == RELSTORAGE_AOROWS || relstorage == RELSTORAGE_AOCOLS)
		{
			char	   *segrel;
			char	   *visimaprel;
			char	   *blkdirrel = NULL;
			PGresult   *aores;
			int			j;

			/*
			 * First query the catalog for the auxiliary heap relations which
			 * describe AO{CS} relations. The segrel and visimap must exist
			 * but the blkdirrel is created when required so it might not
			 * exist.
			 *
			 * We don't dump the block directory, even if it exists, if the
			 * table doesn't have any indexes. This isn't just an optimization:
			 * restoring it wouldn't work, because without indexes, restore
			 * won't create a block directory in the new cluster.
			 */
			aores = executeQueryOrDie(conn,
					 "SELECT cs.relname AS segrel, "
					 "       cv.relname AS visimaprel, "
					 "       cb.relname AS blkdirrel "
					 "FROM   pg_appendonly a "
					 "       JOIN pg_class cs on (cs.oid = a.segrelid) "
					 "       JOIN pg_class cv on (cv.oid = a.visimaprelid) "
					 "       LEFT JOIN pg_class cb on (cb.oid = a.blkdirrelid "
					 "                                 AND a.blkdirrelid <> 0 "
					 "                                 AND EXISTS (SELECT 1 FROM pg_index i WHERE i.indrelid = a.relid)) "
					 "WHERE  a.relid = %u::pg_catalog.oid ",
					 curr->reloid);

			if (PQntuples(aores) == 0)
				pg_log(PG_FATAL, "Unable to find auxiliary AO relations for %u (%s)\n",
					   curr->reloid, curr->relname);

			segrel = pg_strdup(PQgetvalue(aores, 0, PQfnumber(aores, "segrel")));
			visimaprel = pg_strdup(PQgetvalue(aores, 0, PQfnumber(aores, "visimaprel")));
			if (!PQgetisnull(aores, 0, PQfnumber(aores, "blkdirrel")))
				blkdirrel = pg_strdup(PQgetvalue(aores, 0, PQfnumber(aores, "blkdirrel")));

			PQclear(aores);

			if (relstorage == 'a')
			{
				/* Get contents of pg_aoseg_<oid> */

				/*
				 * In GPDB 4.3, the append only file format version number was
				 * the same for all segments, and was stored in pg_appendonly.
				 * In 5.0 and above, it can be different for each segment, and
				 * it's stored in the aosegment relation.
				 */
				if (GET_MAJOR_VERSION(cluster->major_version) == 802)
				{
					aores = executeQueryOrDie(conn,
							 "SELECT segno, eof, tupcount, varblockcount, "
							 "       eofuncompressed, modcount, state, "
							 "       ao.version as formatversion "
							 "FROM   pg_aoseg.%s, "
							 "       pg_catalog.pg_appendonly ao "
							 "WHERE  ao.relid = %u",
							 segrel, curr->reloid);
				}
				else
				{
					aores = executeQueryOrDie(conn,
							 "SELECT segno, eof, tupcount, varblockcount, "
							 "       eofuncompressed, modcount, state, "
							 "       formatversion "
							 "FROM   pg_aoseg.%s",
							 segrel);
				}

				curr->naosegments = PQntuples(aores);
				curr->aosegments = (AOSegInfo *) pg_malloc(sizeof(AOSegInfo) * curr->naosegments);

				for (j = 0; j < curr->naosegments; j++)
				{
					AOSegInfo *aoseg = &curr->aosegments[j];

					aoseg->segno = atoi(PQgetvalue(aores, j, PQfnumber(aores, "segno")));
					aoseg->eof = atoll(PQgetvalue(aores, j, PQfnumber(aores, "eof")));
					aoseg->tupcount = atoll(PQgetvalue(aores, j, PQfnumber(aores, "tupcount")));
					aoseg->varblockcount = atoll(PQgetvalue(aores, j, PQfnumber(aores, "varblockcount")));
					aoseg->eofuncompressed = atoll(PQgetvalue(aores, j, PQfnumber(aores, "eofuncompressed")));
					aoseg->modcount = atoll(PQgetvalue(aores, j, PQfnumber(aores, "modcount")));
					aoseg->state = atoi(PQgetvalue(aores, j, PQfnumber(aores, "state")));
					aoseg->version = atoi(PQgetvalue(aores, j, PQfnumber(aores, "formatversion")));
				}

				PQclear(aores);
			}
			else
			{
				/* Get contents of pg_aocsseg_<oid> */
				if (GET_MAJOR_VERSION(cluster->major_version) == 802)
				{
					aores = executeQueryOrDie(conn,
							 "SELECT segno, tupcount, varblockcount, vpinfo, "
							 "       modcount, state, ao.version as formatversion "
							 "FROM   pg_aoseg.%s, "
							 "       pg_catalog.pg_appendonly ao "
							 "WHERE  ao.relid = %u",
							 segrel, curr->reloid);
				}
				else
				{
					aores = executeQueryOrDie(conn,
							 "SELECT segno, tupcount, varblockcount, vpinfo, "
							 "       modcount, formatversion, state "
							 "FROM   pg_aoseg.%s",
							 segrel);
				}

				curr->naosegments = PQntuples(aores);
				curr->aocssegments = (AOCSSegInfo *) pg_malloc(sizeof(AOCSSegInfo) * curr->naosegments);

				for (j = 0; j < curr->naosegments; j++)
				{
					AOCSSegInfo *aocsseg = &curr->aocssegments[j];

					aocsseg->segno = atoi(PQgetvalue(aores, j, PQfnumber(aores, "segno")));
					aocsseg->tupcount = atoll(PQgetvalue(aores, j, PQfnumber(aores, "tupcount")));
					aocsseg->varblockcount = atoll(PQgetvalue(aores, j, PQfnumber(aores, "varblockcount")));
					aocsseg->vpinfo = pg_strdup(PQgetvalue(aores, j, PQfnumber(aores, "vpinfo")));
					aocsseg->modcount = atoll(PQgetvalue(aores, j, PQfnumber(aores, "modcount")));
					aocsseg->state = atoi(PQgetvalue(aores, j, PQfnumber(aores, "state")));
					aocsseg->version = atoi(PQgetvalue(aores, j, PQfnumber(aores, "formatversion")));
				}

				PQclear(aores);
			}

			/*
			 * Get contents of the auxiliary pg_aovisimap_<oid> relation.  In
			 * GPDB 4.3, the pg_aovisimap_<oid>.visimap field was of type "bit
			 * varying", but we didn't actually store a valid "varbit" datum in
			 * it. Because of that, we won't get the valid data out by calling
			 * the varbit output function on it.  Create a little function to
			 * blurp out its content as a bytea instead. in 5.0 and above, the
			 * datatype is also nominally a bytea.
			 *
			 * pg_aovisimap_<oid> is identical for row and column oriented
			 * tables.
			 */
			if (GET_MAJOR_VERSION(cluster->major_version) == 802)
			{
				if (!bitmaphack_created)
				{
					PQclear(executeQueryOrDie(conn,
											  "CREATE FUNCTION pg_temp.bitmaphack_out(bit varying) "
											  " RETURNS cstring "
											  " LANGUAGE INTERNAL AS 'byteaout'"));
					bitmaphack_created = true;
				}
				aores = executeQueryOrDie(conn,
						 "SELECT segno, first_row_no, pg_temp.bitmaphack_out(visimap::bit varying) as visimap "
						 "FROM pg_aoseg.%s",
						 visimaprel);
			}
			else
			{
				aores = executeQueryOrDie(conn,
						 "SELECT segno, first_row_no, visimap "
						 "FROM pg_aoseg.%s",
						 visimaprel);
			}

			curr->naovisimaps = PQntuples(aores);
			curr->aovisimaps = (AOVisiMapInfo *) pg_malloc(sizeof(AOVisiMapInfo) * curr->naovisimaps);

			for (j = 0; j < curr->naovisimaps; j++)
			{
				AOVisiMapInfo *aovisimap = &curr->aovisimaps[j];

				aovisimap->segno = atoi(PQgetvalue(aores, j, PQfnumber(aores, "segno")));
				aovisimap->first_row_no = atoll(PQgetvalue(aores, j, PQfnumber(aores, "first_row_no")));
				aovisimap->visimap = pg_strdup(PQgetvalue(aores, j, PQfnumber(aores, "visimap")));
			}

			PQclear(aores);

			/*
			 * Get contents of pg_aoblkdir_<oid>. If pg_appendonly.blkdirrelid
			 * is InvalidOid then there is no blkdir table. Like the visimap
			 * field in pg_aovisimap_<oid>, the minipage field was of type "bit
			 * varying" but didn't store a valid "varbi" datum. We use the same
			 * function to extract the content as a bytea as we did for the
			 * visimap. The datatype has been changed to bytea in 5.0.
			 */
			if (blkdirrel)
			{
				if (GET_MAJOR_VERSION(cluster->major_version) == 802)
				{
					if (!bitmaphack_created)
					{
						PQclear(executeQueryOrDie(conn,
												  "CREATE FUNCTION pg_temp.bitmaphack_out(bit varying) "
												  " RETURNS cstring "
												  " LANGUAGE INTERNAL AS 'byteaout'"));
						bitmaphack_created = true;
					}
					aores = executeQueryOrDie(conn,
							 "SELECT segno, columngroup_no, first_row_no, "
							 "       pg_temp.bitmaphack_out(minipage::bit varying) AS minipage "
							 "FROM   pg_aoseg.%s",
							 blkdirrel);
				}
				else
				{
					aores = executeQueryOrDie(conn,
							 "SELECT segno, columngroup_no, first_row_no, minipage "
							 "FROM pg_aoseg.%s",
							 blkdirrel);
				}

				curr->naoblkdirs = PQntuples(aores);
				curr->aoblkdirs = (AOBlkDir *) pg_malloc(sizeof(AOBlkDir) * curr->naoblkdirs);

				for (j = 0; j < curr->naoblkdirs; j++)
				{
					AOBlkDir *aoblkdir = &curr->aoblkdirs[j];

					aoblkdir->segno = atoi(PQgetvalue(aores, j, PQfnumber(aores, "segno")));
					aoblkdir->columngroup_no = atoi(PQgetvalue(aores, j, PQfnumber(aores, "columngroup_no")));
					aoblkdir->first_row_no = atoll(PQgetvalue(aores, j, PQfnumber(aores, "first_row_no")));
					aoblkdir->minipage = pg_strdup(PQgetvalue(aores, j, PQfnumber(aores, "minipage")));
				}

				PQclear(aores);
			}
			else
			{
				curr->aoblkdirs = NULL;
				curr->naoblkdirs = 0;
			}

			pg_free(segrel);
			pg_free(visimaprel);
			pg_free(blkdirrel);
		}
		else
		{
			/* Not an AO/AOCS relation */
			curr->aosegments = NULL;
			curr->aocssegments = NULL;
			curr->naosegments = 0;
			curr->aovisimaps = NULL;
			curr->naovisimaps = 0;
			curr->naoblkdirs = 0;
			curr->aoblkdirs = NULL;
		}

		if (GET_MAJOR_VERSION(cluster->major_version) == 802 &&
			(relstorage == 'h' && /* RELSTORAGE_HEAP */
			(relkind == 'r' || relkind == 't' || relkind == 'S')))
			/* RELKIND_RELATION, RELKIND_TOASTVALUE, or RELKIND_SEQUENCE */
		{
			PGresult   *hres;
			int			j;
			int			i_attlen;
			int			i_attalign;
			int			i_atttypid;
			int			i_typbasetype;
			bool		found = false;

			/*
			 * Find out if the curr->reloid in the list of numeric attribute
			 * relations and only if found perform the below extra query
			 */
			if (numeric_rel_num > 0 && numeric_rels
				&& curr->reloid >= numeric_rels[0] && curr->reloid <= numeric_rels[numeric_rel_num - 1])
			{
				for (j = 0; j < numeric_rel_num; j++)
				{
					if (numeric_rels[j] == curr->reloid)
					{
						found = true;
						break;
					}

					if (numeric_rels[j] > curr->reloid)
						break;
				}
			}

			if (found)
			{
				/*
				 * The relation has a numeric attribute, get information
				 * about numeric columns from pg_attribute.
				 */
				hres = executeQueryOrDie(conn,
						 "SELECT a.attnum, a.attlen, a.attalign, a.atttypid, "
						 "       t.typbasetype "
						 "FROM pg_attribute a, pg_type t "
						 "WHERE a.attrelid = %u "
						 "AND a.atttypid = t.oid "
						 "AND a.attnum >= 1 "
						 "AND a.attisdropped = false "
						 "ORDER BY attnum",
						 curr->reloid);

				i_attlen = PQfnumber(hres, "attlen");
				i_attalign = PQfnumber(hres, "attalign");
				i_atttypid = PQfnumber(hres, "atttypid");
				i_typbasetype = PQfnumber(hres, "typbasetype");

				curr->natts = PQntuples(hres);
				curr->atts = (AttInfo *) pg_malloc(sizeof(AttInfo) * curr->natts);
				memset(curr->atts, 0, sizeof(AttInfo) * curr->natts);

				if (numeric_types)
				{
					for (j = 0; j < PQntuples(hres); j++)
					{
						Oid			typid =  atooid(PQgetvalue(hres, j, i_atttypid));
						Oid			typbasetype =  atooid(PQgetvalue(hres, j, i_typbasetype));

						curr->atts[j].attlen = atoi(PQgetvalue(hres, j, i_attlen));
						curr->atts[j].attalign = PQgetvalue(hres, j, i_attalign)[0];
						for (i = 0; numeric_types[i] != InvalidOid; i++)
						{
							if (numeric_types[i] == typid || numeric_types[i] == typbasetype)
							{
								curr->has_numerics = true;
								curr->atts[j].is_numeric = true;
								break;
							}
						}
					}
				}

				PQclear(hres);
			}

			/*
			 * Regardless of if there is a NUMERIC attribute there is a
			 * conversion needed to fix the headers of heap pages if the old
			 * cluster is based on PostgreSQL 8.2  (Greenplum 4.3.x).
			 */
			curr->gpdb4_heap_conversion_needed = true;
		}
		else
			curr->gpdb4_heap_conversion_needed = false;
=======
			/* A zero reltablespace oid indicates the database tablespace. */
			curr->tablespace = dbinfo->db_tablespace;
>>>>>>> ab76208e
	}
	PQclear(res);

	PQfinish(conn);

	pg_free(numeric_rels);

	dbinfo->rel_arr.rels = relinfos;
	dbinfo->rel_arr.nrels = num_rels;
}


static void
free_db_and_rel_infos(DbInfoArr *db_arr)
{
	int			dbnum;

	for (dbnum = 0; dbnum < db_arr->ndbs; dbnum++)
	{
		free_rel_infos(&db_arr->dbs[dbnum].rel_arr);
		pg_free(db_arr->dbs[dbnum].db_name);
	}
	pg_free(db_arr->dbs);
	db_arr->dbs = NULL;
	db_arr->ndbs = 0;
}


static void
free_rel_infos(RelInfoArr *rel_arr)
{
	int			relnum;

	for (relnum = 0; relnum < rel_arr->nrels; relnum++)
	{
		if (rel_arr->rels[relnum].nsp_alloc)
			pg_free(rel_arr->rels[relnum].nspname);
		pg_free(rel_arr->rels[relnum].relname);
		if (rel_arr->rels[relnum].tblsp_alloc)
			pg_free(rel_arr->rels[relnum].tablespace);
	}
	pg_free(rel_arr->rels);
	rel_arr->nrels = 0;
}


static void
print_db_infos(DbInfoArr *db_arr)
{
	int			dbnum;

	for (dbnum = 0; dbnum < db_arr->ndbs; dbnum++)
	{
		pg_log(PG_VERBOSE, "Database: %s\n", db_arr->dbs[dbnum].db_name);
		print_rel_infos(&db_arr->dbs[dbnum].rel_arr);
		pg_log(PG_VERBOSE, "\n\n");
	}
}


static void
print_rel_infos(RelInfoArr *rel_arr)
{
	int			relnum;

	for (relnum = 0; relnum < rel_arr->nrels; relnum++)
		pg_log(PG_VERBOSE, "relname: %s.%s: reloid: %u reltblspace: %s\n",
			   rel_arr->rels[relnum].nspname,
			   rel_arr->rels[relnum].relname,
			   rel_arr->rels[relnum].reloid,
			   rel_arr->rels[relnum].tablespace);
}<|MERGE_RESOLUTION|>--- conflicted
+++ resolved
@@ -60,7 +60,6 @@
 	while (old_relnum < old_db->rel_arr.nrels ||
 		   new_relnum < new_db->rel_arr.nrels)
 	{
-<<<<<<< HEAD
 		RelInfo    *old_rel = (old_relnum < old_db->rel_arr.nrels) ?
 		&old_db->rel_arr.rels[old_relnum] : NULL;
 		RelInfo    *new_rel = (new_relnum < new_db->rel_arr.nrels) ?
@@ -115,14 +114,6 @@
 			new_relnum++;
 			continue;
 		}
-=======
-		RelInfo    *old_rel = &old_db->rel_arr.rels[relnum];
-		RelInfo    *new_rel = &new_db->rel_arr.rels[relnum];
-
-		if (old_rel->reloid != new_rel->reloid)
-			pg_fatal("Mismatch of relation OID in database \"%s\": old OID %d, new OID %d\n",
-					 old_db->db_name, old_rel->reloid, new_rel->reloid);
->>>>>>> ab76208e
 
 		/*
 		 * Verify that rels of same OID have same name.  The namespace name
@@ -138,7 +129,6 @@
 		 * this will go away eventually.
 		 */
 		if (strcmp(old_rel->nspname, new_rel->nspname) != 0 ||
-<<<<<<< HEAD
 			(strcmp(old_rel->relname, new_rel->relname) != 0 &&
 			 (/* GET_MAJOR_VERSION(old_cluster.major_version) >= 900 || */
 			  strcmp(old_rel->nspname, "pg_toast") != 0)))
@@ -153,15 +143,6 @@
 			new_relnum++;
 			continue;
 		}
-=======
-			((GET_MAJOR_VERSION(old_cluster.major_version) >= 900 ||
-			  strcmp(old_rel->nspname, "pg_toast") != 0) &&
-			 strcmp(old_rel->relname, new_rel->relname) != 0))
-			pg_fatal("Mismatch of relation names in database \"%s\": "
-					 "old name \"%s.%s\", new name \"%s.%s\"\n",
-					 old_db->db_name, old_rel->nspname, old_rel->relname,
-					 new_rel->nspname, new_rel->relname);
->>>>>>> ab76208e
 
 		/*
 		 * External tables have relfilenodes but no physical files, and aoseg
@@ -190,17 +171,8 @@
 		new_relnum++;
 	}
 
-<<<<<<< HEAD
 	if (!all_matched)
-		pg_log(PG_FATAL, "Failed to match up old and new tables in database \"%s\"\n",
-=======
-	/*
-	 * Do this check after the loop so hopefully we will produce a clearer
-	 * error above
-	 */
-	if (old_db->rel_arr.nrels != new_db->rel_arr.nrels)
-		pg_fatal("old and new databases \"%s\" have a different number of relations\n",
->>>>>>> ab76208e
+		pg_fatal("Failed to match up old and new tables in database \"%s\"\n",
 				 old_db->db_name);
 
 	*nmaps = num_maps;
@@ -226,47 +198,26 @@
 		 * relation belongs to the default tablespace, hence relfiles should
 		 * exist in the data directories.
 		 */
-<<<<<<< HEAD
-		strlcpy(map->old_tablespace, old_data, sizeof(map->old_tablespace));
-		strlcpy(map->old_tablespace_suffix, "/base", sizeof(map->old_tablespace_suffix));
-=======
 		map->old_tablespace = old_data;
-		map->new_tablespace = new_data;
 		map->old_tablespace_suffix = "/base";
-		map->new_tablespace_suffix = "/base";
->>>>>>> ab76208e
 	}
 	else
 	{
 		/* relation belongs to a tablespace, so use the tablespace location */
-<<<<<<< HEAD
-		strlcpy(map->old_tablespace, old_rel->tablespace, sizeof(map->old_tablespace));
-		strlcpy(map->old_tablespace_suffix, old_cluster.tablespace_suffix,
-				sizeof(map->old_tablespace_suffix));
+		map->old_tablespace = old_rel->tablespace;
+		map->old_tablespace_suffix = old_cluster.tablespace_suffix;
 	}
 
 	/* Do the same for new tablespaces */
 	if (strlen(new_rel->tablespace) == 0)
 	{
-		/*
-		 * relation belongs to the default tablespace, hence relfiles should
-		 * exist in the data directories.
-		 */
-		strlcpy(map->new_tablespace, new_data, sizeof(map->new_tablespace));
-		strlcpy(map->new_tablespace_suffix, "/base", sizeof(map->new_tablespace_suffix));
+		map->new_tablespace = new_data;
+		map->new_tablespace_suffix = "/base";
 	}
 	else
 	{
-		/* relation belongs to a tablespace, so use the tablespace location */
-		strlcpy(map->new_tablespace, new_rel->tablespace, sizeof(map->new_tablespace));
-		strlcpy(map->new_tablespace_suffix, new_cluster.tablespace_suffix,
-				sizeof(map->new_tablespace_suffix));
-=======
-		map->old_tablespace = old_rel->tablespace;
 		map->new_tablespace = new_rel->tablespace;
-		map->old_tablespace_suffix = old_cluster.tablespace_suffix;
 		map->new_tablespace_suffix = new_cluster.tablespace_suffix;
->>>>>>> ab76208e
 	}
 
 	map->old_db_oid = old_db->db_oid;
@@ -630,21 +581,10 @@
 						  "		AND c.reltoastrelid != %u", InvalidOid));
 	PQclear(executeQueryOrDie(conn,
 							  "INSERT INTO info_rels "
-<<<<<<< HEAD
-							  "SELECT reltoastidxid, c.oid, 0::oid "
-							  "FROM info_rels i JOIN pg_catalog.pg_class c "
-							  "		ON i.reloid = c.oid"));
-=======
-							  "SELECT indexrelid "
-							  "FROM pg_index "
-							  "WHERE indisvalid "
-							  "    AND indrelid IN (SELECT reltoastrelid "
-							  "        FROM info_rels i "
-							  "            JOIN pg_catalog.pg_class c "
-							  "            ON i.reloid = c.oid "
-							  "            AND c.reltoastrelid != %u)",
-							  InvalidOid));
->>>>>>> ab76208e
+							  "SELECT indexrelid, ind.indrelid, 0::oid "
+							  "FROM info_rels i JOIN pg_catalog.pg_index ind "
+							  "     ON ind.indrelid = i.reloid "
+							  "WHERE indisvalid AND i.toastheap != %u", InvalidOid));
 
 	snprintf(query, sizeof(query),
 			 "SELECT i.*, n.nspname, c.relname, "
@@ -742,11 +682,8 @@
 			}
 		}
 		else
-<<<<<<< HEAD
-			/* A zero reltablespace indicates the database tablespace. */
-			tblspace = dbinfo->db_tblspace;
-
-		strlcpy(curr->tablespace, tblspace, sizeof(curr->tablespace));
+			/* A zero reltablespace oid indicates the database tablespace. */
+			curr->tablespace = dbinfo->db_tablespace;
 
 		/* Collect extra information about append-only tables */
 		relstorage = PQgetvalue(res, relnum, i_relstorage) [0];
@@ -1105,10 +1042,6 @@
 		}
 		else
 			curr->gpdb4_heap_conversion_needed = false;
-=======
-			/* A zero reltablespace oid indicates the database tablespace. */
-			curr->tablespace = dbinfo->db_tablespace;
->>>>>>> ab76208e
 	}
 	PQclear(res);
 
