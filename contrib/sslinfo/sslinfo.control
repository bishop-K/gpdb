--- conflicted
+++ resolved
@@ -1,9 +1,5 @@
 # sslinfo extension
 comment = 'information about SSL certificates'
-<<<<<<< HEAD
-default_version = '1.1'
-=======
 default_version = '1.2'
->>>>>>> b5bce6c1
 module_pathname = '$libdir/sslinfo'
 relocatable = true