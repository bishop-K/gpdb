/*-------------------------------------------------------------------------
 *
 * heapam_xlog.h
 *	  POSTGRES heap access XLOG definitions.
 *
 *
 * Portions Copyright (c) 1996-2019, PostgreSQL Global Development Group
 * Portions Copyright (c) 1994, Regents of the University of California
 *
 * src/include/access/heapam_xlog.h
 *
 *-------------------------------------------------------------------------
 */
#ifndef HEAPAM_XLOG_H
#define HEAPAM_XLOG_H

#include "access/htup.h"
#include "access/xlogreader.h"
#include "lib/stringinfo.h"
#include "storage/buf.h"
#include "storage/bufpage.h"
#include "storage/relfilenode.h"
#include "utils/relcache.h"


/*
 * WAL record definitions for heapam.c's WAL operations
 *
 * XLOG allows to store some information in high 4 bits of log
 * record xl_info field.  We use 3 for opcode and one for init bit.
 */
#define XLOG_HEAP_INSERT		0x00
#define XLOG_HEAP_DELETE		0x10
#define XLOG_HEAP_UPDATE		0x20
#define XLOG_HEAP_TRUNCATE		0x30
#define XLOG_HEAP_HOT_UPDATE	0x40
#define XLOG_HEAP_CONFIRM		0x50
#define XLOG_HEAP_LOCK			0x60
#define XLOG_HEAP_INPLACE		0x70

#define XLOG_HEAP_OPMASK		0x70
/*
 * When we insert 1st item on new page in INSERT, UPDATE, HOT_UPDATE,
 * or MULTI_INSERT, we can (and we do) restore entire page in redo
 */
#define XLOG_HEAP_INIT_PAGE		0x80
/*
 * We ran out of opcodes, so heapam.c now has a second RmgrId.  These opcodes
 * are associated with RM_HEAP2_ID, but are not logically different from
 * the ones above associated with RM_HEAP_ID.  XLOG_HEAP_OPMASK applies to
 * these, too.
 */
#define XLOG_HEAP2_REWRITE		0x00
#define XLOG_HEAP2_CLEAN		0x10
#define XLOG_HEAP2_FREEZE_PAGE	0x20
#define XLOG_HEAP2_CLEANUP_INFO 0x30
#define XLOG_HEAP2_VISIBLE		0x40
#define XLOG_HEAP2_MULTI_INSERT 0x50
#define XLOG_HEAP2_LOCK_UPDATED 0x60
#define XLOG_HEAP2_NEW_CID		0x70

/*
 * xl_heap_insert/xl_heap_multi_insert flag values, 8 bits are available.
 */
/* PD_ALL_VISIBLE was cleared */
#define XLH_INSERT_ALL_VISIBLE_CLEARED			(1<<0)
#define XLH_INSERT_LAST_IN_MULTI				(1<<1)
#define XLH_INSERT_IS_SPECULATIVE				(1<<2)
#define XLH_INSERT_CONTAINS_NEW_TUPLE			(1<<3)

/*
 * xl_heap_update flag values, 8 bits are available.
 */
/* PD_ALL_VISIBLE was cleared */
#define XLH_UPDATE_OLD_ALL_VISIBLE_CLEARED		(1<<0)
/* PD_ALL_VISIBLE was cleared in the 2nd page */
#define XLH_UPDATE_NEW_ALL_VISIBLE_CLEARED		(1<<1)
#define XLH_UPDATE_CONTAINS_OLD_TUPLE			(1<<2)
#define XLH_UPDATE_CONTAINS_OLD_KEY				(1<<3)
#define XLH_UPDATE_CONTAINS_NEW_TUPLE			(1<<4)
#define XLH_UPDATE_PREFIX_FROM_OLD				(1<<5)
#define XLH_UPDATE_SUFFIX_FROM_OLD				(1<<6)

/* convenience macro for checking whether any form of old tuple was logged */
#define XLH_UPDATE_CONTAINS_OLD						\
	(XLH_UPDATE_CONTAINS_OLD_TUPLE | XLH_UPDATE_CONTAINS_OLD_KEY)

/*
 * xl_heap_delete flag values, 8 bits are available.
 */
/* PD_ALL_VISIBLE was cleared */
#define XLH_DELETE_ALL_VISIBLE_CLEARED			(1<<0)
#define XLH_DELETE_CONTAINS_OLD_TUPLE			(1<<1)
#define XLH_DELETE_CONTAINS_OLD_KEY				(1<<2)
#define XLH_DELETE_IS_SUPER						(1<<3)
#define XLH_DELETE_IS_PARTITION_MOVE			(1<<4)

/* convenience macro for checking whether any form of old tuple was logged */
#define XLH_DELETE_CONTAINS_OLD						\
	(XLH_DELETE_CONTAINS_OLD_TUPLE | XLH_DELETE_CONTAINS_OLD_KEY)

/* This is what we need to know about delete */
typedef struct xl_heap_delete
{
	TransactionId xmax;			/* xmax of the deleted tuple */
	OffsetNumber offnum;		/* deleted tuple's offset */
	uint8		infobits_set;	/* infomask bits */
	uint8		flags;
} xl_heap_delete;

#define SizeOfHeapDelete	(offsetof(xl_heap_delete, flags) + sizeof(uint8))

/*
 * xl_heap_truncate flag values, 8 bits are available.
 */
#define XLH_TRUNCATE_CASCADE					(1<<0)
#define XLH_TRUNCATE_RESTART_SEQS				(1<<1)

/*
 * For truncate we list all truncated relids in an array, followed by all
 * sequence relids that need to be restarted, if any.
 * All rels are always within the same database, so we just list dbid once.
 */
typedef struct xl_heap_truncate
{
	Oid			dbId;
	uint32		nrelids;
	uint8		flags;
	Oid			relids[FLEXIBLE_ARRAY_MEMBER];
} xl_heap_truncate;

#define SizeOfHeapTruncate	(offsetof(xl_heap_truncate, relids))

/*
 * We don't store the whole fixed part (HeapTupleHeaderData) of an inserted
 * or updated tuple in WAL; we can save a few bytes by reconstructing the
 * fields that are available elsewhere in the WAL record, or perhaps just
 * plain needn't be reconstructed.  These are the fields we must store.
 * NOTE: t_hoff could be recomputed, but we may as well store it because
 * it will come for free due to alignment considerations.
 */
typedef struct xl_heap_header
{
	uint16		t_infomask2;
	uint16		t_infomask;
	uint8		t_hoff;
} xl_heap_header;

#define SizeOfHeapHeader	(offsetof(xl_heap_header, t_hoff) + sizeof(uint8))

/* This is what we need to know about insert */
typedef struct xl_heap_insert
{
	OffsetNumber offnum;		/* inserted tuple's offset */
	uint8		flags;

	/* xl_heap_header & TUPLE DATA in backup block 0 */
} xl_heap_insert;

#define SizeOfHeapInsert	(offsetof(xl_heap_insert, flags) + sizeof(uint8))

/*
 * This is what we need to know about a multi-insert.
 *
 * The main data of the record consists of this xl_heap_multi_insert header.
 * 'offsets' array is omitted if the whole page is reinitialized
 * (XLOG_HEAP_INIT_PAGE).
 *
 * In block 0's data portion, there is an xl_multi_insert_tuple struct,
 * followed by the tuple data for each tuple. There is padding to align
 * each xl_multi_insert struct.
 */
typedef struct xl_heap_multi_insert
{
	uint8		flags;
	uint16		ntuples;
	OffsetNumber offsets[FLEXIBLE_ARRAY_MEMBER];
} xl_heap_multi_insert;

#define SizeOfHeapMultiInsert	offsetof(xl_heap_multi_insert, offsets)

typedef struct xl_multi_insert_tuple
{
	uint16		datalen;		/* size of tuple data that follows */
	uint16		t_infomask2;
	uint16		t_infomask;
	uint8		t_hoff;
	/* TUPLE DATA FOLLOWS AT END OF STRUCT */
} xl_multi_insert_tuple;

#define SizeOfMultiInsertTuple	(offsetof(xl_multi_insert_tuple, t_hoff) + sizeof(uint8))

/*
 * This is what we need to know about update|hot_update
 *
 * Backup blk 0: new page
 *
 * If XLOG_HEAP_PREFIX_FROM_OLD or XLOG_HEAP_SUFFIX_FROM_OLD flags are set,
 * the prefix and/or suffix come first, as one or two uint16s.
 *
 * After that, xl_heap_header and new tuple data follow.  The new tuple
 * data doesn't include the prefix and suffix, which are copied from the
 * old tuple on replay.
 *
 * If HEAP_CONTAINS_NEW_TUPLE_DATA flag is given, the tuple data is
 * included even if a full-page image was taken.
 *
 * Backup blk 1: old page, if different. (no data, just a reference to the blk)
 */
typedef struct xl_heap_update
{
	TransactionId old_xmax;		/* xmax of the old tuple */
	OffsetNumber old_offnum;	/* old tuple's offset */
	uint8		old_infobits_set;	/* infomask bits to set on old tuple */
	uint8		flags;
	TransactionId new_xmax;		/* xmax of the new tuple */
	OffsetNumber new_offnum;	/* new tuple's offset */

	/*
	 * If XLOG_HEAP_CONTAINS_OLD_TUPLE or XLOG_HEAP_CONTAINS_OLD_KEY flags are
	 * set, a xl_heap_header struct and tuple data for the old tuple follows.
	 */
} xl_heap_update;

#define SizeOfHeapUpdate	(offsetof(xl_heap_update, new_offnum) + sizeof(OffsetNumber))

/*
 * This is what we need to know about vacuum page cleanup/redirect
 *
 * The array of OffsetNumbers following the fixed part of the record contains:
 *	* for each redirected item: the item offset, then the offset redirected to
 *	* for each now-dead item: the item offset
 *	* for each now-unused item: the item offset
 * The total number of OffsetNumbers is therefore 2*nredirected+ndead+nunused.
 * Note that nunused is not explicitly stored, but may be found by reference
 * to the total record length.
 */
typedef struct xl_heap_clean
{
	TransactionId latestRemovedXid;
	uint16		nredirected;
	uint16		ndead;
	/* OFFSET NUMBERS are in the block reference 0 */
} xl_heap_clean;

#define SizeOfHeapClean (offsetof(xl_heap_clean, ndead) + sizeof(uint16))

/*
 * Cleanup_info is required in some cases during a lazy VACUUM.
 * Used for reporting the results of HeapTupleHeaderAdvanceLatestRemovedXid()
 * see vacuumlazy.c for full explanation
 */
typedef struct xl_heap_cleanup_info
{
	RelFileNode node;
	TransactionId latestRemovedXid;
} xl_heap_cleanup_info;

#define SizeOfHeapCleanupInfo (sizeof(xl_heap_cleanup_info))

/* flags for infobits_set */
#define XLHL_XMAX_IS_MULTI		0x01
#define XLHL_XMAX_LOCK_ONLY		0x02
#define XLHL_XMAX_EXCL_LOCK		0x04
#define XLHL_XMAX_KEYSHR_LOCK	0x08
#define XLHL_KEYS_UPDATED		0x10

/* flag bits for xl_heap_lock / xl_heap_lock_updated's flag field */
#define XLH_LOCK_ALL_FROZEN_CLEARED		0x01

/* This is what we need to know about lock */
typedef struct xl_heap_lock
{
	TransactionId locking_xid;	/* might be a MultiXactId not xid */
	OffsetNumber offnum;		/* locked tuple's offset on page */
	int8		infobits_set;	/* infomask and infomask2 bits to set */
	uint8		flags;			/* XLH_LOCK_* flag bits */
} xl_heap_lock;

#define SizeOfHeapLock	(offsetof(xl_heap_lock, flags) + sizeof(int8))

/* This is what we need to know about locking an updated version of a row */
typedef struct xl_heap_lock_updated
{
	TransactionId xmax;
	OffsetNumber offnum;
	uint8		infobits_set;
	uint8		flags;
} xl_heap_lock_updated;

#define SizeOfHeapLockUpdated	(offsetof(xl_heap_lock_updated, flags) + sizeof(uint8))

/* This is what we need to know about confirmation of speculative insertion */
typedef struct xl_heap_confirm
{
	OffsetNumber offnum;		/* confirmed tuple's offset on page */
} xl_heap_confirm;

#define SizeOfHeapConfirm	(offsetof(xl_heap_confirm, offnum) + sizeof(OffsetNumber))

/* This is what we need to know about in-place update */
typedef struct xl_heap_inplace
{
	OffsetNumber offnum;		/* updated tuple's offset on page */
	/* TUPLE DATA FOLLOWS AT END OF STRUCT */
} xl_heap_inplace;

#define SizeOfHeapInplace	(offsetof(xl_heap_inplace, offnum) + sizeof(OffsetNumber))

/*
 * This struct represents a 'freeze plan', which is what we need to know about
 * a single tuple being frozen during vacuum.
 */
/* 0x01 was XLH_FREEZE_XMIN */
#define		XLH_FREEZE_XVAC		0x02
#define		XLH_INVALID_XVAC	0x04

typedef struct xl_heap_freeze_tuple
{
	TransactionId xmax;
	OffsetNumber offset;
	uint16		t_infomask2;
	uint16		t_infomask;
	uint8		frzflags;
} xl_heap_freeze_tuple;

/*
 * This is what we need to know about a block being frozen during vacuum
 *
 * Backup block 0's data contains an array of xl_heap_freeze_tuple structs,
 * one for each tuple.
 */
typedef struct xl_heap_freeze_page
{
	TransactionId cutoff_xid;
	uint16		ntuples;
} xl_heap_freeze_page;

#define SizeOfHeapFreezePage (offsetof(xl_heap_freeze_page, ntuples) + sizeof(uint16))

/*
 * This is what we need to know about setting a visibility map bit
 *
 * Backup blk 0: visibility map buffer
 * Backup blk 1: heap buffer
 */
typedef struct xl_heap_visible
{
	TransactionId cutoff_xid;
	uint8		flags;
} xl_heap_visible;

#define SizeOfHeapVisible (offsetof(xl_heap_visible, flags) + sizeof(uint8))

typedef struct xl_heap_new_cid
{
	/*
	 * store toplevel xid so we don't have to merge cids from different
	 * transactions
	 */
	TransactionId top_xid;
	CommandId	cmin;
	CommandId	cmax;
	CommandId	combocid;		/* just for debugging */

	/*
	 * Store the relfilenode/ctid pair to facilitate lookups.
	 */
	RelFileNode target_node;
	ItemPointerData target_tid;
} xl_heap_new_cid;

#define SizeOfHeapNewCid (offsetof(xl_heap_new_cid, target_tid) + sizeof(ItemPointerData))

/* logical rewrite xlog record header */
typedef struct xl_heap_rewrite_mapping
{
	TransactionId mapped_xid;	/* xid that might need to see the row */
	Oid			mapped_db;		/* DbOid or InvalidOid for shared rels */
	Oid			mapped_rel;		/* Oid of the mapped relation */
	off_t		offset;			/* How far have we written so far */
	uint32		num_mappings;	/* Number of in-memory mappings */
	XLogRecPtr	start_lsn;		/* Insert LSN at begin of rewrite */
} xl_heap_rewrite_mapping;

extern void HeapTupleHeaderAdvanceLatestRemovedXid(HeapTupleHeader tuple,
												   TransactionId *latestRemovedXid);

extern void heap_redo(XLogReaderState *record);
extern void heap_desc(StringInfo buf, XLogReaderState *record);
extern const char *heap_identify(uint8 info);
extern void heap_mask(char *pagedata, BlockNumber blkno);
extern void heap2_redo(XLogReaderState *record);
extern void heap2_desc(StringInfo buf, XLogReaderState *record);
extern const char *heap2_identify(uint8 info);
extern void heap_xlog_logical_rewrite(XLogReaderState *r);
extern void heap_mask(char *pagedata, BlockNumber blkno);

extern XLogRecPtr log_heap_cleanup_info(RelFileNode rnode,
										TransactionId latestRemovedXid);
extern XLogRecPtr log_heap_clean(Relation reln, Buffer buffer,
								 OffsetNumber *redirected, int nredirected,
								 OffsetNumber *nowdead, int ndead,
								 OffsetNumber *nowunused, int nunused,
								 TransactionId latestRemovedXid);
extern XLogRecPtr log_heap_freeze(Relation reln, Buffer buffer,
								  TransactionId cutoff_xid, xl_heap_freeze_tuple *tuples,
								  int ntuples);
extern bool heap_prepare_freeze_tuple(HeapTupleHeader tuple,
<<<<<<< HEAD
						  TransactionId relfrozenxid,
						  TransactionId relminmxid,
						  TransactionId cutoff_xid,
						  TransactionId cutoff_multi,
						  xl_heap_freeze_tuple *frz,
						  bool *totally_frozen);
=======
									  TransactionId relfrozenxid,
									  TransactionId relminmxid,
									  TransactionId cutoff_xid,
									  TransactionId cutoff_multi,
									  xl_heap_freeze_tuple *frz,
									  bool *totally_frozen);
>>>>>>> 9e1c9f95
extern void heap_execute_freeze_tuple(HeapTupleHeader tuple,
									  xl_heap_freeze_tuple *xlrec_tp);
extern XLogRecPtr log_heap_visible(RelFileNode rnode, Buffer heap_buffer,
								   Buffer vm_buffer, TransactionId cutoff_xid, uint8 flags);

#endif							/* HEAPAM_XLOG_H */<|MERGE_RESOLUTION|>--- conflicted
+++ resolved
@@ -407,21 +407,12 @@
 								  TransactionId cutoff_xid, xl_heap_freeze_tuple *tuples,
 								  int ntuples);
 extern bool heap_prepare_freeze_tuple(HeapTupleHeader tuple,
-<<<<<<< HEAD
-						  TransactionId relfrozenxid,
-						  TransactionId relminmxid,
-						  TransactionId cutoff_xid,
-						  TransactionId cutoff_multi,
-						  xl_heap_freeze_tuple *frz,
-						  bool *totally_frozen);
-=======
 									  TransactionId relfrozenxid,
 									  TransactionId relminmxid,
 									  TransactionId cutoff_xid,
 									  TransactionId cutoff_multi,
 									  xl_heap_freeze_tuple *frz,
 									  bool *totally_frozen);
->>>>>>> 9e1c9f95
 extern void heap_execute_freeze_tuple(HeapTupleHeader tuple,
 									  xl_heap_freeze_tuple *xlrec_tp);
 extern XLogRecPtr log_heap_visible(RelFileNode rnode, Buffer heap_buffer,
