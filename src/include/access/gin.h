/*--------------------------------------------------------------------------
 * gin.h
 *	  Public header file for Generalized Inverted Index access method.
 *
 *	Copyright (c) 2006-2011, PostgreSQL Global Development Group
 *
 *	src/include/access/gin.h
 *--------------------------------------------------------------------------
 */
#ifndef GIN_H
#define GIN_H

<<<<<<< HEAD
#include "access/relscan.h"
#include "access/sdir.h"
#include "access/xlogdefs.h"
#include "storage/bufpage.h"
#include "storage/off.h"
#include "utils/rel.h"
#include "access/genam.h"
#include "access/itup.h"
=======
>>>>>>> a4bebdd9
#include "access/xlog.h"
#include "storage/block.h"
#include "utils/relcache.h"


/*
 * amproc indexes for inverted indexes.
 */
#define GIN_COMPARE_PROC			   1
#define GIN_EXTRACTVALUE_PROC		   2
#define GIN_EXTRACTQUERY_PROC		   3
#define GIN_CONSISTENT_PROC			   4
#define GIN_COMPARE_PARTIAL_PROC	   5
#define GINNProcs					   5

/*
 * searchMode settings for extractQueryFn.
 */
#define GIN_SEARCH_MODE_DEFAULT			0
#define GIN_SEARCH_MODE_INCLUDE_EMPTY	1
#define GIN_SEARCH_MODE_ALL				2
#define GIN_SEARCH_MODE_EVERYTHING		3		/* for internal use only */

/*
 * GinStatsData represents stats data for planner use
 */
typedef struct GinStatsData
{
	BlockNumber nPendingPages;
	BlockNumber nTotalPages;
	BlockNumber nEntryPages;
	BlockNumber nDataPages;
	int64		nEntries;
	int32		ginVersion;
} GinStatsData;

/* GUC parameter */
extern PGDLLIMPORT int GinFuzzySearchLimit;

/* ginutil.c */
extern void ginGetStats(Relation index, GinStatsData *stats);
extern void ginUpdateStats(Relation index, const GinStatsData *stats);

/* ginxlog.c */
extern void gin_redo(XLogRecPtr beginLoc, XLogRecPtr lsn, XLogRecord *record);
extern void gin_desc(StringInfo buf, XLogRecPtr beginLoc, XLogRecord *record);
extern void gin_xlog_startup(void);
extern void gin_xlog_cleanup(void);
extern bool gin_safe_restartpoint(void);

<<<<<<< HEAD
extern void gin_mask(char *pagedata, BlockNumber blkno);


/* ginbtree.c */

typedef struct GinBtreeStack
{
	BlockNumber blkno;
	Buffer		buffer;
	OffsetNumber off;
	/* predictNumber contains prediction number of pages on current level */
	uint32		predictNumber;
	struct GinBtreeStack *parent;
} GinBtreeStack;

typedef struct GinBtreeData *GinBtree;

typedef struct GinBtreeData
{
	/* search methods */
	BlockNumber (*findChildPage) (GinBtree, GinBtreeStack *);
	bool		(*isMoveRight) (GinBtree, Page);
	bool		(*findItem) (GinBtree, GinBtreeStack *);

	/* insert methods */
	OffsetNumber (*findChildPtr) (GinBtree, Page, BlockNumber, OffsetNumber);
	BlockNumber (*getLeftMostPage) (GinBtree, Page);
	bool		(*isEnoughSpace) (GinBtree, Buffer, OffsetNumber);
	void		(*placeToPage) (GinBtree, Buffer, OffsetNumber, XLogRecData **);
	Page		(*splitPage) (GinBtree, Buffer, Buffer, OffsetNumber, XLogRecData **);
	void		(*fillRoot) (GinBtree, Buffer, Buffer, Buffer);

	bool		searchMode;

	Relation	index;
	GinState   *ginstate;
	bool		fullScan;
	bool		isBuild;

	BlockNumber rightblkno;

	/* Entry options */
	OffsetNumber entryAttnum;
	Datum		entryValue;
	IndexTuple	entry;
	bool		isDelete;

	/* Data (posting tree) option */
	ItemPointerData *items;
	uint32		nitem;
	uint32		curitem;

	PostingItem pitem;
} GinBtreeData;

extern GinBtreeStack *ginPrepareFindLeafPage(GinBtree btree, BlockNumber blkno);
extern GinBtreeStack *ginFindLeafPage(GinBtree btree, GinBtreeStack *stack);
extern void freeGinBtreeStack(GinBtreeStack *stack);
extern void ginInsertValue(GinBtree btree, GinBtreeStack *stack);
extern void findParents(GinBtree btree, GinBtreeStack *stack, BlockNumber rootBlkno);

/* ginentrypage.c */
extern IndexTuple GinFormTuple(Relation index, GinState *ginstate,
			 OffsetNumber attnum, Datum key,
			 ItemPointerData *ipd, uint32 nipd, bool errorTooBig);
extern void GinShortenTuple(IndexTuple itup, uint32 nipd);
extern void prepareEntryScan(GinBtree btree, Relation index, OffsetNumber attnum,
				 Datum value, GinState *ginstate);
extern void entryFillRoot(GinBtree btree, Buffer root, Buffer lbuf, Buffer rbuf);
extern IndexTuple ginPageGetLinkItup(Buffer buf);

/* gindatapage.c */
extern int	compareItemPointers(ItemPointer a, ItemPointer b);
extern uint32 MergeItemPointers(ItemPointerData *dst,
				  ItemPointerData *a, uint32 na,
				  ItemPointerData *b, uint32 nb);

extern void GinDataPageAddItem(Page page, void *data, OffsetNumber offset);
extern void PageDeletePostingItem(Page page, OffsetNumber offset);

typedef struct
{
	GinBtreeData btree;
	GinBtreeStack *stack;
} GinPostingTreeScan;

extern GinPostingTreeScan *prepareScanPostingTree(Relation index,
					   BlockNumber rootBlkno, bool searchMode);
extern void insertItemPointer(GinPostingTreeScan *gdi,
				  ItemPointerData *items, uint32 nitem);
extern Buffer scanBeginPostingTree(GinPostingTreeScan *gdi);
extern void dataFillRoot(GinBtree btree, Buffer root, Buffer lbuf, Buffer rbuf);
extern void prepareDataScan(GinBtree btree, Relation index);

/* ginscan.c */

typedef struct GinScanEntryData *GinScanEntry;

typedef struct GinScanEntryData
{
	/* link to the equals entry in current scan key */
	GinScanEntry master;

	/*
	 * link to values reported to consistentFn, points to
	 * GinScanKey->entryRes[i]
	 */
	bool	   *pval;

	/* entry, got from extractQueryFn */
	Datum		entry;
	OffsetNumber attnum;
	Pointer		extra_data;

	/* Current page in posting tree */
	Buffer		buffer;

	/* current ItemPointer to heap */
	ItemPointerData curItem;

	/* partial match support */
	bool		isPartialMatch;
	TIDBitmap  *partialMatch;
	TBMIterator *partialMatchIterator;
	TBMIterateResult *partialMatchResult;
	StrategyNumber strategy;

	/* used for Posting list and one page in Posting tree */
	ItemPointerData *list;
	uint32		nlist;
	OffsetNumber offset;

	bool		isFinished;
	bool		reduceResult;
	uint32		predictNumberResult;
} GinScanEntryData;

typedef struct GinScanKeyData
{
	/* Number of entries in query (got by extractQueryFn) */
	uint32		nentries;

	/* array of ItemPointer result, reported to consistentFn */
	bool	   *entryRes;

	/* array of scans per entry */
	GinScanEntry scanEntry;
	Pointer    *extra_data;

	/* for calling consistentFn(GinScanKey->entryRes, strategy, query) */
	StrategyNumber strategy;
	Datum		query;
	OffsetNumber attnum;

	ItemPointerData curItem;
	bool		firstCall;
	bool		isFinished;
} GinScanKeyData;

typedef GinScanKeyData *GinScanKey;

typedef struct GinScanOpaqueData
{
	MemoryContext tempCtx;
	GinState	ginstate;

	GinScanKey	keys;
	uint32		nkeys;
	bool		isVoidRes;		/* true if ginstate.extractQueryFn guarantees
								 * that nothing will be found */
} GinScanOpaqueData;

typedef GinScanOpaqueData *GinScanOpaque;

extern Datum ginbeginscan(PG_FUNCTION_ARGS);
extern Datum ginendscan(PG_FUNCTION_ARGS);
extern Datum ginrescan(PG_FUNCTION_ARGS);
extern Datum ginmarkpos(PG_FUNCTION_ARGS);
extern Datum ginrestrpos(PG_FUNCTION_ARGS);
extern void newScanKey(IndexScanDesc scan);

/* ginget.c */
extern PGDLLIMPORT int GinFuzzySearchLimit;

extern Datum gingetbitmap(PG_FUNCTION_ARGS);

/* ginvacuum.c */
extern Datum ginbulkdelete(PG_FUNCTION_ARGS);
extern Datum ginvacuumcleanup(PG_FUNCTION_ARGS);

/* ginarrayproc.c */
extern Datum ginarrayextract(PG_FUNCTION_ARGS);
extern Datum ginqueryarrayextract(PG_FUNCTION_ARGS);
extern Datum ginarrayconsistent(PG_FUNCTION_ARGS);

/* ginbulk.c */
typedef struct EntryAccumulator
{
	Datum		value;
	uint32		length;
	uint32		number;
	OffsetNumber attnum;
	bool		shouldSort;
	ItemPointerData *list;
} EntryAccumulator;

typedef struct
{
	GinState   *ginstate;
	long		allocatedMemory;
	uint32		length;
	EntryAccumulator *entryallocator;
	ItemPointerData *tmpList;
	RBTree	   *tree;
	RBTreeIterator *iterator;
} BuildAccumulator;

extern void ginInitBA(BuildAccumulator *accum);
extern void ginInsertRecordBA(BuildAccumulator *accum,
				  ItemPointer heapptr,
				  OffsetNumber attnum, Datum *entries, int32 nentry);
extern ItemPointerData *ginGetEntry(BuildAccumulator *accum, OffsetNumber *attnum, Datum *entry, uint32 *n);

/* ginfast.c */

typedef struct GinTupleCollector
{
	IndexTuple *tuples;
	uint32		ntuples;
	uint32		lentuples;
	uint32		sumsize;
} GinTupleCollector;

extern void ginHeapTupleFastInsert(Relation index, GinState *ginstate,
					   GinTupleCollector *collector);
extern uint32 ginHeapTupleFastCollect(Relation index, GinState *ginstate,
						GinTupleCollector *collector,
						OffsetNumber attnum, Datum value, ItemPointer item);
extern void ginInsertCleanup(Relation index, GinState *ginstate,
				 bool vac_delay, IndexBulkDeleteResult *stats);

=======
>>>>>>> a4bebdd9
#endif   /* GIN_H */<|MERGE_RESOLUTION|>--- conflicted
+++ resolved
@@ -10,7 +10,6 @@
 #ifndef GIN_H
 #define GIN_H
 
-<<<<<<< HEAD
 #include "access/relscan.h"
 #include "access/sdir.h"
 #include "access/xlogdefs.h"
@@ -19,8 +18,6 @@
 #include "utils/rel.h"
 #include "access/genam.h"
 #include "access/itup.h"
-=======
->>>>>>> a4bebdd9
 #include "access/xlog.h"
 #include "storage/block.h"
 #include "utils/relcache.h"
@@ -71,248 +68,6 @@
 extern void gin_xlog_cleanup(void);
 extern bool gin_safe_restartpoint(void);
 
-<<<<<<< HEAD
 extern void gin_mask(char *pagedata, BlockNumber blkno);
 
-
-/* ginbtree.c */
-
-typedef struct GinBtreeStack
-{
-	BlockNumber blkno;
-	Buffer		buffer;
-	OffsetNumber off;
-	/* predictNumber contains prediction number of pages on current level */
-	uint32		predictNumber;
-	struct GinBtreeStack *parent;
-} GinBtreeStack;
-
-typedef struct GinBtreeData *GinBtree;
-
-typedef struct GinBtreeData
-{
-	/* search methods */
-	BlockNumber (*findChildPage) (GinBtree, GinBtreeStack *);
-	bool		(*isMoveRight) (GinBtree, Page);
-	bool		(*findItem) (GinBtree, GinBtreeStack *);
-
-	/* insert methods */
-	OffsetNumber (*findChildPtr) (GinBtree, Page, BlockNumber, OffsetNumber);
-	BlockNumber (*getLeftMostPage) (GinBtree, Page);
-	bool		(*isEnoughSpace) (GinBtree, Buffer, OffsetNumber);
-	void		(*placeToPage) (GinBtree, Buffer, OffsetNumber, XLogRecData **);
-	Page		(*splitPage) (GinBtree, Buffer, Buffer, OffsetNumber, XLogRecData **);
-	void		(*fillRoot) (GinBtree, Buffer, Buffer, Buffer);
-
-	bool		searchMode;
-
-	Relation	index;
-	GinState   *ginstate;
-	bool		fullScan;
-	bool		isBuild;
-
-	BlockNumber rightblkno;
-
-	/* Entry options */
-	OffsetNumber entryAttnum;
-	Datum		entryValue;
-	IndexTuple	entry;
-	bool		isDelete;
-
-	/* Data (posting tree) option */
-	ItemPointerData *items;
-	uint32		nitem;
-	uint32		curitem;
-
-	PostingItem pitem;
-} GinBtreeData;
-
-extern GinBtreeStack *ginPrepareFindLeafPage(GinBtree btree, BlockNumber blkno);
-extern GinBtreeStack *ginFindLeafPage(GinBtree btree, GinBtreeStack *stack);
-extern void freeGinBtreeStack(GinBtreeStack *stack);
-extern void ginInsertValue(GinBtree btree, GinBtreeStack *stack);
-extern void findParents(GinBtree btree, GinBtreeStack *stack, BlockNumber rootBlkno);
-
-/* ginentrypage.c */
-extern IndexTuple GinFormTuple(Relation index, GinState *ginstate,
-			 OffsetNumber attnum, Datum key,
-			 ItemPointerData *ipd, uint32 nipd, bool errorTooBig);
-extern void GinShortenTuple(IndexTuple itup, uint32 nipd);
-extern void prepareEntryScan(GinBtree btree, Relation index, OffsetNumber attnum,
-				 Datum value, GinState *ginstate);
-extern void entryFillRoot(GinBtree btree, Buffer root, Buffer lbuf, Buffer rbuf);
-extern IndexTuple ginPageGetLinkItup(Buffer buf);
-
-/* gindatapage.c */
-extern int	compareItemPointers(ItemPointer a, ItemPointer b);
-extern uint32 MergeItemPointers(ItemPointerData *dst,
-				  ItemPointerData *a, uint32 na,
-				  ItemPointerData *b, uint32 nb);
-
-extern void GinDataPageAddItem(Page page, void *data, OffsetNumber offset);
-extern void PageDeletePostingItem(Page page, OffsetNumber offset);
-
-typedef struct
-{
-	GinBtreeData btree;
-	GinBtreeStack *stack;
-} GinPostingTreeScan;
-
-extern GinPostingTreeScan *prepareScanPostingTree(Relation index,
-					   BlockNumber rootBlkno, bool searchMode);
-extern void insertItemPointer(GinPostingTreeScan *gdi,
-				  ItemPointerData *items, uint32 nitem);
-extern Buffer scanBeginPostingTree(GinPostingTreeScan *gdi);
-extern void dataFillRoot(GinBtree btree, Buffer root, Buffer lbuf, Buffer rbuf);
-extern void prepareDataScan(GinBtree btree, Relation index);
-
-/* ginscan.c */
-
-typedef struct GinScanEntryData *GinScanEntry;
-
-typedef struct GinScanEntryData
-{
-	/* link to the equals entry in current scan key */
-	GinScanEntry master;
-
-	/*
-	 * link to values reported to consistentFn, points to
-	 * GinScanKey->entryRes[i]
-	 */
-	bool	   *pval;
-
-	/* entry, got from extractQueryFn */
-	Datum		entry;
-	OffsetNumber attnum;
-	Pointer		extra_data;
-
-	/* Current page in posting tree */
-	Buffer		buffer;
-
-	/* current ItemPointer to heap */
-	ItemPointerData curItem;
-
-	/* partial match support */
-	bool		isPartialMatch;
-	TIDBitmap  *partialMatch;
-	TBMIterator *partialMatchIterator;
-	TBMIterateResult *partialMatchResult;
-	StrategyNumber strategy;
-
-	/* used for Posting list and one page in Posting tree */
-	ItemPointerData *list;
-	uint32		nlist;
-	OffsetNumber offset;
-
-	bool		isFinished;
-	bool		reduceResult;
-	uint32		predictNumberResult;
-} GinScanEntryData;
-
-typedef struct GinScanKeyData
-{
-	/* Number of entries in query (got by extractQueryFn) */
-	uint32		nentries;
-
-	/* array of ItemPointer result, reported to consistentFn */
-	bool	   *entryRes;
-
-	/* array of scans per entry */
-	GinScanEntry scanEntry;
-	Pointer    *extra_data;
-
-	/* for calling consistentFn(GinScanKey->entryRes, strategy, query) */
-	StrategyNumber strategy;
-	Datum		query;
-	OffsetNumber attnum;
-
-	ItemPointerData curItem;
-	bool		firstCall;
-	bool		isFinished;
-} GinScanKeyData;
-
-typedef GinScanKeyData *GinScanKey;
-
-typedef struct GinScanOpaqueData
-{
-	MemoryContext tempCtx;
-	GinState	ginstate;
-
-	GinScanKey	keys;
-	uint32		nkeys;
-	bool		isVoidRes;		/* true if ginstate.extractQueryFn guarantees
-								 * that nothing will be found */
-} GinScanOpaqueData;
-
-typedef GinScanOpaqueData *GinScanOpaque;
-
-extern Datum ginbeginscan(PG_FUNCTION_ARGS);
-extern Datum ginendscan(PG_FUNCTION_ARGS);
-extern Datum ginrescan(PG_FUNCTION_ARGS);
-extern Datum ginmarkpos(PG_FUNCTION_ARGS);
-extern Datum ginrestrpos(PG_FUNCTION_ARGS);
-extern void newScanKey(IndexScanDesc scan);
-
-/* ginget.c */
-extern PGDLLIMPORT int GinFuzzySearchLimit;
-
-extern Datum gingetbitmap(PG_FUNCTION_ARGS);
-
-/* ginvacuum.c */
-extern Datum ginbulkdelete(PG_FUNCTION_ARGS);
-extern Datum ginvacuumcleanup(PG_FUNCTION_ARGS);
-
-/* ginarrayproc.c */
-extern Datum ginarrayextract(PG_FUNCTION_ARGS);
-extern Datum ginqueryarrayextract(PG_FUNCTION_ARGS);
-extern Datum ginarrayconsistent(PG_FUNCTION_ARGS);
-
-/* ginbulk.c */
-typedef struct EntryAccumulator
-{
-	Datum		value;
-	uint32		length;
-	uint32		number;
-	OffsetNumber attnum;
-	bool		shouldSort;
-	ItemPointerData *list;
-} EntryAccumulator;
-
-typedef struct
-{
-	GinState   *ginstate;
-	long		allocatedMemory;
-	uint32		length;
-	EntryAccumulator *entryallocator;
-	ItemPointerData *tmpList;
-	RBTree	   *tree;
-	RBTreeIterator *iterator;
-} BuildAccumulator;
-
-extern void ginInitBA(BuildAccumulator *accum);
-extern void ginInsertRecordBA(BuildAccumulator *accum,
-				  ItemPointer heapptr,
-				  OffsetNumber attnum, Datum *entries, int32 nentry);
-extern ItemPointerData *ginGetEntry(BuildAccumulator *accum, OffsetNumber *attnum, Datum *entry, uint32 *n);
-
-/* ginfast.c */
-
-typedef struct GinTupleCollector
-{
-	IndexTuple *tuples;
-	uint32		ntuples;
-	uint32		lentuples;
-	uint32		sumsize;
-} GinTupleCollector;
-
-extern void ginHeapTupleFastInsert(Relation index, GinState *ginstate,
-					   GinTupleCollector *collector);
-extern uint32 ginHeapTupleFastCollect(Relation index, GinState *ginstate,
-						GinTupleCollector *collector,
-						OffsetNumber attnum, Datum value, ItemPointer item);
-extern void ginInsertCleanup(Relation index, GinState *ginstate,
-				 bool vac_delay, IndexBulkDeleteResult *stats);
-
-=======
->>>>>>> a4bebdd9
 #endif   /* GIN_H */