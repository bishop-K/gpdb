--- conflicted
+++ resolved
@@ -568,24 +568,6 @@
 extern void load_file(const char *filename, bool restricted);
 extern void **find_rendezvous_variable(const char *varName);
 
-<<<<<<< HEAD
-=======
-/*
- * Support for aggregate functions
- *
- * This is actually in executor/nodeAgg.c, but we declare it here since the
- * whole point is for callers of it to not be overly friendly with nodeAgg.
- */
-
-/* AggCheckCallContext can return one of the following codes, or 0: */
-#define AGG_CONTEXT_AGGREGATE	1		/* regular aggregate */
-#define AGG_CONTEXT_WINDOW		2		/* window function */
-
-extern int AggCheckCallContext(FunctionCallInfo fcinfo,
-					MemoryContext *aggcontext);
-
-
->>>>>>> 1084f317
 /*
  * Support for aggregate functions
  *
