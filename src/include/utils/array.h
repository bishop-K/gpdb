--- conflicted
+++ resolved
@@ -46,11 +46,7 @@
  * only work with varlena arrays.
  *
  *
-<<<<<<< HEAD
  * Portions Copyright (c) 1996-2009, PostgreSQL Global Development Group
-=======
- * Portions Copyright (c) 1996-2008, PostgreSQL Global Development Group
->>>>>>> d13f41d2
  * Portions Copyright (c) 1994, Regents of the University of California
  *
  * $PostgreSQL: pgsql/src/include/utils/array.h,v 1.66 2008/01/01 19:45:59 momjian Exp $
@@ -203,13 +199,7 @@
 extern Datum array_dims(PG_FUNCTION_ARGS);
 extern Datum array_lower(PG_FUNCTION_ARGS);
 extern Datum array_upper(PG_FUNCTION_ARGS);
-<<<<<<< HEAD
 extern Datum array_length(PG_FUNCTION_ARGS);
-extern Datum array_type_coerce(PG_FUNCTION_ARGS);
-extern Datum array_type_length_coerce(PG_FUNCTION_ARGS);
-extern Datum array_length_coerce(PG_FUNCTION_ARGS);
-=======
->>>>>>> d13f41d2
 extern Datum array_larger(PG_FUNCTION_ARGS);
 extern Datum array_smaller(PG_FUNCTION_ARGS);
 extern Datum generate_subscripts(PG_FUNCTION_ARGS);
