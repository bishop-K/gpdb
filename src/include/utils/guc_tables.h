/*-------------------------------------------------------------------------
 *
 * guc_tables.h
 *		Declarations of tables used by GUC.
 *
 * See src/backend/utils/misc/README for design notes.
 *
<<<<<<< HEAD
 * Portions Copyright (c) 2006-2008, Greenplum inc
 * Portions Copyright (c) 2012-Present Pivotal Software, Inc.
 * Portions Copyright (c) 1996-2008, PostgreSQL Global Development Group
=======
 * Portions Copyright (c) 1996-2009, PostgreSQL Global Development Group
>>>>>>> b0a6ad70
 *
 *	  $PostgreSQL: pgsql/src/include/utils/guc_tables.h,v 1.45 2009/01/01 17:24:02 momjian Exp $
 *
 *-------------------------------------------------------------------------
 */
#ifndef GUC_TABLES_H
#define GUC_TABLES_H 1

#include "utils/guc.h"

/*
 * GUC supports these types of variables:
 */
enum config_type
{
	PGC_BOOL,
	PGC_INT,
	PGC_REAL,
	PGC_STRING,
	PGC_ENUM
};

union config_var_value
{
	bool		boolval;
	int			intval;
	double		realval;
	char	   *stringval;
	int			enumval;
};

/*
 * Groupings to help organize all the run-time options for display
 *
 * Note: When you modify this, you need to modify config_group_names[]
 *       as well, which is located in guc.c.
 */
enum config_group
{
	UNGROUPED,
	FILE_LOCATIONS,
	CONN_AUTH,
	CONN_AUTH_SETTINGS,
	CONN_AUTH_SECURITY,

	EXTERNAL_TABLES,                    /*CDB*/
	APPENDONLY_TABLES,                  /*CDB*/
	RESOURCES,
	RESOURCES_MEM,
	RESOURCES_KERNEL,
	RESOURCES_MGM,
	WAL,
	WAL_SETTINGS,
	WAL_CHECKPOINTS,
	WAL_REPLICATION,

	QUERY_TUNING,
	QUERY_TUNING_METHOD,
	QUERY_TUNING_COST,
	QUERY_TUNING_OTHER,

	LOGGING,
	LOGGING_WHERE,
	LOGGING_WHEN,
	LOGGING_WHAT,
	STATS,

    STATS_ANALYZE,                      /*CDB*/
	STATS_MONITORING,
	STATS_COLLECTOR,
	AUTOVACUUM,
	CLIENT_CONN,

	CLIENT_CONN_STATEMENT,
	CLIENT_CONN_LOCALE,
	CLIENT_CONN_OTHER,
	LOCK_MANAGEMENT,
	COMPAT_OPTIONS,

	COMPAT_OPTIONS_PREVIOUS,
	COMPAT_OPTIONS_CLIENT,
    COMPAT_OPTIONS_IGNORED,             /*CDB*/
    GP_ARRAY_CONFIGURATION,            /*CDB*/
    GP_ARRAY_TUNING,                   /*CDB*/

    GP_WORKER_IDENTITY,                /*CDB*/
	GP_ERROR_HANDLING,				   /*CDB*/
	PRESET_OPTIONS,
	CUSTOM_OPTIONS,
	DEVELOPER_OPTIONS,

	/*
	 * GPDB: deprecated GUCs. In this group, the GUCs are still functioning,
	 * but we don't recommend customers to use them. They may be defunct in
	 * the future release.
	 */
	DEPRECATED_OPTIONS,

	/*
	 * GPDB: defunct GUCs. In this group, the GUCs are defunct. The GUCs are still
	 * there, but attempting to change their values will not have any effects.
	 */
	DEFUNCT_OPTIONS,






	___CONFIG_GROUP_COUNT /* sentinel to indicate end of enumeration */
};

/*
 * Stack entry for saving the state a variable had prior to an uncommitted
 * transactional change
 */
typedef enum
{
	/* This is almost GucAction, but we need a fourth state for SET+LOCAL */
	GUC_SAVE,					/* entry caused by function SET option */
	GUC_SET,					/* entry caused by plain SET command */
	GUC_LOCAL,					/* entry caused by SET LOCAL command */
	GUC_SET_LOCAL				/* entry caused by SET then SET LOCAL */
} GucStackState;

typedef struct guc_stack
{
	struct guc_stack *prev;		/* previous stack item, if any */
	int			nest_level;		/* nesting depth at which we made entry */
	GucStackState state;		/* see enum above */
	GucSource	source;			/* source of the prior value */
	union config_var_value prior;		/* previous value of variable */
	union config_var_value masked;		/* SET value in a GUC_SET_LOCAL entry */
	/* masked value's source must be PGC_S_SESSION, so no need to store it */
} GucStack;

/*
 * Generic fields applicable to all types of variables
 *
 * The short description should be less than 80 chars in length. Some
 * applications may use the long description as well, and will append
 * it to the short description. (separated by a newline or '. ')
 */
struct config_generic
{
	/* constant fields, must be set correctly in initial value: */
	const char *name;			/* name of variable - MUST BE FIRST */
	GucContext	context;		/* context required to set the variable */
	enum config_group group;	/* to help organize variables by function */
	const char *short_desc;		/* short desc. of this variable's purpose */
	const char *long_desc;		/* long desc. of this variable's purpose */
	int			flags;			/* flag bits, see below */
	/* variable fields, initialized at runtime: */
	enum config_type vartype;	/* type of variable (set only at startup) */
	int			status;			/* status bits, see below */
	GucSource	reset_source;	/* source of the reset_value */
	GucSource	source;			/* source of the current actual value */
	GucStack   *stack;			/* stacked prior values */
	char	   *sourcefile;		/* file this settings is from (NULL if not file) */
	int			sourceline;		/* line in source file */
};

/* bit values in flags field are defined in guc.h */

#define GUC_NOT_WHILE_SEC_REST	0x8000	/* can't set if security restricted */

#define GUC_GPDB_ADDOPT        0x10000  /* Send by cdbgang */

#define GUC_DISALLOW_USER_SET  0x20000 /* Do not allow this GUC to be set by the user */

/* bit values in status field */
#define GUC_IS_IN_FILE		0x0001		/* found it in config file */
/*
 * Caution: the GUC_IS_IN_FILE bit is transient state for ProcessConfigFile.
 * Do not assume that its value represents useful information elsewhere.
 */

/* upper limit for GUC variables measured in kilobytes of memory */
#if SIZEOF_SIZE_T > 4
#define MAX_KILOBYTES	INT_MAX
#else
#define MAX_KILOBYTES	(INT_MAX / 1024)
#endif

/* GUC records for specific variable types */

struct config_bool
{
	struct config_generic gen;
	/* constant fields, must be set correctly in initial value: */
	bool	   *variable;
	bool		boot_val;
	GucBoolAssignHook assign_hook;
	GucShowHook show_hook;
	/* variable fields, initialized at runtime: */
	bool		reset_val;
};

struct config_int
{
	struct config_generic gen;
	/* constant fields, must be set correctly in initial value: */
	int		   *variable;
	int			boot_val;
	int			min;
	int			max;
	GucIntAssignHook assign_hook;
	GucShowHook show_hook;
	/* variable fields, initialized at runtime: */
	int			reset_val;
};

struct config_real
{
	struct config_generic gen;
	/* constant fields, must be set correctly in initial value: */
	double	   *variable;
	double		boot_val;
	double		min;
	double		max;
	GucRealAssignHook assign_hook;
	GucShowHook show_hook;
	/* variable fields, initialized at runtime: */
	double		reset_val;
};

struct config_string
{
	struct config_generic gen;
	/* constant fields, must be set correctly in initial value: */
	char	  **variable;
	const char *boot_val;
	GucStringAssignHook assign_hook;
	GucShowHook show_hook;
	/* variable fields, initialized at runtime: */
	char	   *reset_val;
};

struct config_enum
{
	struct config_generic gen;
	/* constant fields, must be set correctly in initial value: */
	int		   *variable;
	int			boot_val;
	const struct config_enum_entry *options;
	GucEnumAssignHook assign_hook;
	GucShowHook show_hook;
	/* variable fields, initialized at runtime: */
	int			reset_val;
};

/* constant tables corresponding to enums above and in guc.h */
extern const char *const config_group_names[];
extern const char *const config_type_names[];
extern const char *const GucContext_Names[];
extern const char *const GucSource_Names[];

/* get the current set of variables */
extern struct config_generic **get_guc_variables(void);
extern int get_num_guc_variables(void);

extern void build_guc_variables(void);

/* search in enum options */
extern const char *config_enum_lookup_by_value(struct config_enum *record, int val);
extern bool config_enum_lookup_by_name(struct config_enum *record,
									  const char *value, int *retval);

extern bool parse_int(const char *value, int *result, int flags, const char **hintmsg);

/* guc_gp.c needs this from guc.c */
extern const struct config_enum_entry server_message_level_options[];

/* guc_gp.c exports these for guc.c */
extern struct config_bool ConfigureNamesBool_gp[];
extern struct config_int ConfigureNamesInt_gp[];
extern struct config_real ConfigureNamesReal_gp[];
extern struct config_string ConfigureNamesString_gp[];
extern struct config_enum ConfigureNamesEnum_gp[];

#endif   /* GUC_TABLES_H */<|MERGE_RESOLUTION|>--- conflicted
+++ resolved
@@ -5,13 +5,9 @@
  *
  * See src/backend/utils/misc/README for design notes.
  *
-<<<<<<< HEAD
  * Portions Copyright (c) 2006-2008, Greenplum inc
  * Portions Copyright (c) 2012-Present Pivotal Software, Inc.
- * Portions Copyright (c) 1996-2008, PostgreSQL Global Development Group
-=======
  * Portions Copyright (c) 1996-2009, PostgreSQL Global Development Group
->>>>>>> b0a6ad70
  *
  *	  $PostgreSQL: pgsql/src/include/utils/guc_tables.h,v 1.45 2009/01/01 17:24:02 momjian Exp $
  *
