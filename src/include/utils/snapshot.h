--- conflicted
+++ resolved
@@ -60,7 +60,9 @@
 	 * out any that are >= xmax
 	 */
 	CommandId	curcid;			/* in my xact, CID < curcid are visible */
-<<<<<<< HEAD
+	uint32		active_count;	/* refcount on ActiveSnapshot stack */
+	uint32		regd_count;		/* refcount on RegisteredSnapshotList */
+	bool		copied;			/* false if it's a static snapshot */
 
 	bool		haveDistribSnapshot; /* True if this snapshot is distributed. */
 
@@ -69,11 +71,7 @@
 	 * distributed transaction, with cached local xids
 	 */
 	DistributedSnapshotWithLocalMapping	distribSnapshotWithLocalMapping;
-=======
-	uint32		active_count;	/* refcount on ActiveSnapshot stack */
-	uint32		regd_count;		/* refcount on RegisteredSnapshotList */
-	bool		copied;			/* false if it's a static snapshot */
->>>>>>> 49f001d8
+
 } SnapshotData;
 
 /*
