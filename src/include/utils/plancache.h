/*-------------------------------------------------------------------------
 *
 * plancache.h
 *	  Plan cache definitions.
 *
 * See plancache.c for comments.
 *
 * Portions Copyright (c) 1996-2012, PostgreSQL Global Development Group
 * Portions Copyright (c) 1994, Regents of the University of California
 *
 * src/include/utils/plancache.h
 *
 *-------------------------------------------------------------------------
 */
#ifndef PLANCACHE_H
#define PLANCACHE_H

#include "access/tupdesc.h"
#include "nodes/params.h"
#include "nodes/parsenodes.h"

#define CACHEDPLANSOURCE_MAGIC		195726186
#define CACHEDPLAN_MAGIC			953717834

/*
 * CachedPlanSource (which might better have been called CachedQuery)
 * represents a SQL query that we expect to use multiple times.  It stores
 * the query source text, the raw parse tree, and the analyzed-and-rewritten
 * query tree, as well as adjunct data.  Cache invalidation can happen as a
 * result of DDL affecting objects used by the query.  In that case we discard
 * the analyzed-and-rewritten query tree, and rebuild it when next needed.
 *
 * An actual execution plan, represented by CachedPlan, is derived from the
 * CachedPlanSource when we need to execute the query.	The plan could be
 * either generic (usable with any set of plan parameters) or custom (for a
 * specific set of parameters).  plancache.c contains the logic that decides
 * which way to do it for any particular execution.  If we are using a generic
 * cached plan then it is meant to be re-used across multiple executions, so
 * callers must always treat CachedPlans as read-only.
 *
 * Once successfully built and "saved", CachedPlanSources typically live
 * for the life of the backend, although they can be dropped explicitly.
 * CachedPlans are reference-counted and go away automatically when the last
 * reference is dropped.  A CachedPlan can outlive the CachedPlanSource it
 * was created from.
 *
 * An "unsaved" CachedPlanSource can be used for generating plans, but it
 * lives in transient storage and will not be updated in response to sinval
 * events.
 *
 * CachedPlans made from saved CachedPlanSources are likewise in permanent
 * storage, so to avoid memory leaks, the reference-counted references to them
 * must be held in permanent data structures or ResourceOwners.  CachedPlans
 * made from unsaved CachedPlanSources are in children of the caller's
 * memory context, so references to them should not be longer-lived than
 * that context.  (Reference counting is somewhat pro forma in that case,
 * though it may be useful if the CachedPlan can be discarded early.)
 *
 * A CachedPlanSource has two associated memory contexts: one that holds the
 * struct itself, the query source text and the raw parse tree, and another
 * context that holds the rewritten query tree and associated data.  This
 * allows the query tree to be discarded easily when it is invalidated.
 *
 * Note: the string referenced by commandTag is not subsidiary storage;
 * it is assumed to be a compile-time-constant string.	As with portals,
 * commandTag shall be NULL if and only if the original query string (before
 * rewriting) was an empty string.
 */
typedef struct CachedPlanSource
{
	int			magic;			/* should equal CACHEDPLANSOURCE_MAGIC */
	Node	   *raw_parse_tree; /* output of raw_parser() */
	char	   *query_string;	/* source text of query */
	const char *commandTag;		/* command tag (a constant!), or NULL */
	NodeTag		sourceTag;		/* GPDB: Original statement NodeTag */
	Oid		   *param_types;	/* array of parameter type OIDs, or NULL */
	int			num_params;		/* length of param_types array */
	ParserSetupHook parserSetup;	/* alternative parameter spec method */
	void	   *parserSetupArg;
	int			cursor_options; /* cursor options used for planning */
	bool		fixed_result;	/* disallow change in result tupdesc? */
	TupleDesc	resultDesc;		/* result type; NULL = doesn't return tuples */
	struct OverrideSearchPath *search_path;		/* saved search_path */
	MemoryContext context;		/* memory context holding all above */
	/* These fields describe the current analyzed-and-rewritten query tree: */
	List	   *query_list;		/* list of Query nodes, or NIL if not valid */
	List	   *relationOids;	/* OIDs of relations the queries depend on */
	List	   *invalItems;		/* other dependencies, as PlanInvalItems */
	MemoryContext query_context;	/* context holding the above, or NULL */
	/* If we have a generic plan, this is a reference-counted link to it: */
	struct CachedPlan *gplan;	/* generic plan, or NULL if not valid */
	/* Some state flags: */
	bool		is_complete;	/* has CompleteCachedPlan been done? */
	bool		is_saved;		/* has CachedPlanSource been "saved"? */
	bool		is_valid;		/* is the query_list currently valid? */
	int			generation;		/* increments each time we create a plan */
	/* If CachedPlanSource has been saved, it is a member of a global list */
	struct CachedPlanSource *next_saved;		/* list link, if so */
	/* State kept to help decide whether to use custom or generic plans: */
	double		generic_cost;	/* cost of generic plan, or -1 if not known */
	double		total_custom_cost;		/* total cost of custom plans so far */
	int			num_custom_plans;		/* number of plans included in total */
} CachedPlanSource;

/*
 * CachedPlan represents an execution plan derived from a CachedPlanSource.
 * The reference count includes both the link from the parent CachedPlanSource
 * (if any), and any active plan executions, so the plan can be discarded
 * exactly when refcount goes to zero.	Both the struct itself and the
 * subsidiary data live in the context denoted by the context field.
 * This makes it easy to free a no-longer-needed cached plan.
 */
typedef struct CachedPlan
{
	int			magic;			/* should equal CACHEDPLAN_MAGIC */
	List	   *stmt_list;		/* list of statement nodes (PlannedStmts and
								 * bare utility statements) */
	bool		is_saved;		/* is CachedPlan in a long-lived context? */
	bool		is_valid;		/* is the stmt_list currently valid? */
	TransactionId saved_xmin;	/* if valid, replan when TransactionXmin
								 * changes from this value */
	int			generation;		/* parent's generation number for this plan */
	int			refcount;		/* count of live references to this struct */
	MemoryContext context;		/* context containing this CachedPlan */
} CachedPlan;


extern void InitPlanCache(void);
extern void ResetPlanCache(void);

extern CachedPlanSource *CreateCachedPlan(Node *raw_parse_tree,
				 const char *query_string,
<<<<<<< HEAD
				 NodeTag sourceTag,
				 const char *commandTag,
				 Oid *param_types,
				 int num_params,
				 int cursor_options,
				 List *stmt_list,
				 bool fully_planned,
				 bool fixed_result);
extern CachedPlanSource *FastCreateCachedPlan(Node *raw_parse_tree,
					 char *query_string,
					 NodeTag sourceTag,
					 const char *commandTag,
					 Oid *param_types,
					 int num_params,
					 int cursor_options,
					 List *stmt_list,
					 bool fully_planned,
					 bool fixed_result,
					 MemoryContext context);
extern void CachedPlanSetParserHook(CachedPlanSource *plansource,
						ParserSetupHook parserSetup,
						void *parserSetupArg);
extern void DropCachedPlan(CachedPlanSource *plansource);
extern CachedPlan *RevalidateCachedPlan(CachedPlanSource *plansource,
					 bool useResOwner);
extern CachedPlan *RevalidateCachedPlanWithParams(CachedPlanSource *plansource,
							   bool useResOwner, ParamListInfo boundParams, IntoClause *intoClause);
extern void ReleaseCachedPlan(CachedPlan *plan, bool useResOwner);
=======
				 const char *commandTag);
extern void CompleteCachedPlan(CachedPlanSource *plansource,
				   List *querytree_list,
				   MemoryContext querytree_context,
				   Oid *param_types,
				   int num_params,
				   ParserSetupHook parserSetup,
				   void *parserSetupArg,
				   int cursor_options,
				   bool fixed_result);

extern void SaveCachedPlan(CachedPlanSource *plansource);
extern void DropCachedPlan(CachedPlanSource *plansource);

extern void CachedPlanSetParentContext(CachedPlanSource *plansource,
						   MemoryContext newcontext);

extern CachedPlanSource *CopyCachedPlan(CachedPlanSource *plansource);

>>>>>>> 80edfd76
extern bool CachedPlanIsValid(CachedPlanSource *plansource);

extern List *CachedPlanGetTargetList(CachedPlanSource *plansource);

extern CachedPlan *GetCachedPlan(CachedPlanSource *plansource,
			  ParamListInfo boundParams,
			  bool useResOwner);
extern void ReleaseCachedPlan(CachedPlan *plan, bool useResOwner);

#endif   /* PLANCACHE_H */<|MERGE_RESOLUTION|>--- conflicted
+++ resolved
@@ -130,40 +130,11 @@
 
 extern CachedPlanSource *CreateCachedPlan(Node *raw_parse_tree,
 				 const char *query_string,
-<<<<<<< HEAD
-				 NodeTag sourceTag,
-				 const char *commandTag,
-				 Oid *param_types,
-				 int num_params,
-				 int cursor_options,
-				 List *stmt_list,
-				 bool fully_planned,
-				 bool fixed_result);
-extern CachedPlanSource *FastCreateCachedPlan(Node *raw_parse_tree,
-					 char *query_string,
-					 NodeTag sourceTag,
-					 const char *commandTag,
-					 Oid *param_types,
-					 int num_params,
-					 int cursor_options,
-					 List *stmt_list,
-					 bool fully_planned,
-					 bool fixed_result,
-					 MemoryContext context);
-extern void CachedPlanSetParserHook(CachedPlanSource *plansource,
-						ParserSetupHook parserSetup,
-						void *parserSetupArg);
-extern void DropCachedPlan(CachedPlanSource *plansource);
-extern CachedPlan *RevalidateCachedPlan(CachedPlanSource *plansource,
-					 bool useResOwner);
-extern CachedPlan *RevalidateCachedPlanWithParams(CachedPlanSource *plansource,
-							   bool useResOwner, ParamListInfo boundParams, IntoClause *intoClause);
-extern void ReleaseCachedPlan(CachedPlan *plan, bool useResOwner);
-=======
 				 const char *commandTag);
 extern void CompleteCachedPlan(CachedPlanSource *plansource,
 				   List *querytree_list,
 				   MemoryContext querytree_context,
+				   NodeTag sourceTag,
 				   Oid *param_types,
 				   int num_params,
 				   ParserSetupHook parserSetup,
@@ -179,14 +150,14 @@
 
 extern CachedPlanSource *CopyCachedPlan(CachedPlanSource *plansource);
 
->>>>>>> 80edfd76
 extern bool CachedPlanIsValid(CachedPlanSource *plansource);
 
 extern List *CachedPlanGetTargetList(CachedPlanSource *plansource);
 
 extern CachedPlan *GetCachedPlan(CachedPlanSource *plansource,
 			  ParamListInfo boundParams,
-			  bool useResOwner);
+			  bool useResOwner,
+			  IntoClause *intoClause);
 extern void ReleaseCachedPlan(CachedPlan *plan, bool useResOwner);
 
 #endif   /* PLANCACHE_H */