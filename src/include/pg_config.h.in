/* src/include/pg_config.h.in.  Generated from configure.in by autoheader.  */

/* Define to the type of arg 1 of 'accept' */
#undef ACCEPT_TYPE_ARG1

/* Define to the type of arg 2 of 'accept' */
#undef ACCEPT_TYPE_ARG2

/* Define to the type of arg 3 of 'accept' */
#undef ACCEPT_TYPE_ARG3

/* Define to the return type of 'accept' */
#undef ACCEPT_TYPE_RETURN

/* Define if building universal (internal helper macro) */
#undef AC_APPLE_UNIVERSAL_BUILD

/* The normal alignment of `double', in bytes. */
#undef ALIGNOF_DOUBLE

/* The normal alignment of `int', in bytes. */
#undef ALIGNOF_INT

/* The normal alignment of `long', in bytes. */
#undef ALIGNOF_LONG

/* The normal alignment of `long long int', in bytes. */
#undef ALIGNOF_LONG_LONG_INT

/* The normal alignment of `short', in bytes. */
#undef ALIGNOF_SHORT

/* Define to the default TCP port number on which the server listens and to
   which clients will try to connect. This can be overridden at run-time, but
   it's convenient if your clients have the right default compiled in.
   (--with-pgport=PORTNUM) */
#undef DEF_PGPORT

/* Define to the default TCP port number as a string constant. */
#undef DEF_PGPORT_STR

/* Define to 1 to enable DTrace support. (--enable-dtrace) */
#undef ENABLE_DTRACE

/* Define to build with GSSAPI support. (--with-gssapi) */
#undef ENABLE_GSS

/* Define to 1 to build client libraries as thread-safe code.
   (--enable-thread-safety) */
#undef ENABLE_THREAD_SAFETY

/* Define to 1 if getpwuid_r() takes a 5th argument. */
#undef GETPWUID_R_5ARG

/* Define to 1 if gettimeofday() takes only 1 argument. */
#undef GETTIMEOFDAY_1ARG

#ifdef GETTIMEOFDAY_1ARG
# define gettimeofday(a,b) gettimeofday(a)
#endif

/* Greenplum major version as a string */
#undef GP_MAJORVERSION

/* A string containing the Greenplum version number */
#undef GP_VERSION

/* Greenplum version as a number */
#undef GP_VERSION_NUM

/* Define to 1 if you have the <apr_getopt.h> header file. */
#undef HAVE_APR_GETOPT_H

/* Define to 1 if you have the `atexit' function. */
#undef HAVE_ATEXIT

/* Define to 1 if you want to use atomics. */
#undef HAVE_ATOMICS

/* Define to 1 if you have the <atomic.h> header file. */
#undef HAVE_ATOMIC_H

/* Define to 1 if you have the `cbrt' function. */
#undef HAVE_CBRT

/* Define to 1 if you have the `class' function. */
#undef HAVE_CLASS

/* Define to 1 if you have the `crypt' function. */
#undef HAVE_CRYPT

/* Define to 1 if you have the <crypt.h> header file. */
#undef HAVE_CRYPT_H

/* define if the compiler supports basic C++11 syntax */
#undef HAVE_CXX11

/* Define to 1 if you have the declaration of `CURLOPT_MAIL_FROM', and to 0 if
   you don't. */
#undef HAVE_DECL_CURLOPT_MAIL_FROM

/* Define to 1 if you have the declaration of `fdatasync', and to 0 if you
   don't. */
#undef HAVE_DECL_FDATASYNC

/* Define to 1 if you have the declaration of `F_FULLFSYNC', and to 0 if you
   don't. */
#undef HAVE_DECL_F_FULLFSYNC

/* Define to 1 if you have the declaration of `posix_fadvise', and to 0 if you
   don't. */
#undef HAVE_DECL_POSIX_FADVISE

/* Define to 1 if you have the declaration of `snprintf', and to 0 if you
   don't. */
#undef HAVE_DECL_SNPRINTF

/* Define to 1 if you have the declaration of `strlcat', and to 0 if you
   don't. */
#undef HAVE_DECL_STRLCAT

/* Define to 1 if you have the declaration of `strlcpy', and to 0 if you
   don't. */
#undef HAVE_DECL_STRLCPY

/* Define to 1 if you have the declaration of `sys_siglist', and to 0 if you
   don't. */
#undef HAVE_DECL_SYS_SIGLIST

/* Define to 1 if you have the declaration of `vsnprintf', and to 0 if you
   don't. */
#undef HAVE_DECL_VSNPRINTF

/* Define to 1 if you have the <dld.h> header file. */
#undef HAVE_DLD_H

/* Define to 1 if you have the `dlopen' function. */
#undef HAVE_DLOPEN

/* Define to 1 if you have the <editline/history.h> header file. */
#undef HAVE_EDITLINE_HISTORY_H

/* Define to 1 if you have the <editline/readline.h> header file. */
#undef HAVE_EDITLINE_READLINE_H

/* Define to 1 if you have the <endian.h> header file. */
#undef HAVE_ENDIAN_H

/* Define to 1 if you have the `ERR_set_mark' function. */
#undef HAVE_ERR_SET_MARK

/* Define to 1 if you have the <event.h> header file. */
#undef HAVE_EVENT_H

/* Define to 1 if you have the `fcvt' function. */
#undef HAVE_FCVT

/* Define to 1 if you have the `fdatasync' function. */
#undef HAVE_FDATASYNC

/* Define to 1 if you have the `fpclass' function. */
#undef HAVE_FPCLASS

/* Define to 1 if you have the `fp_class' function. */
#undef HAVE_FP_CLASS

/* Define to 1 if you have the `fp_class_d' function. */
#undef HAVE_FP_CLASS_D

/* Define to 1 if you have the <fp_class.h> header file. */
#undef HAVE_FP_CLASS_H

/* Define to 1 if fseeko (and presumably ftello) exists and is declared. */
#undef HAVE_FSEEKO

/* Define to 1 if your compiler understands __func__. */
#undef HAVE_FUNCNAME__FUNC

/* Define to 1 if your compiler understands __FUNCTION__. */
#undef HAVE_FUNCNAME__FUNCTION

/* Define to 1 if you have __sync_lock_test_and_set(int *) and friends. */
#undef HAVE_GCC_INT_ATOMICS

/* Define to 1 if you have __atomic_compare_exchange_n(int *, int *, int). */
#undef HAVE_GCC__ATOMIC_INT32_CAS

/* Define to 1 if you have __atomic_compare_exchange_n(int64 *, int *, int64).
   */
#undef HAVE_GCC__ATOMIC_INT64_CAS

/* Define to 1 if you have __sync_lock_test_and_set(char *) and friends. */
#undef HAVE_GCC__SYNC_CHAR_TAS

/* Define to 1 if you have __sync_compare_and_swap(int *, int, int). */
#undef HAVE_GCC__SYNC_INT32_CAS

/* Define to 1 if you have __sync_lock_test_and_set(int *) and friends. */
#undef HAVE_GCC__SYNC_INT32_TAS

/* Define to 1 if you have __sync_compare_and_swap(int64 *, int64, int64). */
#undef HAVE_GCC__SYNC_INT64_CAS

/* Define to 1 if you have the `getaddrinfo' function. */
#undef HAVE_GETADDRINFO

/* Define to 1 if you have the `gethostbyname_r' function. */
#undef HAVE_GETHOSTBYNAME_R

/* Define to 1 if you have the `getifaddrs' function. */
#undef HAVE_GETIFADDRS

/* Define to 1 if you have the `getopt' function. */
#undef HAVE_GETOPT

/* Define to 1 if you have the <getopt.h> header file. */
#undef HAVE_GETOPT_H

/* Define to 1 if you have the `getopt_long' function. */
#undef HAVE_GETOPT_LONG

/* Define to 1 if you have the `getpeereid' function. */
#undef HAVE_GETPEEREID

/* Define to 1 if you have the `getpeerucred' function. */
#undef HAVE_GETPEERUCRED

/* Define to 1 if you have the `getpwuid_r' function. */
#undef HAVE_GETPWUID_R

/* Define to 1 if you have the `getrlimit' function. */
#undef HAVE_GETRLIMIT

/* Define to 1 if you have the `getrusage' function. */
#undef HAVE_GETRUSAGE

/* Define to 1 if you have the `gettimeofday' function. */
#undef HAVE_GETTIMEOFDAY

/* Define to 1 if you have the <gpdbcost/CCostModelGPDB.h> header file. */
#undef HAVE_GPDBCOST_CCOSTMODELGPDB_H

/* Define to 1 if you have the <gpopt/init.h> header file. */
#undef HAVE_GPOPT_INIT_H

/* Define to 1 if you have the <gpos/_api.h> header file. */
#undef HAVE_GPOS__API_H

/* Define to 1 if you have the <gssapi/gssapi.h> header file. */
#undef HAVE_GSSAPI_GSSAPI_H

/* Define to 1 if you have the <gssapi.h> header file. */
#undef HAVE_GSSAPI_H

/* Define to 1 if you have the <history.h> header file. */
#undef HAVE_HISTORY_H

/* Define to 1 if you have the <ieeefp.h> header file. */
#undef HAVE_IEEEFP_H

/* Define to 1 if you have the <ifaddrs.h> header file. */
#undef HAVE_IFADDRS_H

/* Define to 1 if you have the `inet_aton' function. */
#undef HAVE_INET_ATON

/* Define to 1 if the system has the type `int64'. */
#undef HAVE_INT64

/* Define to 1 if the system has the type `int8'. */
#undef HAVE_INT8

/* Define to 1 if the system has the type `intptr_t'. */
#undef HAVE_INTPTR_T

/* Define to 1 if you have the <inttypes.h> header file. */
#undef HAVE_INTTYPES_H

/* Define to 1 if you have the global variable 'int opterr'. */
#undef HAVE_INT_OPTERR

/* Define to 1 if you have the global variable 'int optreset'. */
#undef HAVE_INT_OPTRESET

/* Define to 1 if you have the global variable 'int timezone'. */
#undef HAVE_INT_TIMEZONE

/* Define to 1 if you have support for IPv6. */
#undef HAVE_IPV6

/* Define to 1 if you have isinf(). */
#undef HAVE_ISINF

/* Define to 1 if you have the <kernel/image.h> header file. */
#undef HAVE_KERNEL_IMAGE_H

/* Define to 1 if you have the <kernel/OS.h> header file. */
#undef HAVE_KERNEL_OS_H

/* Define to 1 if `e_data' is a member of `krb5_error'. */
#undef HAVE_KRB5_ERROR_E_DATA

/* Define to 1 if `text.data' is a member of `krb5_error'. */
#undef HAVE_KRB5_ERROR_TEXT_DATA

/* Define to 1 if you have krb5_free_unparsed_name */
#undef HAVE_KRB5_FREE_UNPARSED_NAME

/* Define to 1 if `client' is a member of `krb5_ticket'. */
#undef HAVE_KRB5_TICKET_CLIENT

/* Define to 1 if `enc_part2' is a member of `krb5_ticket'. */
#undef HAVE_KRB5_TICKET_ENC_PART2

/* Define to 1 if you have the <langinfo.h> header file. */
#undef HAVE_LANGINFO_H

/* Define to 1 if you have the <ldap.h> header file. */
#undef HAVE_LDAP_H

/* Define to 1 if you have the `bz2' library (-lbz2). */
#undef HAVE_LIBBZ2

/* Define to 1 if you have the `crypto' library (-lcrypto). */
#undef HAVE_LIBCRYPTO

/* Define to 1 if you have the `DDBoost' library (-lDDBoost). */
#undef HAVE_LIBDDBOOST

/* Define to 1 if you have the `eay32' library (-leay32). */
#undef HAVE_LIBEAY32

/* Define to 1 if you have the `gpdbcost' library (-lgpdbcost). */
#undef HAVE_LIBGPDBCOST

/* Define to 1 if you have the `gpopt' library (-lgpopt). */
#undef HAVE_LIBGPOPT

/* Define to 1 if you have the `gpos' library (-lgpos). */
#undef HAVE_LIBGPOS

/* Define to 1 if you have the `ldap' library (-lldap). */
#undef HAVE_LIBLDAP

/* Define to 1 if you have the `ldap_r' library (-lldap_r). */
#undef HAVE_LIBLDAP_R

/* Define to 1 if you have the `m' library (-lm). */
#undef HAVE_LIBM

/* Define to 1 if you have the `naucrates' library (-lnaucrates). */
#undef HAVE_LIBNAUCRATES

/* Define to 1 if you have the `netsnmp' library (-lnetsnmp). */
#undef HAVE_LIBNETSNMP

/* Define to 1 if you have the `numa' library (-lnuma). */
#undef HAVE_LIBNUMA

/* Define to 1 if you have the `pam' library (-lpam). */
#undef HAVE_LIBPAM

/* Define if you have a function readline library */
#undef HAVE_LIBREADLINE

/* Define to 1 if you have the `rt' library (-lrt). */
#undef HAVE_LIBRT

/* Define to 1 if you have the `ssl' library (-lssl). */
#undef HAVE_LIBSSL

/* Define to 1 if you have the `ssleay32' library (-lssleay32). */
#undef HAVE_LIBSSLEAY32

/* Define to 1 if you have the `wldap32' library (-lwldap32). */
#undef HAVE_LIBWLDAP32

/* Define to 1 if you have the `xerces-c' library (-lxerces-c). */
#undef HAVE_LIBXERCES_C

/* Define to 1 if you have the `xml2' library (-lxml2). */
#undef HAVE_LIBXML2

/* Define to 1 if you have the `xslt' library (-lxslt). */
#undef HAVE_LIBXSLT

/* Define to 1 if you have the `z' library (-lz). */
#undef HAVE_LIBZ

/* Define to 1 if constants of type 'long long int' should have the suffix LL.
   */
#undef HAVE_LL_CONSTANTS

/* Define to 1 if `long int' works and is 64 bits. */
#undef HAVE_LONG_INT_64

/* Define to 1 if the system has the type `long long int'. */
#undef HAVE_LONG_LONG_INT

/* Define to 1 if `long long int' works and is 64 bits. */
#undef HAVE_LONG_LONG_INT_64

/* Define to 1 if you have the <mbarrier.h> header file. */
#undef HAVE_MBARRIER_H

/* Define to 1 if you have the `memmove' function. */
#undef HAVE_MEMMOVE

/* Define to 1 if you have the <memory.h> header file. */
#undef HAVE_MEMORY_H

/* Define to 1 if you have the <naucrates/init.h> header file. */
#undef HAVE_NAUCRATES_INIT_H

/* Define to 1 if you have the <netinet/in.h> header file. */
#undef HAVE_NETINET_IN_H

/* Define to 1 if you have the <netinet/tcp.h> header file. */
#undef HAVE_NETINET_TCP_H

/* Define to 1 if you have the <net/if.h> header file. */
#undef HAVE_NET_IF_H

/* Define to 1 if you have the <net-snmp/net-snmp-config.h> header file. */
#undef HAVE_NET_SNMP_NET_SNMP_CONFIG_H

/* Define to 1 if you have the <numa.h> header file. */
#undef HAVE_NUMA_H

/* Define to 1 if you have the `on_exit' function. */
#undef HAVE_ON_EXIT

/* Define to 1 if you have the <pam/pam_appl.h> header file. */
#undef HAVE_PAM_PAM_APPL_H

/* Define to 1 if you have the `poll' function. */
#undef HAVE_POLL

/* Define to 1 if you have the <poll.h> header file. */
#undef HAVE_POLL_H

/* Define to 1 if you have the `posix_fadvise' function. */
#undef HAVE_POSIX_FADVISE

/* Define to 1 if you have the POSIX signal interface. */
#undef HAVE_POSIX_SIGNALS

/* Define to 1 if you have the `pstat' function. */
#undef HAVE_PSTAT

/* Define to 1 if the PS_STRINGS thing exists. */
#undef HAVE_PS_STRINGS

/* Define if you have POSIX threads libraries and header files. */
#undef HAVE_PTHREAD

/* Define to 1 if you have the <pwd.h> header file. */
#undef HAVE_PWD_H

/* Define to 1 if you have the `random' function. */
#undef HAVE_RANDOM

/* Define to 1 if you have the <readline.h> header file. */
#undef HAVE_READLINE_H

/* Define to 1 if you have the <readline/history.h> header file. */
#undef HAVE_READLINE_HISTORY_H

/* Define to 1 if you have the <readline/readline.h> header file. */
#undef HAVE_READLINE_READLINE_H

/* Define to 1 if you have the `readlink' function. */
#undef HAVE_READLINK

/* Define to 1 if you have the `replace_history_entry' function. */
#undef HAVE_REPLACE_HISTORY_ENTRY

/* Define to 1 if you have the `rint' function. */
#undef HAVE_RINT

/* Define to 1 if you have the global variable
   'rl_completion_append_character'. */
#undef HAVE_RL_COMPLETION_APPEND_CHARACTER

/* Define to 1 if you have the `rl_completion_matches' function. */
#undef HAVE_RL_COMPLETION_MATCHES

/* Define to 1 if you have the `rl_filename_completion_function' function. */
#undef HAVE_RL_FILENAME_COMPLETION_FUNCTION

/* Define to 1 if you have the <security/pam_appl.h> header file. */
#undef HAVE_SECURITY_PAM_APPL_H

/* Define to 1 if you have the `setproctitle' function. */
#undef HAVE_SETPROCTITLE

/* Define to 1 if you have the `setsid' function. */
#undef HAVE_SETSID

/* Define to 1 if you have the `sigprocmask' function. */
#undef HAVE_SIGPROCMASK

/* Define to 1 if you have sigsetjmp(). */
#undef HAVE_SIGSETJMP

/* Define to 1 if the system has the type `sig_atomic_t'. */
#undef HAVE_SIG_ATOMIC_T

/* Define to 1 if you have the `snprintf' function. */
#undef HAVE_SNPRINTF

/* Define to 1 if you have spinlocks. */
#undef HAVE_SPINLOCKS

/* Define to 1 if you have the `srandom' function. */
#undef HAVE_SRANDOM

/* Define to 1 if you have the <stdint.h> header file. */
#undef HAVE_STDINT_H

/* Define to 1 if you have the <stdlib.h> header file. */
#undef HAVE_STDLIB_H

/* Define to 1 if you have the `strdup' function. */
#undef HAVE_STRDUP

/* Define to 1 if you have the `strerror' function. */
#undef HAVE_STRERROR

/* Define to 1 if you have the `strerror_r' function. */
#undef HAVE_STRERROR_R

/* Define to 1 if cpp supports the ANSI # stringizing operator. */
#undef HAVE_STRINGIZE

/* Define to 1 if you have the <strings.h> header file. */
#undef HAVE_STRINGS_H

/* Define to 1 if you have the <string.h> header file. */
#undef HAVE_STRING_H

/* Define to 1 if you have the `strlcat' function. */
#undef HAVE_STRLCAT

/* Define to 1 if you have the `strlcpy' function. */
#undef HAVE_STRLCPY

/* Define to 1 if you have the `strtol' function. */
#undef HAVE_STRTOL

/* Define to 1 if you have the `strtoll' function. */
#undef HAVE_STRTOLL

/* Define to 1 if you have the `strtoq' function. */
#undef HAVE_STRTOQ

/* Define to 1 if you have the `strtoul' function. */
#undef HAVE_STRTOUL

/* Define to 1 if you have the `strtoull' function. */
#undef HAVE_STRTOULL

/* Define to 1 if you have the `strtouq' function. */
#undef HAVE_STRTOUQ

/* Define to 1 if the system has the type `struct addrinfo'. */
#undef HAVE_STRUCT_ADDRINFO

/* Define to 1 if the system has the type `struct cmsgcred'. */
#undef HAVE_STRUCT_CMSGCRED

/* Define to 1 if the system has the type `struct fcred'. */
#undef HAVE_STRUCT_FCRED

/* Define to 1 if the system has the type `struct option'. */
#undef HAVE_STRUCT_OPTION

/* Define to 1 if `sa_len' is a member of `struct sockaddr'. */
#undef HAVE_STRUCT_SOCKADDR_SA_LEN

/* Define to 1 if the system has the type `struct sockaddr_storage'. */
#undef HAVE_STRUCT_SOCKADDR_STORAGE

/* Define to 1 if `ss_family' is a member of `struct sockaddr_storage'. */
#undef HAVE_STRUCT_SOCKADDR_STORAGE_SS_FAMILY

/* Define to 1 if `ss_len' is a member of `struct sockaddr_storage'. */
#undef HAVE_STRUCT_SOCKADDR_STORAGE_SS_LEN

/* Define to 1 if `__ss_family' is a member of `struct sockaddr_storage'. */
#undef HAVE_STRUCT_SOCKADDR_STORAGE___SS_FAMILY

/* Define to 1 if `__ss_len' is a member of `struct sockaddr_storage'. */
#undef HAVE_STRUCT_SOCKADDR_STORAGE___SS_LEN

/* Define to 1 if the system has the type `struct sockaddr_un'. */
#undef HAVE_STRUCT_SOCKADDR_UN

/* Define to 1 if the system has the type `struct sockcred'. */
#undef HAVE_STRUCT_SOCKCRED

/* Define to 1 if `tm_zone' is a member of `struct tm'. */
#undef HAVE_STRUCT_TM_TM_ZONE

/* Define to 1 if you have the <SupportDefs.h> header file. */
#undef HAVE_SUPPORTDEFS_H

/* Define to 1 if you have the `symlink' function. */
#undef HAVE_SYMLINK

/* Define to 1 if you have the `sysconf' function. */
#undef HAVE_SYSCONF

/* Define to 1 if you have the syslog interface. */
#undef HAVE_SYSLOG

/* Define to 1 if you have the <sys/ioctl.h> header file. */
#undef HAVE_SYS_IOCTL_H

/* Define to 1 if you have the <sys/ipc.h> header file. */
#undef HAVE_SYS_IPC_H

/* Define to 1 if you have the <sys/poll.h> header file. */
#undef HAVE_SYS_POLL_H

/* Define to 1 if you have the <sys/pstat.h> header file. */
#undef HAVE_SYS_PSTAT_H

/* Define to 1 if you have the <sys/resource.h> header file. */
#undef HAVE_SYS_RESOURCE_H

/* Define to 1 if you have the <sys/select.h> header file. */
#undef HAVE_SYS_SELECT_H

/* Define to 1 if you have the <sys/sem.h> header file. */
#undef HAVE_SYS_SEM_H

/* Define to 1 if you have the <sys/shm.h> header file. */
#undef HAVE_SYS_SHM_H

/* Define to 1 if you have the <sys/socket.h> header file. */
#undef HAVE_SYS_SOCKET_H

/* Define to 1 if you have the <sys/sockio.h> header file. */
#undef HAVE_SYS_SOCKIO_H

/* Define to 1 if you have the <sys/stat.h> header file. */
#undef HAVE_SYS_STAT_H

/* Define to 1 if you have the <sys/tas.h> header file. */
#undef HAVE_SYS_TAS_H

/* Define to 1 if you have the <sys/time.h> header file. */
#undef HAVE_SYS_TIME_H

/* Define to 1 if you have the <sys/types.h> header file. */
#undef HAVE_SYS_TYPES_H

/* Define to 1 if you have the <sys/un.h> header file. */
#undef HAVE_SYS_UN_H

/* Define to 1 if you have the <termios.h> header file. */
#undef HAVE_TERMIOS_H

/* Define to 1 if you have the <time.h> header file. */
#undef HAVE_TIME_H

/* Define to 1 if your `struct tm' has `tm_zone'. Deprecated, use
   `HAVE_STRUCT_TM_TM_ZONE' instead. */
#undef HAVE_TM_ZONE

/* Define to 1 if you have the `towlower' function. */
#undef HAVE_TOWLOWER

/* Define to 1 if you have the external array `tzname'. */
#undef HAVE_TZNAME

/* Define to 1 if you have the <ucred.h> header file. */
#undef HAVE_UCRED_H

/* Define to 1 if the system has the type `uint64'. */
#undef HAVE_UINT64

/* Define to 1 if the system has the type `uint8'. */
#undef HAVE_UINT8

/* Define to 1 if the system has the type `uintptr_t'. */
#undef HAVE_UINTPTR_T

/* Define to 1 if the system has the type `union semun'. */
#undef HAVE_UNION_SEMUN

/* Define to 1 if you have the <unistd.h> header file. */
#undef HAVE_UNISTD_H

/* Define to 1 if you have unix sockets. */
#undef HAVE_UNIX_SOCKETS

/* Define to 1 if you have the `unsetenv' function. */
#undef HAVE_UNSETENV

/* Define to 1 if the system has the type `unsigned long long int'. */
#undef HAVE_UNSIGNED_LONG_LONG_INT

/* Define to 1 if you have the `utime' function. */
#undef HAVE_UTIME

/* Define to 1 if you have the `utimes' function. */
#undef HAVE_UTIMES

/* Define to 1 if you have the <utime.h> header file. */
#undef HAVE_UTIME_H

/* Define to 1 if you have the `vsnprintf' function. */
#undef HAVE_VSNPRINTF

/* Define to 1 if you have the `waitpid' function. */
#undef HAVE_WAITPID

/* Define to 1 if you have the <wchar.h> header file. */
#undef HAVE_WCHAR_H

/* Define to 1 if you have the `wcstombs' function. */
#undef HAVE_WCSTOMBS

/* Define to 1 if you have the <wctype.h> header file. */
#undef HAVE_WCTYPE_H

/* Define to 1 if you have the <winldap.h> header file. */
#undef HAVE_WINLDAP_H

/* Define to 1 if you have the <winsock2.h> header file. */
#undef HAVE_WINSOCK2_H

/* Define to 1 if you have the <yaml.h> header file. */
#undef HAVE_YAML_H

/* Define to 1 if your compiler understands __builtin_constant_p. */
#undef HAVE__BUILTIN_CONSTANT_P

/* Define to 1 if your compiler understands __builtin_types_compatible_p. */
#undef HAVE__BUILTIN_TYPES_COMPATIBLE_P

/* Define to 1 if your compiler understands __builtin_unreachable. */
#undef HAVE__BUILTIN_UNREACHABLE

/* Define to 1 if you have __cpuid. */
#undef HAVE__CPUID

/* Define to 1 if you have __get_cpuid. */
#undef HAVE__GET_CPUID

/* Define to 1 if your compiler understands _Static_assert. */
#undef HAVE__STATIC_ASSERT

/* Define to 1 if your compiler understands __VA_ARGS__ in macros. */
#undef HAVE__VA_ARGS

/* Define to the appropriate snprintf format for 64-bit ints, if any. */
#undef INT64_FORMAT

/* Define to build with Kerberos 5 support. (--with-krb5) */
#undef KRB5

/* Define as the maximum alignment requirement of any C data type. */
#undef MAXIMUM_ALIGNOF

/* Define bytes to use libc memset(). */
#undef MEMSET_LOOP_LIMIT

/* Define to the address where bug reports for this package should be sent. */
#undef PACKAGE_BUGREPORT

/* Define to the full name of this package. */
#undef PACKAGE_NAME

/* Define to the full name and version of this package. */
#undef PACKAGE_STRING

/* Define to the one symbol short name of this package. */
#undef PACKAGE_TARNAME

/* Define to the home page for this package. */
#undef PACKAGE_URL

/* Define to the version of this package. */
#undef PACKAGE_VERSION

/* Define to the name of a signed 64-bit integer type. */
#undef PG_INT64_TYPE

/* Define to the name of the default PostgreSQL service principal in Kerberos.
   (--with-krb-srvnam=NAME) */
#undef PG_KRB_SRVNAM

/* PostgreSQL major version as a string */
#undef PG_MAJORVERSION

/* Define to 1 if "static inline" works without unwanted warnings from
   compilations where static inline functions are defined but not called. */
#undef PG_USE_INLINE

/* Postgres version Greenplum Database is based on */
#undef PG_VERSION

/* PostgreSQL version as a number */
#undef PG_VERSION_NUM

/* A string containing the version number, platform, and C compiler */
#undef PG_VERSION_STR

/* Define to 1 to allow profiling output to be saved separately for each
   process. */
#undef PROFILE_PID_DIR

/* Define to the necessary symbol if this constant uses a non-standard name on
   your system. */
#undef PTHREAD_CREATE_JOINABLE

/* The size of `off_t', as computed by sizeof. */
#undef SIZEOF_OFF_T

/* The size of `size_t', as computed by sizeof. */
#undef SIZEOF_SIZE_T

/* The size of `unsigned long', as computed by sizeof. */
#undef SIZEOF_UNSIGNED_LONG

/* The size of `void *', as computed by sizeof. */
#undef SIZEOF_VOID_P

/* Define to 1 if you have the ANSI C header files. */
#undef STDC_HEADERS

/* Define to 1 if strerror_r() returns a int. */
#undef STRERROR_R_INT

/* Define to 1 if your <sys/time.h> declares `struct tm'. */
#undef TM_IN_SYS_TIME

/* Define to the appropriate snprintf format for unsigned 64-bit ints, if any.
   */
#undef UINT64_FORMAT

/* Define to 1 to build with assertion checks. (--enable-cassert) */
#undef USE_ASSERT_CHECKING

/* Define to 1 to build with Bonjour support. (--with-bonjour) */
#undef USE_BONJOUR

/* Define to 1 to enable code generation. (--enable-codegen) */
#undef USE_CODEGEN

/* Define to 1 to build with libcurl support. (--with-libcurl) */
#undef USE_CURL

/* Define to 1 to build with DD Boost capabilities. (--enable-ddboost) */
#undef USE_DDBOOST

/* Define to 1 to build with debug_break capabilities. (--enable-debugbreak)
   */
#undef USE_DEBUG_BREAK

/* Define to 1 to build with debug_ntuplestore. (--enable-ntuplestore) */
#undef USE_DEBUG_NTUPLESTORE

/* Define to 1 to build with gpcloud (--enable-gpcloud) */
#undef USE_GPCLOUD

/* Define to 1 if you want 64-bit integer timestamp and interval support.
   (--enable-integer-datetimes) */
#undef USE_INTEGER_DATETIMES

/* Define to 1 to build with LDAP support. (--with-ldap) */
#undef USE_LDAP

/* Define to 1 to build with XML support. (--with-libxml) */
#undef USE_LIBXML

/* Define to 1 to use XSLT support when building contrib/xml2.
   (--with-libxslt) */
#undef USE_LIBXSLT

/* Define to 1 to build with Mapreduce capabilities (--enable-mapreduce) */
#undef USE_MAPREDUCE

/* Define to select named POSIX semaphores. */
#undef USE_NAMED_POSIX_SEMAPHORES

/* Define to 1 to build with NetBackup capabilities. (--enable-netbackup) */
#undef USE_NETBACKUP

/* Define to 1 to build with Greenplum ORCA optimizer. (--enable-orca) */
#undef USE_ORCA

/* Define to 1 to build with PAM support. (--with-pam) */
#undef USE_PAM

/* Use replacement snprintf() functions. */
#undef USE_REPL_SNPRINTF

<<<<<<< HEAD
/* Define to 1 to enable segment WAL replication. (--enable-segwalrep) */
#undef USE_SEGWALREP

/* Define to 1 to use Intel SSE 4.2 CRC instructions with a runtime check. */
#undef USE_SLICING_BY_8_CRC32C

/* Define to 1 to build with snmp capabilities. (--enable-snmp) */
#undef USE_SNMP

/* Define to 1 use Intel SSE 4.2 CRC instructions. */
#undef USE_SSE42_CRC32C

/* Define to 1 to use Intel SSSE 4.2 CRC instructions with a runtime check. */
#undef USE_SSE42_CRC32C_WITH_RUNTIME_CHECK
=======
/* Define to split data files into 1GB segments. */
#undef USE_SEGMENTED_FILES
>>>>>>> f260edb1

/* Define to build with (Open)SSL support. (--with-openssl) */
#undef USE_SSL

/* Define to select SysV-style semaphores. */
#undef USE_SYSV_SEMAPHORES

/* Define to select SysV-style shared memory. */
#undef USE_SYSV_SHARED_MEMORY

/* Define to 1 to build with testing utilities. (--enable-testutils) */
#undef USE_TEST_UTILS

/* Define to select unnamed POSIX semaphores. */
#undef USE_UNNAMED_POSIX_SEMAPHORES

/* Define to select Win32-style semaphores. */
#undef USE_WIN32_SEMAPHORES

/* Define to select Win32-style shared memory. */
#undef USE_WIN32_SHARED_MEMORY

/* Define WORDS_BIGENDIAN to 1 if your processor stores words with the most
   significant byte first (like Motorola and SPARC, unlike Intel). */
#if defined AC_APPLE_UNIVERSAL_BUILD
# if defined __BIG_ENDIAN__
#  define WORDS_BIGENDIAN 1
# endif
#else
# ifndef WORDS_BIGENDIAN
#  undef WORDS_BIGENDIAN
# endif
#endif

/* Enable large inode numbers on Mac OS X 10.5.  */
#ifndef _DARWIN_USE_64_BIT_INODE
# define _DARWIN_USE_64_BIT_INODE 1
#endif

/* Number of bits in a file offset, on hosts where this is settable. */
#undef _FILE_OFFSET_BITS

/* Define to 1 to make fseeko visible on some hosts (e.g. glibc 2.2). */
#undef _LARGEFILE_SOURCE

/* Define for large files, on AIX-style hosts. */
#undef _LARGE_FILES

/* Define to empty if `const' does not conform to ANSI C. */
#undef const

/* Define to `__inline__' or `__inline' if that's what the C compiler
   calls it, or to nothing if 'inline' is not supported under any name.  */
#ifndef __cplusplus
#undef inline
#endif

/* Define to the type of a signed integer type wide enough to hold a pointer,
   if such a type exists, and if the system does not define it. */
#undef intptr_t

/* Define to empty if the C compiler does not understand signed types. */
#undef signed

/* Define to the type of an unsigned integer type wide enough to hold a
   pointer, if such a type exists, and if the system does not define it. */
#undef uintptr_t

/* Define to empty if the keyword `volatile' does not work. Warning: valid
   code using `volatile' can become incorrect without. Disable with care. */
#undef volatile<|MERGE_RESOLUTION|>--- conflicted
+++ resolved
@@ -29,6 +29,15 @@
 
 /* The normal alignment of `short', in bytes. */
 #undef ALIGNOF_SHORT
+
+/* Size of a disk block --- this also limits the size of a tuple. You can set
+   it bigger if you need bigger tuples (although TOAST should reduce the need
+   to have large tuples, since fields can be spread across multiple tuples).
+   BLCKSZ must be a power of 2. The maximum possible value of BLCKSZ is
+   currently 2^15 (32768). This is determined by the 15-bit widths of the
+   lp_off and lp_len fields in ItemIdData (see include/storage/itemid.h).
+   Changing BLCKSZ requires an initdb. */
+#undef BLCKSZ
 
 /* Define to the default TCP port number on which the server listens and to
    which clients will try to connect. This can be overridden at run-time, but
@@ -817,6 +826,19 @@
    your system. */
 #undef PTHREAD_CREATE_JOINABLE
 
+/* RELSEG_SIZE is the maximum number of blocks allowed in one disk file. Thus,
+   the maximum size of a single file is RELSEG_SIZE * BLCKSZ; relations bigger
+   than that are divided into multiple files. RELSEG_SIZE * BLCKSZ must be
+   less than your OS' limit on file size. This is often 2 GB or 4GB in a
+   32-bit operating system, unless you have large file support enabled. By
+   default, we make the limit 1 GB to avoid any possible integer-overflow
+   problems within the OS. A limit smaller than necessary only means we divide
+   a large relation into more chunks than necessary, so it seems best to err
+   in the direction of a small limit. A power-of-2 value is recommended to
+   save a few cycles in md.c, but is not absolutely required. Changing
+   RELSEG_SIZE requires an initdb. */
+#undef RELSEG_SIZE
+
 /* The size of `off_t', as computed by sizeof. */
 #undef SIZEOF_OFF_T
 
@@ -899,7 +921,6 @@
 /* Use replacement snprintf() functions. */
 #undef USE_REPL_SNPRINTF
 
-<<<<<<< HEAD
 /* Define to 1 to enable segment WAL replication. (--enable-segwalrep) */
 #undef USE_SEGWALREP
 
@@ -914,10 +935,6 @@
 
 /* Define to 1 to use Intel SSSE 4.2 CRC instructions with a runtime check. */
 #undef USE_SSE42_CRC32C_WITH_RUNTIME_CHECK
-=======
-/* Define to split data files into 1GB segments. */
-#undef USE_SEGMENTED_FILES
->>>>>>> f260edb1
 
 /* Define to build with (Open)SSL support. (--with-openssl) */
 #undef USE_SSL
