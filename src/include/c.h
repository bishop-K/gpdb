--- conflicted
+++ resolved
@@ -9,13 +9,9 @@
  *	  polluting the namespace with lots of stuff...
  *
  *
-<<<<<<< HEAD
  * Portions Copyright (c) 2006-2011, Greenplum inc
  * Portions Copyright (c) 2012-Present Pivotal Software, Inc.
- * Portions Copyright (c) 1996-2015, PostgreSQL Global Development Group
-=======
  * Portions Copyright (c) 1996-2016, PostgreSQL Global Development Group
->>>>>>> b5bce6c1
  * Portions Copyright (c) 1994, Regents of the University of California
  *
  * src/include/c.h
@@ -119,24 +115,6 @@
 #include "pg_config_os.h"
 #endif
 
-<<<<<<< HEAD
-=======
-/*
- * Force disable inlining if PG_FORCE_DISABLE_INLINE is defined. This is used
- * to work around compiler bugs and might also be useful for investigatory
- * purposes by defining the symbol in the platform's header..
- *
- * This is done early (in slightly the wrong section) as functionality later
- * in this file might want to rely on inline functions.
- */
-#ifdef PG_FORCE_DISABLE_INLINE
-#undef inline
-#define inline
-#endif
-
-/* Must be before gettext() games below */
-#include <locale.h>
->>>>>>> b5bce6c1
 
 /* ----------------------------------------------------------------
  *				Section 1: compiler characteristics
@@ -285,6 +263,7 @@
 #endif
 #endif
 
+
 /* ----------------------------------------------------------------
  *				Section 2:	bool, true, false, TRUE, FALSE, NULL
  * ----------------------------------------------------------------
@@ -409,12 +388,34 @@
 #error must have a working 64-bit integer datatype
 #endif
 
-/* Max value of size_t might be missing if we don't have stdint.h */
-#ifndef SIZE_MAX
-#if SIZEOF_SIZE_T == 8
-#define SIZE_MAX UINT64CONST(0xFFFFFFFFFFFFFFFF)
-#else
-#define SIZE_MAX (0xFFFFFFFFU)
+/* snprintf format strings to use for 64-bit integers */
+#define INT64_FORMAT "%" INT64_MODIFIER "d"
+#define UINT64_FORMAT "%" INT64_MODIFIER "u"
+
+/*
+ * 128-bit signed and unsigned integers
+ *		There currently is only limited support for such types.
+ *		E.g. 128bit literals and snprintf are not supported; but math is.
+ *		Also, because we exclude such types when choosing MAXIMUM_ALIGNOF,
+ *		it must be possible to coerce the compiler to allocate them on no
+ *		more than MAXALIGN boundaries.
+ */
+#if defined(PG_INT128_TYPE)
+#if defined(pg_attribute_aligned) || ALIGNOF_PG_INT128_TYPE <= MAXIMUM_ALIGNOF
+#define HAVE_INT128 1
+
+typedef PG_INT128_TYPE int128
+#if defined(pg_attribute_aligned)
+pg_attribute_aligned(MAXIMUM_ALIGNOF)
+#endif
+;
+
+typedef unsigned PG_INT128_TYPE uint128
+#if defined(pg_attribute_aligned)
+pg_attribute_aligned(MAXIMUM_ALIGNOF)
+#endif
+;
+
 #endif
 #endif
 
@@ -430,55 +431,25 @@
 #define PG_UINT16_MAX	(0xFFFF)
 #define PG_INT32_MIN	(-0x7FFFFFFF-1)
 #define PG_INT32_MAX	(0x7FFFFFFF)
-#define PG_UINT32_MAX	(0xFFFFFFFF)
+#define PG_UINT32_MAX	(0xFFFFFFFFU)
 #define PG_INT64_MIN	(-INT64CONST(0x7FFFFFFFFFFFFFFF) - 1)
 #define PG_INT64_MAX	INT64CONST(0x7FFFFFFFFFFFFFFF)
 #define PG_UINT64_MAX	UINT64CONST(0xFFFFFFFFFFFFFFFF)
 
+/* Max value of size_t might also be missing if we don't have stdint.h */
+#ifndef SIZE_MAX
+#if SIZEOF_SIZE_T == 8
+#define SIZE_MAX PG_UINT64_MAX
+#else
+#define SIZE_MAX PG_UINT32_MAX
+#endif
+#endif
+
 /* Select timestamp representation (float8 or int64) */
 #ifdef USE_INTEGER_DATETIMES
 #define HAVE_INT64_TIMESTAMP
 #endif
 
-<<<<<<< HEAD
-/* snprintf format strings to use for 64-bit integers */
-#define INT64_FORMAT "%" INT64_MODIFIER "d"
-#define UINT64_FORMAT "%" INT64_MODIFIER "u"
-
-/*
- * 128-bit signed and unsigned integers
- *		There currently is only limited support for such types.
- *		E.g. 128bit literals and snprintf are not supported; but math is.
- *		Also, because we exclude such types when choosing MAXIMUM_ALIGNOF,
- *		it must be possible to coerce the compiler to allocate them on no
- *		more than MAXALIGN boundaries.
- */
-#if defined(PG_INT128_TYPE)
-#if defined(pg_attribute_aligned) || ALIGNOF_PG_INT128_TYPE <= MAXIMUM_ALIGNOF
-#define HAVE_INT128 1
-
-typedef PG_INT128_TYPE int128
-#if defined(pg_attribute_aligned)
-pg_attribute_aligned(MAXIMUM_ALIGNOF)
-#endif
-;
-
-typedef unsigned PG_INT128_TYPE uint128
-#if defined(pg_attribute_aligned)
-pg_attribute_aligned(MAXIMUM_ALIGNOF)
-#endif
-;
-
-#endif
-#endif
-
-/* sig_atomic_t is required by ANSI C, but may be missing on old platforms */
-#ifndef HAVE_SIG_ATOMIC_T
-typedef int sig_atomic_t;
-#endif
-
-=======
->>>>>>> b5bce6c1
 /*
  * Size
  *		Size of any memory resident object, as returned by sizeof.
