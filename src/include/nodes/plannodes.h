--- conflicted
+++ resolved
@@ -4,13 +4,9 @@
  *	  definitions for query plan nodes
  *
  *
-<<<<<<< HEAD
  * Portions Copyright (c) 2005-2008, Greenplum inc
  * Portions Copyright (c) 2012-Present Pivotal Software, Inc.
- * Portions Copyright (c) 1996-2015, PostgreSQL Global Development Group
-=======
  * Portions Copyright (c) 1996-2016, PostgreSQL Global Development Group
->>>>>>> b5bce6c1
  * Portions Copyright (c) 1994, Regents of the University of California
  *
  * src/include/nodes/plannodes.h
@@ -135,8 +131,6 @@
 	List	   *invalItems;		/* other dependencies, as PlanInvalItems */
 
 	int			nParamExec;		/* number of PARAM_EXEC Params used */
-<<<<<<< HEAD
-	bool		hasRowSecurity; /* row security applied? */
 
 	int			nMotionNodes;	/* number of Motion nodes in plan */
 
@@ -164,8 +158,6 @@
  	 * GPDB: whether a query is a SPI inner query for extension usage 
  	 */
 	int8		metricsQueryType;
-=======
->>>>>>> b5bce6c1
 } PlannedStmt;
 
 /*
@@ -203,7 +195,13 @@
 	NodeTag		type;
 
 	/* Plan node id */
-	int			plan_node_id;	/* unique across entire final plan tree */
+	/* GPDB_96_MERGE_FIXME: we had this in GPDB before 9.6 merge, but
+	 * PostgreSQL 9.6 introduced a new field called 'plan_node_id'.
+	 * Is it the same thing? Can we just remove this commented out copy,
+	 * or do we need to have a new field with different name, for the
+	 * stuff that we used to do with this old 'plan_node_id'?
+	 */
+	//int			plan_node_id;	/* unique across entire final plan tree */
 
 	/*
 	 * estimated execution costs for plan (see costsize.c for more info)
@@ -1122,7 +1120,6 @@
 	bool		finalizeAggs;	/* should we call the finalfn on agg states? */
 	Oid		   *grpOperators;	/* equality operators to compare with */
 	long		numGroups;		/* estimated number of groups in input */
-<<<<<<< HEAD
 	Bitmapset	*aggParams;		/* IDs of Params used in Aggref inputs */
 	/* Note: planner provides numGroups & aggParams only in AGG_HASHED case */
 	List		*groupingSets;	/* grouping sets to use */
@@ -1130,11 +1127,6 @@
 
 	/* Stream entries when out of memory instead of spilling to disk */
 	bool		streaming;
-=======
-	/* Note: the planner only provides numGroups in AGG_HASHED case */
-	List	   *groupingSets;	/* grouping sets to use */
-	List	   *chain;			/* chained Agg/Sort nodes */
->>>>>>> b5bce6c1
 } Agg;
 
 /* ----------------
