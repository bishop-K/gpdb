
/*-------------------------------------------------------------------------
 *
 * plannodes.h
 *	  definitions for query plan nodes
 *
 *
<<<<<<< HEAD
 * Portions Copyright (c) 2005-2008, Greenplum inc
 * Portions Copyright (c) 2012-Present Pivotal Software, Inc.
 * Portions Copyright (c) 1996-2010, PostgreSQL Global Development Group
=======
 * Portions Copyright (c) 1996-2011, PostgreSQL Global Development Group
>>>>>>> a4bebdd9
 * Portions Copyright (c) 1994, Regents of the University of California
 *
 * src/include/nodes/plannodes.h
 *
 *-------------------------------------------------------------------------
 */
#ifndef PLANNODES_H
#define PLANNODES_H

#include "access/sdir.h"
#include "nodes/bitmapset.h"
#include "nodes/primnodes.h"
#include "storage/itemptr.h"

typedef struct DirectDispatchInfo
{
     /**
      * if true then this Slice requires an n-gang but the gang can be targeted to
      *   fewer segments than the entire cluster.
      *
      * When true, directDispatchContentId and directDispathCount will combine to indicate
      *    the content ids that need segments.
      */
	bool isDirectDispatch;
    List *contentIds;
} DirectDispatchInfo;

typedef enum PlanGenerator
{
	PLANGEN_PLANNER,			/* plan produced by the planner*/
	PLANGEN_OPTIMIZER,			/* plan produced by the optimizer*/
} PlanGenerator;

/* DML Actions */
typedef enum DMLAction
{
	DML_DELETE,
	DML_INSERT
} DMLAction;

/* ----------------------------------------------------------------
 *						node definitions
 * ----------------------------------------------------------------
 */

/* ----------------
 *		PlannedStmt node
 *
 * The output of the planner is a Plan tree headed by a PlannedStmt node.
 * PlannedStmt holds the "one time" information needed by the executor.
 * ----------------
 */
typedef struct PlannedStmt
{
	NodeTag		type;

	CmdType		commandType;	/* select|insert|update|delete */

	PlanGenerator	planGen;		/* optimizer generation */

	bool		hasReturning;	/* is it insert|update|delete RETURNING? */

	bool		hasModifyingCTE;	/* has insert|update|delete in WITH? */

	bool		canSetTag;		/* do I set the command result tag? */

	bool		transientPlan;	/* redo plan when TransactionXmin changes? */
	bool		oneoffPlan;		/* redo plan on every execution? */

	bool		simplyUpdatable; /* can be used with CURRENT OF? */

	struct Plan *planTree;		/* tree of Plan nodes */

	List	   *rtable;			/* list of RangeTblEntry nodes */

	/* rtable indexes of target relations for INSERT/UPDATE/DELETE */
	List	   *resultRelations;	/* integer list of RT indexes, or NIL */

	Node	   *utilityStmt;	/* non-null if this is DECLARE CURSOR */

	IntoClause *intoClause;		/* target for SELECT INTO / CREATE TABLE AS */

	List	   *subplans;		/* Plan trees for SubPlan expressions */

	Bitmapset  *rewindPlanIDs;	/* indices of subplans that require REWIND */

	/*
	 * If the resultRelation turns out to be the parent of an inheritance
	 * tree, the planner will add all the child tables to the rtable and store
	 * a list of the rtindexes of all the result relations here. This is done
	 * at plan time, not parse time, since we don't want to commit to the
	 * exact set of child tables at parse time. This field used to be in Query.
	 */
	struct PartitionNode *result_partitions;

	List	   *result_aosegnos; /* AO file 'seg' numbers for resultRels to use */

	/*
	 * Relation oids and partitioning metadata for all partitions
	 * that are involved in a query.
	 */
	List	   *queryPartOids;
	List	   *queryPartsMetadata;
	/*
	 * List containing the number of partition selectors for every scan id.
	 * Element #i in the list corresponds to scan id i
	 */
	List	   *numSelectorsPerScanId;

	List	   *rowMarks;		/* a list of PlanRowMark's */

	List	   *relationOids;	/* OIDs of relations the plan depends on */

	List	   *invalItems;		/* other dependencies, as PlanInvalItems */

	int			nParamExec;		/* number of PARAM_EXEC Params used */

	int			nMotionNodes;	/* number of Motion nodes in plan */

	int			nInitPlans;		/* number of initPlans in plan */

	/* 
	 * Cloned from top Query node at the end of planning.
	 * Holds the result distribution policy
	 * for SELECT ... INTO and set operations.
	 */
	struct GpPolicy  *intoPolicy;

	/* What is the memory reserved for this query's execution? */
	uint64		query_mem;

	/* The overall memory consumption account (i.e., outside of an operator) */
	MemoryAccountIdType memoryAccountId;
} PlannedStmt;

/*
 * Fetch the Plan associated with a SubPlan node in a completed PlannedStmt.
 */
static inline struct Plan *exec_subplan_get_plan(struct PlannedStmt *plannedstmt, SubPlan *subplan)
{
	return (struct Plan *) list_nth(plannedstmt->subplans, subplan->plan_id - 1);
}

/*
 * Rewrite the Plan associated with a SubPlan node in a completed PlannedStmt.
 */
static inline void exec_subplan_put_plan(struct PlannedStmt *plannedstmt, SubPlan *subplan, struct Plan *plan)
{
	ListCell *cell = list_nth_cell(plannedstmt->subplans, subplan->plan_id-1);
	cell->data.ptr_value = plan;
}


/* ----------------
 *		Plan node
 *
 * All plan nodes "derive" from the Plan structure by having the
 * Plan structure as the first field.  This ensures that everything works
 * when nodes are cast to Plan's.  (node pointers are frequently cast to Plan*
 * when passed around generically in the executor)
 *
 * We never actually instantiate any Plan nodes; this is just the common
 * abstract superclass for all Plan-type nodes.
 * ----------------
 */
typedef struct Plan
{
	NodeTag		type;

	/* Plan node id */
	int			plan_node_id;	/* unique across entire final plan tree */

	/*
	 * estimated execution costs for plan (see costsize.c for more info)
	 */
	Cost		startup_cost;	/* cost expended before fetching any tuples */
	Cost		total_cost;		/* total cost (assuming all tuples fetched) */

	/*
	 * planner's estimate of result size of this plan step
	 */
	double		plan_rows;		/* number of rows plan is expected to emit */
	int			plan_width;		/* average row width in bytes */

	/*
	 * Common structural data for all Plan types.
	 */
	List	   *targetlist;		/* target list to be computed at this node */
	List	   *qual;			/* implicitly-ANDed qual conditions */
	struct Plan *lefttree;		/* input plan tree(s) */
	struct Plan *righttree;
	List	   *initPlan;		/* Init Plan nodes (un-correlated expr
								 * subselects) */

	/*
	 * Information for management of parameter-change-driven rescanning
	 *
	 * extParam includes the paramIDs of all external PARAM_EXEC params
	 * affecting this plan node or its children.  setParam params from the
	 * node's initPlans are not included, but their extParams are.
	 *
	 * allParam includes all the extParam paramIDs, plus the IDs of local
	 * params that affect the node (i.e., the setParams of its initplans).
	 * These are _all_ the PARAM_EXEC params that affect this node.
	 */
	Bitmapset  *extParam;
	Bitmapset  *allParam;

	/*
	 * MPP needs to keep track of the characteristics of flow of output
	 * tuple of Plan nodes.
	 */
	Flow		*flow;			/* Flow description.  Initially NULL.
	 * Set during parallelization.
	 */

	/*
	 * CDB:  How should this plan tree be dispatched?  Initially this is set
	 * to DISPATCH_UNDETERMINED and, in non-root nodes, may remain so.
	 * However, in Plan nodes at the root of any separately dispatchable plan
	 * fragment, it must be set to a specific dispatch type.
	 */
	DispatchMethod dispatch;

	/*
	 * CDB: if we're going to direct dispatch, point it at a particular id.
	 *
	 * For motion nodes, this direct dispatch data is for the slice rooted at the
	 *   motion node (the sending side!)
	 * For other nodes, it is for the slice rooted at this plan so it must be a root
	 *   plan for a query
	 * Note that for nodes that are internal to a slice then this data is not
	 *   set.
	 */
	DirectDispatchInfo directDispatch;

	/*
	 * CDB: Now many motion nodes are there in the Plan.  How many init plans?
	 * Additional plan tree global significant only in the root node.
	 */
	int nMotionNodes;
	int nInitPlans;

	/*
	 * CDB: This allows the slice table to accompany the plan as it
	 * moves around the executor. This is anoter plan tree global that
	 * should be non-NULL only in the top node of a dispatchable tree.
	 * It could (and should) move to a TopPlan node if we ever do that.
	 *
	 * Currently, the slice table should not be installed on the QD.
	 * Rather is it shipped to QEs as a separate parameter to MPPEXEC.
	 * The implementation of MPPEXEC, which runs on the QEs, installs
	 * the slice table in the plan as required there.
	 */
	Node *sliceTable;

	/**
	 * How much memory (in KB) should be used to execute this plan node?
	 */
	uint64 operatorMemKB;

	/* MemoryAccount to use for recording the memory usage of different plan nodes. */
	MemoryAccountIdType memoryAccountId;

	/*
	 * The parent motion node of a plan node.
	 */
	struct Plan *motionNode;
} Plan;

/* ----------------
 *	these are defined to avoid confusion problems with "left"
 *	and "right" and "inner" and "outer".  The convention is that
 *	the "left" plan is the "outer" plan and the "right" plan is
 *	the inner plan, but these make the code more readable.
 * ----------------
 */
#define innerPlan(node)			(((Plan *)(node))->righttree)
#define outerPlan(node)			(((Plan *)(node))->lefttree)


/* ----------------
 *	 Result node -
 *		If no outer plan, evaluate a variable-free targetlist.
 *		If outer plan, return tuples from outer plan (after a level of
 *		projection as shown by targetlist).
 *
 * If resconstantqual isn't NULL, it represents a one-time qualification
 * test (i.e., one that doesn't depend on any variables from the outer plan,
 * so needs to be evaluated only once).
 * ----------------
 */
typedef struct Result
{
	Plan		plan;
	Node	   *resconstantqual;
	bool		hashFilter;
	List	   *hashList;
} Result;

/* ----------------
 * Repeat node -
 *   Repeatly output the results of the subplan.
 *
 * The repetition for each result tuple from the subplan is determined
 * by the value from a specified column.
 * ----------------
 */
typedef struct Repeat
{
	Plan plan;

	/*
	 * An expression to represent the number of times an input tuple to
	 * be repeatly outputted by this node.
	 *
	 * Currently, this expression should result in an integer.
	 */
	Expr *repeatCountExpr;

	/*
	 * The GROUPING value. This is used for grouping extension
	 * distinct-qualified queries. The distinct-qualified plan generated
	 * through cdbgroup.c may have a Join Plan node on the top, which
	 * can not properly handle GROUPING values. We let the Repeat
	 * node to handle this case.
	 */
	uint64 grouping;
} Repeat;

/* ----------------
 *	 ModifyTable node -
 *		Apply rows produced by subplan(s) to result table(s),
 *		by inserting, updating, or deleting.
 *
 * Note that rowMarks and epqParam are presumed to be valid for all the
 * subplan(s); they can't contain any info that varies across subplans.
 * ----------------
 */
typedef struct ModifyTable
{
	Plan		plan;
	CmdType		operation;		/* INSERT, UPDATE, or DELETE */
	bool		canSetTag;		/* do we set the command tag/es_processed? */
	List	   *resultRelations;	/* integer list of RT indexes */
	int			resultRelIndex; /* index of first resultRel in plan's list */
	List	   *plans;			/* plan(s) producing source data */
	List	   *returningLists; /* per-target-table RETURNING tlists */
	List	   *rowMarks;		/* PlanRowMarks (non-locking only) */
	int			epqParam;		/* ID of Param for EvalPlanQual re-eval */
} ModifyTable;

/* ----------------
 *	 Append node -
 *		Generate the concatenation of the results of sub-plans.
 * ----------------
 */
typedef struct Append
{
	Plan		plan;
	List	   *appendplans;
} Append;

/*
 * Sequence node
 *   Execute a list of subplans in the order of left-to-right, and return
 * the results of the last subplan.
 */
typedef struct Sequence
{
	Plan plan;
	List *subplans;
} Sequence;

/* ----------------
 *	 MergeAppend node -
 *		Merge the results of pre-sorted sub-plans to preserve the ordering.
 * ----------------
 */
typedef struct MergeAppend
{
	Plan		plan;
	List	   *mergeplans;
	/* remaining fields are just like the sort-key info in struct Sort */
	int			numCols;		/* number of sort-key columns */
	AttrNumber *sortColIdx;		/* their indexes in the target list */
	Oid		   *sortOperators;	/* OIDs of operators to sort them by */
	Oid		   *collations;		/* OIDs of collations */
	bool	   *nullsFirst;		/* NULLS FIRST/LAST directions */
} MergeAppend;

/* ----------------
 *	RecursiveUnion node -
 *		Generate a recursive union of two subplans.
 *
 * The "outer" subplan is always the non-recursive term, and the "inner"
 * subplan is the recursive term.
 * ----------------
 */
typedef struct RecursiveUnion
{
	Plan		plan;
	int			wtParam;		/* ID of Param representing work table */
	/* Remaining fields are zero/null in UNION ALL case */
	int			numCols;		/* number of columns to check for
								 * duplicate-ness */
	AttrNumber *dupColIdx;		/* their indexes in the target list */
	Oid		   *dupOperators;	/* equality operators to compare with */
	long		numGroups;		/* estimated number of groups in input */
} RecursiveUnion;

/* ----------------
 *	 BitmapAnd node -
 *		Generate the intersection of the results of sub-plans.
 *
 * The subplans must be of types that yield tuple bitmaps.	The targetlist
 * and qual fields of the plan are unused and are always NIL.
 * ----------------
 */
typedef struct BitmapAnd
{
	Plan		plan;
	List	   *bitmapplans;
} BitmapAnd;

/* ----------------
 *	 BitmapOr node -
 *		Generate the union of the results of sub-plans.
 *
 * The subplans must be of types that yield tuple bitmaps.	The targetlist
 * and qual fields of the plan are unused and are always NIL.
 * ----------------
 */
typedef struct BitmapOr
{
	Plan		plan;
	List	   *bitmapplans;
} BitmapOr;

/*
 * ==========
 * Scan nodes
 * ==========
 */
typedef struct Scan
{
	Plan		plan;
	Index		scanrelid;		/* relid is index into the range table */

	/*
	 * The index to an internal array structure that
	 * contains oids of the parts that need to be scanned.
	 *
	 * This internal structure is maintained in EState.
	 *
	 * Note: if the scan is not "dynamic" (i.e., not using optimizer),
	 * we set it to INVALID_PART_INDEX.
	 */
	int32 		partIndex;
	int32 		partIndexPrintable;
} Scan;

/* ----------------
 *		sequential scan node
 * ----------------
 */
typedef Scan SeqScan;

/*
 * TableScan
 *   Scan node that captures different table types.
 */
typedef Scan TableScan;

/* ----------------
 *		index type information
 */
typedef enum LogicalIndexType
{
	INDTYPE_BTREE = 0,
	INDTYPE_BITMAP = 1
} LogicalIndexType;

typedef struct LogicalIndexInfo
{
	Oid	logicalIndexOid;	/* OID of the logical index */
	int	nColumns;		/* Number of columns in the index */
	AttrNumber	*indexKeys;	/* column numbers of index keys */
	List	*indPred;		/* predicate if partial index, or NIL */
	List	*indExprs;		/* index on expressions */
	bool	indIsUnique;		/* unique index */
	LogicalIndexType indType;  /* index type: btree or bitmap */
	Node	*partCons;		/* concatenated list of check constraints
					 * of each partition on which this index is defined */
	List	*defaultLevels;		/* Used to identify a default partition */
} LogicalIndexInfo;

/* ----------------
 *		index scan node
 *
 * indexqualorig is an implicitly-ANDed list of index qual expressions, each
 * in the same form it appeared in the query WHERE condition.  Each should
 * be of the form (indexkey OP comparisonval) or (comparisonval OP indexkey).
 * The indexkey is a Var or expression referencing column(s) of the index's
 * base table.	The comparisonval might be any expression, but it won't use
 * any columns of the base table.  The expressions are ordered by index
 * column position (but items referencing the same index column can appear
 * in any order).  indexqualorig is used at runtime only if we have to recheck
 * a lossy indexqual.
 *
 * indexqual has the same form, but the expressions have been commuted if
 * necessary to put the indexkeys on the left, and the indexkeys are replaced
 * by Var nodes identifying the index columns (varattno is the index column
 * position, not the base table's column, even though varno is for the base
 * table).	This is a bit hokey ... would be cleaner to use a special-purpose
 * node type that could not be mistaken for a regular Var.	But it will do
 * for now.
 *
 * indexorderbyorig is similarly the original form of any ORDER BY expressions
 * that are being implemented by the index, while indexorderby is modified to
 * have index column Vars on the left-hand side.  Here, multiple expressions
 * must appear in exactly the ORDER BY order, and this is not necessarily the
 * index column order.	Only the expressions are provided, not the auxiliary
 * sort-order information from the ORDER BY SortGroupClauses; it's assumed
 * that the sort ordering is fully determinable from the top-level operators.
 * indexorderbyorig is unused at run time, but is needed for EXPLAIN.
 * (Note these fields are used for amcanorderbyop cases, not amcanorder cases.)
 * ----------------
 */
typedef struct IndexScan
{
	Scan		scan;
	Oid			indexid;		/* OID of index to scan */
	List	   *indexqual;		/* list of index quals (usually OpExprs) */
	List	   *indexqualorig;	/* the same in original form */
	List	   *indexorderby;	/* list of index ORDER BY exprs */
	List	   *indexorderbyorig;		/* the same in original form */
	ScanDirection indexorderdir;	/* forward or backward or don't care */
} IndexScan;

/*
 * DynamicIndexScan
 *   Scan a list of indexes that will be determined at run time.
 *   The primary application of this operator is to be used
 *   for partition tables.
*/
typedef struct DynamicIndexScan
{
	/* Fields shared with a normal IndexScan. Must be first! */
	IndexScan	indexscan;

	/* logical index to use */
	LogicalIndexInfo *logicalIndexInfo;
} DynamicIndexScan;

/* ----------------
 *		bitmap index scan node
 *
 * BitmapIndexScan delivers a bitmap of potential tuple locations;
 * it does not access the heap itself.	The bitmap is used by an
 * ancestor BitmapHeapScan node, possibly after passing through
 * intermediate BitmapAnd and/or BitmapOr nodes to combine it with
 * the results of other BitmapIndexScans.
 *
 * The fields have the same meanings as for IndexScan, except we don't
 * store a direction flag because direction is uninteresting.
 *
 * In a BitmapIndexScan plan node, the targetlist and qual fields are
 * not used and are always NIL.  The indexqualorig field is unused at
 * run time too, but is saved for the benefit of EXPLAIN, as well
 * as for the use of the planner when doing clause examination on plans
 * (such as for targeted dispatch)
 * ----------------
 */
typedef struct BitmapIndexScan
{
	Scan		scan;
	Oid			indexid;		/* OID of index to scan */
	List	   *indexqual;		/* list of index quals (OpExprs) */
	List	   *indexqualorig;	/* the same in original form */
} BitmapIndexScan;


/*
 * DynamicBitmapIndexScan
 *   Scan a list of indexes that will be determined at run time.
 *   The primary application of this operator is to be used
 *   for partition tables.
*/
typedef struct DynamicBitmapIndexScan
{
	/* Fields shared with a normal BitmapIndexScan. Must be first! */
	BitmapIndexScan biscan;

	/* logical index to use */
	LogicalIndexInfo *logicalIndexInfo;
} DynamicBitmapIndexScan;

/* ----------------
 *		bitmap sequential scan node
 *
 * This needs a copy of the qual conditions being used by the input index
 * scans because there are various cases where we need to recheck the quals;
 * for example, when the bitmap is lossy about the specific rows on a page
 * that meet the index condition.
 * ----------------
 */
typedef struct BitmapHeapScan
{
	Scan		scan;
	List	   *bitmapqualorig; /* index quals, in standard expr form */
} BitmapHeapScan;

/* ----------------
 *		bitmap append-only row-store scan node
 *
 * NOTE: This is a copy of BitmapHeapScan.
 * ----------------
 */
typedef struct BitmapAppendOnlyScan
{
	Scan		scan;
	List	   *bitmapqualorig; /* index quals, in standard expr form */
	bool       isAORow; /* If this is for AO Row tables */
} BitmapAppendOnlyScan;

/* ----------------
 *		bitmap table scan node
 *
 * This is a copy of BitmapHeapScan
 * ----------------
 */
typedef BitmapHeapScan BitmapTableScan;

/*
 * DynamicTableScan
 *   Scan a list of tables that will be determined at run time.
 */
typedef Scan DynamicTableScan;

/* ----------------
 *		tid scan node
 *
 * tidquals is an implicitly OR'ed list of qual expressions of the form
 * "CTID = pseudoconstant" or "CTID = ANY(pseudoconstant_array)".
 * ----------------
 */
typedef struct TidScan
{
	Scan		scan;
	List	   *tidquals;		/* qual(s) involving CTID = something */
} TidScan;

/* ----------------
 *		subquery scan node
 *
 * SubqueryScan is for scanning the output of a sub-query in the range table.
 * We often need an extra plan node above the sub-query's plan to perform
 * expression evaluations (which we can't push into the sub-query without
 * risking changing its semantics).  Although we are not scanning a physical
 * relation, we make this a descendant of Scan anyway for code-sharing
 * purposes.
 *
 * Note: we store the sub-plan in the type-specific subplan field, not in
 * the generic lefttree field as you might expect.	This is because we do
 * not want plan-tree-traversal routines to recurse into the subplan without
 * knowing that they are changing Query contexts.
 *
 * Note: subrtable is used just to carry the subquery rangetable from
 * createplan.c to setrefs.c; it should always be NIL by the time the
 * executor sees the plan.	Similarly for subrowmark.
 * ----------------
 */
typedef struct SubqueryScan
{
	Scan		scan;
	Plan	   *subplan;
	List	   *subrtable;		/* temporary workspace for planner */
	List	   *subrowmark;		/* temporary workspace for planner */
} SubqueryScan;

/* ----------------
 *		FunctionScan node
 * ----------------
 */
typedef struct FunctionScan
{
	Scan		scan;
	Node	   *funcexpr;		/* expression tree for func call */
	List	   *funccolnames;	/* output column names (string Value nodes) */
	List	   *funccoltypes;	/* OID list of column type OIDs */
	List	   *funccoltypmods; /* integer list of column typmods */
	List	   *funccolcollations;		/* OID list of column collation OIDs */
} FunctionScan;

/* ----------------
 *      TableFunctionScan node
 * ----------------
 */
typedef struct TableFunctionScan
{
	Scan		scan;
	List	   *subrtable;		/* temporary workspace for planner */
} TableFunctionScan;

/* ----------------
 *		ValuesScan node
 * ----------------
 */
typedef struct ValuesScan
{
	Scan		scan;
	List	   *values_lists;	/* list of expression lists */
} ValuesScan;

/* ----------------
 *		CteScan node
 * ----------------
 */
typedef struct CteScan
{
	Scan		scan;
	int			ctePlanId;		/* ID of init SubPlan for CTE */
	int			cteParam;		/* ID of Param representing CTE output */
} CteScan;

/* ----------------
 *		WorkTableScan node
 * ----------------
 */
typedef struct WorkTableScan
{
	Scan		scan;
	int			wtParam;		/* ID of Param representing work table */
} WorkTableScan;

/* ----------------
<<<<<<< HEAD
* External Scan node
*
* Field scan.scanrelid is the index of the external relation for
* this node.
*
* Field filenames is a list of N string node pointers (or NULL)
* where N is number of segments in the array. The pointer in
* position I is NULL or points to the string node containing the
* file name for segment I.
* ----------------
*/
typedef struct ExternalScan
{
	Scan		scan;
	List		*uriList;       /* data uri or null for each segment  */
	List		*fmtOpts;       /* data format options                */
	char		fmtType;        /* data format type                   */
	bool		isMasterOnly;   /* true for EXECUTE on master seg only */
	int			rejLimit;       /* reject limit (-1 for no sreh)      */
	bool		rejLimitInRows; /* true if ROWS false if PERCENT      */
	bool		logErrors;      /* true to log errors into file       */
	int			encoding;		/* encoding of external table data    */
	uint32      scancounter;	/* counter incr per scan node created */

} ExternalScan;

/* ----------------
 * AppendOnly Scan node
 *
 * Field scan.scanrelid is the index of the append only relation for
 * this node.
 *
 * ----------------
 */
typedef struct AppendOnlyScan
{
	Scan		scan;
	/* nothing for now... */
} AppendOnlyScan;

typedef struct AOCSScan
{
	Scan		scan;
	/* nothing for now... */
} AOCSScan;
=======
 *		ForeignScan node
 * ----------------
 */
typedef struct ForeignScan
{
	Scan		scan;
	bool		fsSystemCol;	/* true if any "system column" is needed */
	/* use struct pointer to avoid including fdwapi.h here */
	struct FdwPlan *fdwplan;
} ForeignScan;

>>>>>>> a4bebdd9

/*
 * ==========
 * Join nodes
 * ==========
 */

/* ----------------
 *		Join node
 *
 * jointype:	rule for joining tuples from left and right subtrees
 * joinqual:	qual conditions that came from JOIN/ON or JOIN/USING
 *				(plan.qual contains conditions that came from WHERE)
 *
 * When jointype is INNER, joinqual and plan.qual are semantically
 * interchangeable.  For OUTER jointypes, the two are *not* interchangeable;
 * only joinqual is used to determine whether a match has been found for
 * the purpose of deciding whether to generate null-extended tuples.
 * (But plan.qual is still applied before actually returning a tuple.)
 * For an outer join, only joinquals are allowed to be used as the merge
 * or hash condition of a merge or hash join.
 * ----------------
 */
typedef struct Join
{
	Plan		plan;
	JoinType	jointype;
	List	   *joinqual;		/* JOIN quals (in addition to plan.qual) */

	bool		prefetch_inner; /* to avoid deadlock in MPP */
} Join;

/* ----------------
 *		nest loop join node
 *
 * The nestParams list identifies any executor Params that must be passed
 * into execution of the inner subplan carrying values from the current row
 * of the outer subplan.  Currently we restrict these values to be simple
 * Vars, but perhaps someday that'd be worth relaxing.
 * ----------------
 */
typedef struct NestLoop
{
	Join		join;
<<<<<<< HEAD

	bool		shared_outer;
	bool		singleton_outer; /*CDB-OLAP true => outer is plain Agg */
=======
	List	   *nestParams;		/* list of NestLoopParam nodes */
>>>>>>> a4bebdd9
} NestLoop;

typedef struct NestLoopParam
{
	NodeTag		type;
	int			paramno;		/* number of the PARAM_EXEC Param to set */
	Var		   *paramval;		/* outer-relation Var to assign to Param */
} NestLoopParam;

/* ----------------
 *		merge join node
 *
 * The expected ordering of each mergeable column is described by a btree
<<<<<<< HEAD
 * opfamily OID, a direction (BTLessStrategyNumber or BTGreaterStrategyNumber)
 * and a nulls-first flag.  Note that the two sides of each mergeclause may
 * be of different datatypes, but they are ordered the same way according to
 * the common opfamily.  The operator in each mergeclause must be an equality
 * operator of the indicated opfamily.
=======
 * opfamily OID, a collation OID, a direction (BTLessStrategyNumber or
 * BTGreaterStrategyNumber) and a nulls-first flag.  Note that the two sides
 * of each mergeclause may be of different datatypes, but they are ordered the
 * same way according to the common opfamily and collation.  The operator in
 * each mergeclause must be an equality operator of the indicated opfamily.
>>>>>>> a4bebdd9
 * ----------------
 */
typedef struct MergeJoin
{
	Join		join;
	List	   *mergeclauses;	/* mergeclauses as expression trees */
	/* these are arrays, but have the same length as the mergeclauses list: */
	Oid		   *mergeFamilies;	/* per-clause OIDs of btree opfamilies */
	Oid		   *mergeCollations;	/* per-clause OIDs of collations */
	int		   *mergeStrategies;	/* per-clause ordering (ASC or DESC) */
	bool	   *mergeNullsFirst;	/* per-clause nulls ordering */
	bool		unique_outer; /*CDB-OLAP true => outer is unique in merge key */
} MergeJoin;

/* ----------------
 *		hash join (probe) node
 *
 * CDB:	In order to support hash join on IS NOT DISTINCT FROM (as well as =),
 *		field hashqualclauses is added to hold the expression that tests for
 *		a match.  This is normally identical to hashclauses (which holds the
 *		equality test), but differs in case of non-equijoin comparisons.
 *		Field hashclauses is retained for use in hash table operations.
 * ----------------
 */
typedef struct HashJoin
{
	Join		join;
	List	   *hashclauses;
	List	   *hashqualclauses;
} HashJoin;

/*
 * Share type of sharing a node.
 */
typedef enum ShareType
{
	SHARE_NOTSHARED,
	SHARE_MATERIAL,          	/* Sharing a material node */
	SHARE_MATERIAL_XSLICE,		/* Sharing a material node, across slice */
	SHARE_SORT,					/* Sharing a sort */
	SHARE_SORT_XSLICE			/* Sharing a sort, across slice */
	/* Other types maybe added later, like sharing a hash */
} ShareType;

#define SHARE_ID_NOT_SHARED (-1)
#define SHARE_ID_NOT_ASSIGNED (-2)

extern int get_plan_share_id(Plan *p);
extern void set_plan_share_id(Plan *p, int share_id);
extern ShareType get_plan_share_type (Plan *p);
extern void set_plan_share_type(Plan *p, ShareType st);
extern void set_plan_share_type_xslice(Plan *p);
extern int get_plan_driver_slice(Plan *p);
extern void set_plan_driver_slice(Plan *P, int slice);
extern void incr_plan_nsharer_xslice(Plan *p);
extern bool isDynamicScan(const Scan *scan);

/* ----------------
 *		shareinputscan node
 * ----------------
 */
typedef struct ShareInputScan
{
	Scan 		scan; /* The ShareInput */

	ShareType 	share_type;
	int 		share_id;
	int 		driver_slice;   	/* slice id that will execute the underlying material/sort */
} ShareInputScan;

/* ----------------
 *		materialization node
 * ----------------
 */
typedef struct Material
{
	Plan		plan;
	bool		cdb_strict;

	/* Material can be shared */
	ShareType 	share_type;
	int 		share_id;
	int         driver_slice; 					/* slice id that will execute this material */
	int         nsharer;						/* number of sharer */
	int 		nsharer_xslice;					/* number of sharer cross slice */
} Material;

/* ----------------
 *		sort node
 * ----------------
 */
typedef struct Sort
{
	Plan		plan;
	int			numCols;		/* number of sort-key columns */
	AttrNumber *sortColIdx;		/* their indexes in the target list */
	Oid		   *sortOperators;	/* OIDs of operators to sort them by */
	Oid		   *collations;		/* OIDs of collations */
	bool	   *nullsFirst;		/* NULLS FIRST/LAST directions */
    /* CDB */
	bool		noduplicates;   /* TRUE if sort should discard duplicates */

	/* Sort node can be shared */
	ShareType 	share_type;
	int 		share_id;
	int 		driver_slice;   /* slice id that will execute this sort */
	int         nsharer;        /* number of sharer */
	int 		nsharer_xslice;					/* number of sharer cross slice */
} Sort;

/* ---------------
 *		aggregate node
 *
 * An Agg node implements plain or grouped aggregation.  For grouped
 * aggregation, we can work with presorted input or unsorted input;
 * the latter strategy uses an internal hashtable.
 *
 * Notice the lack of any direct info about the aggregate functions to be
 * computed.  They are found by scanning the node's tlist and quals during
 * executor startup.  (It is possible that there are no aggregate functions;
 * this could happen if they get optimized away by constant-folding, or if
 * we are using the Agg node to implement hash-based grouping.)
 * ---------------
 */
typedef enum AggStrategy
{
	AGG_PLAIN,					/* simple agg across all input rows */
	AGG_SORTED,					/* grouped agg, input must be sorted */
	AGG_HASHED					/* grouped agg, use internal hashtable */
} AggStrategy;

typedef struct Agg
{
	Plan		plan;
	AggStrategy aggstrategy;
	int			numCols;		/* number of grouping columns */
	AttrNumber *grpColIdx;		/* their indexes in the target list */
	Oid		   *grpOperators;	/* equality operators to compare with */
	long		numGroups;		/* estimated number of groups in input */
	int			transSpace;		/* est storage per group for byRef transition values */

	/*
	 * The following is used by ROLLUP.
	 */

	/*
	 * The number of grouping columns for this node whose values should be null for
	 * this Agg node.
	 */
	int         numNullCols;

    /*
	 * Indicate the GROUPING value of input tuples for this Agg node.
	 * For example of ROLLUP(a,b,c), there are four Agg nodes:
	 *
	 *   Agg(a,b,c) ==> Agg(a,b) ==> Agg(a) ==> Agg()
	 *
	 * The GROUPING value of input tuples for Agg(a,b,c) is 0, and the values
	 * for Agg(a,b), Agg(a), Agg() are 0, 1, 3, respectively.
	 *
	 * We also use the value "-1" to indicate an Agg node is the final
	 * one that brings back all rollup results from different segments. This final
	 * Agg node is very similar to the non-rollup Agg node, except that we need
	 * a way to know this to properly set GROUPING value during execution.
	 *
	 * For a non-rollup Agg node, this value is 0.
	 */
	uint64 inputGrouping;

	/* The value of GROUPING for this rollup-aware node. */
	uint64 grouping;

	/*
	 * Indicate if input tuples contain values for GROUPING column.
	 *
	 * This is used to determine if the node that generates inputs
	 * for this Agg node is also an Agg node. That is, this Agg node
	 * is one of the list of Agg nodes for a ROLLUP. One exception is
	 * the first Agg node in the list, whose inputs do not have a
	 * GROUPING column.
	 */
	bool inputHasGrouping;

	/*
	 * How many times the aggregates in this rollup level will be output
	 * for a given query. Used only for ROLLUP queries.
	 */
	int         rollupGSTimes;

	/*
	 * Indicate if this Agg node is the last one in a rollup.
	 */
	bool        lastAgg;

	/* Stream entries when out of memory instead of spilling to disk */
	bool 		streaming;
} Agg;

/* ----------------
 *		window aggregate node
 *
 * A WindowAgg node implements window functions over zero or more
 * ordering/framing specifications within a partition specification on
 * appropriately ordered input.
 *
 * For example, if there are window functions
 *
 *   over (partition by a,b orderby c) and
 *   over (partition by a,b order by c,d,e)
 *
 * then the input (outer plan) of the window node will be sorted by
 * (a,b,c,d,e) -- the common partition key (a,b) and the partial
 * ordering keys (c) and (d,e).
 *
 * A Window node contains no direct information about the window
 * functions it computes.  Those functions are found by scanning
 * the node's targetlist for WindowFunc nodes during executor startup.
 * There need not be any, but there's no good reason for the planner
 * to construct a WindowAgg node without at least one WindowFunc.
 *
 * A WindowFunc is related to its WindowAgg node by the fact that it is
 * contained by it.
 *
 * ----------------
 */
typedef struct WindowAgg
{
	Plan		plan;
	Index		winref;			/* ID referenced by window functions */
	int			partNumCols;	/* number of columns in partition clause */
	AttrNumber *partColIdx;		/* their indexes in the target list */
	Oid		   *partOperators;	/* equality operators for partition columns */
	int			ordNumCols;		/* number of columns in ordering clause */
	AttrNumber *ordColIdx;		/* their indexes in the target list */
	Oid		   *ordOperators;	/* equality operators for ordering columns */

	/*
	 * GPDB: Information on the first ORDER BY column. This is different from
	 * simply taking the first element of the ordColIdx/ordOperators fields,
	 * because those arrays don't include any columns that are also present
	 * in the PARTITION BY. For example, in "OVER (PARTITION BY foo ORDER BY
	 * foo, bar)", ordColIdx/ordOperators would not include column 'foo'. But
	 * for computing with RANGE BETWEEN values correctly, we need the first
	 * actual ORDER BY column, even if it's redundant with the PARTITION BY.
	 * firstOrder* has that information. Also, we need a sort operator, not
	 * equality operator, here.
	 */
	AttrNumber	firstOrderCol;
	Oid			firstOrderCmpOperator; /* ordering op */
	bool		firstOrderNullsFirst;

	int			frameOptions;	/* frame_clause options, see WindowDef */
	Node	   *startOffset;	/* expression for starting bound, if any */
	Node	   *endOffset;		/* expression for ending bound, if any */
} WindowAgg;

/* ----------------
 *		unique node
 * ----------------
 */
typedef struct Unique
{
	Plan		plan;
	int			numCols;		/* number of columns to check for uniqueness */
	AttrNumber *uniqColIdx;		/* their indexes in the target list */
	Oid		   *uniqOperators;	/* equality operators to compare with */
} Unique;

/* ----------------
 *		hash build node
 *
 * If the executor is supposed to try to apply skew join optimization, then
 * skewTable/skewColumn/skewInherit identify the outer relation's join key
 * column, from which the relevant MCV statistics can be fetched.  Also, its
 * type information is provided to save a lookup.
 * ----------------
 */
typedef struct Hash
{
	Plan		plan;
	bool		rescannable;            /* CDB: true => save rows for rescan */
	Oid			skewTable;		/* outer join key's table OID, or InvalidOid */
	AttrNumber	skewColumn;		/* outer join key's column #, or zero */
	bool		skewInherit;	/* is outer join rel an inheritance tree? */
	Oid			skewColType;	/* datatype of the outer key column */
	int32		skewColTypmod;	/* typmod of the outer key column */
	/* all other info is in the parent HashJoin node */
} Hash;

/* ----------------
 *		setop node
 * ----------------
 */
typedef enum SetOpCmd
{
	SETOPCMD_INTERSECT,
	SETOPCMD_INTERSECT_ALL,
	SETOPCMD_EXCEPT,
	SETOPCMD_EXCEPT_ALL
} SetOpCmd;

typedef enum SetOpStrategy
{
	SETOP_SORTED,				/* input must be sorted */
	SETOP_HASHED				/* use internal hashtable */
} SetOpStrategy;

typedef struct SetOp
{
	Plan		plan;
	SetOpCmd	cmd;			/* what to do */
	SetOpStrategy strategy;		/* how to do it */
	int			numCols;		/* number of columns to check for
								 * duplicate-ness */
	AttrNumber *dupColIdx;		/* their indexes in the target list */
	Oid		   *dupOperators;	/* equality operators to compare with */
	AttrNumber	flagColIdx;		/* where is the flag column, if any */
	int			firstFlag;		/* flag value for first input relation */
	long		numGroups;		/* estimated number of groups in input */
} SetOp;

/* ----------------
 *		lock-rows node
 *
 * rowMarks identifies the rels to be locked by this node; it should be
 * a subset of the rowMarks listed in the top-level PlannedStmt.
 * epqParam is a Param that all scan nodes below this one must depend on.
 * It is used to force re-evaluation of the plan during EvalPlanQual.
 * ----------------
 */
typedef struct LockRows
{
	Plan		plan;
	List	   *rowMarks;		/* a list of PlanRowMark's */
	int			epqParam;		/* ID of Param for EvalPlanQual re-eval */
} LockRows;

/* ----------------
 *		limit node
 *
 * Note: as of Postgres 8.2, the offset and count expressions are expected
 * to yield int8, rather than int4 as before.
 * ----------------
 */
typedef struct Limit
{
	Plan		plan;
	Node	   *limitOffset;	/* OFFSET parameter, or NULL if none */
	Node	   *limitCount;		/* COUNT parameter, or NULL if none */
} Limit;

/* -------------------------
 *		motion node structs
 * -------------------------
 */
typedef enum MotionType
{
	MOTIONTYPE_HASH,		/* Use hashing to select a segindex destination */
	MOTIONTYPE_FIXED,		/* Send tuples to a fixed set of segindexes */
	MOTIONTYPE_EXPLICIT		/* Send tuples to the segment explicitly specified in their segid column */
} MotionType;

/*
 * Motion Node
 *
 */
typedef struct Motion
{
	Plan		plan;

	MotionType  motionType;
	bool		sendSorted;			/* if true, output should be sorted */
	int			motionID;			/* required by AMS  */

	/* For Hash */
	List		*hashExpr;			/* list of hash expressions */
	List		*hashDataTypes;	    /* list of hash expr data type oids */

	/* Output segments */
	int 	  	numOutputSegs;		/* number of seg indexes in outputSegIdx array, 0 for broadcast */
	int 	 	*outputSegIdx; 	 	/* array of output segindexes */

	/* For Explicit */
	AttrNumber segidColIdx;			/* index of the segid column in the target list */

	/* The following field is only used when sendSorted == true */
	int			numSortCols;		/* number of sort key columns */
	AttrNumber	*sortColIdx;		/* their indexes in target list */
	Oid			*sortOperators;		/* OID of operators to sort them by */
	bool	   *nullsFirst;
} Motion;

/*
 * DML Node
 */
typedef struct DML
{
	Plan		plan;
	Index		scanrelid;		/* index into the range table */
	AttrNumber	actionColIdx;	/* index of action column into the target list */
	AttrNumber	ctidColIdx;		/* index of ctid column into the target list */
	AttrNumber	tupleoidColIdx;	/* index of tuple oid column into the target list */

} DML;

/*
 * SplitUpdate Node
 *
 */
typedef struct SplitUpdate
{
	Plan		plan;
	AttrNumber	actionColIdx;		/* index of action column into the target list */
	AttrNumber	ctidColIdx;			/* index of ctid column into the target list */
	AttrNumber	tupleoidColIdx;		/* index of tuple oid column into the target list */
	List		*insertColIdx;		/* list of columns to INSERT into the target list */
	List		*deleteColIdx;		/* list of columns to DELETE into the target list */

} SplitUpdate;

/*
 * AssertOp Node
 *
 */
typedef struct AssertOp
{
	Plan 			plan;
	int				errcode;		/* SQL error code */
	List 			*errmessage;	/* error message */

} AssertOp;

/*
 * RowTrigger Node
 *
 */
typedef struct RowTrigger
{
	Plan		plan;
	Oid			relid;				/* OID of target relation */
	int 		eventFlags;			/* TriggerEvent bit flags (see trigger.h).*/
	List		*oldValuesColIdx;	/* list of old columns */
	List		*newValuesColIdx;	/* list of new columns */

} RowTrigger;

/*
 * RowMarkType -
 *	  enums for types of row-marking operations
 *
 * When doing UPDATE, DELETE, or SELECT FOR UPDATE/SHARE, we have to uniquely
 * identify all the source rows, not only those from the target relations, so
 * that we can perform EvalPlanQual rechecking at need.  For plain tables we
 * can just fetch the TID, the same as for a target relation.  Otherwise (for
 * example for VALUES or FUNCTION scans) we have to copy the whole row value.
 * The latter is pretty inefficient but fortunately the case is not
 * performance-critical in practice.
 */
typedef enum RowMarkType
{
	ROW_MARK_EXCLUSIVE,			/* obtain exclusive tuple lock */
	ROW_MARK_SHARE,				/* obtain shared tuple lock */
	ROW_MARK_REFERENCE,			/* just fetch the TID */
	ROW_MARK_COPY,				/* physically copy the row value */
	ROW_MARK_TABLE_SHARE,		/* (GPDB) Acquire RowShareLock on table,
								 * but no tuple locks */
	ROW_MARK_TABLE_EXCLUSIVE	/* (GPDB) Acquire ExclusiveLock on table,
								 * blocking all other updates */
} RowMarkType;

#define RowMarkRequiresRowShareLock(marktype)  ((marktype) <= ROW_MARK_SHARE)

/*
 * PlanRowMark -
 *	   plan-time representation of FOR UPDATE/SHARE clauses
 *
 * When doing UPDATE, DELETE, or SELECT FOR UPDATE/SHARE, we create a separate
 * PlanRowMark node for each non-target relation in the query.	Relations that
 * are not specified as FOR UPDATE/SHARE are marked ROW_MARK_REFERENCE (if
 * real tables) or ROW_MARK_COPY (if not).
 *
 * Initially all PlanRowMarks have rti == prti and isParent == false.
 * When the planner discovers that a relation is the root of an inheritance
 * tree, it sets isParent true, and adds an additional PlanRowMark to the
 * list for each child relation (including the target rel itself in its role
 * as a child).  The child entries have rti == child rel's RT index and
 * prti == parent's RT index, and can therefore be recognized as children by
 * the fact that prti != rti.
 *
 * The planner also adds resjunk output columns to the plan that carry
 * information sufficient to identify the locked or fetched rows.  For
 * tables (markType != ROW_MARK_COPY), these columns are named
 *		tableoid%u			OID of table
 *		ctid%u				TID of row
 * The tableoid column is only present for an inheritance hierarchy.
 * When markType == ROW_MARK_COPY, there is instead a single column named
 *		wholerow%u			whole-row value of relation
 * In all three cases, %u represents the rowmark ID number (rowmarkId).
 * This number is unique within a plan tree, except that child relation
 * entries copy their parent's rowmarkId.  (Assigning unique numbers
 * means we needn't renumber rowmarkIds when flattening subqueries, which
 * would require finding and renaming the resjunk columns as well.)
 * Note this means that all tables in an inheritance hierarchy share the
 * same resjunk column names.  However, in an inherited UPDATE/DELETE the
 * columns could have different physical column numbers in each subplan.
 */
typedef struct PlanRowMark
{
	NodeTag		type;
	Index		rti;			/* range table index of markable relation */
	Index		prti;			/* range table index of parent relation */
	Index		rowmarkId;		/* unique identifier for resjunk columns */
	RowMarkType markType;		/* see enum above */
	bool		noWait;			/* NOWAIT option */
	bool		isParent;		/* true if this is a "dummy" parent entry */
} PlanRowMark;


/*
 * Plan invalidation info
 *
 * We track the objects on which a PlannedStmt depends in two ways:
 * relations are recorded as a simple list of OIDs, and everything else
 * is represented as a list of PlanInvalItems.	A PlanInvalItem is designed
 * to be used with the syscache invalidation mechanism, so it identifies a
 * system catalog entry by cache ID and tuple TID.
 */
typedef struct PlanInvalItem
{
	NodeTag		type;
	int			cacheId;		/* a syscache ID, see utils/syscache.h */
	ItemPointerData tupleId;	/* TID of the object's catalog tuple */
} PlanInvalItem;

/* ----------------
 * PartitionSelector node
 *
 * PartitionSelector finds a set of leaf partition OIDs given the root table
 * OID and optionally selection predicates.
 *
 * It hides the logic of partition selection and propagation instead of
 * polluting the plan with it to make a plan look consistent and easy to
 * understand. It will be easy to locate where partition selection happens
 * in a plan.
 *
 * A PartitionSelection can work in three different ways:
 *
 * 1. Dynamic selection, based on tuples that pass through it.
 * 2. Dynamic selection, with a projected tuple.
 * 3. Static selection, performed at beginning of execution.
 *
 * ----------------
 */
typedef struct PartitionSelector
{
	Plan		plan;
	Oid 		relid;  				/* OID of target relation */
	int 		nLevels;				/* number of partition levels */
	int32 		scanId; 				/* id of the corresponding dynamic scan */
	int32		selectorId;				/* id of this partition selector */

	/* Fields for dynamic selection */
	List		*levelEqExpressions;	/* equality expressions used for individual levels */
	List		*levelExpressions;  	/* predicates used for individual levels */
	Node		*residualPredicate; 	/* residual predicate (to be applied at the end) */
	Node		*propagationExpression; /* propagation expression */
	Node		*printablePredicate;	/* printable predicate (for explain purposes) */

	/*
	 * Fields for dynamic selection, by projecting input tuples to a tuple
	 * that has the partitioning key values in the same positions as in the
	 * partitioned table.
	 */
	List	    *partTabTargetlist;

	/* Fields for static selection */
	bool		staticSelection;    	/* static selection performed? */
	List		*staticPartOids;    	/* list of statically selected parts */
	List		*staticScanIds;     	/* scan ids used to propagate statically selected part oids */

} PartitionSelector;

#endif   /* PLANNODES_H */<|MERGE_RESOLUTION|>--- conflicted
+++ resolved
@@ -5,13 +5,9 @@
  *	  definitions for query plan nodes
  *
  *
-<<<<<<< HEAD
  * Portions Copyright (c) 2005-2008, Greenplum inc
  * Portions Copyright (c) 2012-Present Pivotal Software, Inc.
- * Portions Copyright (c) 1996-2010, PostgreSQL Global Development Group
-=======
  * Portions Copyright (c) 1996-2011, PostgreSQL Global Development Group
->>>>>>> a4bebdd9
  * Portions Copyright (c) 1994, Regents of the University of California
  *
  * src/include/nodes/plannodes.h
@@ -375,17 +371,6 @@
 	List	   *appendplans;
 } Append;
 
-/*
- * Sequence node
- *   Execute a list of subplans in the order of left-to-right, and return
- * the results of the last subplan.
- */
-typedef struct Sequence
-{
-	Plan plan;
-	List *subplans;
-} Sequence;
-
 /* ----------------
  *	 MergeAppend node -
  *		Merge the results of pre-sorted sub-plans to preserve the ordering.
@@ -402,6 +387,17 @@
 	Oid		   *collations;		/* OIDs of collations */
 	bool	   *nullsFirst;		/* NULLS FIRST/LAST directions */
 } MergeAppend;
+
+/*
+ * Sequence node
+ *   Execute a list of subplans in the order of left-to-right, and return
+ * the results of the last subplan.
+ */
+typedef struct Sequence
+{
+	Plan plan;
+	List *subplans;
+} Sequence;
 
 /* ----------------
  *	RecursiveUnion node -
@@ -749,23 +745,22 @@
 } WorkTableScan;
 
 /* ----------------
-<<<<<<< HEAD
-* External Scan node
-*
-* Field scan.scanrelid is the index of the external relation for
-* this node.
-*
-* Field filenames is a list of N string node pointers (or NULL)
-* where N is number of segments in the array. The pointer in
-* position I is NULL or points to the string node containing the
-* file name for segment I.
-* ----------------
-*/
+ * External Scan node
+ *
+ * Field scan.scanrelid is the index of the external relation for
+ * this node.
+ *
+ * Field filenames is a list of N string node pointers (or NULL)
+ * where N is number of segments in the array. The pointer in
+ * position I is NULL or points to the string node containing the
+ * file name for segment I.
+ * ----------------
+ */
 typedef struct ExternalScan
 {
 	Scan		scan;
 	List		*uriList;       /* data uri or null for each segment  */
-	List		*fmtOpts;       /* data format options                */
+	char	   *fmtOptString;	/* data format options                */
 	char		fmtType;        /* data format type                   */
 	bool		isMasterOnly;   /* true for EXECUTE on master seg only */
 	int			rejLimit;       /* reject limit (-1 for no sreh)      */
@@ -795,7 +790,8 @@
 	Scan		scan;
 	/* nothing for now... */
 } AOCSScan;
-=======
+
+/* ----------------
  *		ForeignScan node
  * ----------------
  */
@@ -807,7 +803,6 @@
 	struct FdwPlan *fdwplan;
 } ForeignScan;
 
->>>>>>> a4bebdd9
 
 /*
  * ==========
@@ -852,13 +847,10 @@
 typedef struct NestLoop
 {
 	Join		join;
-<<<<<<< HEAD
+	List	   *nestParams;		/* list of NestLoopParam nodes */
 
 	bool		shared_outer;
 	bool		singleton_outer; /*CDB-OLAP true => outer is plain Agg */
-=======
-	List	   *nestParams;		/* list of NestLoopParam nodes */
->>>>>>> a4bebdd9
 } NestLoop;
 
 typedef struct NestLoopParam
@@ -872,19 +864,11 @@
  *		merge join node
  *
  * The expected ordering of each mergeable column is described by a btree
-<<<<<<< HEAD
- * opfamily OID, a direction (BTLessStrategyNumber or BTGreaterStrategyNumber)
- * and a nulls-first flag.  Note that the two sides of each mergeclause may
- * be of different datatypes, but they are ordered the same way according to
- * the common opfamily.  The operator in each mergeclause must be an equality
- * operator of the indicated opfamily.
-=======
  * opfamily OID, a collation OID, a direction (BTLessStrategyNumber or
  * BTGreaterStrategyNumber) and a nulls-first flag.  Note that the two sides
  * of each mergeclause may be of different datatypes, but they are ordered the
  * same way according to the common opfamily and collation.  The operator in
  * each mergeclause must be an equality operator of the indicated opfamily.
->>>>>>> a4bebdd9
  * ----------------
  */
 typedef struct MergeJoin
@@ -940,7 +924,7 @@
 extern int get_plan_driver_slice(Plan *p);
 extern void set_plan_driver_slice(Plan *P, int slice);
 extern void incr_plan_nsharer_xslice(Plan *p);
-extern bool isDynamicScan(const Scan *scan);
+extern bool isDynamicScan(const Plan *p);
 
 /* ----------------
  *		shareinputscan node
@@ -1271,10 +1255,11 @@
 	AttrNumber segidColIdx;			/* index of the segid column in the target list */
 
 	/* The following field is only used when sendSorted == true */
-	int			numSortCols;		/* number of sort key columns */
-	AttrNumber	*sortColIdx;		/* their indexes in target list */
-	Oid			*sortOperators;		/* OID of operators to sort them by */
-	bool	   *nullsFirst;
+	int			numSortCols;	/* number of sort-key columns */
+	AttrNumber *sortColIdx;		/* their indexes in the target list */
+	Oid		   *sortOperators;	/* OIDs of operators to sort them by */
+	Oid		   *collations;		/* OIDs of collations */
+	bool	   *nullsFirst;		/* NULLS FIRST/LAST directions */
 } Motion;
 
 /*
