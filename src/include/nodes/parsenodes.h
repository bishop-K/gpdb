--- conflicted
+++ resolved
@@ -10,13 +10,9 @@
  * the location.
  *
  *
-<<<<<<< HEAD
  * Portions Copyright (c) 2006-2009, Greenplum inc
  * Portions Copyright (c) 2012-Present Pivotal Software, Inc.
- * Portions Copyright (c) 1996-2010, PostgreSQL Global Development Group
-=======
  * Portions Copyright (c) 1996-2011, PostgreSQL Global Development Group
->>>>>>> a4bebdd9
  * Portions Copyright (c) 1994, Regents of the University of California
  *
  * src/include/nodes/parsenodes.h
@@ -176,17 +172,14 @@
 
 	Node	   *setOperations;	/* set-operation tree if this is top level of
 								 * a UNION/INTERSECT/EXCEPT query */
-
-<<<<<<< HEAD
+	List	   *constraintDeps; /* a list of pg_constraint OIDs that the query
+								 * depends on to be semantically valid */
+
 	/*
 	 * MPP: Used only on QD. Don't serialize. Holds the result distribution
 	 * policy for SELECT ... INTO and set operations.
 	 */
 	struct GpPolicy *intoPolicy;
-=======
-	List	   *constraintDeps; /* a list of pg_constraint OIDs that the query
-								 * depends on to be semantically valid */
->>>>>>> a4bebdd9
 } Query;
 
 
@@ -794,11 +787,8 @@
 	Node	   *funcexpr;		/* expression tree for func call */
 	List	   *funccoltypes;	/* OID list of column type OIDs */
 	List	   *funccoltypmods; /* integer list of column typmods */
-<<<<<<< HEAD
+	List	   *funccolcollations;		/* OID list of column collation OIDs */
 	bytea	   *funcuserdata;	/* describe function user data. assume bytea */
-=======
-	List	   *funccolcollations;		/* OID list of column collation OIDs */
->>>>>>> a4bebdd9
 
 	/*
 	 * Fields valid for a values RTE (else NIL):
@@ -1042,22 +1032,14 @@
 	List	   *ctecolcollations;		/* OID list of column collation OIDs */
 } CommonTableExpr;
 
-<<<<<<< HEAD
-#define GetCTETargetList(cte) \
-	(AssertMacro((cte)->ctequery != NULL && IsA((cte)->ctequery, Query)), \
-=======
 /* Convenience macro to get the output tlist of a CTE's query */
 #define GetCTETargetList(cte) \
 	(AssertMacro(IsA((cte)->ctequery, Query)), \
->>>>>>> a4bebdd9
 	 ((Query *) (cte)->ctequery)->commandType == CMD_SELECT ? \
 	 ((Query *) (cte)->ctequery)->targetList : \
 	 ((Query *) (cte)->ctequery)->returningList)
 
-<<<<<<< HEAD
-=======
-
->>>>>>> a4bebdd9
+
 /*****************************************************************************
  *		Optimizable Statements
  *****************************************************************************/
@@ -1185,6 +1167,7 @@
 	/* Eventually add fields for CORRESPONDING spec here */
 
 	/* This field used by: SELECT INTO, CTAS */
+	/* GPDB_91_MERGE_FIXME: why is this not a DistributedBy*? */
 	Node *distributedBy;  /* GPDB: columns to distribute the data on. */
 
 } SelectStmt;
@@ -1318,45 +1301,6 @@
 } DropBehavior;
 
 /* ----------------------
- *		Create/Alter Extension Statements
- * ----------------------
- */
-
-typedef enum CreateExtensionState
-{
-	CREATE_EXTENSION_INIT,		/* not start to create extension */
-	CREATE_EXTENSION_BEGIN,     /* start to create extension */
-	CREATE_EXTENSION_END		/* finish to create extension */
-} CreateExtensionState;
-
-typedef struct CreateExtensionStmt
-{
-	NodeTag		type;
-	char	   *extname;
-	bool		if_not_exists;	/* just do nothing if it already exists? */
-	List	   *options;		/* List of DefElem nodes */
-	CreateExtensionState create_ext_state;		/* create extension state */
-} CreateExtensionStmt;
-
-/* Only used for ALTER EXTENSION UPDATE; later might need an action field */
-typedef struct AlterExtensionStmt
-{
-	NodeTag		type;
-	char	   *extname;
-	List	   *options;		/* List of DefElem nodes */
-} AlterExtensionStmt;
-
-typedef struct AlterExtensionContentsStmt
-{
-	NodeTag		type;
-	char	   *extname;		/* Extension's name */
-	int			action;			/* +1 = add object, -1 = drop object */
-	ObjectType	objtype;		/* Object's type */
-	List	   *objname;		/* Qualified name of the object */
-	List	   *objargs;		/* Arguments if needed (eg, for functions) */
-} AlterExtensionContentsStmt;
-
-/* ----------------------
  *	Alter Table
  * ----------------------
  */
@@ -1398,11 +1342,7 @@
 	AT_ClusterOn,				/* CLUSTER ON */
 	AT_DropCluster,				/* SET WITHOUT CLUSTER */
 	AT_AddOids,					/* SET WITH OIDS */
-<<<<<<< HEAD
-	AT_AddOidsRecurse,			/* Like AddColumnRecurse, but for SET WITH OIDS */
-=======
 	AT_AddOidsRecurse,			/* internal to commands/tablecmds.c */
->>>>>>> a4bebdd9
 	AT_DropOids,				/* SET WITHOUT OIDS */
 	AT_SetTableSpace,			/* SET TABLESPACE */
 	AT_SetRelOptions,			/* SET (...) -- AM specific parameters */
@@ -1421,7 +1361,9 @@
 	AT_DisableRule,				/* DISABLE RULE name */
 	AT_AddInherit,				/* INHERIT parent */
 	AT_DropInherit,				/* NO INHERIT parent */
-<<<<<<< HEAD
+	AT_AddOf,					/* OF <type_name> */
+	AT_DropOf,					/* NOT OF */
+	AT_GenericOptions,			/* OPTIONS (...) */
 	AT_SetDistributedBy,		/* SET DISTRIBUTED BY */
 	/* CDB: Partitioned Tables */
 	AT_PartAdd,					/* Add */
@@ -1434,11 +1376,6 @@
 	AT_PartSplit,				/* Split */
 	AT_PartTruncate,			/* Truncate */
 	AT_PartAddInternal			/* CREATE TABLE time partition addition */
-=======
-	AT_AddOf,					/* OF <type_name> */
-	AT_DropOf,					/* NOT OF */
-	AT_GenericOptions,			/* OPTIONS (...) */
->>>>>>> a4bebdd9
 } AlterTableType;
 
 typedef struct AlterTableCmd	/* one subcommand of an ALTER TABLE */
@@ -1447,8 +1384,9 @@
 	AlterTableType subtype;		/* Type of table alteration to apply */
 	char	   *name;			/* column, constraint, or trigger to act on,
 								 * or new owner or tablespace */
-	Node	   *def;			/* definition of new column, index,
-								 * constraint, or parent table */
+	Node	   *def;			/* definition of new column, column type,
+								 * index, constraint, or parent table */
+	Node	   *transform;		/* transformation expr for ALTER TYPE */
 	DropBehavior behavior;		/* RESTRICT or CASCADE for DROP cases */
 	bool		part_expanded;	/* expands from another command, for partitioning */
 	List	   *partoids;		/* If applicable, OIDs of partition part tables */
@@ -1732,7 +1670,9 @@
 	List	   *options;		/* options from WITH clause */
 	OnCommitAction oncommit;	/* what do we do at COMMIT? */
 	char	   *tablespacename; /* table space to use, or NULL */
-<<<<<<< HEAD
+	bool		if_not_exists;	/* just do nothing if it already exists? */
+
+	/* GPDB_91_MERGE_FIXME: why is this not a DistributedBy*? */
 	Node       *distributedBy;   /* what columns we distribute the data by */
 	Node       *partitionBy;     /* what columns we partition the data by */
 	char	    relKind;         /* CDB: force relkind to this */
@@ -1751,9 +1691,6 @@
 	Oid			ownerid;		/* OID of the role to own this. if InvalidOid, GetUserId() */
 	bool		buildAoBlkdir; /* whether to build the block directory for an AO table */
 	List	   *attr_encodings; /* attribute storage directives */
-=======
-	bool		if_not_exists;	/* just do nothing if it already exists? */
->>>>>>> a4bebdd9
 } CreateStmt;
 
 /* ----------------------
@@ -1903,14 +1840,11 @@
 	char		fk_upd_action;	/* ON UPDATE action */
 	char		fk_del_action;	/* ON DELETE action */
 	bool		skip_validation;	/* skip validation of existing rows? */
-<<<<<<< HEAD
+	bool		initially_valid;	/* start the new constraint as valid */
 	Oid			trig1Oid;
 	Oid			trig2Oid;
 	Oid			trig3Oid;
 	Oid			trig4Oid;
-=======
-	bool		initially_valid;	/* start the new constraint as valid */
->>>>>>> a4bebdd9
 } Constraint;
 
 /* ----------
@@ -2050,12 +1984,20 @@
  * ----------------------
  */
 
+typedef enum CreateExtensionState
+{
+	CREATE_EXTENSION_INIT,		/* not start to create extension */
+	CREATE_EXTENSION_BEGIN,     /* start to create extension */
+	CREATE_EXTENSION_END		/* finish to create extension */
+} CreateExtensionState;
+
 typedef struct CreateExtensionStmt
 {
 	NodeTag		type;
 	char	   *extname;
 	bool		if_not_exists;	/* just do nothing if it already exists? */
 	List	   *options;		/* List of DefElem nodes */
+	CreateExtensionState create_ext_state;		/* create extension state */
 } CreateExtensionStmt;
 
 /* Only used for ALTER EXTENSION UPDATE; later might need an action field */
@@ -2602,11 +2544,8 @@
 	List	   *options;		/* options from WITH clause */
 	Node	   *whereClause;	/* qualification (partial-index predicate) */
 	List	   *excludeOpNames; /* exclusion operator names, or NIL if none */
-<<<<<<< HEAD
+	Oid			indexOid;		/* OID of an existing index, if any */
 	bool		is_part_child;	/* in service of a part of a partition? */
-=======
-	Oid			indexOid;		/* OID of an existing index, if any */
->>>>>>> a4bebdd9
 	bool		unique;			/* is index unique? */
 	bool		primary;		/* is index on primary key? */
 	bool		isconstraint;	/* is it from a CONSTRAINT clause? */
@@ -2735,11 +2674,9 @@
 	char	   *subname;		/* name of contained object (column, rule,
 								 * trigger, etc) */
 	char	   *newname;		/* the new name */
-<<<<<<< HEAD
+	DropBehavior behavior;		/* RESTRICT or CASCADE behavior */
+
 	bool		bAllowPartn;	/* allow action on a partition */
-=======
-	DropBehavior behavior;		/* RESTRICT or CASCADE behavior */
->>>>>>> a4bebdd9
 } RenameStmt;
 
 /* ----------------------
@@ -2983,11 +2920,8 @@
 	VACOPT_VERBOSE = 1 << 2,	/* print progress info */
 	VACOPT_FREEZE = 1 << 3,		/* FREEZE option */
 	VACOPT_FULL = 1 << 4,		/* FULL (non-concurrent) vacuum */
-<<<<<<< HEAD
-	VACOPT_ROOTONLY = 1 << 5	/* only ANALYZE root partition tables */
-=======
-	VACOPT_NOWAIT = 1 << 5
->>>>>>> a4bebdd9
+	VACOPT_NOWAIT = 1 << 5,
+	VACOPT_ROOTONLY = 1 << 6	/* only ANALYZE root partition tables */
 } VacuumOption;
 
 typedef enum AOVacuumPhase
