--- conflicted
+++ resolved
@@ -18,7 +18,6 @@
 #include "nodes/relation.h"
 
 extern void SS_process_ctes(PlannerInfo *root);
-<<<<<<< HEAD
 extern Node *convert_testexpr(PlannerInfo *root,
 				 Node *testexpr,
 				 List *subst_nodes);
@@ -26,15 +25,6 @@
 										Relids available_rels);
 extern Node *convert_EXISTS_sublink_to_join(PlannerInfo *root, SubLink *sublink,
 											bool under_not, Relids available_rels);
-=======
-extern bool convert_ANY_sublink_to_join(PlannerInfo *root, SubLink *sublink,
-										Relids available_rels,
-										Node **new_qual, List **fromlist);
-extern bool convert_EXISTS_sublink_to_join(PlannerInfo *root, SubLink *sublink,
-										   bool under_not,
-										   Relids available_rels,
-										   Node **new_qual, List **fromlist);
->>>>>>> 38e93482
 extern Node *SS_replace_correlation_vars(PlannerInfo *root, Node *expr);
 extern Node *SS_process_sublinks(PlannerInfo *root, Node *expr, bool isQual);
 extern void SS_finalize_plan(PlannerInfo *root, Plan *plan,
@@ -42,7 +32,6 @@
 extern Param *SS_make_initplan_from_plan(PlannerInfo *root, Plan *plan,
 						   Oid resulttype, int32 resulttypmod);
 extern int	SS_assign_worktable_param(PlannerInfo *root);
-<<<<<<< HEAD
 
 
 extern bool IsSubqueryCorrelated(Query *sq);
@@ -50,7 +39,5 @@
 
 extern List *generate_subquery_vars(PlannerInfo *root, List *tlist,
 					   Index varno);
-=======
->>>>>>> 38e93482
 
 #endif   /* SUBSELECT_H */