/*-------------------------------------------------------------------------
 *
 * cost.h
 *	  prototypes for costsize.c and clausesel.c.
 *
 *
 * Portions Copyright (c) 2005-2008, Greenplum inc
 * Portions Copyright (c) 2012-Present Pivotal Software, Inc.
 * Portions Copyright (c) 1996-2008, PostgreSQL Global Development Group
 * Portions Copyright (c) 1994, Regents of the University of California
 *
 * $PostgreSQL: pgsql/src/include/optimizer/cost.h,v 1.94 2008/12/28 18:54:01 tgl Exp $
 *
 *-------------------------------------------------------------------------
 */
#ifndef COST_H
#define COST_H

#include "nodes/plannodes.h"
#include "nodes/relation.h"


/* defaults for costsize.c's Cost parameters */
/* NB: cost-estimation code should use the variables, not these constants! */
/* If you change these, update backend/utils/misc/postgresql.sample.conf */
#define DEFAULT_SEQ_PAGE_COST  1.0
#define DEFAULT_RANDOM_PAGE_COST  100.0
#define DEFAULT_CPU_TUPLE_COST	0.01
#define DEFAULT_CPU_INDEX_TUPLE_COST 0.005
#define DEFAULT_CPU_OPERATOR_COST  0.0025

#define DEFAULT_EFFECTIVE_CACHE_SIZE  16384		/* measured in pages */


/*
 * clamp_row_est
 *		Force a row-count estimate to a sane value.
 */
static inline double
clamp_row_est(double nrows)
{
	/*
	 * Force estimate to be at least one row, to make explain output look
	 * better and to avoid possible divide-by-zero when interpolating costs.
     * CDB: Don't round to integer.
	 */
    return (nrows < 1.0) ? 1.0 : nrows;
}


/*
 * prototypes for costsize.c
 *	  routines to compute costs and sizes
 */

/* parameter variables and flags */
extern PGDLLIMPORT double seq_page_cost;
extern PGDLLIMPORT double random_page_cost;
extern PGDLLIMPORT double cpu_tuple_cost;
extern PGDLLIMPORT double cpu_index_tuple_cost;
extern PGDLLIMPORT double cpu_operator_cost;
extern PGDLLIMPORT int effective_cache_size;
extern Cost disable_cost;
extern bool enable_seqscan;
extern bool enable_indexscan;
extern bool enable_bitmapscan;
extern bool enable_tidscan;
extern bool enable_sort;
extern bool enable_hashagg;
extern bool enable_groupagg;
extern bool enable_nestloop;
extern bool enable_mergejoin;
extern bool enable_hashjoin;
extern bool constraint_exclusion;

extern Cost disable_cost;

extern bool gp_enable_hashjoin_size_heuristic;          /*CDB*/
extern bool gp_enable_fallback_plan;
extern bool gp_enable_predicate_propagation;

extern double index_pages_fetched(double tuples_fetched, BlockNumber pages,
					double index_pages, PlannerInfo *root);
extern void cost_seqscan(Path *path, PlannerInfo *root, RelOptInfo *baserel);
extern void cost_externalscan(ExternalPath *path, PlannerInfo *root, RelOptInfo *baserel);
extern void cost_appendonlyscan(AppendOnlyPath *path, PlannerInfo *root, RelOptInfo *baserel);
extern void cost_aocsscan(AOCSPath *path, PlannerInfo *root, RelOptInfo *baserel);
extern void cost_index(IndexPath *path, PlannerInfo *root, IndexOptInfo *index,
		   List *indexQuals, RelOptInfo *outer_rel);
extern void cost_bitmap_heap_scan(Path *path, PlannerInfo *root, RelOptInfo *baserel,
					  Path *bitmapqual, RelOptInfo *outer_rel);
extern void cost_bitmap_appendonly_scan(Path *path, PlannerInfo *root, RelOptInfo *baserel,
					  Path *bitmapqual, RelOptInfo *outer_rel);
extern void cost_bitmap_table_scan(Path *path, PlannerInfo *root, RelOptInfo *baserel,
					  Path *bitmapqual, RelOptInfo *outer_rel);
extern void cost_bitmap_and_node(BitmapAndPath *path, PlannerInfo *root);
extern void cost_bitmap_or_node(BitmapOrPath *path, PlannerInfo *root);
extern void cost_bitmap_tree_node(Path *path, Cost *cost, Selectivity *selec);
extern void cost_tidscan(Path *path, PlannerInfo *root,
			 RelOptInfo *baserel, List *tidquals);
extern void cost_subqueryscan(Path *path, RelOptInfo *baserel);
extern void cost_functionscan(Path *path, PlannerInfo *root,
				  RelOptInfo *baserel);
extern void cost_tablefunction(Path *path, PlannerInfo *root,
							   RelOptInfo *baserel);
extern void cost_valuesscan(Path *path, PlannerInfo *root,
				RelOptInfo *baserel);
extern void cost_ctescan(Path *path, PlannerInfo *root, RelOptInfo *baserel);
extern void cost_recursive_union(Plan *runion, Plan *nrterm, Plan *rterm);
extern void cost_sort(Path *path, PlannerInfo *root,
		  List *pathkeys, Cost input_cost, double tuples, int width,
		  double limit_tuples);
extern bool sort_exceeds_work_mem(Sort *sort);
extern void cost_material(Path *path, PlannerInfo *root,
			  Cost input_cost, double tuples, int width);
extern void cost_agg(Path *path, PlannerInfo *root,
<<<<<<< HEAD
					 AggStrategy aggstrategy, int numAggs,
					 int numGroupCols, double numGroups,
					 Cost input_startup_cost, Cost input_total_cost,
					 double input_tuples, double input_width, double hash_batches,
					 double hashentry_width, bool hash_streaming);
=======
		 AggStrategy aggstrategy, int numAggs,
		 int numGroupCols, double numGroups,
		 Cost input_startup_cost, Cost input_total_cost,
		 double input_tuples);
extern void cost_windowagg(Path *path, PlannerInfo *root,
			   int numWindowFuncs, int numPartCols, int numOrderCols,
			   Cost input_startup_cost, Cost input_total_cost,
			   double input_tuples);
>>>>>>> 95b07bc7
extern void cost_group(Path *path, PlannerInfo *root,
		   int numGroupCols, double numGroups,
		   Cost input_startup_cost, Cost input_total_cost,
		   double input_tuples);
extern void cost_window(Path *path, PlannerInfo *root,
		   int numOrderCols,
		   Cost input_startup_cost, Cost input_total_cost,
		   double input_tuples);
extern void cost_shareinputscan(Path *path, PlannerInfo *root, Cost sharecost, double ntuples, int width);
extern void cost_nestloop(NestPath *path, PlannerInfo *root,
						  SpecialJoinInfo *sjinfo);
extern void cost_mergejoin(MergePath *path, PlannerInfo *root,
						   SpecialJoinInfo *sjinfo);
extern void cost_hashjoin(HashPath *path, PlannerInfo *root,
						  SpecialJoinInfo *sjinfo);
extern void cost_subplan(PlannerInfo *root, SubPlan *subplan, Plan *plan);
extern void cost_qual_eval(QualCost *cost, List *quals, PlannerInfo *root);
extern void cost_qual_eval_node(QualCost *cost, Node *qual, PlannerInfo *root);
extern void set_baserel_size_estimates(PlannerInfo *root, RelOptInfo *rel);
extern void set_joinrel_size_estimates(PlannerInfo *root, RelOptInfo *rel,
						   RelOptInfo *outer_rel,
						   RelOptInfo *inner_rel,
						   SpecialJoinInfo *sjinfo,
						   List *restrictlist);
extern void set_function_size_estimates(PlannerInfo *root, RelOptInfo *rel);
extern void set_table_function_size_estimates(PlannerInfo *root, RelOptInfo *rel);
extern void set_rel_width(PlannerInfo *root, RelOptInfo *rel);
extern void set_values_size_estimates(PlannerInfo *root, RelOptInfo *rel);
extern void set_cte_size_estimates(PlannerInfo *root, RelOptInfo *rel,
								   Plan *cteplan);

/* Additional costsize.c prototypes for CDB incremental cost functions. */
extern Cost incremental_hashjoin_cost(double rows, 
									  int inner_width, int outer_width, 
									  List *hashclauses,
									  PlannerInfo *root);
extern Cost incremental_mergejoin_cost(double rows, List *mergeclauses, PlannerInfo *root);

/*
 * prototypes for clausesel.c
 *	  routines to compute clause selectivities
 */
extern Selectivity clauselist_selectivity(PlannerInfo *root,
					   List *clauses,
					   int varRelid,
					   JoinType jointype,
					   SpecialJoinInfo *sjinfo,
					   bool use_damping);
extern Selectivity clause_selectivity(PlannerInfo *root,
				   Node *clause,
				   int varRelid,
				   JoinType jointype,
				   SpecialJoinInfo *sjinfo,
				   bool use_damping);
extern int planner_segment_count(void);
extern double global_work_mem(PlannerInfo *root);

#endif   /* COST_H */<|MERGE_RESOLUTION|>--- conflicted
+++ resolved
@@ -9,7 +9,7 @@
  * Portions Copyright (c) 1996-2008, PostgreSQL Global Development Group
  * Portions Copyright (c) 1994, Regents of the University of California
  *
- * $PostgreSQL: pgsql/src/include/optimizer/cost.h,v 1.94 2008/12/28 18:54:01 tgl Exp $
+ * $PostgreSQL: pgsql/src/include/optimizer/cost.h,v 1.93 2008/10/04 21:56:55 tgl Exp $
  *
  *-------------------------------------------------------------------------
  */
@@ -114,28 +114,17 @@
 extern void cost_material(Path *path, PlannerInfo *root,
 			  Cost input_cost, double tuples, int width);
 extern void cost_agg(Path *path, PlannerInfo *root,
-<<<<<<< HEAD
 					 AggStrategy aggstrategy, int numAggs,
 					 int numGroupCols, double numGroups,
 					 Cost input_startup_cost, Cost input_total_cost,
 					 double input_tuples, double input_width, double hash_batches,
 					 double hashentry_width, bool hash_streaming);
-=======
-		 AggStrategy aggstrategy, int numAggs,
-		 int numGroupCols, double numGroups,
-		 Cost input_startup_cost, Cost input_total_cost,
-		 double input_tuples);
 extern void cost_windowagg(Path *path, PlannerInfo *root,
 			   int numWindowFuncs, int numPartCols, int numOrderCols,
 			   Cost input_startup_cost, Cost input_total_cost,
 			   double input_tuples);
->>>>>>> 95b07bc7
 extern void cost_group(Path *path, PlannerInfo *root,
 		   int numGroupCols, double numGroups,
-		   Cost input_startup_cost, Cost input_total_cost,
-		   double input_tuples);
-extern void cost_window(Path *path, PlannerInfo *root,
-		   int numOrderCols,
 		   Cost input_startup_cost, Cost input_total_cost,
 		   double input_tuples);
 extern void cost_shareinputscan(Path *path, PlannerInfo *root, Cost sharecost, double ntuples, int width);
