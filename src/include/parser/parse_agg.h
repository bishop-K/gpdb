/*-------------------------------------------------------------------------
 *
 * parse_agg.h
 *	  handle aggregates and window functions in parser
 *
 * Portions Copyright (c) 1996-2016, PostgreSQL Global Development Group
 * Portions Copyright (c) 1994, Regents of the University of California
 *
 * src/include/parser/parse_agg.h
 *
 *-------------------------------------------------------------------------
 */
#ifndef PARSE_AGG_H
#define PARSE_AGG_H

#include "parser/parse_node.h"

extern void transformAggregateCall(ParseState *pstate, Aggref *agg,
					   List *args, List *aggorder,
					   bool agg_distinct);

extern Node *transformGroupingFunc(ParseState *pstate, GroupingFunc *g);
extern Node *transformGroupId(ParseState *pstate, GroupId *g);

extern void transformWindowFuncCall(ParseState *pstate, WindowFunc *wfunc,
						WindowDef *windef);

extern void parseCheckAggregates(ParseState *pstate, Query *qry);

extern List *expand_grouping_sets(List *groupingSets, int limit);

extern int	get_aggregate_argtypes(Aggref *aggref, Oid *inputTypes);

extern Oid resolve_aggregate_transtype(Oid aggfuncid,
							Oid aggtranstype,
							Oid *inputTypes,
							int numArguments);

<<<<<<< HEAD
extern void build_aggregate_fnexprs(Oid *agg_input_types,
						int agg_num_inputs,
						int agg_num_direct_inputs,
						int num_finalfn_inputs,
						bool agg_variadic,
						Oid agg_state_type,
						Oid agg_result_type,
						Oid agg_input_collation,
						Oid transfn_oid,
						Oid invtransfn_oid,
						Oid finalfn_oid,
						Oid combinefn_oid,
						Expr **transfnexpr,
						Expr **invtransfnexpr,
						Expr **finalfnexpr,
						Expr **combinefnexpr);
=======
extern void build_aggregate_transfn_expr(Oid *agg_input_types,
							 int agg_num_inputs,
							 int agg_num_direct_inputs,
							 bool agg_variadic,
							 Oid agg_state_type,
							 Oid agg_input_collation,
							 Oid transfn_oid,
							 Oid invtransfn_oid,
							 Expr **transfnexpr,
							 Expr **invtransfnexpr);

extern void build_aggregate_combinefn_expr(Oid agg_state_type,
							   Oid agg_input_collation,
							   Oid combinefn_oid,
							   Expr **combinefnexpr);
>>>>>>> b5bce6c1

extern void build_aggregate_serialfn_expr(Oid serialfn_oid,
							  Expr **serialfnexpr);

extern void build_aggregate_deserialfn_expr(Oid deserialfn_oid,
								Expr **deserialfnexpr);
<<<<<<< HEAD
=======

extern void build_aggregate_finalfn_expr(Oid *agg_input_types,
							 int num_finalfn_inputs,
							 Oid agg_state_type,
							 Oid agg_result_type,
							 Oid agg_input_collation,
							 Oid finalfn_oid,
							 Expr **finalfnexpr);
>>>>>>> b5bce6c1

#endif   /* PARSE_AGG_H */<|MERGE_RESOLUTION|>--- conflicted
+++ resolved
@@ -36,24 +36,6 @@
 							Oid *inputTypes,
 							int numArguments);
 
-<<<<<<< HEAD
-extern void build_aggregate_fnexprs(Oid *agg_input_types,
-						int agg_num_inputs,
-						int agg_num_direct_inputs,
-						int num_finalfn_inputs,
-						bool agg_variadic,
-						Oid agg_state_type,
-						Oid agg_result_type,
-						Oid agg_input_collation,
-						Oid transfn_oid,
-						Oid invtransfn_oid,
-						Oid finalfn_oid,
-						Oid combinefn_oid,
-						Expr **transfnexpr,
-						Expr **invtransfnexpr,
-						Expr **finalfnexpr,
-						Expr **combinefnexpr);
-=======
 extern void build_aggregate_transfn_expr(Oid *agg_input_types,
 							 int agg_num_inputs,
 							 int agg_num_direct_inputs,
@@ -69,15 +51,12 @@
 							   Oid agg_input_collation,
 							   Oid combinefn_oid,
 							   Expr **combinefnexpr);
->>>>>>> b5bce6c1
 
 extern void build_aggregate_serialfn_expr(Oid serialfn_oid,
 							  Expr **serialfnexpr);
 
 extern void build_aggregate_deserialfn_expr(Oid deserialfn_oid,
 								Expr **deserialfnexpr);
-<<<<<<< HEAD
-=======
 
 extern void build_aggregate_finalfn_expr(Oid *agg_input_types,
 							 int num_finalfn_inputs,
@@ -86,6 +65,5 @@
 							 Oid agg_input_collation,
 							 Oid finalfn_oid,
 							 Expr **finalfnexpr);
->>>>>>> b5bce6c1
 
 #endif   /* PARSE_AGG_H */