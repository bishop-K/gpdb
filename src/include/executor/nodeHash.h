/*-------------------------------------------------------------------------
 *
 * nodeHash.h
 *	  prototypes for nodeHash.c
 *
 *
<<<<<<< HEAD
 * Portions Copyright (c) 2007-2008, Greenplum inc
 * Portions Copyright (c) 2012-Present Pivotal Software, Inc.
 * Portions Copyright (c) 1996-2016, PostgreSQL Global Development Group
=======
 * Portions Copyright (c) 1996-2019, PostgreSQL Global Development Group
>>>>>>> 9e1c9f95
 * Portions Copyright (c) 1994, Regents of the University of California
 *
 * src/include/executor/nodeHash.h
 *
 *-------------------------------------------------------------------------
 */
#ifndef NODEHASH_H
#define NODEHASH_H

#include "access/parallel.h"
#include "nodes/execnodes.h"
#include "executor/hashjoin.h"  /* for HJTUPLE_OVERHEAD */
#include "access/memtup.h"

struct SharedHashJoinBatch;

extern HashState *ExecInitHash(Hash *node, EState *estate, int eflags);
<<<<<<< HEAD
extern struct TupleTableSlot *ExecHash(HashState *node);
=======
>>>>>>> 9e1c9f95
extern Node *MultiExecHash(HashState *node);
extern void ExecEndHash(HashState *node);
extern void ExecReScanHash(HashState *node);

<<<<<<< HEAD
extern HashJoinTable ExecHashTableCreate(HashState *hashState, HashJoinState *hjstate,
					List *hashOperators, bool keepNulls,
					uint64 operatorMemKB);
extern void ExecHashTableDestroy(HashState *hashState, HashJoinTable hashtable);
extern bool ExecHashTableInsert(HashState *hashState, HashJoinTable hashtable,
					struct TupleTableSlot *slot,
					uint32 hashvalue);
extern bool ExecHashGetHashValue(HashState *hashState, HashJoinTable hashtable,
					 ExprContext *econtext,
					 List *hashkeys,
					 bool outer_tuple,
					 bool keep_nulls,
					 uint32 *hashvalue,
					 bool *hashkeys_null);
extern void ExecHashGetBucketAndBatch(HashJoinTable hashtable,
						  uint32 hashvalue,
						  int *bucketno,
						  int *batchno);
extern bool ExecScanHashBucket(HashState *hashState, HashJoinState *hjstate,
				   ExprContext *econtext);
extern void ExecPrepHashTableForUnmatched(HashJoinState *hjstate);
extern bool ExecScanHashTableForUnmatched(HashJoinState *hjstate,
							  ExprContext *econtext);
extern void ExecHashTableReset(HashState *hashState, HashJoinTable hashtable);
extern void ExecHashTableResetMatchFlags(HashJoinTable hashtable);
extern void ExecChooseHashTableSize(double ntuples, int tupwidth, bool useskew,
						uint64 operatorMemKB,
						int *numbuckets,
						int *numbatches,
						int *num_skew_mcvs);
=======
extern HashJoinTable ExecHashTableCreate(HashState *state, List *hashOperators, List *hashCollations,
										 bool keepNulls);
extern void ExecParallelHashTableAlloc(HashJoinTable hashtable,
									   int batchno);
extern void ExecHashTableDestroy(HashJoinTable hashtable);
extern void ExecHashTableDetach(HashJoinTable hashtable);
extern void ExecHashTableDetachBatch(HashJoinTable hashtable);
extern void ExecParallelHashTableSetCurrentBatch(HashJoinTable hashtable,
												 int batchno);

extern void ExecHashTableInsert(HashJoinTable hashtable,
								TupleTableSlot *slot,
								uint32 hashvalue);
extern void ExecParallelHashTableInsert(HashJoinTable hashtable,
										TupleTableSlot *slot,
										uint32 hashvalue);
extern void ExecParallelHashTableInsertCurrentBatch(HashJoinTable hashtable,
													TupleTableSlot *slot,
													uint32 hashvalue);
extern bool ExecHashGetHashValue(HashJoinTable hashtable,
								 ExprContext *econtext,
								 List *hashkeys,
								 bool outer_tuple,
								 bool keep_nulls,
								 uint32 *hashvalue);
extern void ExecHashGetBucketAndBatch(HashJoinTable hashtable,
									  uint32 hashvalue,
									  int *bucketno,
									  int *batchno);
extern bool ExecScanHashBucket(HashJoinState *hjstate, ExprContext *econtext);
extern bool ExecParallelScanHashBucket(HashJoinState *hjstate, ExprContext *econtext);
extern void ExecPrepHashTableForUnmatched(HashJoinState *hjstate);
extern bool ExecScanHashTableForUnmatched(HashJoinState *hjstate,
										  ExprContext *econtext);
extern void ExecHashTableReset(HashJoinTable hashtable);
extern void ExecHashTableResetMatchFlags(HashJoinTable hashtable);
extern void ExecChooseHashTableSize(double ntuples, int tupwidth, bool useskew,
									bool try_combined_work_mem,
									int parallel_workers,
									size_t *space_allowed,
									int *numbuckets,
									int *numbatches,
									int *num_skew_mcvs);
>>>>>>> 9e1c9f95
extern int	ExecHashGetSkewBucket(HashJoinTable hashtable, uint32 hashvalue);
extern void ExecHashEstimate(HashState *node, ParallelContext *pcxt);
extern void ExecHashInitializeDSM(HashState *node, ParallelContext *pcxt);
extern void ExecHashInitializeWorker(HashState *node, ParallelWorkerContext *pwcxt);
extern void ExecHashRetrieveInstrumentation(HashState *node);
extern void ExecShutdownHash(HashState *node);
extern void ExecHashGetInstrumentation(HashInstrumentation *instrument,
									   HashJoinTable hashtable);

<<<<<<< HEAD
extern void ExecHashTableExplainInit(HashState *hashState, HashJoinState *hjstate,
                                     HashJoinTable  hashtable);
extern void ExecHashTableExplainBatchEnd(HashState *hashState, HashJoinTable hashtable);

static inline int
ExecHashRowSize(int tupwidth)
{
    return HJTUPLE_OVERHEAD +
		MAXALIGN(sizeof(MemTupleData)) +
		MAXALIGN(tupwidth);
}                               /* ExecHashRowSize */
#endif   /* NODEHASH_H */
=======
#endif							/* NODEHASH_H */
>>>>>>> 9e1c9f95
<|MERGE_RESOLUTION|>--- conflicted
+++ resolved
@@ -4,13 +4,9 @@
  *	  prototypes for nodeHash.c
  *
  *
-<<<<<<< HEAD
  * Portions Copyright (c) 2007-2008, Greenplum inc
  * Portions Copyright (c) 2012-Present Pivotal Software, Inc.
- * Portions Copyright (c) 1996-2016, PostgreSQL Global Development Group
-=======
  * Portions Copyright (c) 1996-2019, PostgreSQL Global Development Group
->>>>>>> 9e1c9f95
  * Portions Copyright (c) 1994, Regents of the University of California
  *
  * src/include/executor/nodeHash.h
@@ -28,57 +24,22 @@
 struct SharedHashJoinBatch;
 
 extern HashState *ExecInitHash(Hash *node, EState *estate, int eflags);
-<<<<<<< HEAD
-extern struct TupleTableSlot *ExecHash(HashState *node);
-=======
->>>>>>> 9e1c9f95
 extern Node *MultiExecHash(HashState *node);
 extern void ExecEndHash(HashState *node);
 extern void ExecReScanHash(HashState *node);
 
-<<<<<<< HEAD
-extern HashJoinTable ExecHashTableCreate(HashState *hashState, HashJoinState *hjstate,
-					List *hashOperators, bool keepNulls,
-					uint64 operatorMemKB);
-extern void ExecHashTableDestroy(HashState *hashState, HashJoinTable hashtable);
-extern bool ExecHashTableInsert(HashState *hashState, HashJoinTable hashtable,
-					struct TupleTableSlot *slot,
-					uint32 hashvalue);
-extern bool ExecHashGetHashValue(HashState *hashState, HashJoinTable hashtable,
-					 ExprContext *econtext,
-					 List *hashkeys,
-					 bool outer_tuple,
-					 bool keep_nulls,
-					 uint32 *hashvalue,
-					 bool *hashkeys_null);
-extern void ExecHashGetBucketAndBatch(HashJoinTable hashtable,
-						  uint32 hashvalue,
-						  int *bucketno,
-						  int *batchno);
-extern bool ExecScanHashBucket(HashState *hashState, HashJoinState *hjstate,
-				   ExprContext *econtext);
-extern void ExecPrepHashTableForUnmatched(HashJoinState *hjstate);
-extern bool ExecScanHashTableForUnmatched(HashJoinState *hjstate,
-							  ExprContext *econtext);
-extern void ExecHashTableReset(HashState *hashState, HashJoinTable hashtable);
-extern void ExecHashTableResetMatchFlags(HashJoinTable hashtable);
-extern void ExecChooseHashTableSize(double ntuples, int tupwidth, bool useskew,
-						uint64 operatorMemKB,
-						int *numbuckets,
-						int *numbatches,
-						int *num_skew_mcvs);
-=======
-extern HashJoinTable ExecHashTableCreate(HashState *state, List *hashOperators, List *hashCollations,
-										 bool keepNulls);
+extern HashJoinTable ExecHashTableCreate(HashState *state, HashJoinState *hjstate,
+										 List *hashOperators, List *hashCollations,
+										 bool keepNulls, uint64 operatorMemKB);
 extern void ExecParallelHashTableAlloc(HashJoinTable hashtable,
 									   int batchno);
-extern void ExecHashTableDestroy(HashJoinTable hashtable);
+extern void ExecHashTableDestroy(HashState *hashState, HashJoinTable hashtable);
 extern void ExecHashTableDetach(HashJoinTable hashtable);
 extern void ExecHashTableDetachBatch(HashJoinTable hashtable);
 extern void ExecParallelHashTableSetCurrentBatch(HashJoinTable hashtable,
 												 int batchno);
 
-extern void ExecHashTableInsert(HashJoinTable hashtable,
+extern bool ExecHashTableInsert(HashState *hashState, HashJoinTable hashtable,
 								TupleTableSlot *slot,
 								uint32 hashvalue);
 extern void ExecParallelHashTableInsert(HashJoinTable hashtable,
@@ -87,31 +48,34 @@
 extern void ExecParallelHashTableInsertCurrentBatch(HashJoinTable hashtable,
 													TupleTableSlot *slot,
 													uint32 hashvalue);
-extern bool ExecHashGetHashValue(HashJoinTable hashtable,
+extern bool ExecHashGetHashValue(HashState *hashState, HashJoinTable hashtable,
 								 ExprContext *econtext,
 								 List *hashkeys,
 								 bool outer_tuple,
 								 bool keep_nulls,
-								 uint32 *hashvalue);
+								 uint32 *hashvalue,
+								 bool *hashkeys_null);
 extern void ExecHashGetBucketAndBatch(HashJoinTable hashtable,
 									  uint32 hashvalue,
 									  int *bucketno,
 									  int *batchno);
-extern bool ExecScanHashBucket(HashJoinState *hjstate, ExprContext *econtext);
-extern bool ExecParallelScanHashBucket(HashJoinState *hjstate, ExprContext *econtext);
+extern bool ExecScanHashBucket(HashState *hashState, HashJoinState *hjstate,
+                               ExprContext *econtext);
+extern bool ExecParallelScanHashBucket(HashState *hashState, HashJoinState *hjstate,
+									   ExprContext *econtext);
 extern void ExecPrepHashTableForUnmatched(HashJoinState *hjstate);
 extern bool ExecScanHashTableForUnmatched(HashJoinState *hjstate,
 										  ExprContext *econtext);
-extern void ExecHashTableReset(HashJoinTable hashtable);
+extern void ExecHashTableReset(HashState *hashState, HashJoinTable hashtable);
 extern void ExecHashTableResetMatchFlags(HashJoinTable hashtable);
 extern void ExecChooseHashTableSize(double ntuples, int tupwidth, bool useskew,
-									bool try_combined_work_mem,
-									int parallel_workers,
-									size_t *space_allowed,
-									int *numbuckets,
-									int *numbatches,
-									int *num_skew_mcvs);
->>>>>>> 9e1c9f95
+                                    uint64 operatorMemKB,
+                                    bool try_combined_work_mem,
+                                    int parallel_workers,
+                                    size_t *space_allowed,
+                                    int *numbuckets,
+                                    int *numbatches,
+                                    int *num_skew_mcvs);
 extern int	ExecHashGetSkewBucket(HashJoinTable hashtable, uint32 hashvalue);
 extern void ExecHashEstimate(HashState *node, ParallelContext *pcxt);
 extern void ExecHashInitializeDSM(HashState *node, ParallelContext *pcxt);
@@ -121,7 +85,6 @@
 extern void ExecHashGetInstrumentation(HashInstrumentation *instrument,
 									   HashJoinTable hashtable);
 
-<<<<<<< HEAD
 extern void ExecHashTableExplainInit(HashState *hashState, HashJoinState *hjstate,
                                      HashJoinTable  hashtable);
 extern void ExecHashTableExplainBatchEnd(HashState *hashState, HashJoinTable hashtable);
@@ -129,11 +92,9 @@
 static inline int
 ExecHashRowSize(int tupwidth)
 {
-    return HJTUPLE_OVERHEAD +
-		MAXALIGN(sizeof(MemTupleData)) +
+	return HJTUPLE_OVERHEAD +
+		MAXALIGN(SizeofMinimalTupleHeader) +
 		MAXALIGN(tupwidth);
-}                               /* ExecHashRowSize */
-#endif   /* NODEHASH_H */
-=======
-#endif							/* NODEHASH_H */
->>>>>>> 9e1c9f95
+}
+
+#endif							/* NODEHASH_H */