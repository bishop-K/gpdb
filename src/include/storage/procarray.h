/*-------------------------------------------------------------------------
 *
 * procarray.h
 *	  POSTGRES process array definitions.
 *
 *
 * Portions Copyright (c) 1996-2019, PostgreSQL Global Development Group
 * Portions Copyright (c) 1994, Regents of the University of California
 *
 * src/include/storage/procarray.h
 *
 *-------------------------------------------------------------------------
 */
#ifndef PROCARRAY_H
#define PROCARRAY_H

#include "storage/lock.h"
#include "storage/standby.h"
#include "utils/relcache.h"
#include "utils/snapshot.h"

#include "cdb/cdbpublic.h"
#include "cdb/cdbtm.h"

struct DtxContextInfo;         /* cdb/cdbdtxcontextinfo.h */
struct SnapshotData;           /* utils/tqual.h */

/*
 * These are to implement PROCARRAY_FLAGS_XXX
 *
 * Note: These flags are cloned from PROC_XXX flags in src/include/storage/proc.h
 * to avoid forcing to include proc.h when including procarray.h. So if you modify
 * PROC_XXX flags, you need to modify these flags.
 */
#define		PROCARRAY_VACUUM_FLAG			0x02	/* currently running lazy
													 * vacuum */
#define		PROCARRAY_ANALYZE_FLAG			0x04	/* currently running
													 * analyze */
#define		PROCARRAY_LOGICAL_DECODING_FLAG 0x10	/* currently doing logical
													 * decoding outside xact */

#define		PROCARRAY_SLOTS_XMIN			0x20	/* replication slot xmin,
													 * catalog_xmin */
/*
 * Only flags in PROCARRAY_PROC_FLAGS_MASK are considered when matching
 * PGXACT->vacuumFlags. Other flags are used for different purposes and
 * have no corresponding PROC flag equivalent.
 */
#define		PROCARRAY_PROC_FLAGS_MASK	(PROCARRAY_VACUUM_FLAG | \
										 PROCARRAY_ANALYZE_FLAG | \
										 PROCARRAY_LOGICAL_DECODING_FLAG)

/* Use the following flags as an input "flags" to GetOldestXmin function */
/* Consider all backends except for logical decoding ones which manage xmin separately */
#define		PROCARRAY_FLAGS_DEFAULT			PROCARRAY_LOGICAL_DECODING_FLAG
/* Ignore vacuum backends */
#define		PROCARRAY_FLAGS_VACUUM			PROCARRAY_FLAGS_DEFAULT | PROCARRAY_VACUUM_FLAG
/* Ignore analyze backends */
#define		PROCARRAY_FLAGS_ANALYZE			PROCARRAY_FLAGS_DEFAULT | PROCARRAY_ANALYZE_FLAG
/* Ignore both vacuum and analyze backends */
#define		PROCARRAY_FLAGS_VACUUM_ANALYZE	PROCARRAY_FLAGS_DEFAULT | PROCARRAY_VACUUM_FLAG | PROCARRAY_ANALYZE_FLAG

extern Size ProcArrayShmemSize(void);
extern void CreateSharedProcArray(void);
extern void ProcArrayAdd(PGPROC *proc);
extern void ProcArrayRemove(PGPROC *proc, TransactionId latestXid);
extern void ProcArrayEndTransaction(PGPROC *proc, TransactionId latestXid);
extern void ProcArrayEndGxact(TMGXACT *gxact);
extern void ProcArrayClearTransaction(PGPROC *proc);

extern void ProcArrayInitRecovery(TransactionId initializedUptoXID);
extern void ProcArrayApplyRecoveryInfo(RunningTransactions running);
extern void ProcArrayApplyXidAssignment(TransactionId topxid,
										int nsubxids, TransactionId *subxids);

extern void RecordKnownAssignedTransactionIds(TransactionId xid);
extern void ExpireTreeKnownAssignedTransactionIds(TransactionId xid,
												  int nsubxids, TransactionId *subxids,
												  TransactionId max_xid);
extern void ExpireAllKnownAssignedTransactionIds(void);
extern void ExpireOldKnownAssignedTransactionIds(TransactionId xid);

extern int	GetMaxSnapshotXidCount(void);
extern int	GetMaxSnapshotSubxidCount(void);

extern Snapshot GetSnapshotData(Snapshot snapshot, DtxContext distributedTransactionContext);

extern bool ProcArrayInstallImportedXmin(TransactionId xmin,
										 VirtualTransactionId *sourcevxid);
extern bool ProcArrayInstallRestoredXmin(TransactionId xmin, PGPROC *proc);

extern RunningTransactions GetRunningTransactionData(void);

extern bool TransactionIdIsInProgress(TransactionId xid);
extern bool TransactionIdIsActive(TransactionId xid);
<<<<<<< HEAD
extern TransactionId GetOldestXmin(Relation rel, bool ignoreVacuum);
extern TransactionId GetLocalOldestXmin(Relation rel, bool ignoreVacuum);
=======
extern TransactionId GetOldestXmin(Relation rel, int flags);
>>>>>>> 9e1c9f95
extern TransactionId GetOldestActiveTransactionId(void);
extern TransactionId GetOldestSafeDecodingTransactionId(bool catalogOnly);

extern VirtualTransactionId *GetVirtualXIDsDelayingChkpt(int *nvxids);
extern bool HaveVirtualXIDsDelayingChkpt(VirtualTransactionId *vxids, int nvxids);

extern PGPROC *BackendPidGetProc(int pid);
extern PGPROC *BackendPidGetProcWithLock(int pid);
extern int	BackendXidGetPid(TransactionId xid);
extern bool IsBackendPid(int pid);

extern VirtualTransactionId *GetCurrentVirtualXIDs(TransactionId limitXmin,
												   bool excludeXmin0, bool allDbs, int excludeVacuum,
												   int *nvxids);
extern VirtualTransactionId *GetConflictingVirtualXIDs(TransactionId limitXmin, Oid dbOid);
extern pid_t CancelVirtualTransaction(VirtualTransactionId vxid, ProcSignalReason sigmode);

extern bool MinimumActiveBackends(int min);
extern int	CountDBBackends(Oid databaseid);
extern int	CountDBConnections(Oid databaseid);
extern void CancelDBBackends(Oid databaseid, ProcSignalReason sigmode, bool conflictPending);
extern int	SignalMppBackends(int sig);
extern int	CountUserBackends(Oid roleid);
extern bool CountOtherDBBackends(Oid databaseId,
								 int *nbackends, int *nprepared);

extern void XidCacheRemoveRunningXids(TransactionId xid,
<<<<<<< HEAD
						  int nxids, const TransactionId *xids,
						  TransactionId latestXid);
						  
extern PGPROC *FindProcByGpSessionId(long gp_session_id);
extern void UpdateSerializableCommandId(CommandId curcid);

extern void updateSharedLocalSnapshot(struct DtxContextInfo *dtxContextInfo, DtxContext distributedTransactionContext, struct SnapshotData *snapshot, char* debugCaller);

extern void GetSlotTableDebugInfo(void **snapshotArray, int *maxSlots);

extern void getDtxCheckPointInfo(char **result, int *result_size);

extern List *ListAllGxid(void);
extern int GetPidByGxid(DistributedTransactionId gxid);
extern bool IsDtxInProgress(DistributedTransactionTimeStamp distribTimeStamp, DistributedTransactionId gxid);
=======
									  int nxids, const TransactionId *xids,
									  TransactionId latestXid);
>>>>>>> 9e1c9f95

extern void ProcArraySetReplicationSlotXmin(TransactionId xmin,
											TransactionId catalog_xmin, bool already_locked);

extern void ProcArrayGetReplicationSlotXmin(TransactionId *xmin,
<<<<<<< HEAD
								TransactionId *catalog_xmin);
extern DistributedTransactionId LocalXidGetDistributedXid(TransactionId xid);
extern int GetSessionIdByPid(int pid);
extern void ResGroupSignalMoveQuery(int sessionId, void *slot, Oid groupId);
=======
											TransactionId *catalog_xmin);
>>>>>>> 9e1c9f95

#endif							/* PROCARRAY_H */<|MERGE_RESOLUTION|>--- conflicted
+++ resolved
@@ -23,7 +23,6 @@
 #include "cdb/cdbtm.h"
 
 struct DtxContextInfo;         /* cdb/cdbdtxcontextinfo.h */
-struct SnapshotData;           /* utils/tqual.h */
 
 /*
  * These are to implement PROCARRAY_FLAGS_XXX
@@ -93,12 +92,8 @@
 
 extern bool TransactionIdIsInProgress(TransactionId xid);
 extern bool TransactionIdIsActive(TransactionId xid);
-<<<<<<< HEAD
-extern TransactionId GetOldestXmin(Relation rel, bool ignoreVacuum);
-extern TransactionId GetLocalOldestXmin(Relation rel, bool ignoreVacuum);
-=======
 extern TransactionId GetOldestXmin(Relation rel, int flags);
->>>>>>> 9e1c9f95
+extern TransactionId GetLocalOldestXmin(Relation rel, int flags);
 extern TransactionId GetOldestActiveTransactionId(void);
 extern TransactionId GetOldestSafeDecodingTransactionId(bool catalogOnly);
 
@@ -126,14 +121,16 @@
 								 int *nbackends, int *nprepared);
 
 extern void XidCacheRemoveRunningXids(TransactionId xid,
-<<<<<<< HEAD
-						  int nxids, const TransactionId *xids,
-						  TransactionId latestXid);
+									  int nxids, const TransactionId *xids,
+									  TransactionId latestXid);
 						  
 extern PGPROC *FindProcByGpSessionId(long gp_session_id);
 extern void UpdateSerializableCommandId(CommandId curcid);
 
-extern void updateSharedLocalSnapshot(struct DtxContextInfo *dtxContextInfo, DtxContext distributedTransactionContext, struct SnapshotData *snapshot, char* debugCaller);
+extern void updateSharedLocalSnapshot(struct DtxContextInfo *dtxContextInfo,
+									  DtxContext distributedTransactionContext,
+									  Snapshot snapshot,
+									  char *debugCaller);
 
 extern void GetSlotTableDebugInfo(void **snapshotArray, int *maxSlots);
 
@@ -142,22 +139,14 @@
 extern List *ListAllGxid(void);
 extern int GetPidByGxid(DistributedTransactionId gxid);
 extern bool IsDtxInProgress(DistributedTransactionTimeStamp distribTimeStamp, DistributedTransactionId gxid);
-=======
-									  int nxids, const TransactionId *xids,
-									  TransactionId latestXid);
->>>>>>> 9e1c9f95
 
 extern void ProcArraySetReplicationSlotXmin(TransactionId xmin,
 											TransactionId catalog_xmin, bool already_locked);
 
 extern void ProcArrayGetReplicationSlotXmin(TransactionId *xmin,
-<<<<<<< HEAD
-								TransactionId *catalog_xmin);
+											TransactionId *catalog_xmin);
 extern DistributedTransactionId LocalXidGetDistributedXid(TransactionId xid);
 extern int GetSessionIdByPid(int pid);
 extern void ResGroupSignalMoveQuery(int sessionId, void *slot, Oid groupId);
-=======
-											TransactionId *catalog_xmin);
->>>>>>> 9e1c9f95
 
 #endif							/* PROCARRAY_H */