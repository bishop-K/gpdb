/*-------------------------------------------------------------------------
 *
 * pg_class.h
 *	  definition of the system "relation" relation (pg_class)
 *	  along with the relation's initial contents.
 *
 *
 * Portions Copyright (c) 1996-2011, PostgreSQL Global Development Group
 * Portions Copyright (c) 1994, Regents of the University of California
 *
 * src/include/catalog/pg_class.h
 *
 * NOTES
 *	  the genbki.pl script reads this file and generates .bki
 *	  information from the DATA() statements.
 *
 *-------------------------------------------------------------------------
 */
#ifndef PG_CLASS_H
#define PG_CLASS_H

#include "catalog/genbki.h"

/* ----------------
 *		postgres.h contains the system type definitions and the
 *		CATALOG(), BKI_BOOTSTRAP and DATA() sugar words so this file
 *		can be read by both genbki.sh and the C compiler.
 * ----------------
 */
#define RelationRelationId	1259
#define RelationRelation_Rowtype_Id  83

CATALOG(pg_class,1259) BKI_BOOTSTRAP BKI_ROWTYPE_OID(83) BKI_SCHEMA_MACRO
{
	NameData	relname;		/* class name */
	Oid			relnamespace;	/* OID of namespace containing this class */
	Oid			reltype;		/* OID of entry in pg_type for table's
								 * implicit row type */
	Oid			reloftype;		/* OID of entry in pg_type for underlying
								 * composite type */
	Oid			relowner;		/* class owner */
	Oid			relam;			/* index access method; 0 if not an index */
	Oid			relfilenode;	/* identifier of physical storage file */

	/* relfilenode == 0 means it is a "mapped" relation, see relmapper.c */
	Oid			reltablespace;	/* identifier of table space for relation */
	int4		relpages;		/* # of blocks (not always up-to-date) */
	float4		reltuples;		/* # of tuples (not always up-to-date) */
	Oid			reltoastrelid;	/* OID of toast table; 0 if none */
	Oid			reltoastidxid;	/* if toast table, OID of chunk_id index */
	bool		relhasindex;	/* T if has (or has had) any indexes */
	bool		relisshared;	/* T if shared across databases */
	char		relpersistence; /* see RELPERSISTENCE_xxx constants below */
	char		relkind;		/* see RELKIND_xxx constants below */
	char		relstorage;		/* see RELSTORAGE_xxx constants below */
	int2		relnatts;		/* number of user attributes */

	/*
	 * Class pg_attribute must contain exactly "relnatts" user attributes
	 * (with attnums ranging from 1 to relnatts) for this class.  It may also
	 * contain entries with negative attnums for system attributes.
	 */
	int2		relchecks;		/* # of CHECK constraints for class */
	bool		relhasoids;		/* T if we generate OIDs for rows of rel */
	bool		relhaspkey;		/* has (or has had) PRIMARY KEY index */
	bool		relhasrules;	/* has (or has had) any rules */
	bool		relhastriggers; /* has (or has had) any TRIGGERs */
	bool		relhassubclass; /* has (or has had) derived classes */
	TransactionId relfrozenxid; /* all Xids < this are frozen in this rel */

	/*
	 * VARIABLE LENGTH FIELDS start here.  These fields may be NULL, too.
	 *
	 * NOTE: these fields are not present in a relcache entry's rd_rel field.
	 */

	aclitem		relacl[1];		/* access permissions */
	text		reloptions[1];	/* access-method-specific options */
} FormData_pg_class;

/* GPDB added foreign key definitions for gpcheckcat. */
FOREIGN_KEY(relnamespace REFERENCES pg_namespace(oid));
FOREIGN_KEY(reltype REFERENCES pg_type(oid));
FOREIGN_KEY(relowner REFERENCES pg_authid(oid));
FOREIGN_KEY(relam REFERENCES pg_am(oid));
FOREIGN_KEY(reltablespace REFERENCES pg_tablespace(oid));
FOREIGN_KEY(reltoastrelid REFERENCES pg_class(oid));
FOREIGN_KEY(reltoastidxid REFERENCES pg_class(oid));

/* Size of fixed part of pg_class tuples, not counting var-length fields */
#define CLASS_TUPLE_SIZE \
	 (offsetof(FormData_pg_class,relfrozenxid) + sizeof(TransactionId))

/* ----------------
 *		Form_pg_class corresponds to a pointer to a tuple with
 *		the format of pg_class relation.
 * ----------------
 */
typedef FormData_pg_class *Form_pg_class;

/* ----------------
 *		compiler constants for pg_class
 * ----------------
 */

<<<<<<< HEAD
#define Natts_pg_class					28
=======
#define Natts_pg_class					26
>>>>>>> a4bebdd9
#define Anum_pg_class_relname			1
#define Anum_pg_class_relnamespace		2
#define Anum_pg_class_reltype			3
#define Anum_pg_class_reloftype			4
#define Anum_pg_class_relowner			5
#define Anum_pg_class_relam				6
#define Anum_pg_class_relfilenode		7
#define Anum_pg_class_reltablespace		8
#define Anum_pg_class_relpages			9
#define Anum_pg_class_reltuples			10
#define Anum_pg_class_reltoastrelid		11
#define Anum_pg_class_reltoastidxid		12
#define Anum_pg_class_relhasindex		13
#define Anum_pg_class_relisshared		14
#define Anum_pg_class_relpersistence	15
#define Anum_pg_class_relkind			16
<<<<<<< HEAD
#define Anum_pg_class_relstorage		17
#define Anum_pg_class_relnatts			18
#define Anum_pg_class_relchecks			19
#define Anum_pg_class_relhasoids		20
#define Anum_pg_class_relhaspkey		21
#define Anum_pg_class_relhasexclusion	22
#define Anum_pg_class_relhasrules		23
#define Anum_pg_class_relhastriggers	24
#define Anum_pg_class_relhassubclass	25
#define Anum_pg_class_relfrozenxid		26
#define Anum_pg_class_relacl			27
#define Anum_pg_class_reloptions		28
=======
#define Anum_pg_class_relnatts			17
#define Anum_pg_class_relchecks			18
#define Anum_pg_class_relhasoids		19
#define Anum_pg_class_relhaspkey		20
#define Anum_pg_class_relhasrules		21
#define Anum_pg_class_relhastriggers	22
#define Anum_pg_class_relhassubclass	23
#define Anum_pg_class_relfrozenxid		24
#define Anum_pg_class_relacl			25
#define Anum_pg_class_reloptions		26
>>>>>>> a4bebdd9

/* ----------------
 *		initial contents of pg_class
 *
 * NOTE: only "bootstrapped" relations need to be declared here.  Be sure that
 * the OIDs listed here match those given in their CATALOG macros, and that
 * the relnatts values are correct.
 * ----------------
 */

/* Note: "3" in the relfrozenxid column stands for FirstNormalTransactionId */
<<<<<<< HEAD
DATA(insert OID = 1247 (  pg_type		PGNSP 71 0 PGUID 0 0 0 0 0 0 0 f f f r h 28 0 t f f f f f 3 _null_ _null_ ));
DESCR("");
DATA(insert OID = 1249 (  pg_attribute	PGNSP 75 0 PGUID 0 0 0 0 0 0 0 f f f r h 19 0 f f f f f f 3 _null_ _null_ ));
DESCR("");
DATA(insert OID = 1255 (  pg_proc		PGNSP 81 0 PGUID 0 0 0 0 0 0 0 f f f r h 27 0 t f f f f f 3 _null_ _null_ ));
DESCR("");
DATA(insert OID = 1259 (  pg_class		PGNSP 83 0 PGUID 0 0 0 0 0 0 0 f f f r h 28 0 t f f f f f 3 _null_ _null_ ));
DESCR("");


#define		  RELKIND_INDEX			  'i'		/* secondary index */
#define		  RELKIND_RELATION		  'r'		/* ordinary cataloged heap */
#define		  RELKIND_SEQUENCE		  'S'		/* SEQUENCE relation */
#define		  RELKIND_UNCATALOGED	  'u'		/* temporary heap */
#define		  RELKIND_TOASTVALUE	  't'		/* moved off huge values */
#define		  RELKIND_AOSEGMENTS	  'o'		/* AO segment files and eof's */
#define		  RELKIND_AOBLOCKDIR	  'b'		/* AO block directory */
#define		  RELKIND_AOVISIMAP		  'm'		/* AO visibility map */
=======
DATA(insert OID = 1247 (  pg_type		PGNSP 71 0 PGUID 0 0 0 0 0 0 0 f f p r 29 0 t f f f f 3 _null_ _null_ ));
DESCR("");
DATA(insert OID = 1249 (  pg_attribute	PGNSP 75 0 PGUID 0 0 0 0 0 0 0 f f p r 20 0 f f f f f 3 _null_ _null_ ));
DESCR("");
DATA(insert OID = 1255 (  pg_proc		PGNSP 81 0 PGUID 0 0 0 0 0 0 0 f f p r 25 0 t f f f f 3 _null_ _null_ ));
DESCR("");
DATA(insert OID = 1259 (  pg_class		PGNSP 83 0 PGUID 0 0 0 0 0 0 0 f f p r 26 0 t f f f f 3 _null_ _null_ ));
DESCR("");


#define		  RELKIND_RELATION		  'r'		/* ordinary table */
#define		  RELKIND_INDEX			  'i'		/* secondary index */
#define		  RELKIND_SEQUENCE		  'S'		/* sequence object */
#define		  RELKIND_TOASTVALUE	  't'		/* for out-of-line values */
>>>>>>> a4bebdd9
#define		  RELKIND_VIEW			  'v'		/* view */
#define		  RELKIND_COMPOSITE_TYPE  'c'		/* composite type */
#define		  RELKIND_FOREIGN_TABLE   'f'		/* foreign table */
#define		  RELKIND_UNCATALOGED	  'u'		/* not yet cataloged */

#define		  RELPERSISTENCE_PERMANENT	'p'		/* regular table */
#define		  RELPERSISTENCE_UNLOGGED	'u'		/* unlogged permanent table */
#define		  RELPERSISTENCE_TEMP		't'		/* temporary table */

/*
 * relstorage describes how a relkind is physically stored in the database.
 *
 * RELSTORAGE_HEAP    - stored on disk using heap storage.
 * RELSTORAGE_AOROWS  - stored on disk using append only storage.
 * RELSTORAGE_AOCOLS  - stored on dist using append only column storage.
 * RELSTORAGE_VIRTUAL - has virtual storage, meaning, relation has no
 *						data directly stored forit  (right now this
 *						relates to views and comp types).
 * RELSTORAGE_EXTERNAL-	stored externally using external tables.
 * RELSTORAGE_FOREIGN - stored in another server.  
 */
#define		  RELSTORAGE_HEAP	'h'
#define		  RELSTORAGE_AOROWS	'a'
#define 	  RELSTORAGE_AOCOLS	'c'
#define		  RELSTORAGE_PARQUET 'p'
#define		  RELSTORAGE_VIRTUAL	'v'
#define		  RELSTORAGE_EXTERNAL 'x'
#define		  RELSTORAGE_FOREIGN 'f'

static inline bool relstorage_is_heap(char c)
{
	return (c == RELSTORAGE_HEAP);
}

static inline bool relstorage_is_ao(char c)
{
	return (c == RELSTORAGE_AOROWS || c == RELSTORAGE_AOCOLS);
}

static inline bool relstorage_is_external(char c)
{
	return (c == RELSTORAGE_EXTERNAL);
}

static inline bool relstorage_is_foreign(char c)
{
	return (c == RELSTORAGE_FOREIGN);
}
#endif   /* PG_CLASS_H */<|MERGE_RESOLUTION|>--- conflicted
+++ resolved
@@ -103,11 +103,7 @@
  * ----------------
  */
 
-<<<<<<< HEAD
-#define Natts_pg_class					28
-=======
-#define Natts_pg_class					26
->>>>>>> a4bebdd9
+#define Natts_pg_class					27
 #define Anum_pg_class_relname			1
 #define Anum_pg_class_relnamespace		2
 #define Anum_pg_class_reltype			3
@@ -124,31 +120,17 @@
 #define Anum_pg_class_relisshared		14
 #define Anum_pg_class_relpersistence	15
 #define Anum_pg_class_relkind			16
-<<<<<<< HEAD
 #define Anum_pg_class_relstorage		17
 #define Anum_pg_class_relnatts			18
 #define Anum_pg_class_relchecks			19
 #define Anum_pg_class_relhasoids		20
 #define Anum_pg_class_relhaspkey		21
-#define Anum_pg_class_relhasexclusion	22
-#define Anum_pg_class_relhasrules		23
-#define Anum_pg_class_relhastriggers	24
-#define Anum_pg_class_relhassubclass	25
-#define Anum_pg_class_relfrozenxid		26
-#define Anum_pg_class_relacl			27
-#define Anum_pg_class_reloptions		28
-=======
-#define Anum_pg_class_relnatts			17
-#define Anum_pg_class_relchecks			18
-#define Anum_pg_class_relhasoids		19
-#define Anum_pg_class_relhaspkey		20
-#define Anum_pg_class_relhasrules		21
-#define Anum_pg_class_relhastriggers	22
-#define Anum_pg_class_relhassubclass	23
-#define Anum_pg_class_relfrozenxid		24
-#define Anum_pg_class_relacl			25
-#define Anum_pg_class_reloptions		26
->>>>>>> a4bebdd9
+#define Anum_pg_class_relhasrules		22
+#define Anum_pg_class_relhastriggers	23
+#define Anum_pg_class_relhassubclass	24
+#define Anum_pg_class_relfrozenxid		25
+#define Anum_pg_class_relacl			26
+#define Anum_pg_class_reloptions		27
 
 /* ----------------
  *		initial contents of pg_class
@@ -160,33 +142,13 @@
  */
 
 /* Note: "3" in the relfrozenxid column stands for FirstNormalTransactionId */
-<<<<<<< HEAD
-DATA(insert OID = 1247 (  pg_type		PGNSP 71 0 PGUID 0 0 0 0 0 0 0 f f f r h 28 0 t f f f f f 3 _null_ _null_ ));
-DESCR("");
-DATA(insert OID = 1249 (  pg_attribute	PGNSP 75 0 PGUID 0 0 0 0 0 0 0 f f f r h 19 0 f f f f f f 3 _null_ _null_ ));
-DESCR("");
-DATA(insert OID = 1255 (  pg_proc		PGNSP 81 0 PGUID 0 0 0 0 0 0 0 f f f r h 27 0 t f f f f f 3 _null_ _null_ ));
-DESCR("");
-DATA(insert OID = 1259 (  pg_class		PGNSP 83 0 PGUID 0 0 0 0 0 0 0 f f f r h 28 0 t f f f f f 3 _null_ _null_ ));
-DESCR("");
-
-
-#define		  RELKIND_INDEX			  'i'		/* secondary index */
-#define		  RELKIND_RELATION		  'r'		/* ordinary cataloged heap */
-#define		  RELKIND_SEQUENCE		  'S'		/* SEQUENCE relation */
-#define		  RELKIND_UNCATALOGED	  'u'		/* temporary heap */
-#define		  RELKIND_TOASTVALUE	  't'		/* moved off huge values */
-#define		  RELKIND_AOSEGMENTS	  'o'		/* AO segment files and eof's */
-#define		  RELKIND_AOBLOCKDIR	  'b'		/* AO block directory */
-#define		  RELKIND_AOVISIMAP		  'm'		/* AO visibility map */
-=======
-DATA(insert OID = 1247 (  pg_type		PGNSP 71 0 PGUID 0 0 0 0 0 0 0 f f p r 29 0 t f f f f 3 _null_ _null_ ));
-DESCR("");
-DATA(insert OID = 1249 (  pg_attribute	PGNSP 75 0 PGUID 0 0 0 0 0 0 0 f f p r 20 0 f f f f f 3 _null_ _null_ ));
-DESCR("");
-DATA(insert OID = 1255 (  pg_proc		PGNSP 81 0 PGUID 0 0 0 0 0 0 0 f f p r 25 0 t f f f f 3 _null_ _null_ ));
-DESCR("");
-DATA(insert OID = 1259 (  pg_class		PGNSP 83 0 PGUID 0 0 0 0 0 0 0 f f p r 26 0 t f f f f 3 _null_ _null_ ));
+DATA(insert OID = 1247 (  pg_type		PGNSP 71 0 PGUID 0 0 0 0 0 0 0 f f p r h 29 0 t f f f f 3 _null_ _null_ ));
+DESCR("");
+DATA(insert OID = 1249 (  pg_attribute	PGNSP 75 0 PGUID 0 0 0 0 0 0 0 f f p r h 20 0 f f f f f 3 _null_ _null_ ));
+DESCR("");
+DATA(insert OID = 1255 (  pg_proc		PGNSP 81 0 PGUID 0 0 0 0 0 0 0 f f p r h 27 0 t f f f f 3 _null_ _null_ ));
+DESCR("");
+DATA(insert OID = 1259 (  pg_class		PGNSP 83 0 PGUID 0 0 0 0 0 0 0 f f p r h 27 0 t f f f f 3 _null_ _null_ ));
 DESCR("");
 
 
@@ -194,11 +156,13 @@
 #define		  RELKIND_INDEX			  'i'		/* secondary index */
 #define		  RELKIND_SEQUENCE		  'S'		/* sequence object */
 #define		  RELKIND_TOASTVALUE	  't'		/* for out-of-line values */
->>>>>>> a4bebdd9
 #define		  RELKIND_VIEW			  'v'		/* view */
 #define		  RELKIND_COMPOSITE_TYPE  'c'		/* composite type */
 #define		  RELKIND_FOREIGN_TABLE   'f'		/* foreign table */
 #define		  RELKIND_UNCATALOGED	  'u'		/* not yet cataloged */
+#define		  RELKIND_AOSEGMENTS	  'o'		/* AO segment files and eof's */
+#define		  RELKIND_AOBLOCKDIR	  'b'		/* AO block directory */
+#define		  RELKIND_AOVISIMAP		  'm'		/* AO visibility map */
 
 #define		  RELPERSISTENCE_PERMANENT	'p'		/* regular table */
 #define		  RELPERSISTENCE_UNLOGGED	'u'		/* unlogged permanent table */
