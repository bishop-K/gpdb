/*-------------------------------------------------------------------------
 *
 * pg_amproc.h
 *	  definition of the system "amproc" relation (pg_amproc)
 *	  along with the relation's initial contents.
 *
 * The amproc table identifies support procedures associated with index
 * operator families and classes.  These procedures can't be listed in pg_amop
 * since they are not the implementation of any indexable operator.
 *
 * The primary key for this table is <amprocfamily, amproclefttype,
 * amprocrighttype, amprocnum>.  The "default" support functions for a
 * particular opclass within the family are those with amproclefttype =
 * amprocrighttype = opclass's opcintype.  These are the ones loaded into the
 * relcache for an index and typically used for internal index operations.
 * Other support functions are typically used to handle cross-type indexable
 * operators with oprleft/oprright matching the entry's amproclefttype and
 * amprocrighttype. The exact behavior depends on the index AM, however, and
 * some don't pay attention to non-default functions at all.
 *
 *
 * Portions Copyright (c) 1996-2015, PostgreSQL Global Development Group
 * Portions Copyright (c) 1994, Regents of the University of California
 *
 * src/include/catalog/pg_amproc.h
 *
 * NOTES
 *	  the genbki.pl script reads this file and generates .bki
 *	  information from the DATA() statements.
 *
 *-------------------------------------------------------------------------
 */
#ifndef PG_AMPROC_H
#define PG_AMPROC_H

#include "catalog/genbki.h"

/* ----------------
 *		pg_amproc definition.  cpp turns this into
 *		typedef struct FormData_pg_amproc
 * ----------------
 */
#define AccessMethodProcedureRelationId  2603

CATALOG(pg_amproc,2603)
{
	Oid			amprocfamily;	/* the index opfamily this entry is for */
	Oid			amproclefttype; /* procedure's left input data type */
	Oid			amprocrighttype;	/* procedure's right input data type */
	int16		amprocnum;		/* support procedure index */
	regproc		amproc;			/* OID of the proc */
} FormData_pg_amproc;

/* GPDB added foreign key definitions for gpcheckcat. */
FOREIGN_KEY(amprocfamily REFERENCES pg_opfamily(oid));
FOREIGN_KEY(amproclefttype REFERENCES pg_type(oid));
FOREIGN_KEY(amprocrighttype REFERENCES pg_type(oid));
FOREIGN_KEY(amproc REFERENCES pg_proc(oid));

/* ----------------
 *		Form_pg_amproc corresponds to a pointer to a tuple with
 *		the format of pg_amproc relation.
 * ----------------
 */
typedef FormData_pg_amproc *Form_pg_amproc;

/* ----------------
 *		compiler constants for pg_amproc
 * ----------------
 */
#define Natts_pg_amproc					5
#define Anum_pg_amproc_amprocfamily		1
#define Anum_pg_amproc_amproclefttype	2
#define Anum_pg_amproc_amprocrighttype	3
#define Anum_pg_amproc_amprocnum		4
#define Anum_pg_amproc_amproc			5

/* ----------------
 *		initial contents of pg_amproc
 * ----------------
 */

/* btree */
DATA(insert (	397   2277 2277 1 382 ));
DATA(insert (	421   702 702 1 357 ));
DATA(insert (	423   1560 1560 1 1596 ));
DATA(insert (	424   16 16 1 1693 ));
DATA(insert (	426   1042 1042 1 1078 ));
DATA(insert (	428   17 17 1 1954 ));
DATA(insert (	429   18 18 1 358 ));
DATA(insert (	434   1082 1082 1 1092 ));
DATA(insert (	434   1082 1082 2 3136 ));
DATA(insert (	434   1082 1114 1 2344 ));
DATA(insert (	434   1082 1184 1 2357 ));
DATA(insert (	434   1114 1114 1 2045 ));
DATA(insert (	434   1114 1114 2 3137 ));
DATA(insert (	434   1114 1082 1 2370 ));
DATA(insert (	434   1114 1184 1 2526 ));
DATA(insert (	434   1184 1184 1 1314 ));
DATA(insert (	434   1184 1184 2 3137 ));
DATA(insert (	434   1184 1082 1 2383 ));
DATA(insert (	434   1184 1114 1 2533 ));
DATA(insert (	1970   700 700 1 354 ));
DATA(insert (	1970   700 700 2 3132 ));
DATA(insert (	1970   700 701 1 2194 ));
DATA(insert (	1970   701 701 1 355 ));
DATA(insert (	1970   701 701 2 3133 ));
DATA(insert (	1970   701 700 1 2195 ));
DATA(insert (	1974   869 869 1 926 ));
DATA(insert (	1976   21 21 1 350 ));
DATA(insert (	1976   21 21 2 3129 ));
DATA(insert (	1976   21 23 1 2190 ));
DATA(insert (	1976   21 20 1 2192 ));
DATA(insert (	1976   23 23 1 351 ));
DATA(insert (	1976   23 23 2 3130 ));
DATA(insert (	1976   23 20 1 2188 ));
DATA(insert (	1976   23 21 1 2191 ));
DATA(insert (	1976   20 20 1 842 ));
DATA(insert (	1976   20 20 2 3131 ));
DATA(insert (	1976   20 23 1 2189 ));
DATA(insert (	1976   20 21 1 2193 ));
DATA(insert (	1982   1186 1186 1 1315 ));
DATA(insert (	1984   829 829 1 836 ));
DATA(insert (	1986   19 19 1 359 ));
DATA(insert (	1986   19 19 2 3135 ));
DATA(insert (	1988   1700 1700 1 1769 ));
DATA(insert (	1988   1700 1700 2 3283 ));
DATA(insert (	1989   26 26 1 356 ));
DATA(insert (	1989   26 26 2 3134 ));
DATA(insert (	1991   30 30 1 404 ));
DATA(insert (	1994   25 25 1 360 ));
DATA(insert (	1994   25 25 2 3255 ));
DATA(insert (	1996   1083 1083 1 1107 ));
DATA(insert (	2000   1266 1266 1 1358 ));
DATA(insert (	2002   1562 1562 1 1672 ));
DATA(insert (	2095   25 25 1 2166 ));
DATA(insert (	2097   1042 1042 1 2180 ));
DATA(insert (	2099   790 790 1  377 ));
DATA(insert (	2233   703 703 1  380 ));
DATA(insert (	2234   704 704 1  381 ));
DATA(insert (	2789   27 27 1 2794 ));
DATA(insert (	2968   2950 2950 1 2960 ));
DATA(insert (	2994   2249 2249 1 2987 ));
DATA(insert (	3194   2249 2249 1 3187 ));
DATA(insert (	3253   3220 3220 1 3251 ));
DATA(insert (	3522   3500 3500 1 3514 ));
DATA(insert (	3626   3614 3614 1 3622 ));
DATA(insert (	3683   3615 3615 1 3668 ));
DATA(insert (	3901   3831 3831 1 3870 ));
DATA(insert (	4033   3802 3802 1 4044 ));
DATA(insert (	6221   7198 7198 1 7057 ));


/* hash */
DATA(insert (	427   1042 1042 1 1080 ));
DATA(insert (	431   18 18 1 454 ));
DATA(insert (	435   1082 1082 1 450 ));
DATA(insert (	627   2277 2277 1 626 ));
DATA(insert (	1971   700 700 1 451 ));
DATA(insert (	1971   701 701 1 452 ));
DATA(insert (	1975   869 869 1 422 ));
DATA(insert (	1977   21 21 1 449 ));
DATA(insert (	1977   23 23 1 450 ));
DATA(insert (	1977   20 20 1 949 ));
DATA(insert (	1983   1186 1186 1 1697 ));
DATA(insert (	1985   829 829 1 399 ));
DATA(insert (	1987   19 19 1 455 ));
DATA(insert (	1990   26 26 1 453 ));
DATA(insert (	1992   30 30 1 457 ));
DATA(insert (	1995   25 25 1 400 ));
DATA(insert (	1997   1083 1083 1 1688 ));
DATA(insert (	1998   1700 1700 1 432 ));
DATA(insert (	1999   1184 1184 1 2039 ));
DATA(insert (	2001   1266 1266 1 1696 ));
DATA(insert (	2040   1114 1114 1 2039 ));
DATA(insert (	2222   16 16 1 454 ));
DATA(insert (	2223   17 17 1 456 ));
DATA(insert (	2224   22 22 1 398 ));
DATA(insert (	2225   28 28 1 450 ));
DATA(insert (	2226   29 29 1 450 ));
DATA(insert (	2227   702 702 1 450 ));
DATA(insert (	2228   703 703 1 450 ));
DATA(insert (	2229   25 25 1 400 ));
DATA(insert (	2231   1042 1042 1 1080 ));
DATA(insert (	2235   1033 1033 1 329 ));
DATA(insert (	2969   2950 2950 1 2963 ));
DATA(insert (	3254   3220 3220 1 3252 ));
DATA(insert (	3523   3500 3500 1 3515 ));
DATA(insert (	3903   3831 3831 1 3902 ));
DATA(insert (	4034   3802 3802 1 4045 ));
DATA(insert (	6224   7198 7198 1 6559 ));


/* gist */
DATA(insert (	1029   600 600 1 2179 ));
DATA(insert (	1029   600 600 2 2583 ));
DATA(insert (	1029   600 600 3 1030 ));
DATA(insert (	1029   600 600 4 2580 ));
DATA(insert (	1029   600 600 5 2581 ));
DATA(insert (	1029   600 600 6 2582 ));
DATA(insert (	1029   600 600 7 2584 ));
DATA(insert (	1029   600 600 8 3064 ));
DATA(insert (	1029   600 600 9 3282 ));
DATA(insert (	2593   603 603 1 2578 ));
DATA(insert (	2593   603 603 2 2583 ));
DATA(insert (	2593   603 603 3 2579 ));
DATA(insert (	2593   603 603 4 2580 ));
DATA(insert (	2593   603 603 5 2581 ));
DATA(insert (	2593   603 603 6 2582 ));
DATA(insert (	2593   603 603 7 2584 ));
DATA(insert (	2593   603 603 9 3281 ));
DATA(insert (	2594   604 604 1 2585 ));
DATA(insert (	2594   604 604 2 2583 ));
DATA(insert (	2594   604 604 3 2586 ));
DATA(insert (	2594   604 604 4 2580 ));
DATA(insert (	2594   604 604 5 2581 ));
DATA(insert (	2594   604 604 6 2582 ));
DATA(insert (	2594   604 604 7 2584 ));
DATA(insert (	2594   604 604 8 3288 ));
DATA(insert (	2595   718 718 1 2591 ));
DATA(insert (	2595   718 718 2 2583 ));
DATA(insert (	2595   718 718 3 2592 ));
DATA(insert (	2595   718 718 4 2580 ));
DATA(insert (	2595   718 718 5 2581 ));
DATA(insert (	2595   718 718 6 2582 ));
DATA(insert (	2595   718 718 7 2584 ));
DATA(insert (	2595   718 718 8 3288 ));
DATA(insert (	3655   3614 3614 1 3654 ));
DATA(insert (	3655   3614 3614 2 3651 ));
DATA(insert (	3655   3614 3614 3 3648 ));
DATA(insert (	3655   3614 3614 4 3649 ));
DATA(insert (	3655   3614 3614 5 3653 ));
DATA(insert (	3655   3614 3614 6 3650 ));
DATA(insert (	3655   3614 3614 7 3652 ));
DATA(insert (	3702   3615 3615 1 3701 ));
DATA(insert (	3702   3615 3615 2 3698 ));
DATA(insert (	3702   3615 3615 3 3695 ));
DATA(insert (	3702   3615 3615 4 3696 ));
DATA(insert (	3702   3615 3615 5 3700 ));
DATA(insert (	3702   3615 3615 6 3697 ));
DATA(insert (	3702   3615 3615 7 3699 ));
DATA(insert (	3919   3831 3831 1 3875 ));
DATA(insert (	3919   3831 3831 2 3876 ));
DATA(insert (	3919   3831 3831 3 3877 ));
DATA(insert (	3919   3831 3831 4 3878 ));
DATA(insert (	3919   3831 3831 5 3879 ));
DATA(insert (	3919   3831 3831 6 3880 ));
DATA(insert (	3919   3831 3831 7 3881 ));
DATA(insert (	3919   3831 3831 9 3996 ));
DATA(insert (	3550   869 869 1 3553 ));
DATA(insert (	3550   869 869 2 3554 ));
DATA(insert (	3550   869 869 3 3555 ));
DATA(insert (	3550   869 869 4 3556 ));
DATA(insert (	3550   869 869 5 3557 ));
DATA(insert (	3550   869 869 6 3558 ));
DATA(insert (	3550   869 869 7 3559 ));
DATA(insert (	3550   869 869 9 3573 ));


/* gin */
DATA(insert (	2745   1007 1007 1	351 ));
DATA(insert (	2745   1007 1007 2 2743 ));
DATA(insert (	2745   1007 1007 3 2774 ));
DATA(insert (	2745   1007 1007 4 2744 ));
DATA(insert (	2745   1007 1007 6 3920 ));
DATA(insert (	2745   1009 1009 1	360 ));
DATA(insert (	2745   1009 1009 2 2743 ));
DATA(insert (	2745   1009 1009 3 2774 ));
DATA(insert (	2745   1009 1009 4 2744 ));
DATA(insert (	2745   1009 1009 6 3920 ));
DATA(insert (	2745   1015 1015 1	360 ));
DATA(insert (	2745   1015 1015 2 2743 ));
DATA(insert (	2745   1015 1015 3 2774 ));
DATA(insert (	2745   1015 1015 4 2744 ));
DATA(insert (	2745   1015 1015 6 3920 ));
DATA(insert (	2745   1023 1023 1 357 ));
DATA(insert (	2745   1023 1023 2 2743 ));
DATA(insert (	2745   1023 1023 3 2774 ));
DATA(insert (	2745   1023 1023 4 2744 ));
DATA(insert (	2745   1023 1023 6 3920 ));
DATA(insert (	2745   1561 1561 1 1596 ));
DATA(insert (	2745   1561 1561 2 2743 ));
DATA(insert (	2745   1561 1561 3 2774 ));
DATA(insert (	2745   1561 1561 4 2744 ));
DATA(insert (	2745   1561 1561 6 3920 ));
DATA(insert (	2745   1000 1000 1 1693 ));
DATA(insert (	2745   1000 1000 2 2743 ));
DATA(insert (	2745   1000 1000 3 2774 ));
DATA(insert (	2745   1000 1000 4 2744 ));
DATA(insert (	2745   1000 1000 6 3920 ));
DATA(insert (	2745   1014 1014 1 1078 ));
DATA(insert (	2745   1014 1014 2 2743 ));
DATA(insert (	2745   1014 1014 3 2774 ));
DATA(insert (	2745   1014 1014 4 2744 ));
DATA(insert (	2745   1014 1014 6 3920 ));
DATA(insert (	2745   1001 1001 1 1954 ));
DATA(insert (	2745   1001 1001 2 2743 ));
DATA(insert (	2745   1001 1001 3 2774 ));
DATA(insert (	2745   1001 1001 4 2744 ));
DATA(insert (	2745   1001 1001 6 3920 ));
DATA(insert (	2745   1002 1002 1 358 ));
DATA(insert (	2745   1002 1002 2 2743 ));
DATA(insert (	2745   1002 1002 3 2774 ));
DATA(insert (	2745   1002 1002 4 2744 ));
DATA(insert (	2745   1002 1002 6 3920 ));
DATA(insert (	2745   1182 1182 1 1092 ));
DATA(insert (	2745   1182 1182 2 2743 ));
DATA(insert (	2745   1182 1182 3 2774 ));
DATA(insert (	2745   1182 1182 4 2744 ));
DATA(insert (	2745   1182 1182 6 3920 ));
DATA(insert (	2745   1021 1021 1 354 ));
DATA(insert (	2745   1021 1021 2 2743 ));
DATA(insert (	2745   1021 1021 3 2774 ));
DATA(insert (	2745   1021 1021 4 2744 ));
DATA(insert (	2745   1021 1021 6 3920 ));
DATA(insert (	2745   1022 1022 1 355 ));
DATA(insert (	2745   1022 1022 2 2743 ));
DATA(insert (	2745   1022 1022 3 2774 ));
DATA(insert (	2745   1022 1022 4 2744 ));
DATA(insert (	2745   1022 1022 6 3920 ));
DATA(insert (	2745   1041 1041 1 926 ));
DATA(insert (	2745   1041 1041 2 2743 ));
DATA(insert (	2745   1041 1041 3 2774 ));
DATA(insert (	2745   1041 1041 4 2744 ));
DATA(insert (	2745   1041 1041 6 3920 ));
DATA(insert (	2745   651 651 1 926 ));
DATA(insert (	2745   651 651 2 2743 ));
DATA(insert (	2745   651 651 3 2774 ));
DATA(insert (	2745   651 651 4 2744 ));
DATA(insert (	2745   651 651 6 3920 ));
DATA(insert (	2745   1005 1005 1 350 ));
DATA(insert (	2745   1005 1005 2 2743 ));
DATA(insert (	2745   1005 1005 3 2774 ));
DATA(insert (	2745   1005 1005 4 2744 ));
DATA(insert (	2745   1005 1005 6 3920 ));
DATA(insert (	2745   1016 1016 1 842 ));
DATA(insert (	2745   1016 1016 2 2743 ));
DATA(insert (	2745   1016 1016 3 2774 ));
DATA(insert (	2745   1016 1016 4 2744 ));
DATA(insert (	2745   1016 1016 6 3920 ));
DATA(insert (	2745   1187 1187 1 1315 ));
DATA(insert (	2745   1187 1187 2 2743 ));
DATA(insert (	2745   1187 1187 3 2774 ));
DATA(insert (	2745   1187 1187 4 2744 ));
DATA(insert (	2745   1187 1187 6 3920 ));
DATA(insert (	2745   1040 1040 1 836 ));
DATA(insert (	2745   1040 1040 2 2743 ));
DATA(insert (	2745   1040 1040 3 2774 ));
DATA(insert (	2745   1040 1040 4 2744 ));
DATA(insert (	2745   1040 1040 6 3920 ));
DATA(insert (	2745   1003 1003 1 359 ));
DATA(insert (	2745   1003 1003 2 2743 ));
DATA(insert (	2745   1003 1003 3 2774 ));
DATA(insert (	2745   1003 1003 4 2744 ));
DATA(insert (	2745   1003 1003 6 3920 ));
DATA(insert (	2745   1231 1231 1 1769 ));
DATA(insert (	2745   1231 1231 2 2743 ));
DATA(insert (	2745   1231 1231 3 2774 ));
DATA(insert (	2745   1231 1231 4 2744 ));
DATA(insert (	2745   1231 1231 6 3920 ));
DATA(insert (	2745   7199 7199 1 7057 ));
DATA(insert (	2745   7199 7199 2 2743 ));
DATA(insert (	2745   7199 7199 3 2774 ));
DATA(insert (	2745   7199 7199 4 2744 ));
DATA(insert (	2745   7199 7199 6 3920 ));
DATA(insert (	2745   1028 1028 1 356 ));
DATA(insert (	2745   1028 1028 2 2743 ));
DATA(insert (	2745   1028 1028 3 2774 ));
DATA(insert (	2745   1028 1028 4 2744 ));
DATA(insert (	2745   1028 1028 6 3920 ));
DATA(insert (	2745   1013 1013 1 404 ));
DATA(insert (	2745   1013 1013 2 2743 ));
DATA(insert (	2745   1013 1013 3 2774 ));
DATA(insert (	2745   1013 1013 4 2744 ));
DATA(insert (	2745   1013 1013 6 3920 ));
DATA(insert (	2745   1183 1183 1 1107 ));
DATA(insert (	2745   1183 1183 2 2743 ));
DATA(insert (	2745   1183 1183 3 2774 ));
DATA(insert (	2745   1183 1183 4 2744 ));
DATA(insert (	2745   1183 1183 6 3920 ));
DATA(insert (	2745   1185 1185 1 1314 ));
DATA(insert (	2745   1185 1185 2 2743 ));
DATA(insert (	2745   1185 1185 3 2774 ));
DATA(insert (	2745   1185 1185 4 2744 ));
DATA(insert (	2745   1185 1185 6 3920 ));
DATA(insert (	2745   1270 1270 1 1358 ));
DATA(insert (	2745   1270 1270 2 2743 ));
DATA(insert (	2745   1270 1270 3 2774 ));
DATA(insert (	2745   1270 1270 4 2744 ));
DATA(insert (	2745   1270 1270 6 3920 ));
DATA(insert (	2745   1563 1563 1 1672 ));
DATA(insert (	2745   1563 1563 2 2743 ));
DATA(insert (	2745   1563 1563 3 2774 ));
DATA(insert (	2745   1563 1563 4 2744 ));
DATA(insert (	2745   1563 1563 6 3920 ));
DATA(insert (	2745   1115 1115 1 2045 ));
DATA(insert (	2745   1115 1115 2 2743 ));
DATA(insert (	2745   1115 1115 3 2774 ));
DATA(insert (	2745   1115 1115 4 2744 ));
DATA(insert (	2745   1115 1115 6 3920 ));
DATA(insert (	2745   791 791 1 377 ));
DATA(insert (	2745   791 791 2 2743 ));
DATA(insert (	2745   791 791 3 2774 ));
DATA(insert (	2745   791 791 4 2744 ));
DATA(insert (	2745   791 791 6 3920 ));
DATA(insert (	2745   1024 1024 1 380 ));
DATA(insert (	2745   1024 1024 2 2743 ));
DATA(insert (	2745   1024 1024 3 2774 ));
DATA(insert (	2745   1024 1024 4 2744 ));
DATA(insert (	2745   1024 1024 6 3920 ));
DATA(insert (	2745   1025 1025 1 381 ));
DATA(insert (	2745   1025 1025 2 2743 ));
DATA(insert (	2745   1025 1025 3 2774 ));
DATA(insert (	2745   1025 1025 4 2744 ));
DATA(insert (	2745   1025 1025 6 3920 ));
DATA(insert (	3659   3614 3614 1 3724 ));
DATA(insert (	3659   3614 3614 2 3656 ));
DATA(insert (	3659   3614 3614 3 3657 ));
DATA(insert (	3659   3614 3614 4 3658 ));
DATA(insert (	3659   3614 3614 5 2700 ));
DATA(insert (	3659   3614 3614 6 3921 ));
DATA(insert (	4036   3802 3802 1 3480 ));
DATA(insert (	4036   3802 3802 2 3482 ));
DATA(insert (	4036   3802 3802 3 3483 ));
DATA(insert (	4036   3802 3802 4 3484 ));
DATA(insert (	4036   3802 3802 6 3488 ));
DATA(insert (	4037   3802 3802 1 351 ));
DATA(insert (	4037   3802 3802 2 3485 ));
DATA(insert (	4037   3802 3802 3 3486 ));
DATA(insert (	4037   3802 3802 4 3487 ));
DATA(insert (	4037   3802 3802 6 3489 ));

/* sp-gist */
DATA(insert (	3474   3831 3831 1 3469 ));
DATA(insert (	3474   3831 3831 2 3470 ));
DATA(insert (	3474   3831 3831 3 3471 ));
DATA(insert (	3474   3831 3831 4 3472 ));
DATA(insert (	3474   3831 3831 5 3473 ));
DATA(insert (	4015   600 600 1 4018 ));
DATA(insert (	4015   600 600 2 4019 ));
DATA(insert (	4015   600 600 3 4020 ));
DATA(insert (	4015   600 600 4 4021 ));
DATA(insert (	4015   600 600 5 4022 ));
DATA(insert (	4016   600 600 1 4023 ));
DATA(insert (	4016   600 600 2 4024 ));
DATA(insert (	4016   600 600 3 4025 ));
DATA(insert (	4016   600 600 4 4026 ));
DATA(insert (	4016   600 600 5 4022 ));
DATA(insert (	4017   25 25 1 4027 ));
DATA(insert (	4017   25 25 2 4028 ));
DATA(insert (	4017   25 25 3 4029 ));
DATA(insert (	4017   25 25 4 4030 ));
DATA(insert (	4017   25 25 5 4031 ));

<<<<<<< HEAD
/*
 * the operator routines for the on-disk bitmap index.
 */
DATA(insert (	7014	702 702 1 357 ));		/* abstime */
DATA(insert (	7015	2277  2277 1 382 ));		/* array */
DATA(insert (	7016	1560  1560 1 1596 ));	/* bit */
DATA(insert (	7017	16  16 1 1693 ));	/* bool */
DATA(insert (	7018	1042  1042 1 1078 ));	/* bpchar */
DATA(insert (	7019	17  17 1 1954 ));	/* bytea */
DATA(insert (	7020	 18   18 1 358 ));		/* char */
DATA(insert (	7022	1082  1082 1 1092 ));	/* date */
DATA(insert (	7022 1082 1114 1 2344 ));	/* date-timestamp */
DATA(insert (	7022 1082 1184 1 2357 ));	/* date-timestamptz */
DATA(insert (	7023	700  700 1 354 ));		/* float4 */
DATA(insert (	7023  700 701 1 2194 ));	/* float48 */
DATA(insert (	7024	701  701 1 355 ));		/* float8 */
DATA(insert (	7024  701 700 1 2195 ));	/* float84 */
DATA(insert (	7025	869  869 1  926 ));	/* inet */
DATA(insert (	7026	 21   21 1 350 ));		/* int2 */
DATA(insert (	7026   21 23 1 2190 ));	/* int24 */
DATA(insert (	7026   21 20 1 2192 ));	/* int28 */
DATA(insert (	7027	 23   23 1 351 ));		/* int4 */
DATA(insert (	7027   23 20 1 2188 ));	/* int48 */
DATA(insert (	7027   23 21 1 2191 ));	/* int42 */
DATA(insert (	7028	 20   20 1 842 ));		/* int8 */
DATA(insert (	7028   20 21 1 2193 ));	/* int82 */
DATA(insert (	7028   20 23 1 2189 ));	/* int84 */
DATA(insert (	7029	1186  1186 1 1315 ));	/* interval */
DATA(insert (	7030	 829   829 1  836 ));	/* macaddr */
DATA(insert (	7031	 19   19 1 359 ));		/* name */
DATA(insert (	7032	1700  1700 1 1769 ));	/* numeric */
DATA(insert (	7033	 26   26 1 356 ));		/* oid */
DATA(insert (	7034	 30   30 1 404 ));		/* oidvector */
DATA(insert (	7035	 25   25 1 360 ));		/* text */
DATA(insert (	7036	1083  1083 1 1107 ));	/* time */
DATA(insert (	7037	1184  1184 1 1314 ));	/* timestamptz */
DATA(insert (	7037 1184 1082 1 2383 ));	/* timestamptz-date */
DATA(insert (	7037 1184 1114 1 2533 ));	/* timestamptz-timestamp */
DATA(insert (	7038	1266  1266 1 1358 ));	/* timetz */
DATA(insert (	7039	1562  1562 1 1672 ));	/* varbit */
DATA(insert (	7041	1114  1114 1 2045 ));	/* timestamp */
DATA(insert (	7041 1114 1082 1 2370 ));	/* timestamp-date */
DATA(insert (	7041 1114 1184 1 2526 ));	/* timestamp-timestamptz */
DATA(insert (	7042	 25   25 1 2166 ));	/* text pattern */
DATA(insert (	7044	1042  1042 1 2180 ));	/* bpchar pattern */
DATA(insert (	7046	790  790 1  377 ));	/* money */
DATA(insert (	7047	703  703 1 380 ));		/* reltime */
DATA(insert (	7048	704  704 1 381 ));		/* tinterval */

/*
 * hash support for a few built-in datatypes that are missing it in upstream.
 */
DATA(insert (	7077   27 27 1 6114 ));
DATA(insert (	7078   1560 1560 1 6117 ));
DATA(insert (	7079   1562 1562 1 6118 ));

/*
 *	legacy cdbhash ops
 */
DATA(insert (	7100 21 21 1 6140 ));		/* int2 */
DATA(insert (	7100 23 23 1 6141));		/* int4 */
DATA(insert (	7100 20 20 1 6142));		/* int8 */
DATA(insert (	7101 700 700 1 6143));		/* float4 */
DATA(insert (	7102 701 701 1 6144));		/* float8 */
DATA(insert (	7103 1700 1700 1 6145));	/* numeric */
DATA(insert (	7104 18 18 1 6146));		/* char */
DATA(insert (	7105 25 25 1 6147));		/* text */
DATA(insert (	7105 1043 1043 1 6147));	/* varchar */
DATA(insert (	7106 1042 1042 1 6148));	/* bpchar */
DATA(insert (	7107 17 17 1 6149));		/* bytea */
DATA(insert (	7108 19 19 1 6150));		/* name */
DATA(insert (	7109 26 26 1 6151));		/* oid */
DATA(insert (	7110 27 27 1 6152));		/* tid */
DATA(insert (	7111 1114 1114 1 6153));	/* timestamp */
DATA(insert (	7112 1184 1184 1 6154));	/* timestamptz */
DATA(insert (	7113 1082 1082 1 6155));	/* date */
DATA(insert (	7114 1083 1083 1 6156));	/* time */
DATA(insert (	7115 1266 1266 1 6157));	/* timetz */
DATA(insert (	7116 1186 1186 1 6158));	/* interval */
DATA(insert (	7117 702 702 1 6159));		/* abstime */
DATA(insert (	7118 703 703 1 6160));		/* reltime */
DATA(insert (	7119 704 704 1 6161));		/* tinterval */
DATA(insert (	7120 869 869 1 6162));		/* inet */
DATA(insert (	7121 829 829 1 6163));		/* macaddr */
DATA(insert (	7122 1560 1560 1 6164));	/* bit */
DATA(insert (	7123 1562 1562 1 6164));	/* varbit */
DATA(insert (	7124 16 16 1 6165));		/* bool */
DATA(insert (	7125 2277 2277 1 6166));	/* anyarray */
DATA(insert (	7126 30 30 1 6167));		/* oidvector */
DATA(insert (	7127 790 790 1 6168));		/* money */
DATA(insert (	7128 7198 7198 1 6169));	/* complex */
DATA(insert (	7129 2950 2950 1 6170));	/* uuid */
DATA(insert (	7130 3500 3500 1 6171));	/* enum */
=======
/* BRIN opclasses */
/* minmax bytea */
DATA(insert (	4064	17	  17  1  3383 ));
DATA(insert (	4064	17	  17  2  3384 ));
DATA(insert (	4064	17	  17  3  3385 ));
DATA(insert (	4064	17	  17  4  3386 ));
/* minmax "char" */
DATA(insert (	4062	18	  18  1  3383 ));
DATA(insert (	4062	18	  18  2  3384 ));
DATA(insert (	4062	18	  18  3  3385 ));
DATA(insert (	4062	18	  18  4  3386 ));
/* minmax name */
DATA(insert (	4065	19	  19  1  3383 ));
DATA(insert (	4065	19	  19  2  3384 ));
DATA(insert (	4065	19	  19  3  3385 ));
DATA(insert (	4065	19	  19  4  3386 ));
/* minmax integer: int2, int4, int8 */
DATA(insert (	4054	20	  20  1  3383 ));
DATA(insert (	4054	20	  20  2  3384 ));
DATA(insert (	4054	20	  20  3  3385 ));
DATA(insert (	4054	20	  20  4  3386 ));
DATA(insert (	4054	20	  21  1  3383 ));
DATA(insert (	4054	20	  21  2  3384 ));
DATA(insert (	4054	20	  21  3  3385 ));
DATA(insert (	4054	20	  21  4  3386 ));
DATA(insert (	4054	20	  23  1  3383 ));
DATA(insert (	4054	20	  23  2  3384 ));
DATA(insert (	4054	20	  23  3  3385 ));
DATA(insert (	4054	20	  23  4  3386 ));

DATA(insert (	4054	21	  21  1  3383 ));
DATA(insert (	4054	21	  21  2  3384 ));
DATA(insert (	4054	21	  21  3  3385 ));
DATA(insert (	4054	21	  21  4  3386 ));
DATA(insert (	4054	21	  20  1  3383 ));
DATA(insert (	4054	21	  20  2  3384 ));
DATA(insert (	4054	21	  20  3  3385 ));
DATA(insert (	4054	21	  20  4  3386 ));
DATA(insert (	4054	21	  23  1  3383 ));
DATA(insert (	4054	21	  23  2  3384 ));
DATA(insert (	4054	21	  23  3  3385 ));
DATA(insert (	4054	21	  23  4  3386 ));

DATA(insert (	4054	23	  23  1  3383 ));
DATA(insert (	4054	23	  23  2  3384 ));
DATA(insert (	4054	23	  23  3  3385 ));
DATA(insert (	4054	23	  23  4  3386 ));
DATA(insert (	4054	23	  20  1  3383 ));
DATA(insert (	4054	23	  20  2  3384 ));
DATA(insert (	4054	23	  20  3  3385 ));
DATA(insert (	4054	23	  20  4  3386 ));
DATA(insert (	4054	23	  21  1  3383 ));
DATA(insert (	4054	23	  21  2  3384 ));
DATA(insert (	4054	23	  21  3  3385 ));
DATA(insert (	4054	23	  21  4  3386 ));

/* minmax text */
DATA(insert (	4056	25	  25  1  3383 ));
DATA(insert (	4056	25	  25  2  3384 ));
DATA(insert (	4056	25	  25  3  3385 ));
DATA(insert (	4056	25	  25  4  3386 ));
/* minmax oid */
DATA(insert (	4068	26	  26  1  3383 ));
DATA(insert (	4068	26	  26  2  3384 ));
DATA(insert (	4068	26	  26  3  3385 ));
DATA(insert (	4068	26	  26  4  3386 ));
/* minmax tid */
DATA(insert (	4069	27	  27  1  3383 ));
DATA(insert (	4069	27	  27  2  3384 ));
DATA(insert (	4069	27	  27  3  3385 ));
DATA(insert (	4069	27	  27  4  3386 ));
/* minmax float */
DATA(insert (	4070   700	 700  1  3383 ));
DATA(insert (	4070   700	 700  2  3384 ));
DATA(insert (	4070   700	 700  3  3385 ));
DATA(insert (	4070   700	 700  4  3386 ));

DATA(insert (	4070   700	 701  1  3383 ));
DATA(insert (	4070   700	 701  2  3384 ));
DATA(insert (	4070   700	 701  3  3385 ));
DATA(insert (	4070   700	 701  4  3386 ));

DATA(insert (	4070   701	 701  1  3383 ));
DATA(insert (	4070   701	 701  2  3384 ));
DATA(insert (	4070   701	 701  3  3385 ));
DATA(insert (	4070   701	 701  4  3386 ));

DATA(insert (	4070   701	 700  1  3383 ));
DATA(insert (	4070   701	 700  2  3384 ));
DATA(insert (	4070   701	 700  3  3385 ));
DATA(insert (	4070   701	 700  4  3386 ));

/* minmax abstime */
DATA(insert (	4072   702	 702  1  3383 ));
DATA(insert (	4072   702	 702  2  3384 ));
DATA(insert (	4072   702	 702  3  3385 ));
DATA(insert (	4072   702	 702  4  3386 ));
/* minmax reltime */
DATA(insert (	4073   703	 703  1  3383 ));
DATA(insert (	4073   703	 703  2  3384 ));
DATA(insert (	4073   703	 703  3  3385 ));
DATA(insert (	4073   703	 703  4  3386 ));
/* minmax macaddr */
DATA(insert (	4074   829	 829  1  3383 ));
DATA(insert (	4074   829	 829  2  3384 ));
DATA(insert (	4074   829	 829  3  3385 ));
DATA(insert (	4074   829	 829  4  3386 ));
/* minmax inet */
DATA(insert (	4075   869	 869  1  3383 ));
DATA(insert (	4075   869	 869  2  3384 ));
DATA(insert (	4075   869	 869  3  3385 ));
DATA(insert (	4075   869	 869  4  3386 ));
/* inclusion inet */
DATA(insert (	4102   869	 869  1  4105 ));
DATA(insert (	4102   869	 869  2  4106 ));
DATA(insert (	4102   869	 869  3  4107 ));
DATA(insert (	4102   869	 869  4  4108 ));
DATA(insert (	4102   869	 869 11  4063 ));
DATA(insert (	4102   869	 869 12  4071 ));
DATA(insert (	4102   869	 869 13   930 ));
/* minmax character */
DATA(insert (	4076  1042	1042  1  3383 ));
DATA(insert (	4076  1042	1042  2  3384 ));
DATA(insert (	4076  1042	1042  3  3385 ));
DATA(insert (	4076  1042	1042  4  3386 ));
/* minmax time without time zone */
DATA(insert (	4077  1083	1083  1  3383 ));
DATA(insert (	4077  1083	1083  2  3384 ));
DATA(insert (	4077  1083	1083  3  3385 ));
DATA(insert (	4077  1083	1083  4  3386 ));
/* minmax datetime (date, timestamp, timestamptz) */
DATA(insert (	4059  1114	1114  1  3383 ));
DATA(insert (	4059  1114	1114  2  3384 ));
DATA(insert (	4059  1114	1114  3  3385 ));
DATA(insert (	4059  1114	1114  4  3386 ));
DATA(insert (	4059  1114	1184  1  3383 ));
DATA(insert (	4059  1114	1184  2  3384 ));
DATA(insert (	4059  1114	1184  3  3385 ));
DATA(insert (	4059  1114	1184  4  3386 ));
DATA(insert (	4059  1114	1082  1  3383 ));
DATA(insert (	4059  1114	1082  2  3384 ));
DATA(insert (	4059  1114	1082  3  3385 ));
DATA(insert (	4059  1114	1082  4  3386 ));

DATA(insert (	4059  1184	1184  1  3383 ));
DATA(insert (	4059  1184	1184  2  3384 ));
DATA(insert (	4059  1184	1184  3  3385 ));
DATA(insert (	4059  1184	1184  4  3386 ));
DATA(insert (	4059  1184	1114  1  3383 ));
DATA(insert (	4059  1184	1114  2  3384 ));
DATA(insert (	4059  1184	1114  3  3385 ));
DATA(insert (	4059  1184	1114  4  3386 ));
DATA(insert (	4059  1184	1082  1  3383 ));
DATA(insert (	4059  1184	1082  2  3384 ));
DATA(insert (	4059  1184	1082  3  3385 ));
DATA(insert (	4059  1184	1082  4  3386 ));

DATA(insert (	4059  1082	1082  1  3383 ));
DATA(insert (	4059  1082	1082  2  3384 ));
DATA(insert (	4059  1082	1082  3  3385 ));
DATA(insert (	4059  1082	1082  4  3386 ));
DATA(insert (	4059  1082	1114  1  3383 ));
DATA(insert (	4059  1082	1114  2  3384 ));
DATA(insert (	4059  1082	1114  3  3385 ));
DATA(insert (	4059  1082	1114  4  3386 ));
DATA(insert (	4059  1082	1184  1  3383 ));
DATA(insert (	4059  1082	1184  2  3384 ));
DATA(insert (	4059  1082	1184  3  3385 ));
DATA(insert (	4059  1082	1184  4  3386 ));

/* minmax interval */
DATA(insert (	4078  1186	1186  1  3383 ));
DATA(insert (	4078  1186	1186  2  3384 ));
DATA(insert (	4078  1186	1186  3  3385 ));
DATA(insert (	4078  1186	1186  4  3386 ));
/* minmax time with time zone */
DATA(insert (	4058  1266	1266  1  3383 ));
DATA(insert (	4058  1266	1266  2  3384 ));
DATA(insert (	4058  1266	1266  3  3385 ));
DATA(insert (	4058  1266	1266  4  3386 ));
/* minmax bit */
DATA(insert (	4079  1560	1560  1  3383 ));
DATA(insert (	4079  1560	1560  2  3384 ));
DATA(insert (	4079  1560	1560  3  3385 ));
DATA(insert (	4079  1560	1560  4  3386 ));
/* minmax bit varying */
DATA(insert (	4080  1562	1562  1  3383 ));
DATA(insert (	4080  1562	1562  2  3384 ));
DATA(insert (	4080  1562	1562  3  3385 ));
DATA(insert (	4080  1562	1562  4  3386 ));
/* minmax numeric */
DATA(insert (	4055  1700	1700  1  3383 ));
DATA(insert (	4055  1700	1700  2  3384 ));
DATA(insert (	4055  1700	1700  3  3385 ));
DATA(insert (	4055  1700	1700  4  3386 ));
/* minmax uuid */
DATA(insert (	4081  2950	2950  1  3383 ));
DATA(insert (	4081  2950	2950  2  3384 ));
DATA(insert (	4081  2950	2950  3  3385 ));
DATA(insert (	4081  2950	2950  4  3386 ));
/* inclusion range types */
DATA(insert (	4103  3831	3831  1  4105 ));
DATA(insert (	4103  3831	3831  2  4106 ));
DATA(insert (	4103  3831	3831  3  4107 ));
DATA(insert (	4103  3831	3831  4  4108 ));
DATA(insert (	4103  3831	3831  11 4057 ));
DATA(insert (	4103  3831	3831  13 3859 ));
DATA(insert (	4103  3831	3831  14 3850 ));
/* minmax pg_lsn */
DATA(insert (	4082  3220	3220  1  3383 ));
DATA(insert (	4082  3220	3220  2  3384 ));
DATA(insert (	4082  3220	3220  3  3385 ));
DATA(insert (	4082  3220	3220  4  3386 ));
/* inclusion box */
DATA(insert (	4104   603	 603  1  4105 ));
DATA(insert (	4104   603	 603  2  4106 ));
DATA(insert (	4104   603	 603  3  4107 ));
DATA(insert (	4104   603	 603  4  4108 ));
DATA(insert (	4104   603	 603  11 4067 ));
DATA(insert (	4104   603	 603  13  187 ));
>>>>>>> ab93f90c

#endif   /* PG_AMPROC_H */<|MERGE_RESOLUTION|>--- conflicted
+++ resolved
@@ -452,101 +452,6 @@
 DATA(insert (	4017   25 25 4 4030 ));
 DATA(insert (	4017   25 25 5 4031 ));
 
-<<<<<<< HEAD
-/*
- * the operator routines for the on-disk bitmap index.
- */
-DATA(insert (	7014	702 702 1 357 ));		/* abstime */
-DATA(insert (	7015	2277  2277 1 382 ));		/* array */
-DATA(insert (	7016	1560  1560 1 1596 ));	/* bit */
-DATA(insert (	7017	16  16 1 1693 ));	/* bool */
-DATA(insert (	7018	1042  1042 1 1078 ));	/* bpchar */
-DATA(insert (	7019	17  17 1 1954 ));	/* bytea */
-DATA(insert (	7020	 18   18 1 358 ));		/* char */
-DATA(insert (	7022	1082  1082 1 1092 ));	/* date */
-DATA(insert (	7022 1082 1114 1 2344 ));	/* date-timestamp */
-DATA(insert (	7022 1082 1184 1 2357 ));	/* date-timestamptz */
-DATA(insert (	7023	700  700 1 354 ));		/* float4 */
-DATA(insert (	7023  700 701 1 2194 ));	/* float48 */
-DATA(insert (	7024	701  701 1 355 ));		/* float8 */
-DATA(insert (	7024  701 700 1 2195 ));	/* float84 */
-DATA(insert (	7025	869  869 1  926 ));	/* inet */
-DATA(insert (	7026	 21   21 1 350 ));		/* int2 */
-DATA(insert (	7026   21 23 1 2190 ));	/* int24 */
-DATA(insert (	7026   21 20 1 2192 ));	/* int28 */
-DATA(insert (	7027	 23   23 1 351 ));		/* int4 */
-DATA(insert (	7027   23 20 1 2188 ));	/* int48 */
-DATA(insert (	7027   23 21 1 2191 ));	/* int42 */
-DATA(insert (	7028	 20   20 1 842 ));		/* int8 */
-DATA(insert (	7028   20 21 1 2193 ));	/* int82 */
-DATA(insert (	7028   20 23 1 2189 ));	/* int84 */
-DATA(insert (	7029	1186  1186 1 1315 ));	/* interval */
-DATA(insert (	7030	 829   829 1  836 ));	/* macaddr */
-DATA(insert (	7031	 19   19 1 359 ));		/* name */
-DATA(insert (	7032	1700  1700 1 1769 ));	/* numeric */
-DATA(insert (	7033	 26   26 1 356 ));		/* oid */
-DATA(insert (	7034	 30   30 1 404 ));		/* oidvector */
-DATA(insert (	7035	 25   25 1 360 ));		/* text */
-DATA(insert (	7036	1083  1083 1 1107 ));	/* time */
-DATA(insert (	7037	1184  1184 1 1314 ));	/* timestamptz */
-DATA(insert (	7037 1184 1082 1 2383 ));	/* timestamptz-date */
-DATA(insert (	7037 1184 1114 1 2533 ));	/* timestamptz-timestamp */
-DATA(insert (	7038	1266  1266 1 1358 ));	/* timetz */
-DATA(insert (	7039	1562  1562 1 1672 ));	/* varbit */
-DATA(insert (	7041	1114  1114 1 2045 ));	/* timestamp */
-DATA(insert (	7041 1114 1082 1 2370 ));	/* timestamp-date */
-DATA(insert (	7041 1114 1184 1 2526 ));	/* timestamp-timestamptz */
-DATA(insert (	7042	 25   25 1 2166 ));	/* text pattern */
-DATA(insert (	7044	1042  1042 1 2180 ));	/* bpchar pattern */
-DATA(insert (	7046	790  790 1  377 ));	/* money */
-DATA(insert (	7047	703  703 1 380 ));		/* reltime */
-DATA(insert (	7048	704  704 1 381 ));		/* tinterval */
-
-/*
- * hash support for a few built-in datatypes that are missing it in upstream.
- */
-DATA(insert (	7077   27 27 1 6114 ));
-DATA(insert (	7078   1560 1560 1 6117 ));
-DATA(insert (	7079   1562 1562 1 6118 ));
-
-/*
- *	legacy cdbhash ops
- */
-DATA(insert (	7100 21 21 1 6140 ));		/* int2 */
-DATA(insert (	7100 23 23 1 6141));		/* int4 */
-DATA(insert (	7100 20 20 1 6142));		/* int8 */
-DATA(insert (	7101 700 700 1 6143));		/* float4 */
-DATA(insert (	7102 701 701 1 6144));		/* float8 */
-DATA(insert (	7103 1700 1700 1 6145));	/* numeric */
-DATA(insert (	7104 18 18 1 6146));		/* char */
-DATA(insert (	7105 25 25 1 6147));		/* text */
-DATA(insert (	7105 1043 1043 1 6147));	/* varchar */
-DATA(insert (	7106 1042 1042 1 6148));	/* bpchar */
-DATA(insert (	7107 17 17 1 6149));		/* bytea */
-DATA(insert (	7108 19 19 1 6150));		/* name */
-DATA(insert (	7109 26 26 1 6151));		/* oid */
-DATA(insert (	7110 27 27 1 6152));		/* tid */
-DATA(insert (	7111 1114 1114 1 6153));	/* timestamp */
-DATA(insert (	7112 1184 1184 1 6154));	/* timestamptz */
-DATA(insert (	7113 1082 1082 1 6155));	/* date */
-DATA(insert (	7114 1083 1083 1 6156));	/* time */
-DATA(insert (	7115 1266 1266 1 6157));	/* timetz */
-DATA(insert (	7116 1186 1186 1 6158));	/* interval */
-DATA(insert (	7117 702 702 1 6159));		/* abstime */
-DATA(insert (	7118 703 703 1 6160));		/* reltime */
-DATA(insert (	7119 704 704 1 6161));		/* tinterval */
-DATA(insert (	7120 869 869 1 6162));		/* inet */
-DATA(insert (	7121 829 829 1 6163));		/* macaddr */
-DATA(insert (	7122 1560 1560 1 6164));	/* bit */
-DATA(insert (	7123 1562 1562 1 6164));	/* varbit */
-DATA(insert (	7124 16 16 1 6165));		/* bool */
-DATA(insert (	7125 2277 2277 1 6166));	/* anyarray */
-DATA(insert (	7126 30 30 1 6167));		/* oidvector */
-DATA(insert (	7127 790 790 1 6168));		/* money */
-DATA(insert (	7128 7198 7198 1 6169));	/* complex */
-DATA(insert (	7129 2950 2950 1 6170));	/* uuid */
-DATA(insert (	7130 3500 3500 1 6171));	/* enum */
-=======
 /* BRIN opclasses */
 /* minmax bytea */
 DATA(insert (	4064	17	  17  1  3383 ));
@@ -767,6 +672,99 @@
 DATA(insert (	4104   603	 603  4  4108 ));
 DATA(insert (	4104   603	 603  11 4067 ));
 DATA(insert (	4104   603	 603  13  187 ));
->>>>>>> ab93f90c
+
+/*
+ * the operator routines for the on-disk bitmap index.
+ */
+DATA(insert (	7014	702 702 1 357 ));		/* abstime */
+DATA(insert (	7015	2277  2277 1 382 ));		/* array */
+DATA(insert (	7016	1560  1560 1 1596 ));	/* bit */
+DATA(insert (	7017	16  16 1 1693 ));	/* bool */
+DATA(insert (	7018	1042  1042 1 1078 ));	/* bpchar */
+DATA(insert (	7019	17  17 1 1954 ));	/* bytea */
+DATA(insert (	7020	 18   18 1 358 ));		/* char */
+DATA(insert (	7022	1082  1082 1 1092 ));	/* date */
+DATA(insert (	7022 1082 1114 1 2344 ));	/* date-timestamp */
+DATA(insert (	7022 1082 1184 1 2357 ));	/* date-timestamptz */
+DATA(insert (	7023	700  700 1 354 ));		/* float4 */
+DATA(insert (	7023  700 701 1 2194 ));	/* float48 */
+DATA(insert (	7024	701  701 1 355 ));		/* float8 */
+DATA(insert (	7024  701 700 1 2195 ));	/* float84 */
+DATA(insert (	7025	869  869 1  926 ));	/* inet */
+DATA(insert (	7026	 21   21 1 350 ));		/* int2 */
+DATA(insert (	7026   21 23 1 2190 ));	/* int24 */
+DATA(insert (	7026   21 20 1 2192 ));	/* int28 */
+DATA(insert (	7027	 23   23 1 351 ));		/* int4 */
+DATA(insert (	7027   23 20 1 2188 ));	/* int48 */
+DATA(insert (	7027   23 21 1 2191 ));	/* int42 */
+DATA(insert (	7028	 20   20 1 842 ));		/* int8 */
+DATA(insert (	7028   20 21 1 2193 ));	/* int82 */
+DATA(insert (	7028   20 23 1 2189 ));	/* int84 */
+DATA(insert (	7029	1186  1186 1 1315 ));	/* interval */
+DATA(insert (	7030	 829   829 1  836 ));	/* macaddr */
+DATA(insert (	7031	 19   19 1 359 ));		/* name */
+DATA(insert (	7032	1700  1700 1 1769 ));	/* numeric */
+DATA(insert (	7033	 26   26 1 356 ));		/* oid */
+DATA(insert (	7034	 30   30 1 404 ));		/* oidvector */
+DATA(insert (	7035	 25   25 1 360 ));		/* text */
+DATA(insert (	7036	1083  1083 1 1107 ));	/* time */
+DATA(insert (	7037	1184  1184 1 1314 ));	/* timestamptz */
+DATA(insert (	7037 1184 1082 1 2383 ));	/* timestamptz-date */
+DATA(insert (	7037 1184 1114 1 2533 ));	/* timestamptz-timestamp */
+DATA(insert (	7038	1266  1266 1 1358 ));	/* timetz */
+DATA(insert (	7039	1562  1562 1 1672 ));	/* varbit */
+DATA(insert (	7041	1114  1114 1 2045 ));	/* timestamp */
+DATA(insert (	7041 1114 1082 1 2370 ));	/* timestamp-date */
+DATA(insert (	7041 1114 1184 1 2526 ));	/* timestamp-timestamptz */
+DATA(insert (	7042	 25   25 1 2166 ));	/* text pattern */
+DATA(insert (	7044	1042  1042 1 2180 ));	/* bpchar pattern */
+DATA(insert (	7046	790  790 1  377 ));	/* money */
+DATA(insert (	7047	703  703 1 380 ));		/* reltime */
+DATA(insert (	7048	704  704 1 381 ));		/* tinterval */
+
+/*
+ * hash support for a few built-in datatypes that are missing it in upstream.
+ */
+DATA(insert (	7077   27 27 1 6114 ));
+DATA(insert (	7078   1560 1560 1 6117 ));
+DATA(insert (	7079   1562 1562 1 6118 ));
+
+/*
+ *	legacy cdbhash ops
+ */
+DATA(insert (	7100 21 21 1 6140 ));		/* int2 */
+DATA(insert (	7100 23 23 1 6141));		/* int4 */
+DATA(insert (	7100 20 20 1 6142));		/* int8 */
+DATA(insert (	7101 700 700 1 6143));		/* float4 */
+DATA(insert (	7102 701 701 1 6144));		/* float8 */
+DATA(insert (	7103 1700 1700 1 6145));	/* numeric */
+DATA(insert (	7104 18 18 1 6146));		/* char */
+DATA(insert (	7105 25 25 1 6147));		/* text */
+DATA(insert (	7105 1043 1043 1 6147));	/* varchar */
+DATA(insert (	7106 1042 1042 1 6148));	/* bpchar */
+DATA(insert (	7107 17 17 1 6149));		/* bytea */
+DATA(insert (	7108 19 19 1 6150));		/* name */
+DATA(insert (	7109 26 26 1 6151));		/* oid */
+DATA(insert (	7110 27 27 1 6152));		/* tid */
+DATA(insert (	7111 1114 1114 1 6153));	/* timestamp */
+DATA(insert (	7112 1184 1184 1 6154));	/* timestamptz */
+DATA(insert (	7113 1082 1082 1 6155));	/* date */
+DATA(insert (	7114 1083 1083 1 6156));	/* time */
+DATA(insert (	7115 1266 1266 1 6157));	/* timetz */
+DATA(insert (	7116 1186 1186 1 6158));	/* interval */
+DATA(insert (	7117 702 702 1 6159));		/* abstime */
+DATA(insert (	7118 703 703 1 6160));		/* reltime */
+DATA(insert (	7119 704 704 1 6161));		/* tinterval */
+DATA(insert (	7120 869 869 1 6162));		/* inet */
+DATA(insert (	7121 829 829 1 6163));		/* macaddr */
+DATA(insert (	7122 1560 1560 1 6164));	/* bit */
+DATA(insert (	7123 1562 1562 1 6164));	/* varbit */
+DATA(insert (	7124 16 16 1 6165));		/* bool */
+DATA(insert (	7125 2277 2277 1 6166));	/* anyarray */
+DATA(insert (	7126 30 30 1 6167));		/* oidvector */
+DATA(insert (	7127 790 790 1 6168));		/* money */
+DATA(insert (	7128 7198 7198 1 6169));	/* complex */
+DATA(insert (	7129 2950 2950 1 6170));	/* uuid */
+DATA(insert (	7130 3500 3500 1 6171));	/* enum */
 
 #endif   /* PG_AMPROC_H */