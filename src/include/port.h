--- conflicted
+++ resolved
@@ -469,21 +469,9 @@
 /* port/pgmkdirp.c */
 extern int	pg_mkdir_p(char *path, int omode);
 
-<<<<<<< HEAD
-/* port/inet_net_ntop.c */
-extern char *inet_net_ntop(int af, const void *src, int bits,
-			  char *dst, size_t size);
-
-/* port/pgcheckdir.c */
-extern int	pg_check_dir(const char *dir);
-
-/* port/pgmkdirp.c */
-extern int	pg_mkdir_p(char *path, int omode);
-=======
 /* port/pqsignal.c */
 typedef void (*pqsigfunc) (int signo);
 extern pqsigfunc pqsignal(int signo, pqsigfunc func);
->>>>>>> e472b921
 
 /* port/quotes.c */
 extern char *escape_single_quotes_ascii(const char *src);
