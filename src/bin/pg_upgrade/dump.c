--- conflicted
+++ resolved
@@ -23,12 +23,8 @@
 	prep_status("Creating dump of global objects");
 
 	/* run new pg_dumpall binary for globals */
-<<<<<<< HEAD
-	exec_prog(UTILITY_LOG_FILE, NULL, true,
+	exec_prog(UTILITY_LOG_FILE, NULL, true, true,
 			  PG_OPTIONS_UTILITY_MODE
-=======
-	exec_prog(UTILITY_LOG_FILE, NULL, true, true,
->>>>>>> 9e1c9f95
 			  "\"%s/pg_dumpall\" %s --globals-only --quote-all-identifiers "
 			  "--binary-upgrade %s -f %s",
 			  new_cluster.bindir, cluster_conn_opts(&old_cluster),
@@ -59,16 +55,10 @@
 		snprintf(log_file_name, sizeof(log_file_name), DB_DUMP_LOG_FILE_MASK, old_db->db_oid);
 
 		parallel_exec_prog(log_file_name, NULL,
-<<<<<<< HEAD
 						   PG_OPTIONS_UTILITY_MODE
-				   "\"%s/pg_dump\" %s --schema-only --quote-all-identifiers "
-					  "--binary-upgrade --format=custom %s --file=\"%s\" %s",
-						 new_cluster.bindir, cluster_conn_opts(&old_cluster),
-=======
 						   "\"%s/pg_dump\" %s --schema-only --quote-all-identifiers "
 						   "--binary-upgrade --format=custom %s --file=\"%s\" %s",
 						   new_cluster.bindir, cluster_conn_opts(&old_cluster),
->>>>>>> 9e1c9f95
 						   log_opts.verbose ? "--verbose" : "",
 						   sql_file_name, escaped_connstr.data);
 
