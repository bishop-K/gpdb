/*
 * psql - the PostgreSQL interactive terminal
 *
<<<<<<< HEAD
 * Portions Copyright (c) 2005-2010, Greenplum inc
 * Portions Copyright (c) 2012-Present Pivotal Software, Inc.
 * Copyright (c) 2000-2010, PostgreSQL Global Development Group
=======
 * Copyright (c) 2000-2009, PostgreSQL Global Development Group
>>>>>>> b0a6ad70
 *
 * $PostgreSQL: pgsql/src/bin/psql/tab-complete.c,v 1.179 2009/01/01 17:23:55 momjian Exp $
 */

/*----------------------------------------------------------------------
 * This file implements a somewhat more sophisticated readline "TAB
 * completion" in psql. It is not intended to be AI, to replace
 * learning SQL, or to relieve you from thinking about what you're
 * doing. Also it does not always give you all the syntactically legal
 * completions, only those that are the most common or the ones that
 * the programmer felt most like implementing.
 *
 * CAVEAT: Tab completion causes queries to be sent to the backend.
 * The number of tuples returned gets limited, in most default
 * installations to 1000, but if you still don't like this prospect,
 * you can turn off tab completion in your ~/.inputrc (or else
 * ${INPUTRC}) file so:
 *
 *	 $if psql
 *	 set disable-completion on
 *	 $endif
 *
 * See `man 3 readline' or `info readline' for the full details. Also,
 * hence the
 *
 * BUGS:
 *
 * - If you split your queries across lines, this whole thing gets
 *	 confused. (To fix this, one would have to read psql's query
 *	 buffer rather than readline's line buffer, which would require
 *	 some major revisions of things.)
 *
 * - Table or attribute names with spaces in it may confuse it.
 *
 * - Quotes, parenthesis, and other funny characters are not handled
 *	 all that gracefully.
 *----------------------------------------------------------------------
 */

#include "postgres_fe.h"
#include "tab-complete.h"
#include "input.h"

/* If we don't have this, we might as well forget about the whole thing: */
#ifdef USE_READLINE

#include <ctype.h>
#include "libpq-fe.h"
#include "pqexpbuffer.h"
#include "common.h"
#include "settings.h"
#include "stringutils.h"

#ifdef HAVE_RL_FILENAME_COMPLETION_FUNCTION
#define filename_completion_function rl_filename_completion_function
#else
/* missing in some header files */
extern char *filename_completion_function();
#endif

#ifdef HAVE_RL_COMPLETION_MATCHES
#define completion_matches rl_completion_matches
#endif

/* word break characters */
#define WORD_BREAKS		"\t\n@$><=;|&{() "

/*
 * This struct is used to define "schema queries", which are custom-built
 * to obtain possibly-schema-qualified names of database objects.  There is
 * enough similarity in the structure that we don't want to repeat it each
 * time.  So we put the components of each query into this struct and
 * assemble them with the common boilerplate in _complete_from_query().
 */
typedef struct SchemaQuery
{
	/*
	 * Name of catalog or catalogs to be queried, with alias, eg.
	 * "pg_catalog.pg_class c".  Note that "pg_namespace n" will be added.
	 */
	const char *catname;

	/*
	 * Selection condition --- only rows meeting this condition are candidates
	 * to display.	If catname mentions multiple tables, include the necessary
	 * join condition here.  For example, "c.relkind = 'r'". Write NULL (not
	 * an empty string) if not needed.
	 */
	const char *selcondition;

	/*
	 * Visibility condition --- which rows are visible without schema
	 * qualification?  For example, "pg_catalog.pg_table_is_visible(c.oid)".
	 */
	const char *viscondition;

	/*
	 * Namespace --- name of field to join to pg_namespace.oid. For example,
	 * "c.relnamespace".
	 */
	const char *namespace;

	/*
	 * Result --- the appropriately-quoted name to return, in the case of an
	 * unqualified name.  For example, "pg_catalog.quote_ident(c.relname)".
	 */
	const char *result;

	/*
	 * In some cases a different result must be used for qualified names.
	 * Enter that here, or write NULL if result can be used.
	 */
	const char *qualresult;
} SchemaQuery;


/* Store maximum number of records we want from database queries
 * (implemented via SELECT ... LIMIT xx).
 */
static int	completion_max_records;

/*
 * Communication variables set by COMPLETE_WITH_FOO macros and then used by
 * the completion callback functions.  Ugly but there is no better way.
 */
static const char *completion_charp;			/* to pass a string */
static const char *const * completion_charpp;	/* to pass a list of strings */
static const char *completion_info_charp;		/* to pass a second string */
static const char *completion_info_charp2;		/* to pass a third string */
static const SchemaQuery *completion_squery;	/* to pass a SchemaQuery */

/*
 * A few macros to ease typing. You can use these to complete the given
 * string with
 * 1) The results from a query you pass it. (Perhaps one of those below?)
 * 2) The results from a schema query you pass it.
 * 3) The items from a null-pointer-terminated list.
 * 4) A string constant.
 * 5) The list of attributes of the given table (possibly schema-qualified).
 */
#define COMPLETE_WITH_QUERY(query) \
do { \
	completion_charp = query; \
	matches = completion_matches(text, complete_from_query); \
} while (0)

#define COMPLETE_WITH_SCHEMA_QUERY(query, addon) \
do { \
	completion_squery = &(query); \
	completion_charp = addon; \
	matches = completion_matches(text, complete_from_schema_query); \
} while (0)

#define COMPLETE_WITH_LIST(list) \
do { \
	completion_charpp = list; \
	matches = completion_matches(text, complete_from_list); \
} while (0)

#define COMPLETE_WITH_CONST(string) \
do { \
	completion_charp = string; \
	matches = completion_matches(text, complete_from_const); \
} while (0)

#define COMPLETE_WITH_ATTR(relation, addon) \
do { \
	char   *_completion_schema; \
	char   *_completion_table; \
\
	_completion_schema = strtokx(relation, " \t\n\r", ".", "\"", 0, \
								 false, false, pset.encoding); \
	(void) strtokx(NULL, " \t\n\r", ".", "\"", 0, \
				   false, false, pset.encoding); \
	_completion_table = strtokx(NULL, " \t\n\r", ".", "\"", 0, \
								false, false, pset.encoding); \
	if (_completion_table == NULL) \
	{ \
		completion_charp = Query_for_list_of_attributes  addon; \
		completion_info_charp = relation; \
	} \
	else \
	{ \
		completion_charp = Query_for_list_of_attributes_with_schema  addon; \
		completion_info_charp = _completion_table; \
		completion_info_charp2 = _completion_schema; \
	} \
	matches = completion_matches(text, complete_from_query); \
} while (0)

/*
 * Assembly instructions for schema queries
 */

static const SchemaQuery Query_for_list_of_aggregates = {
	/* catname */
	"pg_catalog.pg_proc p",
	/* selcondition */
	"p.proisagg",
	/* viscondition */
	"pg_catalog.pg_function_is_visible(p.oid)",
	/* namespace */
	"p.pronamespace",
	/* result */
	"pg_catalog.quote_ident(p.proname)",
	/* qualresult */
	NULL
};

static const SchemaQuery Query_for_list_of_datatypes = {
	/* catname */
	"pg_catalog.pg_type t",
	/* selcondition --- ignore table rowtypes and array types */
	"(t.typrelid = 0 "
	" OR (SELECT c.relkind = 'c' FROM pg_catalog.pg_class c WHERE c.oid = t.typrelid)) "
	"AND t.typname !~ '^_'",
	/* viscondition */
	"pg_catalog.pg_type_is_visible(t.oid)",
	/* namespace */
	"t.typnamespace",
	/* result */
	"pg_catalog.format_type(t.oid, NULL)",
	/* qualresult */
	"pg_catalog.quote_ident(t.typname)"
};

static const SchemaQuery Query_for_list_of_domains = {
	/* catname */
	"pg_catalog.pg_type t",
	/* selcondition */
	"t.typtype = 'd'",
	/* viscondition */
	"pg_catalog.pg_type_is_visible(t.oid)",
	/* namespace */
	"t.typnamespace",
	/* result */
	"pg_catalog.quote_ident(t.typname)",
	/* qualresult */
	NULL
};

static const SchemaQuery Query_for_list_of_functions = {
	/* catname */
	"pg_catalog.pg_proc p",
	/* selcondition */
	NULL,
	/* viscondition */
	"pg_catalog.pg_function_is_visible(p.oid)",
	/* namespace */
	"p.pronamespace",
	/* result */
	"pg_catalog.quote_ident(p.proname)",
	/* qualresult */
	NULL
};

static const SchemaQuery Query_for_list_of_indexes = {
	/* catname */
	"pg_catalog.pg_class c",
	/* selcondition */
	"c.relkind IN ('i')",
	/* viscondition */
	"pg_catalog.pg_table_is_visible(c.oid)",
	/* namespace */
	"c.relnamespace",
	/* result */
	"pg_catalog.quote_ident(c.relname)",
	/* qualresult */
	NULL
};

static const SchemaQuery Query_for_list_of_sequences = {
	/* catname */
	"pg_catalog.pg_class c",
	/* selcondition */
	"c.relkind IN ('S')",
	/* viscondition */
	"pg_catalog.pg_table_is_visible(c.oid)",
	/* namespace */
	"c.relnamespace",
	/* result */
	"pg_catalog.quote_ident(c.relname)",
	/* qualresult */
	NULL
};

static const SchemaQuery Query_for_list_of_tables = {
	/* catname */
	"pg_catalog.pg_class c",
	/* selcondition */
	"c.relkind IN ('r' , 'x')",  /* GPDB: x is obsolete, used only on very old GPDB systems */
	/* viscondition */
	"pg_catalog.pg_table_is_visible(c.oid)",
	/* namespace */
	"c.relnamespace",
	/* result */
	"pg_catalog.quote_ident(c.relname)",
	/* qualresult */
	NULL
};

static const SchemaQuery Query_for_list_of_tisv = {
	/* catname */
	"pg_catalog.pg_class c",
	/* selcondition */
	"c.relkind IN ('r', 'i', 'S', 'v' , 'x')",   /* GPDB: x is obsolete, used only on very old GPDB systems */
	/* viscondition */
	"pg_catalog.pg_table_is_visible(c.oid)",
	/* namespace */
	"c.relnamespace",
	/* result */
	"pg_catalog.quote_ident(c.relname)",
	/* qualresult */
	NULL
};

static const SchemaQuery Query_for_list_of_tsv = {
	/* catname */
	"pg_catalog.pg_class c",
	/* selcondition */
	"c.relkind IN ('r', 'S', 'v' , 'x')",   /* GPDB: x is obsolete, used only on very old GPDB systems */
	/* viscondition */
	"pg_catalog.pg_table_is_visible(c.oid)",
	/* namespace */
	"c.relnamespace",
	/* result */
	"pg_catalog.quote_ident(c.relname)",
	/* qualresult */
	NULL
};

static const SchemaQuery Query_for_list_of_views = {
	/* catname */
	"pg_catalog.pg_class c",
	/* selcondition */
	"c.relkind IN ('v')",
	/* viscondition */
	"pg_catalog.pg_table_is_visible(c.oid)",
	/* namespace */
	"c.relnamespace",
	/* result */
	"pg_catalog.quote_ident(c.relname)",
	/* qualresult */
	NULL
};


/*
 * Queries to get lists of names of various kinds of things, possibly
 * restricted to names matching a partially entered name.  In these queries,
 * the first %s will be replaced by the text entered so far (suitably escaped
 * to become a SQL literal string).  %d will be replaced by the length of the
 * string (in unescaped form).	A second and third %s, if present, will be
 * replaced by a suitably-escaped version of the string provided in
 * completion_info_charp.  A fourth and fifth %s are similarly replaced by
 * completion_info_charp2.
 *
 * Beware that the allowed sequences of %s and %d are determined by
 * _complete_from_query().
 */

#define Query_for_list_of_attributes \
"SELECT pg_catalog.quote_ident(attname) "\
"  FROM pg_catalog.pg_attribute a, pg_catalog.pg_class c "\
" WHERE c.oid = a.attrelid "\
"   AND a.attnum > 0 "\
"   AND NOT a.attisdropped "\
"   AND substring(pg_catalog.quote_ident(attname),1,%d)='%s' "\
"   AND (pg_catalog.quote_ident(relname)='%s' "\
"        OR '\"' || relname || '\"'='%s') "\
"   AND pg_catalog.pg_table_is_visible(c.oid)"

#define Query_for_list_of_attributes_with_schema \
"SELECT pg_catalog.quote_ident(attname) "\
"  FROM pg_catalog.pg_attribute a, pg_catalog.pg_class c, pg_catalog.pg_namespace n "\
" WHERE c.oid = a.attrelid "\
"   AND n.oid = c.relnamespace "\
"   AND a.attnum > 0 "\
"   AND NOT a.attisdropped "\
"   AND substring(pg_catalog.quote_ident(attname),1,%d)='%s' "\
"   AND (pg_catalog.quote_ident(relname)='%s' "\
"        OR '\"' || relname || '\"' ='%s') "\
"   AND (pg_catalog.quote_ident(nspname)='%s' "\
"        OR '\"' || nspname || '\"' ='%s') "

#define Query_for_list_of_template_databases \
"SELECT pg_catalog.quote_ident(datname) FROM pg_catalog.pg_database "\
" WHERE substring(pg_catalog.quote_ident(datname),1,%d)='%s' AND datistemplate"

#define Query_for_list_of_databases \
"SELECT pg_catalog.quote_ident(datname) FROM pg_catalog.pg_database "\
" WHERE substring(pg_catalog.quote_ident(datname),1,%d)='%s'"

#define Query_for_list_of_tablespaces \
"SELECT pg_catalog.quote_ident(spcname) FROM pg_catalog.pg_tablespace "\
" WHERE substring(pg_catalog.quote_ident(spcname),1,%d)='%s'"

#define Query_for_list_of_encodings \
" SELECT DISTINCT pg_catalog.pg_encoding_to_char(conforencoding) "\
"   FROM pg_catalog.pg_conversion "\
"  WHERE substring(pg_catalog.pg_encoding_to_char(conforencoding),1,%d)=UPPER('%s')"

#define Query_for_list_of_languages \
"SELECT pg_catalog.quote_ident(lanname) "\
"  FROM pg_catalog.pg_language "\
" WHERE lanname != 'internal' "\
"   AND substring(pg_catalog.quote_ident(lanname),1,%d)='%s'"

#define Query_for_list_of_schemas \
"SELECT pg_catalog.quote_ident(nspname) FROM pg_catalog.pg_namespace "\
" WHERE substring(pg_catalog.quote_ident(nspname),1,%d)='%s'"

#define Query_for_list_of_set_vars \
"SELECT name FROM "\
" (SELECT pg_catalog.lower(name) AS name FROM pg_catalog.pg_settings "\
"  WHERE context IN ('user', 'superuser') "\
"  UNION ALL SELECT 'constraints' "\
"  UNION ALL SELECT 'transaction' "\
"  UNION ALL SELECT 'session' "\
"  UNION ALL SELECT 'role' "\
"  UNION ALL SELECT 'tablespace' "\
"  UNION ALL SELECT 'all') ss "\
" WHERE substring(name,1,%d)='%s'"

#define Query_for_list_of_show_vars \
"SELECT name FROM "\
" (SELECT pg_catalog.lower(name) AS name FROM pg_catalog.pg_settings "\
"  UNION ALL SELECT 'session authorization' "\
"  UNION ALL SELECT 'all') ss "\
" WHERE substring(name,1,%d)='%s'"

#define Query_for_list_of_resgroups \
" SELECT pg_catalog.quote_ident(rsgname) "\
"   FROM pg_catalog.pg_resgroup "\
"  WHERE substring(pg_catalog.quote_ident(rsgname),1,%d)='%s'"

#define Query_for_list_of_roles \
" SELECT pg_catalog.quote_ident(rolname) "\
"   FROM pg_catalog.pg_roles "\
"  WHERE substring(pg_catalog.quote_ident(rolname),1,%d)='%s'"

#define Query_for_list_of_grant_roles \
" SELECT pg_catalog.quote_ident(rolname) "\
"   FROM pg_catalog.pg_roles "\
"  WHERE substring(pg_catalog.quote_ident(rolname),1,%d)='%s'"\
" UNION ALL SELECT 'PUBLIC'"

/* the silly-looking length condition is just to eat up the current word */
#define Query_for_table_owning_index \
"SELECT pg_catalog.quote_ident(c1.relname) "\
"  FROM pg_catalog.pg_class c1, pg_catalog.pg_class c2, pg_catalog.pg_index i"\
" WHERE c1.oid=i.indrelid and i.indexrelid=c2.oid"\
"       and (%d = pg_catalog.length('%s'))"\
"       and pg_catalog.quote_ident(c2.relname)='%s'"\
"       and pg_catalog.pg_table_is_visible(c2.oid)"

/* the silly-looking length condition is just to eat up the current word */
#define Query_for_index_of_table \
"SELECT pg_catalog.quote_ident(c2.relname) "\
"  FROM pg_catalog.pg_class c1, pg_catalog.pg_class c2, pg_catalog.pg_index i"\
" WHERE c1.oid=i.indrelid and i.indexrelid=c2.oid"\
"       and (%d = pg_catalog.length('%s'))"\
"       and pg_catalog.quote_ident(c1.relname)='%s'"\
"       and pg_catalog.pg_table_is_visible(c2.oid)"

/* the silly-looking length condition is just to eat up the current word */
#define Query_for_list_of_tables_for_trigger \
"SELECT pg_catalog.quote_ident(relname) "\
"  FROM pg_catalog.pg_class"\
" WHERE (%d = pg_catalog.length('%s'))"\
"   AND oid IN "\
"       (SELECT tgrelid FROM pg_catalog.pg_trigger "\
"         WHERE pg_catalog.quote_ident(tgname)='%s')"

#define Query_for_list_of_ts_configurations \
"SELECT pg_catalog.quote_ident(cfgname) FROM pg_catalog.pg_ts_config "\
" WHERE substring(pg_catalog.quote_ident(cfgname),1,%d)='%s'"

#define Query_for_list_of_ts_dictionaries \
"SELECT pg_catalog.quote_ident(dictname) FROM pg_catalog.pg_ts_dict "\
" WHERE substring(pg_catalog.quote_ident(dictname),1,%d)='%s'"

#define Query_for_list_of_ts_parsers \
"SELECT pg_catalog.quote_ident(prsname) FROM pg_catalog.pg_ts_parser "\
" WHERE substring(pg_catalog.quote_ident(prsname),1,%d)='%s'"

#define Query_for_list_of_ts_templates \
"SELECT pg_catalog.quote_ident(tmplname) FROM pg_catalog.pg_ts_template "\
" WHERE substring(pg_catalog.quote_ident(tmplname),1,%d)='%s'"

#define Query_for_list_of_fdws \
" SELECT pg_catalog.quote_ident(fdwname) "\
"   FROM pg_catalog.pg_foreign_data_wrapper "\
"  WHERE substring(pg_catalog.quote_ident(fdwname),1,%d)='%s'"

#define Query_for_list_of_servers \
" SELECT pg_catalog.quote_ident(srvname) "\
"   FROM pg_catalog.pg_foreign_server "\
"  WHERE substring(pg_catalog.quote_ident(srvname),1,%d)='%s'"

#define Query_for_list_of_user_mappings \
" SELECT pg_catalog.quote_ident(usename) "\
"   FROM pg_catalog.pg_user_mappings "\
"  WHERE substring(pg_catalog.quote_ident(usename),1,%d)='%s'"

#define Query_for_list_of_access_methods \
" SELECT pg_catalog.quote_ident(amname) "\
"   FROM pg_catalog.pg_am "\
"  WHERE substring(pg_catalog.quote_ident(amname),1,%d)='%s'"

#define Query_for_list_of_arguments \
" SELECT pg_catalog.oidvectortypes(proargtypes)||')' "\
"   FROM pg_catalog.pg_proc "\
"  WHERE proname='%s'"

#define Query_for_list_of_extensions \
" SELECT pg_catalog.quote_ident(extname) "\
"   FROM pg_catalog.pg_extension "\
"  WHERE substring(pg_catalog.quote_ident(extname),1,%d)='%s'"

#define Query_for_list_of_available_extensions \
" SELECT pg_catalog.quote_ident(name) "\
"   FROM pg_catalog.pg_available_extensions "\
"  WHERE substring(pg_catalog.quote_ident(name),1,%d)='%s' AND installed_version IS NULL"

/*
 * This is a list of all "things" in Pgsql, which can show up after CREATE or
 * DROP; and there is also a query to get a list of them.
 */

typedef struct
{
	const char *name;
	const char *query;			/* simple query, or NULL */
	const SchemaQuery *squery;	/* schema query, or NULL */
	const bool	noshow;			/* NULL or true if this word should not show
								 * up after CREATE or DROP */
} pgsql_thing_t;

static const pgsql_thing_t words_after_create[] = {
	{"AGGREGATE", NULL, &Query_for_list_of_aggregates},
	{"CAST", NULL, NULL},		/* Casts have complex structures for names, so
								 * skip it */

	/*
	 * CREATE CONSTRAINT TRIGGER is not supported here because it is designed
	 * to be used only by pg_dump.
	 */
	{"CONFIGURATION", Query_for_list_of_ts_configurations, NULL, true},
	{"CONVERSION", "SELECT pg_catalog.quote_ident(conname) FROM pg_catalog.pg_conversion WHERE substring(pg_catalog.quote_ident(conname),1,%d)='%s'"},
	{"DATABASE", Query_for_list_of_databases},
	{"DICTIONARY", Query_for_list_of_ts_dictionaries, NULL, true},
	{"DOMAIN", NULL, &Query_for_list_of_domains},
	{"EXTENSION", Query_for_list_of_extensions},
	{"FOREIGN DATA WRAPPER", NULL, NULL},
	{"FUNCTION", NULL, &Query_for_list_of_functions},
	{"GROUP", Query_for_list_of_roles},
	{"LANGUAGE", Query_for_list_of_languages},
	{"INDEX", NULL, &Query_for_list_of_indexes},
	{"OPERATOR", NULL, NULL},	/* Querying for this is probably not such a
								 * good idea. */
	{"PARSER", Query_for_list_of_ts_parsers, NULL, true},
	{"RESOURCE", NULL},
	{"ROLE", Query_for_list_of_roles},
	{"RULE", "SELECT pg_catalog.quote_ident(rulename) FROM pg_catalog.pg_rules WHERE substring(pg_catalog.quote_ident(rulename),1,%d)='%s'"},
	{"SCHEMA", Query_for_list_of_schemas},
	{"SEQUENCE", NULL, &Query_for_list_of_sequences},
	{"SERVER", Query_for_list_of_servers},
	{"TABLE", NULL, &Query_for_list_of_tables},
	{"TABLESPACE", Query_for_list_of_tablespaces},
	{"TEMP", NULL, NULL},		/* for CREATE TEMP TABLE ... */
	{"TEMPLATE", Query_for_list_of_ts_templates, NULL, true},
	{"TEXT SEARCH", NULL, NULL},
	{"TRIGGER", "SELECT pg_catalog.quote_ident(tgname) FROM pg_catalog.pg_trigger WHERE substring(pg_catalog.quote_ident(tgname),1,%d)='%s'"},
	{"TYPE", NULL, &Query_for_list_of_datatypes},
	{"UNIQUE", NULL, NULL},		/* for CREATE UNIQUE INDEX ... */
	{"USER", Query_for_list_of_roles},
	{"USER MAPPING FOR", NULL, NULL},
	{"VIEW", NULL, &Query_for_list_of_views},
	{NULL, NULL, NULL, false}	/* end of list */
};


/* Forward declaration of functions */
static char **psql_completion(char *text, int start, int end);
static char *create_command_generator(const char *text, int state);
static char *drop_command_generator(const char *text, int state);
static char *complete_from_query(const char *text, int state);
static char *complete_from_schema_query(const char *text, int state);
static char *_complete_from_query(int is_schema_query,
					 const char *text, int state);
static char *complete_from_const(const char *text, int state);
static char *complete_from_list(const char *text, int state);

static PGresult *exec_query(const char *query);

static char *previous_word(int point, int skip);

#ifdef NOT_USED
static char *quote_file_name(char *text, int match_type, char *quote_pointer);
static char *dequote_file_name(char *text, char quote_char);
#endif


/*
 * Initialize the readline library for our purposes.
 */
void
initialize_readline(void)
{
	rl_readline_name = (char *) pset.progname;
	rl_attempted_completion_function = (void *) psql_completion;

	rl_basic_word_break_characters = WORD_BREAKS;

	completion_max_records = 1000;

	/*
	 * There is a variable rl_completion_query_items for this but apparently
	 * it's not defined everywhere.
	 */
}


/*
 * The completion function.
 *
 * According to readline spec this gets passed the text entered so far and its
 * start and end positions in the readline buffer. The return value is some
 * partially obscure list format that can be generated by readline's
 * completion_matches() function, so we don't have to worry about it.
*/
static char **
psql_completion(char *text, int start, int end)
{
	/* This is the variable we'll return. */
	char	  **matches = NULL;

	/* These are going to contain some scannage of the input line. */
	char	   *prev_wd,
			   *prev2_wd,
			   *prev3_wd,
			   *prev4_wd,
			   *prev5_wd;

	static const char *const sql_commands[] = {
		"ABORT", "ALTER", "ANALYZE", "BEGIN", "CHECKPOINT", "CLOSE", "CLUSTER",
		"COMMENT", "COMMIT", "COPY", "CREATE", "DEALLOCATE", "DECLARE",
		"DELETE FROM", "DISCARD", "DO", "DROP", "END", "EXECUTE", "EXPLAIN", "FETCH",
		"GRANT", "INSERT", "LISTEN", "LOAD", "LOCK", "MOVE", "NOTIFY", "PREPARE",
		"REASSIGN", "REINDEX", "RELEASE", "RESET", "REVOKE", "ROLLBACK",
		"SAVEPOINT", "SELECT", "SET", "SHOW", "START", "TABLE", "TRUNCATE", "UNLISTEN",
		"UPDATE", "VACUUM", "VALUES", "WITH", NULL
	};

	static const char *const backslash_commands[] = {
		"\\a", "\\connect", "\\conninfo", "\\C", "\\cd", "\\copy", "\\copyright",
		"\\d", "\\da", "\\db", "\\dc", "\\dC", "\\dd", "\\dD", "\\des", "\\deu", "\\dew", "\\df",
		"\\dF", "\\dFd", "\\dFp", "\\dFt", "\\dg", "\\di", "\\dl",
		"\\dn", "\\do", "\\dp", "\\drds", "\\ds", "\\dS", "\\dt", "\\dT", "\\dv", "\\du",
		"\\e", "\\echo", "\\ef", "\\encoding",
		"\\f", "\\g", "\\h", "\\help", "\\H", "\\i", "\\l",
		"\\lo_import", "\\lo_export", "\\lo_list", "\\lo_unlink",
		"\\o", "\\p", "\\password", "\\prompt", "\\pset", "\\q", "\\qecho", "\\r",
		"\\set", "\\t", "\\T",
		"\\timing", "\\unset", "\\x", "\\w", "\\z", "\\!", NULL
	};

	(void) end;					/* not used */

#ifdef HAVE_RL_COMPLETION_APPEND_CHARACTER
	rl_completion_append_character = ' ';
#endif

	/* Clear a few things. */
	completion_charp = NULL;
	completion_charpp = NULL;
	completion_info_charp = NULL;
	completion_info_charp2 = NULL;

	/*
	 * Scan the input line before our current position for the last five
	 * words. According to those we'll make some smart decisions on what the
	 * user is probably intending to type. TODO: Use strtokx() to do this.
	 */
	prev_wd = previous_word(start, 0);
	prev2_wd = previous_word(start, 1);
	prev3_wd = previous_word(start, 2);
	prev4_wd = previous_word(start, 3);
	prev5_wd = previous_word(start, 4);

	/* If a backslash command was started, continue */
	if (text[0] == '\\')
		COMPLETE_WITH_LIST(backslash_commands);

	/* If no previous word, suggest one of the basic sql commands */
	else if (!prev_wd)
		COMPLETE_WITH_LIST(sql_commands);

/* CREATE */
	/* complete with something you can create */
	else if (pg_strcasecmp(prev_wd, "CREATE") == 0)
		matches = completion_matches(text, create_command_generator);

/* DROP, but watch out for DROP embedded in other commands */
	/* complete with something you can drop */
	else if (pg_strcasecmp(prev_wd, "DROP") == 0 &&
			 pg_strcasecmp(prev2_wd, "DROP") == 0)
		matches = completion_matches(text, drop_command_generator);

/* ALTER */

	/*
	 * complete with what you can alter (TABLE, GROUP, USER, ...) unless we're
	 * in ALTER TABLE sth ALTER
	 */
	else if (pg_strcasecmp(prev_wd, "ALTER") == 0 &&
			 pg_strcasecmp(prev3_wd, "TABLE") != 0)
	{
		static const char *const list_ALTER[] =
		{"AGGREGATE", "CONVERSION", "DATABASE", "DEFAULT PRIVILEGES", "DOMAIN", "EXTENSION", "FOREIGN DATA WRAPPER", "FUNCTION",
		"GROUP", "INDEX", "LANGUAGE", "LARGE OBJECT", "OPERATOR", "ROLE", "SCHEMA", "SERVER", "SEQUENCE", "TABLE",
		"TABLESPACE", "TEXT SEARCH", "TRIGGER", "TYPE", "USER", "USER MAPPING FOR", "VIEW", NULL};

		COMPLETE_WITH_LIST(list_ALTER);
	}
	/* ALTER AGGREGATE,FUNCTION <name> */
	else if (pg_strcasecmp(prev3_wd, "ALTER") == 0 &&
			 (pg_strcasecmp(prev2_wd, "AGGREGATE") == 0 ||
			  pg_strcasecmp(prev2_wd, "FUNCTION") == 0))
		COMPLETE_WITH_CONST("(");
	/* ALTER AGGREGATE,FUNCTION <name> (...) */
	else if (pg_strcasecmp(prev4_wd, "ALTER") == 0 &&
			 (pg_strcasecmp(prev3_wd, "AGGREGATE") == 0 ||
			  pg_strcasecmp(prev3_wd, "FUNCTION") == 0))
	{
		if (prev_wd[strlen(prev_wd) - 1] == ')')
		{
			static const char *const list_ALTERAGG[] =
			{"OWNER TO", "RENAME TO", "SET SCHEMA", NULL};

			COMPLETE_WITH_LIST(list_ALTERAGG);
		}
		else
		{
			char	   *tmp_buf = malloc(strlen(Query_for_list_of_arguments) + strlen(prev2_wd));

			sprintf(tmp_buf, Query_for_list_of_arguments, prev2_wd);
			COMPLETE_WITH_QUERY(tmp_buf);
			free(tmp_buf);
		}
	}

	/* ALTER CONVERSION,SCHEMA <name> */
	else if (pg_strcasecmp(prev3_wd, "ALTER") == 0 &&
			 (pg_strcasecmp(prev2_wd, "CONVERSION") == 0 ||
			  pg_strcasecmp(prev2_wd, "SCHEMA") == 0))
	{
		static const char *const list_ALTERGEN[] =
		{"OWNER TO", "RENAME TO", NULL};

		COMPLETE_WITH_LIST(list_ALTERGEN);
	}

	/* ALTER DATABASE <name> */
	else if (pg_strcasecmp(prev3_wd, "ALTER") == 0 &&
			 pg_strcasecmp(prev2_wd, "DATABASE") == 0)
	{
		static const char *const list_ALTERDATABASE[] =
		{"RESET", "SET", "OWNER TO", "RENAME TO", "CONNECTION LIMIT", NULL};

		COMPLETE_WITH_LIST(list_ALTERDATABASE);
	}

	/* ALTER EXTENSION <name> */
	else if (pg_strcasecmp(prev3_wd, "ALTER") == 0 &&
			 pg_strcasecmp(prev2_wd, "EXTENSION") == 0)
	{
		static const char *const list_ALTEREXTENSION[] =
				{"ADD", "DROP", "UPDATE", "SET SCHEMA", NULL};

		COMPLETE_WITH_LIST(list_ALTEREXTENSION);
	}

	/* ALTER FOREIGN DATA WRAPPER <name> */
	else if (pg_strcasecmp(prev5_wd, "ALTER") == 0 &&
			 pg_strcasecmp(prev4_wd, "FOREIGN") == 0 &&
			 pg_strcasecmp(prev3_wd, "DATA") == 0 &&
			 pg_strcasecmp(prev2_wd, "WRAPPER") == 0)
	{
		static const char *const list_ALTER_FDW[] =
		{"LIBRARY", "OPTIONS", "OWNER TO", NULL};

		COMPLETE_WITH_LIST(list_ALTER_FDW);
	}

	/* ALTER INDEX <name> */
	else if (pg_strcasecmp(prev3_wd, "ALTER") == 0 &&
			 pg_strcasecmp(prev2_wd, "INDEX") == 0)
	{
		static const char *const list_ALTERINDEX[] =
		{"OWNER TO", "RENAME TO", "SET", "RESET", NULL};

		COMPLETE_WITH_LIST(list_ALTERINDEX);
	}
	/* ALTER INDEX <name> SET */
	else if (pg_strcasecmp(prev4_wd, "ALTER") == 0 &&
			 pg_strcasecmp(prev3_wd, "INDEX") == 0 &&
			 pg_strcasecmp(prev_wd, "SET") == 0)
	{
		static const char *const list_ALTERINDEXSET[] =
		{"(", "TABLESPACE", NULL};

		COMPLETE_WITH_LIST(list_ALTERINDEXSET);
	}
	/* ALTER INDEX <name> RESET */
	else if (pg_strcasecmp(prev4_wd, "ALTER") == 0 &&
			 pg_strcasecmp(prev3_wd, "INDEX") == 0 &&
			 pg_strcasecmp(prev_wd, "RESET") == 0)
		COMPLETE_WITH_CONST("(");
	/* ALTER INDEX <foo> SET|RESET ( */
	else if (pg_strcasecmp(prev5_wd, "ALTER") == 0 &&
			 pg_strcasecmp(prev4_wd, "INDEX") == 0 &&
			 (pg_strcasecmp(prev2_wd, "SET") == 0 ||
			  pg_strcasecmp(prev2_wd, "RESET") == 0) &&
			 pg_strcasecmp(prev_wd, "(") == 0)
	{
		static const char *const list_INDEXOPTIONS[] =
		{"fillfactor", "fastupdate", NULL};

		COMPLETE_WITH_LIST(list_INDEXOPTIONS);
	}

	/* ALTER LANGUAGE <name> */
	else if (pg_strcasecmp(prev3_wd, "ALTER") == 0 &&
			 pg_strcasecmp(prev2_wd, "LANGUAGE") == 0)
	{
		static const char *const list_ALTERLANGUAGE[] =
		{"OWNER TO", "RENAME TO", NULL};

		COMPLETE_WITH_LIST(list_ALTERLANGUAGE);
	}

	/* ALTER LARGE OBJECT <oid> */
	else if (pg_strcasecmp(prev4_wd, "ALTER") == 0 &&
			 pg_strcasecmp(prev3_wd, "LARGE") == 0 &&
			 pg_strcasecmp(prev2_wd, "OBJECT") == 0)
	{
		static const char *const list_ALTERLARGEOBJECT[] =
		{"OWNER TO", NULL};

		COMPLETE_WITH_LIST(list_ALTERLARGEOBJECT);
	}

	/* ALTER USER,ROLE <name> */
	else if (pg_strcasecmp(prev3_wd, "ALTER") == 0 &&
			 !(pg_strcasecmp(prev2_wd, "USER") == 0 && pg_strcasecmp(prev_wd, "MAPPING") == 0) &&
			 (pg_strcasecmp(prev2_wd, "USER") == 0 ||
			  pg_strcasecmp(prev2_wd, "ROLE") == 0))
	{
		static const char *const list_ALTERUSER[] =
		{"ENCRYPTED", "UNENCRYPTED", "CREATEDB", "NOCREATEDB", "CREATEUSER",
			"NOCREATEUSER", "CREATEROLE", "NOCREATEROLE", "INHERIT", "NOINHERIT",
			"LOGIN", "NOLOGIN", "CONNECTION LIMIT", "VALID UNTIL", "RENAME TO",
		"SUPERUSER", "NOSUPERUSER", "SET", "RESET", NULL};

		COMPLETE_WITH_LIST(list_ALTERUSER);
	}

	/* complete ALTER USER,ROLE <name> ENCRYPTED,UNENCRYPTED with PASSWORD */
	else if (pg_strcasecmp(prev4_wd, "ALTER") == 0 &&
			 (pg_strcasecmp(prev3_wd, "ROLE") == 0 || pg_strcasecmp(prev3_wd, "USER") == 0) &&
			 (pg_strcasecmp(prev_wd, "ENCRYPTED") == 0 || pg_strcasecmp(prev_wd, "UNENCRYPTED") == 0))
	{
		COMPLETE_WITH_CONST("PASSWORD");
	}
	/* ALTER DEFAULT PRIVILEGES */
	else if (pg_strcasecmp(prev3_wd, "ALTER") == 0 &&
			 pg_strcasecmp(prev2_wd, "DEFAULT") == 0 &&
			 pg_strcasecmp(prev_wd, "PRIVILEGES") == 0)
	{
		static const char *const list_ALTER_DEFAULT_PRIVILEGES[] =
		{"FOR ROLE", "FOR USER", "IN SCHEMA", NULL};

		COMPLETE_WITH_LIST(list_ALTER_DEFAULT_PRIVILEGES);
	}
	/* ALTER DEFAULT PRIVILEGES FOR */
	else if (pg_strcasecmp(prev4_wd, "ALTER") == 0 &&
			 pg_strcasecmp(prev3_wd, "DEFAULT") == 0 &&
			 pg_strcasecmp(prev2_wd, "PRIVILEGES") == 0 &&
			 pg_strcasecmp(prev_wd, "FOR") == 0)
	{
		static const char *const list_ALTER_DEFAULT_PRIVILEGES_FOR[] =
		{"ROLE", "USER", NULL};

		COMPLETE_WITH_LIST(list_ALTER_DEFAULT_PRIVILEGES_FOR);
	}
	/* ALTER DEFAULT PRIVILEGES { FOR ROLE ... | IN SCHEMA ... } */
	else if (pg_strcasecmp(prev5_wd, "DEFAULT") == 0 &&
			 pg_strcasecmp(prev4_wd, "PRIVILEGES") == 0 &&
			 (pg_strcasecmp(prev3_wd, "FOR") == 0 ||
			  pg_strcasecmp(prev3_wd, "IN") == 0))
	{
		static const char *const list_ALTER_DEFAULT_PRIVILEGES_REST[] =
		{"GRANT", "REVOKE", NULL};

		COMPLETE_WITH_LIST(list_ALTER_DEFAULT_PRIVILEGES_REST);
	}
	/* ALTER DOMAIN <name> */
	else if (pg_strcasecmp(prev3_wd, "ALTER") == 0 &&
			 pg_strcasecmp(prev2_wd, "DOMAIN") == 0)
	{
		static const char *const list_ALTERDOMAIN[] =
		{"ADD", "DROP", "OWNER TO", "SET", NULL};

		COMPLETE_WITH_LIST(list_ALTERDOMAIN);
	}
	/* ALTER DOMAIN <sth> DROP */
	else if (pg_strcasecmp(prev4_wd, "ALTER") == 0 &&
			 pg_strcasecmp(prev3_wd, "DOMAIN") == 0 &&
			 pg_strcasecmp(prev_wd, "DROP") == 0)
	{
		static const char *const list_ALTERDOMAIN2[] =
		{"CONSTRAINT", "DEFAULT", "NOT NULL", NULL};

		COMPLETE_WITH_LIST(list_ALTERDOMAIN2);
	}
	/* ALTER DOMAIN <sth> SET */
	else if (pg_strcasecmp(prev4_wd, "ALTER") == 0 &&
			 pg_strcasecmp(prev3_wd, "DOMAIN") == 0 &&
			 pg_strcasecmp(prev_wd, "SET") == 0)
	{
		static const char *const list_ALTERDOMAIN3[] =
		{"DEFAULT", "NOT NULL", "SCHEMA", NULL};

		COMPLETE_WITH_LIST(list_ALTERDOMAIN3);
	}
	/* ALTER SEQUENCE <name> */
	else if (pg_strcasecmp(prev3_wd, "ALTER") == 0 &&
			 pg_strcasecmp(prev2_wd, "SEQUENCE") == 0)
	{
		static const char *const list_ALTERSEQUENCE[] =
		{"INCREMENT", "MINVALUE", "MAXVALUE", "RESTART", "NO", "CACHE", "CYCLE",
		"SET SCHEMA", "OWNED BY", "OWNER TO", "RENAME TO", NULL};

		COMPLETE_WITH_LIST(list_ALTERSEQUENCE);
	}
	/* ALTER SEQUENCE <name> NO */
	else if (pg_strcasecmp(prev4_wd, "ALTER") == 0 &&
			 pg_strcasecmp(prev3_wd, "SEQUENCE") == 0 &&
			 pg_strcasecmp(prev_wd, "NO") == 0)
	{
		static const char *const list_ALTERSEQUENCE2[] =
		{"MINVALUE", "MAXVALUE", "CYCLE", NULL};

		COMPLETE_WITH_LIST(list_ALTERSEQUENCE2);
	}
	/* ALTER SERVER <name> */
	else if (pg_strcasecmp(prev3_wd, "ALTER") == 0 &&
			 pg_strcasecmp(prev2_wd, "SERVER") == 0)
	{
		static const char *const list_ALTER_SERVER[] =
		{"VERSION", "OPTIONS", "OWNER TO", NULL};

		COMPLETE_WITH_LIST(list_ALTER_SERVER);
	}
	/* ALTER VIEW <name> */
	else if (pg_strcasecmp(prev3_wd, "ALTER") == 0 &&
			 pg_strcasecmp(prev2_wd, "VIEW") == 0)
	{
		static const char *const list_ALTERVIEW[] =
		{"ALTER COLUMN", "OWNER TO", "RENAME TO", "SET SCHEMA", NULL};

		COMPLETE_WITH_LIST(list_ALTERVIEW);
	}
	/* ALTER TRIGGER <name>, add ON */
	else if (pg_strcasecmp(prev3_wd, "ALTER") == 0 &&
			 pg_strcasecmp(prev2_wd, "TRIGGER") == 0)
		COMPLETE_WITH_CONST("ON");

	else if (pg_strcasecmp(prev4_wd, "ALTER") == 0 &&
			 pg_strcasecmp(prev3_wd, "TRIGGER") == 0)
	{
		completion_info_charp = prev2_wd;
		COMPLETE_WITH_QUERY(Query_for_list_of_tables_for_trigger);
	}

	/*
	 * If we have ALTER TRIGGER <sth> ON, then add the correct tablename
	 */
	else if (pg_strcasecmp(prev4_wd, "ALTER") == 0 &&
			 pg_strcasecmp(prev3_wd, "TRIGGER") == 0 &&
			 pg_strcasecmp(prev_wd, "ON") == 0)
		COMPLETE_WITH_SCHEMA_QUERY(Query_for_list_of_tables, NULL);

	/* ALTER TRIGGER <name> ON <name> */
	else if (pg_strcasecmp(prev4_wd, "TRIGGER") == 0 &&
			 pg_strcasecmp(prev2_wd, "ON") == 0)
		COMPLETE_WITH_CONST("RENAME TO");

	/*
	 * If we detect ALTER TABLE <name>, suggest either ADD, DROP, ALTER,
	 * RENAME, CLUSTER ON or OWNER
	 */
	else if (pg_strcasecmp(prev3_wd, "ALTER") == 0 &&
			 pg_strcasecmp(prev2_wd, "TABLE") == 0)
	{
		static const char *const list_ALTER2[] =
		{"ADD", "ALTER", "CLUSTER ON", "DISABLE", "DROP", "ENABLE", "INHERIT",
		"NO INHERIT", "RENAME", "RESET", "OWNER TO", "SET", NULL};

		COMPLETE_WITH_LIST(list_ALTER2);
	}
	/* ALTER TABLE xxx ENABLE */
	else if (pg_strcasecmp(prev4_wd, "ALTER") == 0 &&
			 pg_strcasecmp(prev3_wd, "TABLE") == 0 &&
			 pg_strcasecmp(prev_wd, "ENABLE") == 0)
	{
		static const char *const list_ALTERENABLE[] =
		{"ALWAYS", "REPLICA", "RULE", "TRIGGER", NULL};

		COMPLETE_WITH_LIST(list_ALTERENABLE);
	}
	else if (pg_strcasecmp(prev4_wd, "TABLE") == 0 &&
			 pg_strcasecmp(prev2_wd, "ENABLE") == 0 &&
			 (pg_strcasecmp(prev_wd, "REPLICA") == 0 ||
			  pg_strcasecmp(prev_wd, "ALWAYS") == 0))
	{
		static const char *const list_ALTERENABLE2[] =
		{"RULE", "TRIGGER", NULL};

		COMPLETE_WITH_LIST(list_ALTERENABLE2);
	}
	else if (pg_strcasecmp(prev4_wd, "ALTER") == 0 &&
			 pg_strcasecmp(prev3_wd, "TABLE") == 0 &&
			 pg_strcasecmp(prev_wd, "DISABLE") == 0)
	{
		static const char *const list_ALTERDISABLE[] =
		{"RULE", "TRIGGER", NULL};

		COMPLETE_WITH_LIST(list_ALTERDISABLE);
	}

	/* If we have TABLE <sth> ALTER|RENAME, provide list of columns */
	else if (pg_strcasecmp(prev3_wd, "TABLE") == 0 &&
			 (pg_strcasecmp(prev_wd, "ALTER") == 0 ||
			  pg_strcasecmp(prev_wd, "RENAME") == 0))
		COMPLETE_WITH_ATTR(prev2_wd, " UNION SELECT 'COLUMN'");

	/*
	 * If we have TABLE <sth> ALTER COLUMN|RENAME COLUMN, provide list of
	 * columns
	 */
	else if (pg_strcasecmp(prev4_wd, "TABLE") == 0 &&
			 (pg_strcasecmp(prev2_wd, "ALTER") == 0 ||
			  pg_strcasecmp(prev2_wd, "RENAME") == 0) &&
			 pg_strcasecmp(prev_wd, "COLUMN") == 0)
		COMPLETE_WITH_ATTR(prev3_wd, "");

	/* ALTER TABLE xxx RENAME yyy */
	else if (pg_strcasecmp(prev4_wd, "TABLE") == 0 &&
			 pg_strcasecmp(prev2_wd, "RENAME") == 0 &&
			 pg_strcasecmp(prev_wd, "TO") != 0)
		COMPLETE_WITH_CONST("TO");

	/* ALTER TABLE xxx RENAME COLUMN yyy */
	else if (pg_strcasecmp(prev5_wd, "TABLE") == 0 &&
			 pg_strcasecmp(prev3_wd, "RENAME") == 0 &&
			 pg_strcasecmp(prev2_wd, "COLUMN") == 0 &&
			 pg_strcasecmp(prev_wd, "TO") != 0)
		COMPLETE_WITH_CONST("TO");

	/* If we have TABLE <sth> DROP, provide COLUMN or CONSTRAINT */
	else if (pg_strcasecmp(prev3_wd, "TABLE") == 0 &&
			 pg_strcasecmp(prev_wd, "DROP") == 0)
	{
		static const char *const list_TABLEDROP[] =
		{"COLUMN", "CONSTRAINT", NULL};

		COMPLETE_WITH_LIST(list_TABLEDROP);
	}
	/* If we have TABLE <sth> DROP COLUMN, provide list of columns */
	else if (pg_strcasecmp(prev4_wd, "TABLE") == 0 &&
			 pg_strcasecmp(prev2_wd, "DROP") == 0 &&
			 pg_strcasecmp(prev_wd, "COLUMN") == 0)
		COMPLETE_WITH_ATTR(prev3_wd, "");
	/* ALTER TABLE ALTER [COLUMN] <foo> */
	else if ((pg_strcasecmp(prev3_wd, "ALTER") == 0 &&
			  pg_strcasecmp(prev2_wd, "COLUMN") == 0) ||
			 (pg_strcasecmp(prev4_wd, "TABLE") == 0 &&
			  pg_strcasecmp(prev2_wd, "ALTER") == 0))
	{
		static const char *const list_COLUMNALTER[] =
		{"TYPE", "SET", "RESET", "DROP", NULL};

		COMPLETE_WITH_LIST(list_COLUMNALTER);
	}
	/* ALTER TABLE ALTER [COLUMN] <foo> SET */
	else if (((pg_strcasecmp(prev4_wd, "ALTER") == 0 &&
			   pg_strcasecmp(prev3_wd, "COLUMN") == 0) ||
			  (pg_strcasecmp(prev5_wd, "TABLE") == 0 &&
			   pg_strcasecmp(prev3_wd, "ALTER") == 0)) &&
			 pg_strcasecmp(prev_wd, "SET") == 0)
	{
		static const char *const list_COLUMNSET[] =
		{"(", "DEFAULT", "NOT NULL", "STATISTICS", "STORAGE", NULL};

		COMPLETE_WITH_LIST(list_COLUMNSET);
	}
	/* ALTER TABLE ALTER [COLUMN] <foo> SET ( */
	else if (((pg_strcasecmp(prev5_wd, "ALTER") == 0 &&
			   pg_strcasecmp(prev4_wd, "COLUMN") == 0) ||
			  pg_strcasecmp(prev4_wd, "ALTER") == 0) &&
			 pg_strcasecmp(prev2_wd, "SET") == 0 &&
			 pg_strcasecmp(prev_wd, "(") == 0)
	{
		static const char *const list_COLUMNOPTIONS[] =
		{"n_distinct", "n_distinct_inherited", NULL};

		COMPLETE_WITH_LIST(list_COLUMNOPTIONS);
	}
	/* ALTER TABLE ALTER [COLUMN] <foo> SET STORAGE */
	else if (((pg_strcasecmp(prev5_wd, "ALTER") == 0 &&
			   pg_strcasecmp(prev4_wd, "COLUMN") == 0) ||
			  pg_strcasecmp(prev4_wd, "ALTER") == 0) &&
			 pg_strcasecmp(prev2_wd, "SET") == 0 &&
			 pg_strcasecmp(prev_wd, "STORAGE") == 0)
	{
		static const char *const list_COLUMNSTORAGE[] =
		{"PLAIN", "EXTERNAL", "EXTENDED", "MAIN", NULL};

		COMPLETE_WITH_LIST(list_COLUMNSTORAGE);
	}
	/* ALTER TABLE ALTER [COLUMN] <foo> DROP */
	else if (((pg_strcasecmp(prev4_wd, "ALTER") == 0 &&
			   pg_strcasecmp(prev3_wd, "COLUMN") == 0) ||
			  (pg_strcasecmp(prev5_wd, "TABLE") == 0 &&
			   pg_strcasecmp(prev3_wd, "ALTER") == 0)) &&
			 pg_strcasecmp(prev_wd, "DROP") == 0)
	{
		static const char *const list_COLUMNDROP[] =
		{"DEFAULT", "NOT NULL", NULL};

		COMPLETE_WITH_LIST(list_COLUMNDROP);
	}
	else if (pg_strcasecmp(prev3_wd, "TABLE") == 0 &&
			 pg_strcasecmp(prev_wd, "CLUSTER") == 0)
		COMPLETE_WITH_CONST("ON");
	else if (pg_strcasecmp(prev4_wd, "TABLE") == 0 &&
			 pg_strcasecmp(prev2_wd, "CLUSTER") == 0 &&
			 pg_strcasecmp(prev_wd, "ON") == 0)
	{
		completion_info_charp = prev3_wd;
		COMPLETE_WITH_QUERY(Query_for_index_of_table);
	}
	/* If we have TABLE <sth> SET, provide WITHOUT,TABLESPACE and SCHEMA */
	else if (pg_strcasecmp(prev3_wd, "TABLE") == 0 &&
			 pg_strcasecmp(prev_wd, "SET") == 0)
	{
		static const char *const list_TABLESET[] =
		{"(", "WITHOUT", "TABLESPACE", "SCHEMA", NULL};

		COMPLETE_WITH_LIST(list_TABLESET);
	}
	/* If we have TABLE <sth> SET TABLESPACE provide a list of tablespaces */
	else if (pg_strcasecmp(prev4_wd, "TABLE") == 0 &&
			 pg_strcasecmp(prev2_wd, "SET") == 0 &&
			 pg_strcasecmp(prev_wd, "TABLESPACE") == 0)
		COMPLETE_WITH_QUERY(Query_for_list_of_tablespaces);
	/* If we have TABLE <sth> SET WITHOUT provide CLUSTER or OIDS */
	else if (pg_strcasecmp(prev4_wd, "TABLE") == 0 &&
			 pg_strcasecmp(prev2_wd, "SET") == 0 &&
			 pg_strcasecmp(prev_wd, "WITHOUT") == 0)
	{
		static const char *const list_TABLESET2[] =
		{"CLUSTER", "OIDS", NULL};

		COMPLETE_WITH_LIST(list_TABLESET2);
	}
	/* ALTER TABLE <foo> RESET */
	else if (pg_strcasecmp(prev3_wd, "TABLE") == 0 &&
			 pg_strcasecmp(prev_wd, "RESET") == 0)
		COMPLETE_WITH_CONST("(");
	/* ALTER TABLE <foo> SET|RESET ( */
	else if (pg_strcasecmp(prev4_wd, "TABLE") == 0 &&
			 (pg_strcasecmp(prev2_wd, "SET") == 0 ||
			  pg_strcasecmp(prev2_wd, "RESET") == 0) &&
			 pg_strcasecmp(prev_wd, "(") == 0)
	{
		static const char *const list_TABLEOPTIONS[] =
		{
			"autovacuum_analyze_scale_factor",
			"autovacuum_analyze_threshold",
			"autovacuum_enabled",
			"autovacuum_freeze_max_age",
			"autovacuum_freeze_min_age",
			"autovacuum_freeze_table_age",
			"autovacuum_vacuum_cost_delay",
			"autovacuum_vacuum_cost_limit",
			"autovacuum_vacuum_scale_factor",
			"autovacuum_vacuum_threshold",
			"fillfactor",
			"toast.autovacuum_enabled",
			"toast.autovacuum_freeze_max_age",
			"toast.autovacuum_freeze_min_age",
			"toast.autovacuum_freeze_table_age",
			"toast.autovacuum_vacuum_cost_delay",
			"toast.autovacuum_vacuum_cost_limit",
			"toast.autovacuum_vacuum_scale_factor",
			"toast.autovacuum_vacuum_threshold",
			NULL
		};

		COMPLETE_WITH_LIST(list_TABLEOPTIONS);
	}

	/* ALTER TABLESPACE <foo> with RENAME TO, OWNER TO, SET, RESET */
	else if (pg_strcasecmp(prev3_wd, "ALTER") == 0 &&
			 pg_strcasecmp(prev2_wd, "TABLESPACE") == 0)
	{
		static const char *const list_ALTERTSPC[] =
		{"RENAME TO", "OWNER TO", "SET", "RESET", NULL};

		COMPLETE_WITH_LIST(list_ALTERTSPC);
	}
	/* ALTER TABLESPACE <foo> SET|RESET */
	else if (pg_strcasecmp(prev4_wd, "ALTER") == 0 &&
			 pg_strcasecmp(prev3_wd, "TABLESPACE") == 0 &&
			 (pg_strcasecmp(prev_wd, "SET") == 0 ||
			  pg_strcasecmp(prev_wd, "RESET") == 0))
		COMPLETE_WITH_CONST("(");
	/* ALTER TABLESPACE <foo> SET|RESET ( */
	else if (pg_strcasecmp(prev5_wd, "ALTER") == 0 &&
			 pg_strcasecmp(prev4_wd, "TABLESPACE") == 0 &&
			 (pg_strcasecmp(prev2_wd, "SET") == 0 ||
			  pg_strcasecmp(prev2_wd, "RESET") == 0) &&
			 pg_strcasecmp(prev_wd, "(") == 0)
	{
		static const char *const list_TABLESPACEOPTIONS[] =
		{"seq_page_cost", "random_page_cost", NULL};

		COMPLETE_WITH_LIST(list_TABLESPACEOPTIONS);
	}

	/* ALTER TEXT SEARCH */
	else if (pg_strcasecmp(prev3_wd, "ALTER") == 0 &&
			 pg_strcasecmp(prev2_wd, "TEXT") == 0 &&
			 pg_strcasecmp(prev_wd, "SEARCH") == 0)
	{
		static const char *const list_ALTERTEXTSEARCH[] =
		{"CONFIGURATION", "DICTIONARY", "PARSER", "TEMPLATE", NULL};

		COMPLETE_WITH_LIST(list_ALTERTEXTSEARCH);
	}
	else if (pg_strcasecmp(prev5_wd, "ALTER") == 0 &&
			 pg_strcasecmp(prev4_wd, "TEXT") == 0 &&
			 pg_strcasecmp(prev3_wd, "SEARCH") == 0 &&
			 (pg_strcasecmp(prev2_wd, "TEMPLATE") == 0 ||
			  pg_strcasecmp(prev2_wd, "PARSER") == 0))
		COMPLETE_WITH_CONST("RENAME TO");

	else if (pg_strcasecmp(prev5_wd, "ALTER") == 0 &&
			 pg_strcasecmp(prev4_wd, "TEXT") == 0 &&
			 pg_strcasecmp(prev3_wd, "SEARCH") == 0 &&
			 pg_strcasecmp(prev2_wd, "DICTIONARY") == 0)
	{
		static const char *const list_ALTERTEXTSEARCH2[] =
		{"OWNER TO", "RENAME TO", NULL};

		COMPLETE_WITH_LIST(list_ALTERTEXTSEARCH2);
	}

	else if (pg_strcasecmp(prev5_wd, "ALTER") == 0 &&
			 pg_strcasecmp(prev4_wd, "TEXT") == 0 &&
			 pg_strcasecmp(prev3_wd, "SEARCH") == 0 &&
			 pg_strcasecmp(prev2_wd, "CONFIGURATION") == 0)
	{
		static const char *const list_ALTERTEXTSEARCH3[] =
		{"ADD MAPPING FOR", "ALTER MAPPING", "DROP MAPPING FOR", "OWNER TO", "RENAME TO", NULL};

		COMPLETE_WITH_LIST(list_ALTERTEXTSEARCH3);
	}

	/* complete ALTER TYPE <foo> with OWNER TO, SET SCHEMA */
	else if (pg_strcasecmp(prev3_wd, "ALTER") == 0 &&
			 pg_strcasecmp(prev2_wd, "TYPE") == 0)
	{
		static const char *const list_ALTERTYPE[] =
		{"OWNER TO", "RENAME TO", "SET SCHEMA", NULL};

		COMPLETE_WITH_LIST(list_ALTERTYPE);
	}
	/* complete ALTER GROUP <foo> */
	else if (pg_strcasecmp(prev3_wd, "ALTER") == 0 &&
			 pg_strcasecmp(prev2_wd, "GROUP") == 0)
	{
		static const char *const list_ALTERGROUP[] =
		{"ADD USER", "DROP USER", "RENAME TO", NULL};

		COMPLETE_WITH_LIST(list_ALTERGROUP);
	}
	/* complete ALTER GROUP <foo> ADD|DROP with USER */
	else if (pg_strcasecmp(prev4_wd, "ALTER") == 0 &&
			 pg_strcasecmp(prev3_wd, "GROUP") == 0 &&
			 (pg_strcasecmp(prev_wd, "ADD") == 0 ||
			  pg_strcasecmp(prev_wd, "DROP") == 0))
		COMPLETE_WITH_CONST("USER");
	/* complete {ALTER} GROUP <foo> ADD|DROP USER with a user name */
	else if (pg_strcasecmp(prev4_wd, "GROUP") == 0 &&
			 (pg_strcasecmp(prev2_wd, "ADD") == 0 ||
			  pg_strcasecmp(prev2_wd, "DROP") == 0) &&
			 pg_strcasecmp(prev_wd, "USER") == 0)
		COMPLETE_WITH_QUERY(Query_for_list_of_roles);

/* BEGIN, END, ABORT */
	else if (pg_strcasecmp(prev_wd, "BEGIN") == 0 ||
			 pg_strcasecmp(prev_wd, "END") == 0 ||
			 pg_strcasecmp(prev_wd, "ABORT") == 0)
	{
		static const char *const list_TRANS[] =
		{"WORK", "TRANSACTION", NULL};

		COMPLETE_WITH_LIST(list_TRANS);
	}
/* COMMIT */
	else if (pg_strcasecmp(prev_wd, "COMMIT") == 0)
	{
		static const char *const list_COMMIT[] =
		{"WORK", "TRANSACTION", "PREPARED", NULL};

		COMPLETE_WITH_LIST(list_COMMIT);
	}
/* RELEASE SAVEPOINT */
	else if (pg_strcasecmp(prev_wd, "RELEASE") == 0)
		COMPLETE_WITH_CONST("SAVEPOINT");
/* ROLLBACK*/
	else if (pg_strcasecmp(prev_wd, "ROLLBACK") == 0)
	{
		static const char *const list_TRANS[] =
		{"WORK", "TRANSACTION", "TO SAVEPOINT", "PREPARED", NULL};

		COMPLETE_WITH_LIST(list_TRANS);
	}
/* CLUSTER */

	/*
	 * If the previous word is CLUSTER and not without produce list of tables
	 */
	else if (pg_strcasecmp(prev_wd, "CLUSTER") == 0 &&
			 pg_strcasecmp(prev2_wd, "WITHOUT") != 0)
		COMPLETE_WITH_SCHEMA_QUERY(Query_for_list_of_tables, NULL);
	/* If we have CLUSTER <sth>, then add "USING" */
	else if (pg_strcasecmp(prev2_wd, "CLUSTER") == 0 &&
			 pg_strcasecmp(prev_wd, "ON") != 0)
	{
		COMPLETE_WITH_CONST("USING");
	}

	/*
	 * If we have CLUSTER <sth> USING, then add the index as well.
	 */
	else if (pg_strcasecmp(prev3_wd, "CLUSTER") == 0 &&
			 pg_strcasecmp(prev_wd, "USING") == 0)
	{
		completion_info_charp = prev2_wd;
		COMPLETE_WITH_QUERY(Query_for_index_of_table);
	}

/* COMMENT */
	else if (pg_strcasecmp(prev_wd, "COMMENT") == 0)
		COMPLETE_WITH_CONST("ON");
	else if (pg_strcasecmp(prev2_wd, "COMMENT") == 0 &&
			 pg_strcasecmp(prev_wd, "ON") == 0)
	{
		static const char *const list_COMMENT[] =
		{"CAST", "CONVERSION", "DATABASE", "EXTENSION", "INDEX", "LANGUAGE", "RULE", "SCHEMA",
			"SEQUENCE", "TABLE", "TYPE", "VIEW", "COLUMN", "AGGREGATE", "FUNCTION",
			"OPERATOR", "TRIGGER", "CONSTRAINT", "DOMAIN", "LARGE OBJECT",
		"TABLESPACE", "TEXT SEARCH", "ROLE", NULL};

		COMPLETE_WITH_LIST(list_COMMENT);
	}
	else if (pg_strcasecmp(prev4_wd, "COMMENT") == 0 &&
			 pg_strcasecmp(prev3_wd, "ON") == 0 &&
			 pg_strcasecmp(prev2_wd, "TEXT") == 0 &&
			 pg_strcasecmp(prev_wd, "SEARCH") == 0)
	{
		static const char *const list_TRANS2[] =
		{"CONFIGURATION", "DICTIONARY", "PARSER", "TEMPLATE", NULL};

		COMPLETE_WITH_LIST(list_TRANS2);
	}
	else if ((pg_strcasecmp(prev4_wd, "COMMENT") == 0 &&
			  pg_strcasecmp(prev3_wd, "ON") == 0) ||
			 (pg_strcasecmp(prev5_wd, "ON") == 0 &&
			  pg_strcasecmp(prev4_wd, "TEXT") == 0 &&
			  pg_strcasecmp(prev3_wd, "SEARCH") == 0))
		COMPLETE_WITH_CONST("IS");

/* COPY */

	/*
	 * If we have COPY [BINARY] (which you'd have to type yourself), offer
	 * list of tables (Also cover the analogous backslash command)
	 */
	else if (pg_strcasecmp(prev_wd, "COPY") == 0 ||
			 pg_strcasecmp(prev_wd, "\\copy") == 0 ||
			 (pg_strcasecmp(prev2_wd, "COPY") == 0 &&
			  pg_strcasecmp(prev_wd, "BINARY") == 0))
		COMPLETE_WITH_SCHEMA_QUERY(Query_for_list_of_tables, NULL);
	/* If we have COPY|BINARY <sth>, complete it with "TO" or "FROM" */
	else if (pg_strcasecmp(prev2_wd, "COPY") == 0 ||
			 pg_strcasecmp(prev2_wd, "\\copy") == 0 ||
			 pg_strcasecmp(prev2_wd, "BINARY") == 0)
	{
		static const char *const list_FROMTO[] =
		{"FROM", "TO", NULL};

		COMPLETE_WITH_LIST(list_FROMTO);
	}
	/* If we have COPY|BINARY <sth> FROM|TO, complete with filename */
	else if ((pg_strcasecmp(prev3_wd, "COPY") == 0 ||
			  pg_strcasecmp(prev3_wd, "\\copy") == 0 ||
			  pg_strcasecmp(prev3_wd, "BINARY") == 0) &&
			 (pg_strcasecmp(prev_wd, "FROM") == 0 ||
			  pg_strcasecmp(prev_wd, "TO") == 0))
		matches = completion_matches(text, filename_completion_function);

	/* Handle COPY|BINARY <sth> FROM|TO filename */
	else if ((pg_strcasecmp(prev4_wd, "COPY") == 0 ||
			  pg_strcasecmp(prev4_wd, "\\copy") == 0 ||
			  pg_strcasecmp(prev4_wd, "BINARY") == 0) &&
			 (pg_strcasecmp(prev2_wd, "FROM") == 0 ||
			  pg_strcasecmp(prev2_wd, "TO") == 0))
	{
		static const char *const list_COPY[] =
		{"BINARY", "OIDS", "DELIMITER", "NULL", "CSV", NULL};

		COMPLETE_WITH_LIST(list_COPY);
	}

	/* Handle COPY|BINARY <sth> FROM|TO filename CSV */
	else if (pg_strcasecmp(prev_wd, "CSV") == 0 &&
			 (pg_strcasecmp(prev3_wd, "FROM") == 0 ||
			  pg_strcasecmp(prev3_wd, "TO") == 0))
	{
		static const char *const list_CSV[] =
		{"HEADER", "QUOTE", "ESCAPE", "FORCE QUOTE", NULL};

		COMPLETE_WITH_LIST(list_CSV);
	}

	/* CREATE DATABASE */
	else if (pg_strcasecmp(prev3_wd, "CREATE") == 0 &&
			 pg_strcasecmp(prev2_wd, "DATABASE") == 0)
	{
		static const char *const list_DATABASE[] =
		{"OWNER", "TEMPLATE", "ENCODING", "TABLESPACE", "CONNECTION LIMIT",
		NULL};

		COMPLETE_WITH_LIST(list_DATABASE);
	}

	else if (pg_strcasecmp(prev4_wd, "CREATE") == 0 &&
			 pg_strcasecmp(prev3_wd, "DATABASE") == 0 &&
			 pg_strcasecmp(prev_wd, "TEMPLATE") == 0)
		COMPLETE_WITH_QUERY(Query_for_list_of_template_databases);

	/* CREATE EXTENSION */
	/* Complete with available extensions rather than installed ones. */
	else if (pg_strcasecmp(prev2_wd, "CREATE") == 0 &&
			 pg_strcasecmp(prev_wd, "EXTENSION") == 0)
		COMPLETE_WITH_QUERY(Query_for_list_of_available_extensions);
	/* CREATE EXTENSION <name> */
	else if (pg_strcasecmp(prev3_wd, "CREATE") == 0 &&
			 pg_strcasecmp(prev2_wd, "EXTENSION") == 0)
		COMPLETE_WITH_CONST("WITH SCHEMA");

	/* CREATE FOREIGN DATA WRAPPER */
	else if (pg_strcasecmp(prev5_wd, "CREATE") == 0 &&
			 pg_strcasecmp(prev4_wd, "FOREIGN") == 0 &&
			 pg_strcasecmp(prev3_wd, "DATA") == 0 &&
			 pg_strcasecmp(prev2_wd, "WRAPPER") == 0)
		COMPLETE_WITH_CONST("LIBRARY");

	else if (pg_strcasecmp(prev5_wd, "DATA") == 0 &&
			 pg_strcasecmp(prev4_wd, "WRAPPER") == 0 &&
			 pg_strcasecmp(prev2_wd, "LIBRARY") == 0)
		COMPLETE_WITH_CONST("LANGUAGE C");

	/* CREATE INDEX */
	/* First off we complete CREATE UNIQUE with "INDEX" */
	else if (pg_strcasecmp(prev2_wd, "CREATE") == 0 &&
			 pg_strcasecmp(prev_wd, "UNIQUE") == 0)
		COMPLETE_WITH_CONST("INDEX");
	/* If we have CREATE|UNIQUE INDEX, then add "ON" and existing indexes */
	else if (pg_strcasecmp(prev_wd, "INDEX") == 0 &&
			 (pg_strcasecmp(prev2_wd, "CREATE") == 0 ||
			  pg_strcasecmp(prev2_wd, "UNIQUE") == 0))
		COMPLETE_WITH_SCHEMA_QUERY(Query_for_list_of_indexes,
								   " UNION SELECT 'ON'"
								   " UNION SELECT 'CONCURRENTLY'");
	/* Complete ... INDEX [<name>] ON with a list of tables  */
	else if ((pg_strcasecmp(prev3_wd, "INDEX") == 0 ||
			  pg_strcasecmp(prev2_wd, "INDEX") == 0 ||
			  pg_strcasecmp(prev2_wd, "CONCURRENTLY") == 0) &&
			 pg_strcasecmp(prev_wd, "ON") == 0)
		COMPLETE_WITH_SCHEMA_QUERY(Query_for_list_of_tables, NULL);
	/* If we have CREATE|UNIQUE INDEX <sth> CONCURRENTLY, then add "ON" */
	else if ((pg_strcasecmp(prev3_wd, "INDEX") == 0 ||
			  pg_strcasecmp(prev2_wd, "INDEX") == 0) &&
			 pg_strcasecmp(prev_wd, "CONCURRENTLY") == 0)
		COMPLETE_WITH_CONST("ON");
	/* If we have CREATE|UNIQUE INDEX <sth>, then add "ON" or "CONCURRENTLY" */
	else if ((pg_strcasecmp(prev3_wd, "CREATE") == 0 ||
			  pg_strcasecmp(prev3_wd, "UNIQUE") == 0) &&
			 pg_strcasecmp(prev2_wd, "INDEX") == 0)
	{
		static const char *const list_CREATE_INDEX[] =
		{"CONCURRENTLY", "ON", NULL};

		COMPLETE_WITH_LIST(list_CREATE_INDEX);
	}

	/*
	 * Complete INDEX <name> ON <table> with a list of table columns (which
	 * should really be in parens)
	 */
	else if ((pg_strcasecmp(prev4_wd, "INDEX") == 0 ||
			  pg_strcasecmp(prev3_wd, "INDEX") == 0 ||
			  pg_strcasecmp(prev3_wd, "CONCURRENTLY") == 0) &&
			 pg_strcasecmp(prev2_wd, "ON") == 0)
	{
		static const char *const list_CREATE_INDEX2[] =
		{"(", "USING", NULL};

		COMPLETE_WITH_LIST(list_CREATE_INDEX2);
	}
	else if ((pg_strcasecmp(prev5_wd, "INDEX") == 0 ||
			  pg_strcasecmp(prev4_wd, "INDEX") == 0 ||
			  pg_strcasecmp(prev4_wd, "CONCURRENTLY") == 0) &&
			 pg_strcasecmp(prev3_wd, "ON") == 0 &&
			 pg_strcasecmp(prev_wd, "(") == 0)
		COMPLETE_WITH_ATTR(prev2_wd, "");
	/* same if you put in USING */
	else if (pg_strcasecmp(prev5_wd, "ON") == 0 &&
			 pg_strcasecmp(prev3_wd, "USING") == 0 &&
			 pg_strcasecmp(prev_wd, "(") == 0)
		COMPLETE_WITH_ATTR(prev4_wd, "");
	/* Complete USING with an index method */
	else if (pg_strcasecmp(prev_wd, "USING") == 0)
		COMPLETE_WITH_QUERY(Query_for_list_of_access_methods);
	else if (pg_strcasecmp(prev4_wd, "ON") == 0 &&
			 pg_strcasecmp(prev2_wd, "USING") == 0)
		COMPLETE_WITH_CONST("(");

/* CREATE RULE */
	/* Complete "CREATE RULE <sth>" with "AS" */
	else if (pg_strcasecmp(prev3_wd, "CREATE") == 0 &&
			 pg_strcasecmp(prev2_wd, "RULE") == 0)
		COMPLETE_WITH_CONST("AS");
	/* Complete "CREATE RULE <sth> AS with "ON" */
	else if (pg_strcasecmp(prev4_wd, "CREATE") == 0 &&
			 pg_strcasecmp(prev3_wd, "RULE") == 0 &&
			 pg_strcasecmp(prev_wd, "AS") == 0)
		COMPLETE_WITH_CONST("ON");
	/* Complete "RULE * AS ON" with SELECT|UPDATE|DELETE|INSERT */
	else if (pg_strcasecmp(prev4_wd, "RULE") == 0 &&
			 pg_strcasecmp(prev2_wd, "AS") == 0 &&
			 pg_strcasecmp(prev_wd, "ON") == 0)
	{
		static const char *const rule_events[] =
		{"SELECT", "UPDATE", "INSERT", "DELETE", NULL};

		COMPLETE_WITH_LIST(rule_events);
	}
	/* Complete "AS ON <sth with a 'T' :)>" with a "TO" */
	else if (pg_strcasecmp(prev3_wd, "AS") == 0 &&
			 pg_strcasecmp(prev2_wd, "ON") == 0 &&
			 (pg_toupper((unsigned char) prev_wd[4]) == 'T' ||
			  pg_toupper((unsigned char) prev_wd[5]) == 'T'))
		COMPLETE_WITH_CONST("TO");
	/* Complete "AS ON <sth> TO" with a table name */
	else if (pg_strcasecmp(prev4_wd, "AS") == 0 &&
			 pg_strcasecmp(prev3_wd, "ON") == 0 &&
			 pg_strcasecmp(prev_wd, "TO") == 0)
		COMPLETE_WITH_SCHEMA_QUERY(Query_for_list_of_tables, NULL);

/* CREATE SERVER <name> */
	else if (pg_strcasecmp(prev3_wd, "CREATE") == 0 &&
			 pg_strcasecmp(prev2_wd, "SERVER") == 0)
	{
		static const char *const list_CREATE_SERVER[] =
		{"TYPE", "VERSION", "FOREIGN DATA WRAPPER", NULL};

		COMPLETE_WITH_LIST(list_CREATE_SERVER);
	}

/* CREATE TABLE */
	/* Complete "CREATE TEMP/TEMPORARY" with the possible temp objects */
	else if (pg_strcasecmp(prev2_wd, "CREATE") == 0 &&
			 (pg_strcasecmp(prev_wd, "TEMP") == 0 ||
			  pg_strcasecmp(prev_wd, "TEMPORARY") == 0))
	{
		static const char *const list_TEMP[] =
		{"SEQUENCE", "TABLE", "VIEW", NULL};

		COMPLETE_WITH_LIST(list_TEMP);
	}

/* CREATE TABLESPACE */
	else if (pg_strcasecmp(prev3_wd, "CREATE") == 0 &&
			 pg_strcasecmp(prev2_wd, "TABLESPACE") == 0)
	{
		static const char *const list_CREATETABLESPACE[] =
		{"OWNER", "FILESPACE", NULL};

		COMPLETE_WITH_LIST(list_CREATETABLESPACE);
	}
	/* Complete CREATE TABLESPACE name OWNER name with "FILESPACE" */
	else if (pg_strcasecmp(prev5_wd, "CREATE") == 0 &&
			 pg_strcasecmp(prev4_wd, "TABLESPACE") == 0 &&
			 pg_strcasecmp(prev2_wd, "OWNER") == 0)
	{
		COMPLETE_WITH_CONST("FILESPACE");
	}

/* CREATE TEXT SEARCH */
	else if (pg_strcasecmp(prev3_wd, "CREATE") == 0 &&
			 pg_strcasecmp(prev2_wd, "TEXT") == 0 &&
			 pg_strcasecmp(prev_wd, "SEARCH") == 0)
	{
		static const char *const list_CREATETEXTSEARCH[] =
		{"CONFIGURATION", "DICTIONARY", "PARSER", "TEMPLATE", NULL};

		COMPLETE_WITH_LIST(list_CREATETEXTSEARCH);
	}
	else if (pg_strcasecmp(prev4_wd, "TEXT") == 0 &&
			 pg_strcasecmp(prev3_wd, "SEARCH") == 0 &&
			 pg_strcasecmp(prev2_wd, "CONFIGURATION") == 0)
		COMPLETE_WITH_CONST("(");

/* CREATE TRIGGER */
	/* complete CREATE TRIGGER <name> with BEFORE,AFTER */
	else if (pg_strcasecmp(prev3_wd, "CREATE") == 0 &&
			 pg_strcasecmp(prev2_wd, "TRIGGER") == 0)
	{
		static const char *const list_CREATETRIGGER[] =
		{"BEFORE", "AFTER", NULL};

		COMPLETE_WITH_LIST(list_CREATETRIGGER);
	}
	/* complete CREATE TRIGGER <name> BEFORE,AFTER with an event */
	else if (pg_strcasecmp(prev4_wd, "CREATE") == 0 &&
			 pg_strcasecmp(prev3_wd, "TRIGGER") == 0 &&
			 (pg_strcasecmp(prev_wd, "BEFORE") == 0 ||
			  pg_strcasecmp(prev_wd, "AFTER") == 0))
	{
		static const char *const list_CREATETRIGGER_EVENTS[] =
		{"INSERT", "DELETE", "UPDATE", "TRUNCATE", NULL};

		COMPLETE_WITH_LIST(list_CREATETRIGGER_EVENTS);
	}
	/* complete CREATE TRIGGER <name> BEFORE,AFTER sth with OR,ON */
	else if (pg_strcasecmp(prev5_wd, "CREATE") == 0 &&
			 pg_strcasecmp(prev4_wd, "TRIGGER") == 0 &&
			 (pg_strcasecmp(prev2_wd, "BEFORE") == 0 ||
			  pg_strcasecmp(prev2_wd, "AFTER") == 0))
	{
		static const char *const list_CREATETRIGGER2[] =
		{"ON", "OR", NULL};

		COMPLETE_WITH_LIST(list_CREATETRIGGER2);
	}

	/*
	 * complete CREATE TRIGGER <name> BEFORE,AFTER event ON with a list of
	 * tables
	 */
	else if (pg_strcasecmp(prev5_wd, "TRIGGER") == 0 &&
			 (pg_strcasecmp(prev3_wd, "BEFORE") == 0 ||
			  pg_strcasecmp(prev3_wd, "AFTER") == 0) &&
			 pg_strcasecmp(prev_wd, "ON") == 0)
		COMPLETE_WITH_SCHEMA_QUERY(Query_for_list_of_tables, NULL);
	/* complete CREATE TRIGGER ... EXECUTE with PROCEDURE */
	else if (pg_strcasecmp(prev_wd, "EXECUTE") == 0)
		COMPLETE_WITH_CONST("PROCEDURE");

/* CREATE ROLE,USER,GROUP */
	else if (pg_strcasecmp(prev3_wd, "CREATE") == 0 &&
			 !(pg_strcasecmp(prev2_wd, "USER") == 0 && pg_strcasecmp(prev_wd, "MAPPING") == 0) &&
			 (pg_strcasecmp(prev2_wd, "ROLE") == 0 ||
			  pg_strcasecmp(prev2_wd, "GROUP") == 0 || pg_strcasecmp(prev2_wd, "USER") == 0))
	{
		static const char *const list_CREATEROLE[] =
		{"ADMIN", "CONNECTION LIMIT", "CREATEDB", "CREATEROLE", "CREATEUSER",
			"ENCRYPTED", "IN", "INHERIT", "LOGIN", "NOINHERIT", "NOLOGIN", "NOCREATEDB",
			"NOCREATEROLE", "NOCREATEUSER", "NOSUPERUSER", "ROLE", "SUPERUSER", "SYSID",
		"UNENCRYPTED", NULL};

		COMPLETE_WITH_LIST(list_CREATEROLE);
	}

/* CREATE/DROP RESOURCE GROUP/QUEUE */
	else if ((pg_strcasecmp(prev2_wd, "CREATE") == 0 || pg_strcasecmp(prev2_wd, "DROP") == 0) &&
			 pg_strcasecmp(prev_wd, "RESOURCE") == 0)
	 {
		static const char *const list_CREATERESOURCEGROUP[] =
		{"GROUP", "QUEUE", NULL};

		COMPLETE_WITH_LIST(list_CREATERESOURCEGROUP);
	 }

/* CREATE/DROP RESOURCE GROUP */
	else if ((pg_strcasecmp(prev3_wd, "CREATE") == 0 ||
			  pg_strcasecmp(prev3_wd, "DROP") == 0) &&
			 pg_strcasecmp(prev2_wd, "RESOURCE") == 0 &&
			 pg_strcasecmp(prev_wd, "GROUP") == 0)
		COMPLETE_WITH_QUERY(Query_for_list_of_resgroups);

/* CREATE RESOURCE GROUP <name> */
	else if (pg_strcasecmp(prev4_wd, "CREATE") == 0 &&
			 pg_strcasecmp(prev3_wd, "RESOURCE") == 0 &&
			 pg_strcasecmp(prev2_wd, "GROUP") == 0)
		COMPLETE_WITH_CONST("WITH (");

	else if (pg_strcasecmp(prev5_wd, "RESOURCE") == 0 &&
			 pg_strcasecmp(prev4_wd, "GROUP") == 0 &&
			 pg_strcasecmp(prev2_wd, "WITH") == 0 &&
			 pg_strcasecmp(prev_wd, "(") == 0)
	{
		static const char *const list_CREATERESOURCEGROUP[] =
		{"CONCURRENCY", "CPU_RATE_LIMIT", "MEMORY_LIMIT", "MEMORY_REDZONE_LIMIT", NULL};

		COMPLETE_WITH_LIST(list_CREATERESOURCEGROUP);
	}

	/*
	 * complete CREATE ROLE,USER,GROUP <name> ENCRYPTED,UNENCRYPTED with
	 * PASSWORD
	 */
	else if (pg_strcasecmp(prev4_wd, "CREATE") == 0 &&
			 (pg_strcasecmp(prev3_wd, "ROLE") == 0 ||
			  pg_strcasecmp(prev3_wd, "GROUP") == 0 || pg_strcasecmp(prev3_wd, "USER") == 0) &&
			 (pg_strcasecmp(prev_wd, "ENCRYPTED") == 0 || pg_strcasecmp(prev_wd, "UNENCRYPTED") == 0))
	{
		COMPLETE_WITH_CONST("PASSWORD");
	}
	/* complete CREATE ROLE,USER,GROUP <name> IN with ROLE,GROUP */
	else if (pg_strcasecmp(prev4_wd, "CREATE") == 0 &&
			 (pg_strcasecmp(prev3_wd, "ROLE") == 0 ||
			  pg_strcasecmp(prev3_wd, "GROUP") == 0 || pg_strcasecmp(prev3_wd, "USER") == 0) &&
			 pg_strcasecmp(prev_wd, "IN") == 0)
	{
		static const char *const list_CREATEROLE3[] =
		{"GROUP", "ROLE", NULL};

		COMPLETE_WITH_LIST(list_CREATEROLE3);
	}

/* CREATE VIEW */
	/* Complete CREATE VIEW <name> with AS */
	else if (pg_strcasecmp(prev3_wd, "CREATE") == 0 &&
			 pg_strcasecmp(prev2_wd, "VIEW") == 0)
		COMPLETE_WITH_CONST("AS");
	/* Complete "CREATE VIEW <sth> AS with "SELECT" */
	else if (pg_strcasecmp(prev4_wd, "CREATE") == 0 &&
			 pg_strcasecmp(prev3_wd, "VIEW") == 0 &&
			 pg_strcasecmp(prev_wd, "AS") == 0)
		COMPLETE_WITH_CONST("SELECT");

/* DECLARE */
	else if (pg_strcasecmp(prev2_wd, "DECLARE") == 0)
	{
		static const char *const list_DECLARE[] =
		{"BINARY", "INSENSITIVE", "SCROLL", "NO SCROLL", "CURSOR", NULL};

		COMPLETE_WITH_LIST(list_DECLARE);
	}

/* CURSOR */
	else if (pg_strcasecmp(prev_wd, "CURSOR") == 0)
	{
		static const char *const list_DECLARECURSOR[] =
		{"WITH HOLD", "WITHOUT HOLD", "FOR", NULL};

		COMPLETE_WITH_LIST(list_DECLARECURSOR);
	}


/* DELETE */

	/*
	 * Complete DELETE with FROM (only if the word before that is not "ON"
	 * (cf. rules) or "BEFORE" or "AFTER" (cf. triggers) or GRANT)
	 */
	else if (pg_strcasecmp(prev_wd, "DELETE") == 0 &&
			 !(pg_strcasecmp(prev2_wd, "ON") == 0 ||
			   pg_strcasecmp(prev2_wd, "GRANT") == 0 ||
			   pg_strcasecmp(prev2_wd, "BEFORE") == 0 ||
			   pg_strcasecmp(prev2_wd, "AFTER") == 0))
		COMPLETE_WITH_CONST("FROM");
	/* Complete DELETE FROM with a list of tables */
	else if (pg_strcasecmp(prev2_wd, "DELETE") == 0 &&
			 pg_strcasecmp(prev_wd, "FROM") == 0)
		COMPLETE_WITH_SCHEMA_QUERY(Query_for_list_of_tables, NULL);
	/* Complete DELETE FROM <table> */
	else if (pg_strcasecmp(prev3_wd, "DELETE") == 0 &&
			 pg_strcasecmp(prev2_wd, "FROM") == 0)
	{
		static const char *const list_DELETE[] =
		{"USING", "WHERE", "SET", NULL};

		COMPLETE_WITH_LIST(list_DELETE);
	}
	/* XXX: implement tab completion for DELETE ... USING */

/* DISCARD */
	else if (pg_strcasecmp(prev_wd, "DISCARD") == 0)
	{
		static const char *const list_DISCARD[] =
		{"ALL", "PLANS", "TEMP", NULL};

		COMPLETE_WITH_LIST(list_DISCARD);
	}

/* DO */

	/*
	 * Complete DO with LANGUAGE.
	 */
	else if (pg_strcasecmp(prev_wd, "DO") == 0)
	{
		static const char *const list_DO[] =
		{"LANGUAGE", NULL};

		COMPLETE_WITH_LIST(list_DO);
	}

/* DROP (when not the previous word) */
	/* DROP AGGREGATE */
	else if (pg_strcasecmp(prev3_wd, "DROP") == 0 &&
			 pg_strcasecmp(prev2_wd, "AGGREGATE") == 0)
		COMPLETE_WITH_CONST("(");

	/* DROP object with CASCADE / RESTRICT */
	else if ((pg_strcasecmp(prev3_wd, "DROP") == 0 &&
			  (pg_strcasecmp(prev2_wd, "CONVERSION") == 0 ||
			   pg_strcasecmp(prev2_wd, "DOMAIN") == 0 ||
			   pg_strcasecmp(prev2_wd, "EXTENSION") == 0 ||
			   pg_strcasecmp(prev2_wd, "FUNCTION") == 0 ||
			   pg_strcasecmp(prev2_wd, "INDEX") == 0 ||
			   pg_strcasecmp(prev2_wd, "LANGUAGE") == 0 ||
			   pg_strcasecmp(prev2_wd, "SCHEMA") == 0 ||
			   pg_strcasecmp(prev2_wd, "SEQUENCE") == 0 ||
			   pg_strcasecmp(prev2_wd, "SERVER") == 0 ||
			   pg_strcasecmp(prev2_wd, "TABLE") == 0 ||
			   pg_strcasecmp(prev2_wd, "TYPE") == 0 ||
			   pg_strcasecmp(prev2_wd, "VIEW") == 0)) ||
			 (pg_strcasecmp(prev4_wd, "DROP") == 0 &&
			  pg_strcasecmp(prev3_wd, "AGGREGATE") == 0 &&
			  prev_wd[strlen(prev_wd) - 1] == ')') ||
			 (pg_strcasecmp(prev5_wd, "DROP") == 0 &&
			  pg_strcasecmp(prev4_wd, "FOREIGN") == 0 &&
			  pg_strcasecmp(prev3_wd, "DATA") == 0 &&
			  pg_strcasecmp(prev2_wd, "WRAPPER") == 0) ||
			 (pg_strcasecmp(prev5_wd, "DROP") == 0 &&
			  pg_strcasecmp(prev4_wd, "TEXT") == 0 &&
			  pg_strcasecmp(prev3_wd, "SEARCH") == 0 &&
			  (pg_strcasecmp(prev2_wd, "CONFIGURATION") == 0 ||
			   pg_strcasecmp(prev2_wd, "DICTIONARY") == 0 ||
			   pg_strcasecmp(prev2_wd, "PARSER") == 0 ||
			   pg_strcasecmp(prev2_wd, "TEMPLATE") == 0))
		)
	{
		if (pg_strcasecmp(prev3_wd, "DROP") == 0 &&
			pg_strcasecmp(prev2_wd, "FUNCTION") == 0)
		{
			COMPLETE_WITH_CONST("(");
		}
		else
		{
			static const char *const list_DROPCR[] =
			{"CASCADE", "RESTRICT", NULL};

			COMPLETE_WITH_LIST(list_DROPCR);
		}
	}
	else if (pg_strcasecmp(prev4_wd, "DROP") == 0 &&
			 (pg_strcasecmp(prev3_wd, "AGGREGATE") == 0 ||
			  pg_strcasecmp(prev3_wd, "FUNCTION") == 0) &&
			 pg_strcasecmp(prev_wd, "(") == 0)
	{
		char	   *tmp_buf = malloc(strlen(Query_for_list_of_arguments) + strlen(prev2_wd));

		sprintf(tmp_buf, Query_for_list_of_arguments, prev2_wd);
		COMPLETE_WITH_QUERY(tmp_buf);
		free(tmp_buf);
	}
	/* DROP OWNED BY */
	else if (pg_strcasecmp(prev2_wd, "DROP") == 0 &&
			 pg_strcasecmp(prev_wd, "OWNED") == 0)
		COMPLETE_WITH_CONST("BY");
	else if (pg_strcasecmp(prev3_wd, "DROP") == 0 &&
			 pg_strcasecmp(prev2_wd, "OWNED") == 0 &&
			 pg_strcasecmp(prev_wd, "BY") == 0)
		COMPLETE_WITH_QUERY(Query_for_list_of_roles);
	else if (pg_strcasecmp(prev3_wd, "DROP") == 0 &&
			 pg_strcasecmp(prev2_wd, "TEXT") == 0 &&
			 pg_strcasecmp(prev_wd, "SEARCH") == 0)
	{

		static const char *const list_ALTERTEXTSEARCH[] =
		{"CONFIGURATION", "DICTIONARY", "PARSER", "TEMPLATE", NULL};

		COMPLETE_WITH_LIST(list_ALTERTEXTSEARCH);
	}

/* EXPLAIN */

	/*
	 * Complete EXPLAIN [ANALYZE] [VERBOSE] with list of EXPLAIN-able commands
	 */
	else if (pg_strcasecmp(prev_wd, "EXPLAIN") == 0)
	{
		static const char *const list_EXPLAIN[] =
		{"SELECT", "INSERT", "DELETE", "UPDATE", "DECLARE", "ANALYZE", "VERBOSE", NULL};

		COMPLETE_WITH_LIST(list_EXPLAIN);
	}
	else if (pg_strcasecmp(prev2_wd, "EXPLAIN") == 0 &&
			 pg_strcasecmp(prev_wd, "ANALYZE") == 0)
	{
		static const char *const list_EXPLAIN[] =
		{"SELECT", "INSERT", "DELETE", "UPDATE", "DECLARE", "VERBOSE", NULL};

		COMPLETE_WITH_LIST(list_EXPLAIN);
	}
	else if ((pg_strcasecmp(prev2_wd, "EXPLAIN") == 0 &&
			  pg_strcasecmp(prev_wd, "VERBOSE") == 0) ||
			 (pg_strcasecmp(prev3_wd, "EXPLAIN") == 0 &&
			  pg_strcasecmp(prev2_wd, "ANALYZE") == 0 &&
			  pg_strcasecmp(prev_wd, "VERBOSE") == 0))
	{
		static const char *const list_EXPLAIN[] =
		{"SELECT", "INSERT", "DELETE", "UPDATE", "DECLARE", NULL};

		COMPLETE_WITH_LIST(list_EXPLAIN);
	}

/* FETCH && MOVE */
	/* Complete FETCH with one of FORWARD, BACKWARD, RELATIVE */
	else if (pg_strcasecmp(prev_wd, "FETCH") == 0 ||
			 pg_strcasecmp(prev_wd, "MOVE") == 0)
	{
		static const char *const list_FETCH1[] =
		{"ABSOLUTE", "BACKWARD", "FORWARD", "RELATIVE", NULL};

		COMPLETE_WITH_LIST(list_FETCH1);
	}
	/* Complete FETCH <sth> with one of ALL, NEXT, PRIOR */
	else if (pg_strcasecmp(prev2_wd, "FETCH") == 0 ||
			 pg_strcasecmp(prev2_wd, "MOVE") == 0)
	{
		static const char *const list_FETCH2[] =
		{"ALL", "NEXT", "PRIOR", NULL};

		COMPLETE_WITH_LIST(list_FETCH2);
	}

	/*
	 * Complete FETCH <sth1> <sth2> with "FROM" or "IN". These are equivalent,
	 * but we may as well tab-complete both: perhaps some users prefer one
	 * variant or the other.
	 */
	else if (pg_strcasecmp(prev3_wd, "FETCH") == 0 ||
			 pg_strcasecmp(prev3_wd, "MOVE") == 0)
	{
		static const char *const list_FROMIN[] =
		{"FROM", "IN", NULL};

		COMPLETE_WITH_LIST(list_FROMIN);
	}

/* FOREIGN DATA WRAPPER */
	/* applies in ALTER/DROP FDW and in CREATE SERVER */
	else if (pg_strcasecmp(prev4_wd, "CREATE") != 0 &&
			 pg_strcasecmp(prev3_wd, "FOREIGN") == 0 &&
			 pg_strcasecmp(prev2_wd, "DATA") == 0 &&
			 pg_strcasecmp(prev_wd, "WRAPPER") == 0)
		COMPLETE_WITH_QUERY(Query_for_list_of_fdws);

/* GRANT && REVOKE*/
	/* Complete GRANT/REVOKE with a list of privileges */
	else if (pg_strcasecmp(prev_wd, "GRANT") == 0 ||
			 pg_strcasecmp(prev_wd, "REVOKE") == 0)
	{
		static const char *const list_privilege[] =
		{"SELECT", "INSERT", "UPDATE", "DELETE", "TRUNCATE", "REFERENCES",
			"TRIGGER", "CREATE", "CONNECT", "TEMPORARY", "EXECUTE", "USAGE",
		"ALL", NULL};

		COMPLETE_WITH_LIST(list_privilege);
	}
	/* Complete GRANT/REVOKE <sth> with "ON" */
	else if (pg_strcasecmp(prev2_wd, "GRANT") == 0 ||
			 pg_strcasecmp(prev2_wd, "REVOKE") == 0)
		COMPLETE_WITH_CONST("ON");

	/*
	 * Complete GRANT/REVOKE <sth> ON with a list of tables, views, sequences,
	 * and indexes
	 *
	 * keywords DATABASE, FUNCTION, LANGUAGE, SCHEMA added to query result via
	 * UNION; seems to work intuitively
	 *
	 * Note: GRANT/REVOKE can get quite complex; tab-completion as implemented
	 * here will only work if the privilege list contains exactly one
	 * privilege
	 */
	else if ((pg_strcasecmp(prev3_wd, "GRANT") == 0 ||
			  pg_strcasecmp(prev3_wd, "REVOKE") == 0) &&
			 pg_strcasecmp(prev_wd, "ON") == 0)
		COMPLETE_WITH_SCHEMA_QUERY(Query_for_list_of_tsv,
								   " UNION SELECT 'DATABASE'"
								   " UNION SELECT 'FOREIGN DATA WRAPPER'"
								   " UNION SELECT 'FOREIGN SERVER'"
								   " UNION SELECT 'FUNCTION'"
								   " UNION SELECT 'LANGUAGE'"
								   " UNION SELECT 'LARGE OBJECT'"
								   " UNION SELECT 'SCHEMA'"
								   " UNION SELECT 'TABLESPACE'");

	/* Complete "GRANT/REVOKE * ON * " with "TO/FROM" */
	else if ((pg_strcasecmp(prev4_wd, "GRANT") == 0 ||
			  pg_strcasecmp(prev4_wd, "REVOKE") == 0) &&
			 pg_strcasecmp(prev2_wd, "ON") == 0)
	{
		if (pg_strcasecmp(prev_wd, "DATABASE") == 0)
			COMPLETE_WITH_QUERY(Query_for_list_of_databases);
		else if (pg_strcasecmp(prev_wd, "FUNCTION") == 0)
			COMPLETE_WITH_SCHEMA_QUERY(Query_for_list_of_functions, NULL);
		else if (pg_strcasecmp(prev_wd, "LANGUAGE") == 0)
			COMPLETE_WITH_QUERY(Query_for_list_of_languages);
		else if (pg_strcasecmp(prev_wd, "SCHEMA") == 0)
			COMPLETE_WITH_QUERY(Query_for_list_of_schemas);
		else if (pg_strcasecmp(prev_wd, "TABLESPACE") == 0)
			COMPLETE_WITH_QUERY(Query_for_list_of_tablespaces);
		else if (pg_strcasecmp(prev4_wd, "GRANT") == 0)
			COMPLETE_WITH_CONST("TO");
		else
			COMPLETE_WITH_CONST("FROM");
	}

	/* Complete "GRANT/REVOKE * ON * TO/FROM" with username, GROUP, or PUBLIC */
	else if (pg_strcasecmp(prev5_wd, "GRANT") == 0 &&
			 pg_strcasecmp(prev3_wd, "ON") == 0)
	{
		if (pg_strcasecmp(prev_wd, "TO") == 0)
			COMPLETE_WITH_QUERY(Query_for_list_of_grant_roles);
		else
			COMPLETE_WITH_CONST("TO");
	}
	else if (pg_strcasecmp(prev5_wd, "REVOKE") == 0 &&
			 pg_strcasecmp(prev3_wd, "ON") == 0)
	{
		if (pg_strcasecmp(prev_wd, "FROM") == 0)
			COMPLETE_WITH_QUERY(Query_for_list_of_grant_roles);
		else
			COMPLETE_WITH_CONST("FROM");
	}

/* GROUP BY */
	else if (pg_strcasecmp(prev3_wd, "FROM") == 0 &&
			 pg_strcasecmp(prev_wd, "GROUP") == 0)
		COMPLETE_WITH_CONST("BY");

/* INSERT */
	/* Complete INSERT with "INTO" */
	else if (pg_strcasecmp(prev_wd, "INSERT") == 0)
		COMPLETE_WITH_CONST("INTO");
	/* Complete INSERT INTO with table names */
	else if (pg_strcasecmp(prev2_wd, "INSERT") == 0 &&
			 pg_strcasecmp(prev_wd, "INTO") == 0)
		COMPLETE_WITH_SCHEMA_QUERY(Query_for_list_of_tables, NULL);
	/* Complete "INSERT INTO <table> (" with attribute names */
	else if (pg_strcasecmp(prev4_wd, "INSERT") == 0 &&
			 pg_strcasecmp(prev3_wd, "INTO") == 0 &&
			 pg_strcasecmp(prev_wd, "(") == 0)
		COMPLETE_WITH_ATTR(prev2_wd, "");

	/*
	 * Complete INSERT INTO <table> with "(" or "VALUES" or "SELECT" or
	 * "TABLE" or "DEFAULT VALUES"
	 */
	else if (pg_strcasecmp(prev3_wd, "INSERT") == 0 &&
			 pg_strcasecmp(prev2_wd, "INTO") == 0)
	{
		static const char *const list_INSERT[] =
		{"(", "DEFAULT VALUES", "SELECT", "TABLE", "VALUES", NULL};

		COMPLETE_WITH_LIST(list_INSERT);
	}

	/*
	 * Complete INSERT INTO <table> (attribs) with "VALUES" or "SELECT" or
	 * "TABLE"
	 */
	else if (pg_strcasecmp(prev4_wd, "INSERT") == 0 &&
			 pg_strcasecmp(prev3_wd, "INTO") == 0 &&
			 prev_wd[strlen(prev_wd) - 1] == ')')
	{
		static const char *const list_INSERT[] =
		{"SELECT", "TABLE", "VALUES", NULL};

		COMPLETE_WITH_LIST(list_INSERT);
	}

	/* Insert an open parenthesis after "VALUES" */
	else if (pg_strcasecmp(prev_wd, "VALUES") == 0 &&
			 pg_strcasecmp(prev2_wd, "DEFAULT") != 0)
		COMPLETE_WITH_CONST("(");

/* LOCK */
	/* Complete LOCK [TABLE] with a list of tables */
	else if (pg_strcasecmp(prev_wd, "LOCK") == 0)
		COMPLETE_WITH_SCHEMA_QUERY(Query_for_list_of_tables,
								   " UNION SELECT 'TABLE'");
	else if (pg_strcasecmp(prev_wd, "TABLE") == 0 &&
			 pg_strcasecmp(prev2_wd, "LOCK") == 0)
		COMPLETE_WITH_SCHEMA_QUERY(Query_for_list_of_tables, "");

	/* For the following, handle the case of a single table only for now */

	/* Complete LOCK [TABLE] <table> with "IN" */
	else if ((pg_strcasecmp(prev2_wd, "LOCK") == 0 &&
			  pg_strcasecmp(prev_wd, "TABLE")) ||
			 (pg_strcasecmp(prev2_wd, "TABLE") == 0 &&
			  pg_strcasecmp(prev3_wd, "LOCK") == 0))
		COMPLETE_WITH_CONST("IN");

	/* Complete LOCK [TABLE] <table> IN with a lock mode */
	else if (pg_strcasecmp(prev_wd, "IN") == 0 &&
			 (pg_strcasecmp(prev3_wd, "LOCK") == 0 ||
			  (pg_strcasecmp(prev3_wd, "TABLE") == 0 &&
			   pg_strcasecmp(prev4_wd, "LOCK") == 0)))
	{
		static const char *const lock_modes[] =
		{"ACCESS SHARE MODE",
			"ROW SHARE MODE", "ROW EXCLUSIVE MODE",
			"SHARE UPDATE EXCLUSIVE MODE", "SHARE MODE",
			"SHARE ROW EXCLUSIVE MODE",
		"EXCLUSIVE MODE", "ACCESS EXCLUSIVE MODE", NULL};

		COMPLETE_WITH_LIST(lock_modes);
	}

/* NOTIFY */
	else if (pg_strcasecmp(prev_wd, "NOTIFY") == 0)
	   if (pset.sversion >= 80210 && pset.sversion < 80220)
		   COMPLETE_WITH_QUERY("SELECT pg_catalog.quote_ident(relname) FROM pg_catalog.pg_listener WHERE substring(pg_catalog.quote_ident(relname),1,%d)='%s'");
	   else
	       COMPLETE_WITH_QUERY("SELECT pg_catalog.quote_ident(channel) FROM pg_catalog.pg_listening_channels() AS channel WHERE substring(pg_catalog.quote_ident(channel),1,%d)='%s'");
		
/* OPTIONS */
	else if (pg_strcasecmp(prev_wd, "OPTIONS") == 0)
		COMPLETE_WITH_CONST("(");

/* OPTIONS */
	else if (pg_strcasecmp(prev_wd, "OPTIONS") == 0)
		COMPLETE_WITH_CONST("(");

/* OWNER TO  - complete with available roles */
	else if (pg_strcasecmp(prev2_wd, "OWNER") == 0 &&
			 pg_strcasecmp(prev_wd, "TO") == 0)
		COMPLETE_WITH_QUERY(Query_for_list_of_roles);

/* ORDER BY */
	else if (pg_strcasecmp(prev3_wd, "FROM") == 0 &&
			 pg_strcasecmp(prev_wd, "ORDER") == 0)
		COMPLETE_WITH_CONST("BY");
	else if (pg_strcasecmp(prev4_wd, "FROM") == 0 &&
			 pg_strcasecmp(prev2_wd, "ORDER") == 0 &&
			 pg_strcasecmp(prev_wd, "BY") == 0)
		COMPLETE_WITH_ATTR(prev3_wd, "");

/* PREPARE xx AS */
	else if (pg_strcasecmp(prev_wd, "AS") == 0 &&
			 pg_strcasecmp(prev3_wd, "PREPARE") == 0)
	{
		static const char *const list_PREPARE[] =
		{"SELECT", "UPDATE", "INSERT", "DELETE", NULL};

		COMPLETE_WITH_LIST(list_PREPARE);
	}

/*
 * PREPARE TRANSACTION is missing on purpose. It's intended for transaction
 * managers, not for manual use in interactive sessions.
 */

/* REASSIGN OWNED BY xxx TO yyy */
	else if (pg_strcasecmp(prev_wd, "REASSIGN") == 0)
		COMPLETE_WITH_CONST("OWNED");
	else if (pg_strcasecmp(prev_wd, "OWNED") == 0 &&
			 pg_strcasecmp(prev2_wd, "REASSIGN") == 0)
		COMPLETE_WITH_CONST("BY");
	else if (pg_strcasecmp(prev_wd, "BY") == 0 &&
			 pg_strcasecmp(prev2_wd, "OWNED") == 0 &&
			 pg_strcasecmp(prev3_wd, "REASSIGN") == 0)
		COMPLETE_WITH_QUERY(Query_for_list_of_roles);
	else if (pg_strcasecmp(prev2_wd, "BY") == 0 &&
			 pg_strcasecmp(prev3_wd, "OWNED") == 0 &&
			 pg_strcasecmp(prev4_wd, "REASSIGN") == 0)
		COMPLETE_WITH_CONST("TO");
	else if (pg_strcasecmp(prev_wd, "TO") == 0 &&
			 pg_strcasecmp(prev3_wd, "BY") == 0 &&
			 pg_strcasecmp(prev4_wd, "OWNED") == 0 &&
			 pg_strcasecmp(prev5_wd, "REASSIGN") == 0)
		COMPLETE_WITH_QUERY(Query_for_list_of_roles);

/* REINDEX */
	else if (pg_strcasecmp(prev_wd, "REINDEX") == 0)
	{
		static const char *const list_REINDEX[] =
		{"TABLE", "INDEX", "SYSTEM", "DATABASE", NULL};

		COMPLETE_WITH_LIST(list_REINDEX);
	}
	else if (pg_strcasecmp(prev2_wd, "REINDEX") == 0)
	{
		if (pg_strcasecmp(prev_wd, "TABLE") == 0)
			COMPLETE_WITH_SCHEMA_QUERY(Query_for_list_of_tables, NULL);
		else if (pg_strcasecmp(prev_wd, "INDEX") == 0)
			COMPLETE_WITH_SCHEMA_QUERY(Query_for_list_of_indexes, NULL);
		else if (pg_strcasecmp(prev_wd, "SYSTEM") == 0 ||
				 pg_strcasecmp(prev_wd, "DATABASE") == 0)
			COMPLETE_WITH_QUERY(Query_for_list_of_databases);
	}

/* SELECT */
	/* naah . . . */

/* SET, RESET, SHOW */
	/* Complete with a variable name */
	else if ((pg_strcasecmp(prev_wd, "SET") == 0 &&
			  pg_strcasecmp(prev3_wd, "UPDATE") != 0) ||
			 pg_strcasecmp(prev_wd, "RESET") == 0)
		COMPLETE_WITH_QUERY(Query_for_list_of_set_vars);
	else if (pg_strcasecmp(prev_wd, "SHOW") == 0)
		COMPLETE_WITH_QUERY(Query_for_list_of_show_vars);
	/* Complete "SET TRANSACTION" */
	else if ((pg_strcasecmp(prev2_wd, "SET") == 0 &&
			  pg_strcasecmp(prev_wd, "TRANSACTION") == 0)
			 || (pg_strcasecmp(prev2_wd, "START") == 0
				 && pg_strcasecmp(prev_wd, "TRANSACTION") == 0)
			 || (pg_strcasecmp(prev2_wd, "BEGIN") == 0
				 && pg_strcasecmp(prev_wd, "WORK") == 0)
			 || (pg_strcasecmp(prev2_wd, "BEGIN") == 0
				 && pg_strcasecmp(prev_wd, "TRANSACTION") == 0)
			 || (pg_strcasecmp(prev4_wd, "SESSION") == 0
				 && pg_strcasecmp(prev3_wd, "CHARACTERISTICS") == 0
				 && pg_strcasecmp(prev2_wd, "AS") == 0
				 && pg_strcasecmp(prev_wd, "TRANSACTION") == 0))
	{
		static const char *const my_list[] =
		{"ISOLATION LEVEL", "READ", NULL};

		COMPLETE_WITH_LIST(my_list);
	}
	else if ((pg_strcasecmp(prev3_wd, "SET") == 0
			  || pg_strcasecmp(prev3_wd, "BEGIN") == 0
			  || pg_strcasecmp(prev3_wd, "START") == 0
			  || (pg_strcasecmp(prev4_wd, "CHARACTERISTICS") == 0
				  && pg_strcasecmp(prev3_wd, "AS") == 0))
			 && (pg_strcasecmp(prev2_wd, "TRANSACTION") == 0
				 || pg_strcasecmp(prev2_wd, "WORK") == 0)
			 && pg_strcasecmp(prev_wd, "ISOLATION") == 0)
		COMPLETE_WITH_CONST("LEVEL");
	else if ((pg_strcasecmp(prev4_wd, "SET") == 0
			  || pg_strcasecmp(prev4_wd, "BEGIN") == 0
			  || pg_strcasecmp(prev4_wd, "START") == 0
			  || pg_strcasecmp(prev4_wd, "AS") == 0)
			 && (pg_strcasecmp(prev3_wd, "TRANSACTION") == 0
				 || pg_strcasecmp(prev3_wd, "WORK") == 0)
			 && pg_strcasecmp(prev2_wd, "ISOLATION") == 0
			 && pg_strcasecmp(prev_wd, "LEVEL") == 0)
	{
		static const char *const my_list[] =
		{"READ", "REPEATABLE", "SERIALIZABLE", NULL};

		COMPLETE_WITH_LIST(my_list);
	}
	else if ((pg_strcasecmp(prev4_wd, "TRANSACTION") == 0 ||
			  pg_strcasecmp(prev4_wd, "WORK") == 0) &&
			 pg_strcasecmp(prev3_wd, "ISOLATION") == 0 &&
			 pg_strcasecmp(prev2_wd, "LEVEL") == 0 &&
			 pg_strcasecmp(prev_wd, "READ") == 0)
	{
		static const char *const my_list[] =
		{"UNCOMMITTED", "COMMITTED", NULL};

		COMPLETE_WITH_LIST(my_list);
	}
	else if ((pg_strcasecmp(prev4_wd, "TRANSACTION") == 0 ||
			  pg_strcasecmp(prev4_wd, "WORK") == 0) &&
			 pg_strcasecmp(prev3_wd, "ISOLATION") == 0 &&
			 pg_strcasecmp(prev2_wd, "LEVEL") == 0 &&
			 pg_strcasecmp(prev_wd, "REPEATABLE") == 0)
		COMPLETE_WITH_CONST("READ");
	else if ((pg_strcasecmp(prev3_wd, "SET") == 0 ||
			  pg_strcasecmp(prev3_wd, "BEGIN") == 0 ||
			  pg_strcasecmp(prev3_wd, "START") == 0 ||
			  pg_strcasecmp(prev3_wd, "AS") == 0) &&
			 (pg_strcasecmp(prev2_wd, "TRANSACTION") == 0 ||
			  pg_strcasecmp(prev2_wd, "WORK") == 0) &&
			 pg_strcasecmp(prev_wd, "READ") == 0)
	{
		static const char *const my_list[] =
		{"ONLY", "WRITE", NULL};

		COMPLETE_WITH_LIST(my_list);
	}
	/* Complete SET CONSTRAINTS <foo> with DEFERRED|IMMEDIATE */
	else if (pg_strcasecmp(prev3_wd, "SET") == 0 &&
			 pg_strcasecmp(prev2_wd, "CONSTRAINTS") == 0)
	{
		static const char *const constraint_list[] =
		{"DEFERRED", "IMMEDIATE", NULL};

		COMPLETE_WITH_LIST(constraint_list);
	}
	/* Complete SET ROLE */
	else if (pg_strcasecmp(prev2_wd, "SET") == 0 &&
			 pg_strcasecmp(prev_wd, "ROLE") == 0)
		COMPLETE_WITH_QUERY(Query_for_list_of_roles);
	/* Complete SET SESSION with AUTHORIZATION or CHARACTERISTICS... */
	else if (pg_strcasecmp(prev2_wd, "SET") == 0 &&
			 pg_strcasecmp(prev_wd, "SESSION") == 0)
	{
		static const char *const my_list[] =
		{"AUTHORIZATION", "CHARACTERISTICS AS TRANSACTION", NULL};

		COMPLETE_WITH_LIST(my_list);
	}
	/* Complete SET SESSION AUTHORIZATION with username */
	else if (pg_strcasecmp(prev3_wd, "SET") == 0
			 && pg_strcasecmp(prev2_wd, "SESSION") == 0
			 && pg_strcasecmp(prev_wd, "AUTHORIZATION") == 0)
		COMPLETE_WITH_QUERY(Query_for_list_of_roles " UNION SELECT 'DEFAULT'");
	/* Complete RESET SESSION with AUTHORIZATION */
	else if (pg_strcasecmp(prev2_wd, "RESET") == 0 &&
			 pg_strcasecmp(prev_wd, "SESSION") == 0)
		COMPLETE_WITH_CONST("AUTHORIZATION");
	/* Complete SET <var> with "TO" */
	else if (pg_strcasecmp(prev2_wd, "SET") == 0 &&
			 pg_strcasecmp(prev4_wd, "UPDATE") != 0 &&
			 pg_strcasecmp(prev_wd, "TABLESPACE") != 0 &&
			 pg_strcasecmp(prev_wd, "SCHEMA") != 0 &&
			 prev_wd[strlen(prev_wd) - 1] != ')' &&
			 pg_strcasecmp(prev4_wd, "DOMAIN") != 0)
		COMPLETE_WITH_CONST("TO");
	/* Suggest possible variable values */
	else if (pg_strcasecmp(prev3_wd, "SET") == 0 &&
			 (pg_strcasecmp(prev_wd, "TO") == 0 || strcmp(prev_wd, "=") == 0))
	{
		if (pg_strcasecmp(prev2_wd, "DateStyle") == 0)
		{
			static const char *const my_list[] =
			{"ISO", "SQL", "Postgres", "German",
				"YMD", "DMY", "MDY",
				"US", "European", "NonEuropean",
			"DEFAULT", NULL};

			COMPLETE_WITH_LIST(my_list);
		}
		else if (pg_strcasecmp(prev2_wd, "IntervalStyle") == 0)
		{
			static const char *const my_list[] =
			{"postgres", "postgres_verbose", "sql_standard", "iso_8601", NULL};

			COMPLETE_WITH_LIST(my_list);
		}
		else if (pg_strcasecmp(prev2_wd, "GEQO") == 0)
		{
			static const char *const my_list[] =
			{"ON", "OFF", "DEFAULT", NULL};

			COMPLETE_WITH_LIST(my_list);
		}
		else
		{
			static const char *const my_list[] =
			{"DEFAULT", NULL};

			COMPLETE_WITH_LIST(my_list);
		}
	}

/* START TRANSACTION */
	else if (pg_strcasecmp(prev_wd, "START") == 0)
		COMPLETE_WITH_CONST("TRANSACTION");

/* TRUNCATE */
	else if (pg_strcasecmp(prev_wd, "TRUNCATE") == 0)
		COMPLETE_WITH_SCHEMA_QUERY(Query_for_list_of_tables, NULL);

/* UNLISTEN */
	else if (pg_strcasecmp(prev_wd, "UNLISTEN") == 0)
	    if (pset.sversion >= 80210 && pset.sversion < 80220)
		   COMPLETE_WITH_QUERY("SELECT pg_catalog.quote_ident(relname) FROM pg_catalog.pg_listener WHERE substring(pg_catalog.quote_ident(relname),1,%d)='%s'");
		else
		   COMPLETE_WITH_QUERY("SELECT pg_catalog.quote_ident(channel) FROM pg_catalog.pg_listening_channels() AS channel WHERE substring(pg_catalog.quote_ident(channel),1,%d)='%s' UNION SELECT '*'");
/* UPDATE */
	/* If prev. word is UPDATE suggest a list of tables */
	else if (pg_strcasecmp(prev_wd, "UPDATE") == 0)
		COMPLETE_WITH_SCHEMA_QUERY(Query_for_list_of_tables, NULL);
	/* Complete UPDATE <table> with "SET" */
	else if (pg_strcasecmp(prev2_wd, "UPDATE") == 0)
		COMPLETE_WITH_CONST("SET");

	/*
	 * If the previous word is SET (and it wasn't caught above as the _first_
	 * word) the word before it was (hopefully) a table name and we'll now
	 * make a list of attributes.
	 */
	else if (pg_strcasecmp(prev_wd, "SET") == 0)
		COMPLETE_WITH_ATTR(prev2_wd, "");

/* UPDATE xx SET yy = */
	else if (pg_strcasecmp(prev2_wd, "SET") == 0 &&
			 pg_strcasecmp(prev4_wd, "UPDATE") == 0)
		COMPLETE_WITH_CONST("=");

/* USER MAPPING */
	else if ((pg_strcasecmp(prev3_wd, "ALTER") == 0 ||
			  pg_strcasecmp(prev3_wd, "CREATE") == 0 ||
			  pg_strcasecmp(prev3_wd, "DROP") == 0) &&
			 pg_strcasecmp(prev2_wd, "USER") == 0 &&
			 pg_strcasecmp(prev_wd, "MAPPING") == 0)
		COMPLETE_WITH_CONST("FOR");
	else if (pg_strcasecmp(prev4_wd, "CREATE") == 0 &&
			 pg_strcasecmp(prev3_wd, "USER") == 0 &&
			 pg_strcasecmp(prev2_wd, "MAPPING") == 0 &&
			 pg_strcasecmp(prev_wd, "FOR") == 0)
		COMPLETE_WITH_QUERY(Query_for_list_of_roles);
	else if ((pg_strcasecmp(prev4_wd, "ALTER") == 0 ||
			  pg_strcasecmp(prev4_wd, "DROP") == 0) &&
			 pg_strcasecmp(prev3_wd, "USER") == 0 &&
			 pg_strcasecmp(prev2_wd, "MAPPING") == 0 &&
			 pg_strcasecmp(prev_wd, "FOR") == 0)
		COMPLETE_WITH_QUERY(Query_for_list_of_user_mappings);
	else if ((pg_strcasecmp(prev5_wd, "CREATE") == 0 ||
			  pg_strcasecmp(prev5_wd, "ALTER") == 0 ||
			  pg_strcasecmp(prev5_wd, "DROP") == 0) &&
			 pg_strcasecmp(prev4_wd, "USER") == 0 &&
			 pg_strcasecmp(prev3_wd, "MAPPING") == 0 &&
			 pg_strcasecmp(prev2_wd, "FOR") == 0)
		COMPLETE_WITH_CONST("SERVER");

/*
 * VACUUM [ FULL | FREEZE ] [ VERBOSE ] [ table ]
 * VACUUM [ FULL | FREEZE ] [ VERBOSE ] ANALYZE [ table [ (column [, ...] ) ] ]
 */
	else if (pg_strcasecmp(prev_wd, "VACUUM") == 0)
		COMPLETE_WITH_SCHEMA_QUERY(Query_for_list_of_tables,
								   " UNION SELECT 'FULL'"
								   " UNION SELECT 'FREEZE'"
								   " UNION SELECT 'ANALYZE'"
								   " UNION SELECT 'VERBOSE'");
	else if (pg_strcasecmp(prev2_wd, "VACUUM") == 0 &&
			 (pg_strcasecmp(prev_wd, "FULL") == 0 ||
			  pg_strcasecmp(prev_wd, "FREEZE") == 0))
		COMPLETE_WITH_SCHEMA_QUERY(Query_for_list_of_tables,
								   " UNION SELECT 'ANALYZE'"
								   " UNION SELECT 'VERBOSE'");
	else if (pg_strcasecmp(prev3_wd, "VACUUM") == 0 &&
			 pg_strcasecmp(prev_wd, "ANALYZE") == 0 &&
			 (pg_strcasecmp(prev2_wd, "FULL") == 0 ||
			  pg_strcasecmp(prev2_wd, "FREEZE") == 0))
		COMPLETE_WITH_SCHEMA_QUERY(Query_for_list_of_tables,
								   " UNION SELECT 'VERBOSE'");
	else if (pg_strcasecmp(prev3_wd, "VACUUM") == 0 &&
			 pg_strcasecmp(prev_wd, "VERBOSE") == 0 &&
			 (pg_strcasecmp(prev2_wd, "FULL") == 0 ||
			  pg_strcasecmp(prev2_wd, "FREEZE") == 0))
		COMPLETE_WITH_SCHEMA_QUERY(Query_for_list_of_tables,
								   " UNION SELECT 'ANALYZE'");
	else if (pg_strcasecmp(prev2_wd, "VACUUM") == 0 &&
			 pg_strcasecmp(prev_wd, "VERBOSE") == 0)
		COMPLETE_WITH_SCHEMA_QUERY(Query_for_list_of_tables,
								   " UNION SELECT 'ANALYZE'");
	else if (pg_strcasecmp(prev2_wd, "VACUUM") == 0 &&
			 pg_strcasecmp(prev_wd, "ANALYZE") == 0)
		COMPLETE_WITH_SCHEMA_QUERY(Query_for_list_of_tables,
								   " UNION SELECT 'VERBOSE'");
	else if ((pg_strcasecmp(prev_wd, "ANALYZE") == 0 &&
			  pg_strcasecmp(prev2_wd, "VERBOSE") == 0) ||
			 (pg_strcasecmp(prev_wd, "VERBOSE") == 0 &&
			  pg_strcasecmp(prev2_wd, "ANALYZE") == 0))
		COMPLETE_WITH_SCHEMA_QUERY(Query_for_list_of_tables, NULL);

/* WITH [RECURSIVE] */
	else if (pg_strcasecmp(prev_wd, "WITH") == 0)
		COMPLETE_WITH_CONST("RECURSIVE");

/* ANALYZE */
	/* If the previous word is ANALYZE, produce list of tables */
	else if (pg_strcasecmp(prev_wd, "ANALYZE") == 0)
		COMPLETE_WITH_SCHEMA_QUERY(Query_for_list_of_tables, NULL);

/* WHERE */
	/* Simple case of the word before the where being the table name */
	else if (pg_strcasecmp(prev_wd, "WHERE") == 0)
		COMPLETE_WITH_ATTR(prev2_wd, "");

/* ... FROM ... */
/* TODO: also include SRF ? */
	else if (pg_strcasecmp(prev_wd, "FROM") == 0 &&
			 pg_strcasecmp(prev3_wd, "COPY") != 0 &&
			 pg_strcasecmp(prev3_wd, "\\copy") != 0)
		COMPLETE_WITH_SCHEMA_QUERY(Query_for_list_of_tsv, NULL);


/* Backslash commands */
/* TODO:  \dc \dd \dl */
	else if (strcmp(prev_wd, "\\connect") == 0 || strcmp(prev_wd, "\\c") == 0)
		COMPLETE_WITH_QUERY(Query_for_list_of_databases);

	else if (strncmp(prev_wd, "\\da", strlen("\\da")) == 0)
		COMPLETE_WITH_SCHEMA_QUERY(Query_for_list_of_aggregates, NULL);
	else if (strncmp(prev_wd, "\\db", strlen("\\db")) == 0)
		COMPLETE_WITH_QUERY(Query_for_list_of_tablespaces);
	else if (strncmp(prev_wd, "\\dD", strlen("\\dD")) == 0)
		COMPLETE_WITH_SCHEMA_QUERY(Query_for_list_of_domains, NULL);
	else if (strncmp(prev_wd, "\\des", strlen("\\des")) == 0)
		COMPLETE_WITH_QUERY(Query_for_list_of_servers);
	else if (strncmp(prev_wd, "\\deu", strlen("\\deu")) == 0)
		COMPLETE_WITH_QUERY(Query_for_list_of_user_mappings);
	else if (strncmp(prev_wd, "\\dew", strlen("\\dew")) == 0)
		COMPLETE_WITH_QUERY(Query_for_list_of_fdws);

	else if (strncmp(prev_wd, "\\df", strlen("\\df")) == 0)
		COMPLETE_WITH_SCHEMA_QUERY(Query_for_list_of_functions, NULL);
	else if (strncmp(prev_wd, "\\dFd", strlen("\\dFd")) == 0)
		COMPLETE_WITH_QUERY(Query_for_list_of_ts_dictionaries);
	else if (strncmp(prev_wd, "\\dFp", strlen("\\dFp")) == 0)
		COMPLETE_WITH_QUERY(Query_for_list_of_ts_parsers);
	else if (strncmp(prev_wd, "\\dFt", strlen("\\dFt")) == 0)
		COMPLETE_WITH_QUERY(Query_for_list_of_ts_templates);
	/* must be at end of \dF */
	else if (strncmp(prev_wd, "\\dF", strlen("\\dF")) == 0)
		COMPLETE_WITH_QUERY(Query_for_list_of_ts_configurations);

	else if (strncmp(prev_wd, "\\di", strlen("\\di")) == 0)
		COMPLETE_WITH_SCHEMA_QUERY(Query_for_list_of_indexes, NULL);
	else if (strncmp(prev_wd, "\\dn", strlen("\\dn")) == 0)
		COMPLETE_WITH_QUERY(Query_for_list_of_schemas);
	else if (strncmp(prev_wd, "\\dp", strlen("\\dp")) == 0
			 || strncmp(prev_wd, "\\z", strlen("\\z")) == 0)
		COMPLETE_WITH_SCHEMA_QUERY(Query_for_list_of_tsv, NULL);
	else if (strncmp(prev_wd, "\\ds", strlen("\\ds")) == 0)
		COMPLETE_WITH_SCHEMA_QUERY(Query_for_list_of_sequences, NULL);
	else if (strncmp(prev_wd, "\\dt", strlen("\\dt")) == 0)
		COMPLETE_WITH_SCHEMA_QUERY(Query_for_list_of_tables, NULL);
	else if (strncmp(prev_wd, "\\dT", strlen("\\dT")) == 0)
		COMPLETE_WITH_SCHEMA_QUERY(Query_for_list_of_datatypes, NULL);
	else if (strncmp(prev_wd, "\\du", strlen("\\du")) == 0
			 || (strncmp(prev_wd, "\\dg", strlen("\\dg")) == 0))
		COMPLETE_WITH_QUERY(Query_for_list_of_roles);
	else if (strncmp(prev_wd, "\\dv", strlen("\\dv")) == 0)
		COMPLETE_WITH_SCHEMA_QUERY(Query_for_list_of_views, NULL);

	/* must be at end of \d list */
	else if (strncmp(prev_wd, "\\d", strlen("\\d")) == 0)
		COMPLETE_WITH_SCHEMA_QUERY(Query_for_list_of_tisv, NULL);

	else if (strcmp(prev_wd, "\\ef") == 0)
		COMPLETE_WITH_SCHEMA_QUERY(Query_for_list_of_functions, NULL);

	else if (strcmp(prev_wd, "\\encoding") == 0)
		COMPLETE_WITH_QUERY(Query_for_list_of_encodings);
	else if (strcmp(prev_wd, "\\h") == 0 || strcmp(prev_wd, "\\help") == 0)
		COMPLETE_WITH_LIST(sql_commands);
	else if (strcmp(prev_wd, "\\password") == 0)
		COMPLETE_WITH_QUERY(Query_for_list_of_roles);
	else if (strcmp(prev_wd, "\\pset") == 0)
	{
		static const char *const my_list[] =
		{"format", "border", "expanded",
			"null", "fieldsep", "tuples_only", "title", "tableattr",
		"linestyle", "pager", "recordsep", NULL};

		COMPLETE_WITH_LIST(my_list);
	}
	else if (strcmp(prev_wd, "\\cd") == 0 ||
			 strcmp(prev_wd, "\\e") == 0 || strcmp(prev_wd, "\\edit") == 0 ||
			 strcmp(prev_wd, "\\g") == 0 ||
		  strcmp(prev_wd, "\\i") == 0 || strcmp(prev_wd, "\\include") == 0 ||
			 strcmp(prev_wd, "\\o") == 0 || strcmp(prev_wd, "\\out") == 0 ||
			 strcmp(prev_wd, "\\s") == 0 ||
			 strcmp(prev_wd, "\\w") == 0 || strcmp(prev_wd, "\\write") == 0
		)
		matches = completion_matches(text, filename_completion_function);


	/*
	 * Finally, we look through the list of "things", such as TABLE, INDEX and
	 * check if that was the previous word. If so, execute the query to get a
	 * list of them.
	 */
	else
	{
		int			i;

		for (i = 0; words_after_create[i].name; i++)
		{
			if (pg_strcasecmp(prev_wd, words_after_create[i].name) == 0)
			{
				if (words_after_create[i].query)
					COMPLETE_WITH_QUERY(words_after_create[i].query);
				else if (words_after_create[i].squery)
					COMPLETE_WITH_SCHEMA_QUERY(*words_after_create[i].squery,
											   NULL);
				break;
			}
		}
	}

	/*
	 * If we still don't have anything to match we have to fabricate some sort
	 * of default list. If we were to just return NULL, readline automatically
	 * attempts filename completion, and that's usually no good.
	 */
	if (matches == NULL)
	{
		COMPLETE_WITH_CONST("");
#ifdef HAVE_RL_COMPLETION_APPEND_CHARACTER
		rl_completion_append_character = '\0';
#endif
	}

	/* free storage */
	free(prev_wd);
	free(prev2_wd);
	free(prev3_wd);
	free(prev4_wd);
	free(prev5_wd);

	/* Return our Grand List O' Matches */
	return matches;
}


/*
 * GENERATOR FUNCTIONS
 *
 * These functions do all the actual work of completing the input. They get
 * passed the text so far and the count how many times they have been called
 * so far with the same text.
 * If you read the above carefully, you'll see that these don't get called
 * directly but through the readline interface.
 * The return value is expected to be the full completion of the text, going
 * through a list each time, or NULL if there are no more matches. The string
 * will be free()'d by readline, so you must run it through strdup() or
 * something of that sort.
*/

/*
 * This one gives you one from a list of things you can put after CREATE
 * as defined above.
*/
static char *
create_command_generator(const char *text, int state)
{
	static int	list_index,
				string_length;
	const char *name;

	/* If this is the first time for this completion, init some values */
	if (state == 0)
	{
		list_index = 0;
		string_length = strlen(text);
	}

	/* find something that matches */
	while ((name = words_after_create[list_index++].name))
	{
		if ((pg_strncasecmp(name, text, string_length) == 0) &&
			!words_after_create[list_index - 1].noshow)
			return pg_strdup(name);
	}
	/* if nothing matches, return NULL */
	return NULL;
}

/*
 * This function gives you a list of things you can put after a DROP command.
 * Very similar to create_command_generator, but has an additional entry for
 * OWNED BY.  (We do it this way in order not to duplicate the
 * words_after_create list.)
 */
static char *
drop_command_generator(const char *text, int state)
{
	static int	list_index,
				string_length;
	const char *name;

	if (state == 0)
	{
		/* If this is the first time for this completion, init some values */
		list_index = 0;
		string_length = strlen(text);

		/*
		 * DROP can be followed by "OWNED BY", which is not found in the list
		 * for CREATE matches, so make it the first state. (We do not make it
		 * the last state because it would be more difficult to detect when we
		 * have to return NULL instead.)
		 *
		 * Make sure we advance to the next state.
		 */
		list_index++;
		if (pg_strncasecmp("OWNED", text, string_length) == 0)
			return pg_strdup("OWNED");
	}

	/*
	 * In subsequent attempts, try to complete with the same items we use for
	 * CREATE
	 */
	while ((name = words_after_create[list_index++ - 1].name))
	{
		if ((pg_strncasecmp(name, text, string_length) == 0) && (!words_after_create[list_index - 2].noshow))
			return pg_strdup(name);
	}

	/* if nothing matches, return NULL */
	return NULL;
}

/* The following two functions are wrappers for _complete_from_query */

static char *
complete_from_query(const char *text, int state)
{
	return _complete_from_query(0, text, state);
}

static char *
complete_from_schema_query(const char *text, int state)
{
	return _complete_from_query(1, text, state);
}


/*
 * This creates a list of matching things, according to a query pointed to
 * by completion_charp.
 * The query can be one of two kinds:
 *
 * 1. A simple query which must contain a %d and a %s, which will be replaced
 * by the string length of the text and the text itself. The query may also
 * have up to four more %s in it; the first two such will be replaced by the
 * value of completion_info_charp, the next two by the value of
 * completion_info_charp2.
 *
 * 2. A schema query used for completion of both schema and relation names.
 * These are more complex and must contain in the following order:
 * %d %s %d %s %d %s %s %d %s
 * where %d is the string length of the text and %s the text itself.
 *
 * It is assumed that strings should be escaped to become SQL literals
 * (that is, what is in the query is actually ... '%s' ...)
 *
 * See top of file for examples of both kinds of query.
*/

static char *
_complete_from_query(int is_schema_query, const char *text, int state)
{
	static int	list_index,
				string_length;
	static PGresult *result = NULL;

	/*
	 * If this is the first time for this completion, we fetch a list of our
	 * "things" from the backend.
	 */
	if (state == 0)
	{
		PQExpBufferData query_buffer;
		char	   *e_text;
		char	   *e_info_charp;
		char	   *e_info_charp2;

		list_index = 0;
		string_length = strlen(text);

		/* Free any prior result */
		PQclear(result);
		result = NULL;

		/* Set up suitably-escaped copies of textual inputs */
		e_text = pg_malloc(string_length * 2 + 1);
		PQescapeString(e_text, text, string_length);

		if (completion_info_charp)
		{
			size_t		charp_len;

			charp_len = strlen(completion_info_charp);
			e_info_charp = pg_malloc(charp_len * 2 + 1);
			PQescapeString(e_info_charp, completion_info_charp,
						   charp_len);
		}
		else
			e_info_charp = NULL;

		if (completion_info_charp2)
		{
			size_t		charp_len;

			charp_len = strlen(completion_info_charp2);
			e_info_charp2 = pg_malloc(charp_len * 2 + 1);
			PQescapeString(e_info_charp2, completion_info_charp2,
						   charp_len);
		}
		else
			e_info_charp2 = NULL;

		initPQExpBuffer(&query_buffer);

		if (is_schema_query)
		{
			/* completion_squery gives us the pieces to assemble */
			const char *qualresult = completion_squery->qualresult;

			if (qualresult == NULL)
				qualresult = completion_squery->result;

			/* Get unqualified names matching the input-so-far */
			appendPQExpBuffer(&query_buffer, "SELECT %s FROM %s WHERE ",
							  completion_squery->result,
							  completion_squery->catname);
			if (completion_squery->selcondition)
				appendPQExpBuffer(&query_buffer, "%s AND ",
								  completion_squery->selcondition);
			appendPQExpBuffer(&query_buffer, "substring(%s,1,%d)='%s'",
							  completion_squery->result,
							  string_length, e_text);
			appendPQExpBuffer(&query_buffer, " AND %s",
							  completion_squery->viscondition);

			/*
			 * When fetching relation names, suppress system catalogs unless
			 * the input-so-far begins with "pg_" or "gp_".	This is a compromise
			 * between not offering system catalogs for completion at all, and
			 * having them swamp the result when the input is just "p".
			 */
			if (strcmp(completion_squery->catname,
					   "pg_catalog.pg_class c") == 0 &&
				strncmp(text, "pg_", 3) != 0 &&
				strncmp(text, "gp_", 3) != 0)
			{
				appendPQExpBuffer(&query_buffer,
								  " AND c.relnamespace <> (SELECT oid FROM"
				   " pg_catalog.pg_namespace WHERE nspname = 'pg_catalog')");
			}

			/*
			 * Add in matching schema names, but only if there is more than
			 * one potential match among schema names.
			 */
			appendPQExpBuffer(&query_buffer, "\nUNION\n"
						   "SELECT pg_catalog.quote_ident(n.nspname) || '.' "
							  "FROM pg_catalog.pg_namespace n "
							  "WHERE substring(pg_catalog.quote_ident(n.nspname) || '.',1,%d)='%s'",
							  string_length, e_text);
			appendPQExpBuffer(&query_buffer,
							  " AND (SELECT pg_catalog.count(*)"
							  " FROM pg_catalog.pg_namespace"
			" WHERE substring(pg_catalog.quote_ident(nspname) || '.',1,%d) ="
							  " substring('%s',1,pg_catalog.length(pg_catalog.quote_ident(nspname))+1)) > 1",
							  string_length, e_text);

			/*
			 * Add in matching qualified names, but only if there is exactly
			 * one schema matching the input-so-far.
			 */
			appendPQExpBuffer(&query_buffer, "\nUNION\n"
					 "SELECT pg_catalog.quote_ident(n.nspname) || '.' || %s "
							  "FROM %s, pg_catalog.pg_namespace n "
							  "WHERE %s = n.oid AND ",
							  qualresult,
							  completion_squery->catname,
							  completion_squery->namespace);
			if (completion_squery->selcondition)
				appendPQExpBuffer(&query_buffer, "%s AND ",
								  completion_squery->selcondition);
			appendPQExpBuffer(&query_buffer, "substring(pg_catalog.quote_ident(n.nspname) || '.' || %s,1,%d)='%s'",
							  qualresult,
							  string_length, e_text);

			/*
			 * This condition exploits the single-matching-schema rule to
			 * speed up the query
			 */
			appendPQExpBuffer(&query_buffer,
			" AND substring(pg_catalog.quote_ident(n.nspname) || '.',1,%d) ="
							  " substring('%s',1,pg_catalog.length(pg_catalog.quote_ident(n.nspname))+1)",
							  string_length, e_text);
			appendPQExpBuffer(&query_buffer,
							  " AND (SELECT pg_catalog.count(*)"
							  " FROM pg_catalog.pg_namespace"
			" WHERE substring(pg_catalog.quote_ident(nspname) || '.',1,%d) ="
							  " substring('%s',1,pg_catalog.length(pg_catalog.quote_ident(nspname))+1)) = 1",
							  string_length, e_text);

			/* If an addon query was provided, use it */
			if (completion_charp)
				appendPQExpBuffer(&query_buffer, "\n%s", completion_charp);
		}
		else
		{
			/* completion_charp is an sprintf-style format string */
			appendPQExpBuffer(&query_buffer, completion_charp,
							  string_length, e_text,
							  e_info_charp, e_info_charp,
							  e_info_charp2, e_info_charp2);
		}

		/* Limit the number of records in the result */
		appendPQExpBuffer(&query_buffer, "\nLIMIT %d",
						  completion_max_records);

		result = exec_query(query_buffer.data);

		termPQExpBuffer(&query_buffer);
		free(e_text);
		if (e_info_charp)
			free(e_info_charp);
		if (e_info_charp2)
			free(e_info_charp2);
	}

	/* Find something that matches */
	if (result && PQresultStatus(result) == PGRES_TUPLES_OK)
	{
		const char *item;

		while (list_index < PQntuples(result) &&
			   (item = PQgetvalue(result, list_index++, 0)))
			if (pg_strncasecmp(text, item, string_length) == 0)
				return pg_strdup(item);
	}

	/* If nothing matches, free the db structure and return null */
	PQclear(result);
	result = NULL;
	return NULL;
}


/*
 * This function returns in order one of a fixed, NULL pointer terminated list
 * of strings (if matching). This can be used if there are only a fixed number
 * SQL words that can appear at certain spot.
*/
static char *
complete_from_list(const char *text, int state)
{
	static int	string_length,
				list_index,
				matches;
	static bool casesensitive;
	const char *item;

	/* need to have a list */
	psql_assert(completion_charpp);

	/* Initialization */
	if (state == 0)
	{
		list_index = 0;
		string_length = strlen(text);
		casesensitive = true;
		matches = 0;
	}

	while ((item = completion_charpp[list_index++]))
	{
		/* First pass is case sensitive */
		if (casesensitive && strncmp(text, item, string_length) == 0)
		{
			matches++;
			return pg_strdup(item);
		}

		/* Second pass is case insensitive, don't bother counting matches */
		if (!casesensitive && pg_strncasecmp(text, item, string_length) == 0)
			return pg_strdup(item);
	}

	/*
	 * No matches found. If we're not case insensitive already, lets switch to
	 * being case insensitive and try again
	 */
	if (casesensitive && matches == 0)
	{
		casesensitive = false;
		list_index = 0;
		state++;
		return complete_from_list(text, state);
	}

	/* If no more matches, return null. */
	return NULL;
}


/*
 * This function returns one fixed string the first time even if it doesn't
 * match what's there, and nothing the second time. This should be used if
 * there is only one possibility that can appear at a certain spot, so
 * misspellings will be overwritten.  The string to be passed must be in
 * completion_charp.
*/
static char *
complete_from_const(const char *text, int state)
{
	(void) text;				/* We don't care about what was entered
								 * already. */

	psql_assert(completion_charp);
	if (state == 0)
		return pg_strdup(completion_charp);
	else
		return NULL;
}



/* HELPER FUNCTIONS */


/*
 * Execute a query and report any errors. This should be the preferred way of
 * talking to the database in this file.
 */
static PGresult *
exec_query(const char *query)
{
	PGresult   *result;

	if (query == NULL || !pset.db || PQstatus(pset.db) != CONNECTION_OK)
		return NULL;

	result = PQexec(pset.db, query);

	if (PQresultStatus(result) != PGRES_TUPLES_OK)
	{
#ifdef NOT_USED
		psql_error("tab completion query failed: %s\nQuery was:\n%s\n",
				   PQerrorMessage(pset.db), query);
#endif
		PQclear(result);
		result = NULL;
	}

	return result;
}



/*
 * Return the word (space delimited) before point. Set skip > 0 to
 * skip that many words; e.g. skip=1 finds the word before the
 * previous one. Return value is NULL or a malloc'ed string.
 */
static char *
previous_word(int point, int skip)
{
	int			i,
				start = 0,
				end = -1,
				inquotes = 0;
	char	   *s;
	const char *buf = rl_line_buffer;	/* alias */

	/* first we look for a space or a parenthesis before the current word */
	for (i = point - 1; i >= 0; i--)
		if (strchr(WORD_BREAKS, buf[i]))
			break;
	point = i;

	while (skip-- >= 0)
	{
		int			parentheses = 0;

		/* now find the first non-space which then constitutes the end */
		for (i = point; i >= 0; i--)
			if (buf[i] != ' ')
			{
				end = i;
				break;
			}

		/*
		 * If no end found we return null, because there is no word before the
		 * point
		 */
		if (end == -1)
			return NULL;

		/*
		 * Otherwise we now look for the start. The start is either the last
		 * character before any space going backwards from the end, or it's
		 * simply character 0. We also handle open quotes and parentheses.
		 */
		for (start = end; start > 0; start--)
		{
			if (buf[start] == '"')
				inquotes = !inquotes;
			if (inquotes == 0)
			{
				if (buf[start] == ')')
					parentheses++;
				else if (buf[start] == '(')
				{
					if (--parentheses <= 0)
						break;
				}
				else if (parentheses == 0 &&
						 strchr(WORD_BREAKS, buf[start - 1]))
					break;
			}
		}

		point = start - 1;
	}

	/* make a copy */
	s = pg_malloc(end - start + 2);
	strlcpy(s, &buf[start], end - start + 2);

	return s;
}

#ifdef NOT_USED

/*
 * Surround a string with single quotes. This works for both SQL and
 * psql internal. Currently disabled because it is reported not to
 * cooperate with certain versions of readline.
 */
static char *
quote_file_name(char *text, int match_type, char *quote_pointer)
{
	char	   *s;
	size_t		length;

	(void) quote_pointer;		/* not used */

	length = strlen(text) +(match_type == SINGLE_MATCH ? 3 : 2);
	s = pg_malloc(length);
	s[0] = '\'';
	strcpy(s + 1, text);
	if (match_type == SINGLE_MATCH)
		s[length - 2] = '\'';
	s[length - 1] = '\0';
	return s;
}



static char *
dequote_file_name(char *text, char quote_char)
{
	char	   *s;
	size_t		length;

	if (!quote_char)
		return pg_strdup(text);

	length = strlen(text);
	s = pg_malloc(length - 2 + 1);
	strlcpy(s, text +1, length - 2 + 1);

	return s;
}
#endif   /* NOT_USED */

#endif   /* USE_READLINE */<|MERGE_RESOLUTION|>--- conflicted
+++ resolved
@@ -1,13 +1,9 @@
 /*
  * psql - the PostgreSQL interactive terminal
  *
-<<<<<<< HEAD
  * Portions Copyright (c) 2005-2010, Greenplum inc
  * Portions Copyright (c) 2012-Present Pivotal Software, Inc.
  * Copyright (c) 2000-2010, PostgreSQL Global Development Group
-=======
- * Copyright (c) 2000-2009, PostgreSQL Global Development Group
->>>>>>> b0a6ad70
  *
  * $PostgreSQL: pgsql/src/bin/psql/tab-complete.c,v 1.179 2009/01/01 17:23:55 momjian Exp $
  */
