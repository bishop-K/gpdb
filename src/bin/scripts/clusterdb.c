--- conflicted
+++ resolved
@@ -97,10 +97,6 @@
 			case 't':
 				table = optarg;
 				break;
-			/*
-			 * -v accepted for PostgreSQL compatability, although GPDB
-			 * doesn't actually handle CLUSTER VERBOSE.
-			 */
 			case 'v':
 				verbose = true;
 				break;
@@ -245,11 +241,7 @@
 	printf(_("  -e, --echo                show the commands being sent to the server\n"));
 	printf(_("  -q, --quiet               don't write any messages\n"));
 	printf(_("  -t, --table=TABLE         cluster specific table only\n"));
-<<<<<<< HEAD
-	//printf(_("  -v, --verbose             write a lot of output\n"));
-=======
 	printf(_("  -v, --verbose             write a lot of output\n"));
->>>>>>> 4d53a2f9
 	printf(_("  --help                    show this help, then exit\n"));
 	printf(_("  --version                 output version information, then exit\n"));
 	printf(_("\nConnection options:\n"));
