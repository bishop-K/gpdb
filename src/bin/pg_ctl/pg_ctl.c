/*-------------------------------------------------------------------------
 *
 * pg_ctl --- start/stops/restarts the PostgreSQL server
 *
 * Portions Copyright (c) 1996-2009, PostgreSQL Global Development Group
 *
 * $PostgreSQL: pgsql/src/bin/pg_ctl/pg_ctl.c,v 1.117 2009/12/15 00:17:50 itagaki Exp $
 *
 *-------------------------------------------------------------------------
 */

#ifdef WIN32
/*
 * Need this to get defines for restricted tokens and jobs. And it
 * has to be set before any header from the Win32 API is loaded.
 */
#define _WIN32_WINNT 0x0501
#endif

#include "postgres_fe.h"
#include "libpq-fe.h"

#include <fcntl.h>
#include <locale.h>
#include <signal.h>
#include <sys/types.h>
#include <sys/stat.h>
#include <unistd.h>

#ifdef HAVE_SYS_RESOURCE_H
#include <sys/time.h>
#include <sys/resource.h>
#endif

#include "libpq/pqsignal.h"
#include "getopt_long.h"
#include "miscadmin.h"

#if defined(__CYGWIN__)
#include <sys/cygwin.h>
#include <windows.h>
/* Cygwin defines WIN32 in windows.h, but we don't want it. */
#undef WIN32
#endif

/* PID can be negative for standalone backend */
typedef long pgpid_t;


/* postgres version ident string */
#define PM_VERSIONSTR "postgres (Greenplum Database) " PG_VERSION "\n"


typedef enum
{
	SMART_MODE,
	FAST_MODE,
	IMMEDIATE_MODE
} ShutdownMode;


typedef enum
{
	NO_COMMAND = 0,
	INIT_COMMAND,
	START_COMMAND,
	STOP_COMMAND,
	RESTART_COMMAND,
	RELOAD_COMMAND,
	STATUS_COMMAND,
	PROMOTE_COMMAND,
	KILL_COMMAND,
	REGISTER_COMMAND,
	UNREGISTER_COMMAND,
	RUN_AS_SERVICE_COMMAND
} CtlCommand;

#define DEFAULT_WAIT	60

static bool do_wait = false;
static bool wait_set = false;
static int	wait_seconds = DEFAULT_WAIT;
static bool silent_mode = false;
static ShutdownMode shutdown_mode = SMART_MODE;
static int	sig = SIGTERM;		/* default */
static CtlCommand ctl_command = NO_COMMAND;
static char *pg_data = NULL;
static char *pgdata_opt = NULL;
static char *post_opts = NULL;
static const char *progname;
static char *log_file = NULL;
<<<<<<< HEAD
static char *postgres_path = NULL;
static char *wrapper = NULL;
static char *wrapper_args = NULL;
=======
static char *exec_path = NULL;
>>>>>>> 78a09145
static char *register_servicename = "PostgreSQL";		/* FIXME: + version ID? */
static char *register_username = NULL;
static char *register_password = NULL;
static char *argv0 = NULL;
static bool allow_core_files = false;

static void
write_stderr(const char *fmt,...)
/* This extension allows gcc to check the format string for consistency with
   the supplied arguments. */
__attribute__((format(printf, 1, 2)));
static void *pg_malloc(size_t size);
static char *xstrdup(const char *s);
static void do_advice(void);
static void do_help(void);
static void set_mode(char *modeopt);
static void set_sig(char *signame);
static void do_init(void);
static void do_start(void);
static void do_stop(void);
static void do_restart(void);
static void do_reload(void);
static void do_status(void);
static void do_promote(void);
static void do_kill(pgpid_t pid);
static void print_msg(const char *msg);

#if defined(WIN32) || defined(__CYGWIN__)
static bool pgwin32_IsInstalled(SC_HANDLE);
static char *pgwin32_CommandLine(bool);
static void pgwin32_doRegister(void);
static void pgwin32_doUnregister(void);
static void pgwin32_SetServiceStatus(DWORD);
static void WINAPI pgwin32_ServiceHandler(DWORD);
static void WINAPI pgwin32_ServiceMain(DWORD, LPTSTR *);
static void pgwin32_doRunAsService(void);
static int	CreateRestrictedProcess(char *cmd, PROCESS_INFORMATION *processInfo, bool as_service);

static SERVICE_STATUS status;
static SERVICE_STATUS_HANDLE hStatus = (SERVICE_STATUS_HANDLE) 0;
static HANDLE shutdownHandles[2];
static pid_t postmasterPID = -1;

#define shutdownEvent	  shutdownHandles[0]
#define postmasterProcess shutdownHandles[1]
#endif

static pgpid_t get_pgpid(void);
static char **readfile(const char *path);
static void free_readfile(char **optlines);
static int	start_postmaster(void);
static void read_post_opts(void);

static PGPing test_postmaster_connection(bool);
static bool postmaster_is_alive(pid_t pid);

static char postopts_file[MAXPGPATH];
static char backup_file[MAXPGPATH];
static char recovery_file[MAXPGPATH];
static char promote_file[MAXPGPATH];
static char pid_file[MAXPGPATH];
static char conf_file[MAXPGPATH];
static char backup_file[MAXPGPATH];

#if defined(HAVE_GETRLIMIT) && defined(RLIMIT_CORE)
static void unlimit_core_size(void);
#endif


#if defined(WIN32) || defined(__CYGWIN__)
static void
write_eventlog(int level, const char *line)
{
	static HANDLE evtHandle = INVALID_HANDLE_VALUE;

	if (silent_mode && level == EVENTLOG_INFORMATION_TYPE)
		return;

	if (evtHandle == INVALID_HANDLE_VALUE)
	{
		evtHandle = RegisterEventSource(NULL, "PostgreSQL");
		if (evtHandle == NULL)
		{
			evtHandle = INVALID_HANDLE_VALUE;
			return;
		}
	}

	ReportEvent(evtHandle,
				level,
				0,
				0,				/* All events are Id 0 */
				NULL,
				1,
				0,
				&line,
				NULL);
}
#endif

/*
 * Write errors to stderr (or by equal means when stderr is
 * not available).
 */
static void
write_stderr(const char *fmt,...)
{
	va_list		ap;

	va_start(ap, fmt);
#if !defined(WIN32) && !defined(__CYGWIN__)
	/* On Unix, we just fprintf to stderr */
	vfprintf(stderr, fmt, ap);
#else

	/*
	 * On Win32, we print to stderr if running on a console, or write to
	 * eventlog if running as a service
	 */
	if (!isatty(fileno(stderr)))	/* Running as a service */
	{
		char		errbuf[2048];		/* Arbitrary size? */

		vsnprintf(errbuf, sizeof(errbuf), fmt, ap);

		write_eventlog(EVENTLOG_ERROR_TYPE, errbuf);
	}
	else
		/* Not running as service, write to stderr */
		vfprintf(stderr, fmt, ap);
#endif
	va_end(ap);
}

/*
 * routines to check memory allocations and fail noisily.
 */

static void *
pg_malloc(size_t size)
{
	void	   *result;

	result = malloc(size);
	if (!result)
	{
		write_stderr(_("%s: out of memory\n"), progname);
		exit(1);
	}
	return result;
}


static char *
xstrdup(const char *s)
{
	char	   *result;

	result = strdup(s);
	if (!result)
	{
		write_stderr(_("%s: out of memory\n"), progname);
		exit(1);
	}
	return result;
}

/*
 * Given an already-localized string, print it to stdout unless the
 * user has specified that no messages should be printed.
 */
static void
print_msg(const char *msg)
{
	if (!silent_mode)
	{
		fputs(msg, stdout);
		fflush(stdout);
	}
}

static pgpid_t
get_pgpid(void)
{
	FILE	   *pidf;
	long		pid;

	pidf = fopen(pid_file, "r");
	if (pidf == NULL)
	{
		/* No pid file, not an error on startup */
		if (errno == ENOENT)
			return 0;
		else
		{
			write_stderr(_("%s: could not open PID file \"%s\": %s\n"),
						 progname, pid_file, strerror(errno));
			exit(1);
		}
	}
	if (fscanf(pidf, "%ld", &pid) != 1)
	{
		write_stderr(_("%s: invalid data in PID file \"%s\"\n"),
					 progname, pid_file);
		exit(1);
	}
	fclose(pidf);
	return (pgpid_t) pid;
}


/*
 * get the lines from a text file - return NULL if file can't be opened
 */
static char **
readfile(const char *path)
{
<<<<<<< HEAD
	int			fd;
	int			nlines;
=======
	FILE	   *infile;
	int			maxlength = 1,
				linelen = 0;
	int			nlines = 0;
>>>>>>> 78a09145
	char	  **result;
	char	   *buffer;
	char	   *linebegin;
	int			i;
	int			n;
	int			len;
	struct stat	statbuf;

	/*
	 * Slurp the file into memory.
	 *
	 * The file can change concurrently, so we read the whole file into memory
	 * with a single read() call. That's not guaranteed to get an atomic
	 * snapshot, but in practice, for a small file, it's close enough for the
	 * current use.
	 */
	fd = open(path, O_RDONLY | PG_BINARY, 0);
	if (fd < 0)
		return NULL;
	if (fstat(fd, &statbuf) < 0)
	{
		close(fd);
		return NULL;
	}
	if (statbuf.st_size == 0)
	{
		/* empty file */
		close(fd);
		result = (char **) pg_malloc(sizeof(char *));
		*result = NULL;
		return result;
	}
	buffer = pg_malloc(statbuf.st_size + 1);

	len = read(fd, buffer, statbuf.st_size + 1);
	close(fd);
	if (len != statbuf.st_size)
	{
		/* oops, the file size changed between fstat and read */
		free(buffer);
		return NULL;
	}

	/*
	 * Count newlines. We expect there to be a newline after each full line,
	 * including one at the end of file. If there isn't a newline at the end,
	 * any characters after the last newline will be ignored.
	 */
	nlines = 0;
	for (i = 0; i < len; i++)
	{
		if (buffer[i] == '\n')
			nlines++;
	}

	/* set up the result buffer */
	result = (char **) pg_malloc((nlines + 1) * sizeof(char *));

	/* now split the buffer into lines */
	linebegin = buffer;
	n = 0;
	for (i = 0; i < len; i++)
	{
		if (buffer[i] == '\n')
		{
			int		slen = &buffer[i] - linebegin + 1;
			char   *linebuf = pg_malloc(slen + 1);
			memcpy(linebuf, linebegin, slen);
			linebuf[slen] = '\0';
			result[n++] = linebuf;
			linebegin = &buffer[i + 1];
		}
	}
	result[n] = NULL;

	free(buffer);

	return result;
}


/*
 * Free memory allocated for optlines through readfile()
 */
void
free_readfile(char **optlines)
{
	char   *curr_line = NULL;
	int		i = 0;

	if (!optlines)
		return;

	while ((curr_line = optlines[i++]))
		free(curr_line);

	free(optlines);

	return;
}

/*
 * start/test/stop routines
 */

static int
start_postmaster(void)
{
	char		cmd[MAXPGPATH];

#ifndef WIN32
	char		formatstr[MAXPGPATH];

	cmd[0] = '\0';
	formatstr[0] = '\0';

	if (wrapper != NULL)
	{
		snprintf(formatstr, MAXPGPATH, "%s ", wrapper);
		strncat(cmd, formatstr, MAXPGPATH - strlen(cmd) - 1);

		if (wrapper_args != NULL)
		{
			snprintf(formatstr, MAXPGPATH, "%s ", wrapper_args);
			strncat(cmd, formatstr, MAXPGPATH - strlen(cmd) - 1);
		}
	}

	/*
	 * Since there might be quotes to handle here, it is easier simply to pass
	 * everything to a shell to process them.
	 */
	if (log_file != NULL)
<<<<<<< HEAD
	{
		snprintf(formatstr, MAXPGPATH, SYSTEMQUOTE "\"%s\" %s%s < \"%s\" >> \"%s\" 2>&1 &" SYSTEMQUOTE,
				 postgres_path, pgdata_opt, post_opts,
=======
		snprintf(cmd, MAXPGPATH, SYSTEMQUOTE "\"%s\" %s%s < \"%s\" >> \"%s\" 2>&1 &" SYSTEMQUOTE,
				 exec_path, pgdata_opt, post_opts,
>>>>>>> 78a09145
				 DEVNULL, log_file);
	}
	else
<<<<<<< HEAD
	{
		snprintf(formatstr, MAXPGPATH, SYSTEMQUOTE "\"%s\" %s%s < \"%s\" 2>&1 &" SYSTEMQUOTE,
				 postgres_path, pgdata_opt, post_opts, DEVNULL);
	}

	strncat(cmd, formatstr, MAXPGPATH - strlen(cmd) - 1);
=======
		snprintf(cmd, MAXPGPATH, SYSTEMQUOTE "\"%s\" %s%s < \"%s\" 2>&1 &" SYSTEMQUOTE,
				 exec_path, pgdata_opt, post_opts, DEVNULL);
>>>>>>> 78a09145

	return system(cmd);
#else							/* WIN32 */

	/*
	 * On win32 we don't use system(). So we don't need to use & (which would
	 * be START /B on win32). However, we still call the shell (CMD.EXE) with
	 * it to handle redirection etc.
	 */
	PROCESS_INFORMATION pi;

	if (log_file != NULL)
		snprintf(cmd, MAXPGPATH, "CMD /C " SYSTEMQUOTE "\"%s\" %s%s < \"%s\" >> \"%s\" 2>&1" SYSTEMQUOTE,
				 exec_path, pgdata_opt, post_opts, DEVNULL, log_file);
	else
		snprintf(cmd, MAXPGPATH, "CMD /C " SYSTEMQUOTE "\"%s\" %s%s < \"%s\" 2>&1" SYSTEMQUOTE,
				 exec_path, pgdata_opt, post_opts, DEVNULL);

	if (!CreateRestrictedProcess(cmd, &pi, false))
		return GetLastError();
	CloseHandle(pi.hProcess);
	CloseHandle(pi.hThread);
	return 0;
#endif   /* WIN32 */
}



/*
 * Find the pgport and try a connection
 * Note that the checkpoint parameter enables a Windows service control
 * manager checkpoint, it's got nothing to do with database checkpoints!!
 */
static PGPing
test_postmaster_connection(bool do_checkpoint __attribute__((unused)))
{
	PGPing		ret = PQPING_NO_RESPONSE;
	int			i;
	char		portstr[32];
	char	   *p;
	char	   *q;
	char		connstr[MAXPGPATH * 2 + 256]; /* Should be way more than enough! */
	static const char *backend_options = "'-c gp_session_role=utility'";

	*portstr = '\0';

	/*
	 * Look in post_opts for a -p switch.
	 *
	 * This parsing code is not amazingly bright; it could for instance get
	 * fooled if ' -p' occurs within a quoted argument value.  Given that few
	 * people pass complicated settings in post_opts, it's probably good
	 * enough.
	 */
	for (p = post_opts; *p;)
	{
		/* advance past whitespace */
		while (isspace((unsigned char) *p))
			p++;

		if (strncmp(p, "-p", 2) == 0)
		{
			p += 2;
			/* advance past any whitespace/quoting */
			while (isspace((unsigned char) *p) || *p == '\'' || *p == '"')
				p++;
			/* find end of value (not including any ending quote!) */
			q = p;
			while (*q &&
				   !(isspace((unsigned char) *q) || *q == '\'' || *q == '"'))
				q++;
			/* and save the argument value */
			strlcpy(portstr, p, Min((q - p) + 1, sizeof(portstr)));
			/* keep looking, maybe there is another -p */
			p = q;
		}
		/* Advance to next whitespace */
		while (*p && !isspace((unsigned char) *p))
			p++;
	}

	/*
	 * Search config file for a 'port' option.
	 *
	 * This parsing code isn't amazingly bright either, but it should be okay
	 * for valid port settings.
	 */
	if (!*portstr)
	{
		char	  **optlines;

		optlines = readfile(conf_file);
		if (optlines != NULL)
		{
			for (; *optlines != NULL; optlines++)
			{
				p = *optlines;

				while (isspace((unsigned char) *p))
					p++;
				if (strncmp(p, "port", 4) != 0)
					continue;
				p += 4;
				while (isspace((unsigned char) *p))
					p++;
				if (*p != '=')
					continue;
				p++;
				/* advance past any whitespace/quoting */
				while (isspace((unsigned char) *p) || *p == '\'' || *p == '"')
					p++;
				/* find end of value (not including any ending quote/comment!) */
				q = p;
				while (*q &&
					   !(isspace((unsigned char) *q) ||
						 *q == '\'' || *q == '"' || *q == '#'))
					q++;
				/* and save the argument value */
				strlcpy(portstr, p, Min((q - p) + 1, sizeof(portstr)));
				/* keep looking, maybe there is another */
			}
		}
	}

	/* Check environment */
	if (!*portstr && getenv("PGPORT") != NULL)
		strlcpy(portstr, getenv("PGPORT"), sizeof(portstr));

	/* Else use compiled-in default */
	if (!*portstr)
		snprintf(portstr, sizeof(portstr), "%d", DEF_PGPORT);

	/*
	 * We need to set a connect timeout otherwise on Windows the SCM will
	 * probably timeout first
	 */
	snprintf(connstr, sizeof(connstr),
			"dbname=postgres port=%s connect_timeout=5 options=%s", portstr, backend_options);

	for (i = 0; i < wait_seconds; i++)
	{
		ret = PQping(connstr);
		if (ret == PQPING_OK || ret == PQPING_NO_ATTEMPT ||
			ret == PQPING_MIRROR_READY)
			break;

#if defined(WIN32)
		if (do_checkpoint)
		{
			/*
			 * Increment the wait hint by 6 secs (connection timeout +
			 * sleep) We must do this to indicate to the SCM that our
			 * startup time is changing, otherwise it'll usually send a
			 * stop signal after 20 seconds, despite incrementing the
			 * checkpoint counter.
			 */
			status.dwWaitHint += 6000;
			status.dwCheckPoint++;
			SetServiceStatus(hStatus, (LPSERVICE_STATUS) &status);
		}

		else
#endif
			print_msg(".");

		pg_usleep(1000000); /* 1 sec */
	}

	return ret;
}


#if defined(HAVE_GETRLIMIT) && defined(RLIMIT_CORE)
static void
unlimit_core_size(void)
{
	struct rlimit lim;

	getrlimit(RLIMIT_CORE, &lim);
	if (lim.rlim_max == 0)
	{
		write_stderr(_("%s: cannot set core file size limit; disallowed by hard limit\n"),
					 progname);
		return;
	}
	else if (lim.rlim_max == RLIM_INFINITY || lim.rlim_cur < lim.rlim_max)
	{
		lim.rlim_cur = lim.rlim_max;
		setrlimit(RLIMIT_CORE, &lim);
	}
}
#endif

static void
read_post_opts(void)
{
	if (post_opts == NULL)
	{
		post_opts = "";			/* default */
		if (ctl_command == RESTART_COMMAND)
		{
			char	  **optlines;

			optlines = readfile(postopts_file);
			if (optlines == NULL)
			{
				write_stderr(_("%s: could not read file \"%s\"\n"), progname, postopts_file);
				exit(1);
			}
			else if (optlines[0] == NULL || optlines[1] != NULL)
			{
				write_stderr(_("%s: option file \"%s\" must have exactly one line\n"),
							 progname, postopts_file);
				exit(1);
			}
			else
			{
				int			len;
				char	   *optline;
				char	   *arg1;

				optline = optlines[0];
				/* trim off line endings */
				len = strcspn(optline, "\r\n");
				optline[len] = '\0';

				/*
				 * Are we at the first option, as defined by space and
				 * double-quote?
				 */
				if ((arg1 = strstr(optline, " \"")) != NULL)
				{
					*arg1 = '\0';		/* terminate so we get only program
										 * name */
					post_opts = strdup(arg1 + 1); /* point past whitespace */
				}
<<<<<<< HEAD
				if (postgres_path == NULL)
					postgres_path = strdup(optline);
=======
				if (exec_path == NULL)
					exec_path = optline;
>>>>>>> 78a09145
			}

			/* Free the results of readfile. */
			free_readfile(optlines);
		}
	}
}

static char *
find_other_exec_or_die(const char *argv0, const char *target, const char *versionstr)
{
	int			ret;
	char	   *found_path;

	found_path = pg_malloc(MAXPGPATH);

	if ((ret = find_other_exec(argv0, target, versionstr, found_path)) < 0)
	{
		char		full_path[MAXPGPATH];

		if (find_my_exec(argv0, full_path) < 0)
			strlcpy(full_path, progname, sizeof(full_path));

		if (ret == -1)
			write_stderr(_("The program \"%s\" is needed by %s "
						   "but was not found in the\n"
						   "same directory as \"%s\".\n"
						   "Check your installation.\n"),
						 target, progname, full_path);
		else
			write_stderr(_("The program \"%s\" was found by \"%s\"\n"
						   "but was not the same version as %s.\n"
						   "Check your installation.\n"),
						 target, full_path, progname);
		exit(1);
	}

	return found_path;
}

static void
do_init(void)
{
	char cmd[MAXPGPATH];

	if (exec_path == NULL)
		exec_path = find_other_exec_or_die(argv0, "initdb", "initdb (PostgreSQL) " PG_VERSION "\n");

	if (pgdata_opt == NULL)
		pgdata_opt = "";

	if (post_opts == NULL)
		post_opts = "";

	if (!silent_mode)
		snprintf(cmd, MAXPGPATH, SYSTEMQUOTE "\"%s\" %s%s" SYSTEMQUOTE,
				 exec_path, pgdata_opt, post_opts);
	else
		snprintf(cmd, MAXPGPATH, SYSTEMQUOTE "\"%s\" %s%s > \"%s\"" SYSTEMQUOTE,
				 exec_path, pgdata_opt, post_opts, DEVNULL);
	
	if (system(cmd) != 0)
	{
		write_stderr(_("%s: database system initialization failed\n"), progname);
		exit(1);
	}
}

static void
do_start(void)
{
	pgpid_t		pid;
	pgpid_t		old_pid = 0;
	int			exitcode;

	if (ctl_command != RESTART_COMMAND)
	{
		old_pid = get_pgpid();
		if (old_pid != 0)
			write_stderr(_("%s: another server might be running; "
						   "trying to start server anyway\n"),
						 progname);
	}

	read_post_opts();

	/* No -D or -D already added during server start */
	if (ctl_command == RESTART_COMMAND || pgdata_opt == NULL)
		pgdata_opt = "";

	if (exec_path == NULL)
		exec_path = find_other_exec_or_die(argv0, "postgres", PG_BACKEND_VERSIONSTR);

#if defined(HAVE_GETRLIMIT) && defined(RLIMIT_CORE)
	if (allow_core_files)
		unlimit_core_size();
#endif

	/*
	 * If possible, tell the postmaster our parent shell's PID (see the
	 * comments in CreateLockFile() for motivation).  Windows hasn't got
	 * getppid() unfortunately.
	 */
#ifndef WIN32
	{
		static char env_var[32];

		snprintf(env_var, sizeof(env_var), "PG_GRANDPARENT_PID=%d",
				 (int) getppid());
		putenv(env_var);
	}
#endif

	exitcode = start_postmaster();
	if (exitcode != 0)
	{
		write_stderr(_("%s: could not start server: exit code was %d\n"),
					 progname, exitcode);
		exit(1);
	}

	if (old_pid != 0)
	{
		pg_usleep(1000000);
		pid = get_pgpid();
		if (pid == old_pid)
		{
			write_stderr(_("%s: could not start server\n"
						   "Examine the log output.\n"),
						 progname);
			exit(1);
		}
	}

	if (do_wait)
	{
		print_msg(_("waiting for server to start..."));

		switch (test_postmaster_connection(false))
		{
			case PQPING_OK:
				print_msg(_(" done\n"));
				print_msg(_("server started\n"));
				break;
			case PQPING_REJECT:
				print_msg(_(" stopped waiting\n"));
				print_msg(_("server is still starting up\n"));
				break;
			case PQPING_MIRROR_READY:
				print_msg(_(" done\n"));
				print_msg(_("server started in mirror mode\n"));
				break;
			case PQPING_NO_RESPONSE:
				print_msg(_(" stopped waiting\n"));
				write_stderr(_("%s: could not start server\n"
							   "Examine the log output.\n"),
							 progname);
				exit(1);
				break;
			case PQPING_NO_ATTEMPT:
				print_msg(_(" failed\n"));
				write_stderr(_("%s: could not wait for server because of misconfiguration\n"),
							 progname);
				exit(1);
		}
	}
	else
		print_msg(_("server starting\n"));
}


static void
do_stop(void)
{
	int			cnt;
	pgpid_t		pid;
	struct stat statbuf;

	pid = get_pgpid();

	if (pid == 0)				/* no pid file */
	{
		write_stderr(_("%s: PID file \"%s\" does not exist\n"), progname, pid_file);
		write_stderr(_("Is server running?\n"));
		exit(1);
	}
	else if (pid < 0)			/* standalone backend, not postmaster */
	{
		pid = -pid;
		write_stderr(_("%s: cannot stop server; "
					   "single-user server is running (PID: %ld)\n"),
					 progname, pid);
		exit(1);
	}

	if (kill((pid_t) pid, sig) != 0)
	{
		write_stderr(_("%s: could not send stop signal (PID: %ld): %s\n"), progname, pid,
					 strerror(errno));
		exit(1);
	}

	if (!do_wait)
	{
		print_msg(_("server shutting down\n"));
		return;
	}
	else
	{
		if ((shutdown_mode == SMART_MODE) && (stat(backup_file, &statbuf) == 0))
		{
			print_msg(_("WARNING: online backup mode is active\n"
						"Shutdown will not complete until pg_stop_backup() is called.\n\n"));
		}

		print_msg(_("waiting for server to shut down..."));

		for (cnt = 0; cnt < wait_seconds; cnt++)
		{
			if ((pid = get_pgpid()) != 0)
			{
				print_msg(".");
				pg_usleep(1000000);		/* 1 sec */
			}
			else
				break;
		}

		if (pid != 0)			/* pid file still exists */
		{
			print_msg(_(" failed\n"));

			write_stderr(_("%s: server does not shut down\n"), progname);
			exit(1);
		}
		print_msg(_(" done\n"));

		printf(_("server stopped\n"));
	}
}


/*
 *	restart/reload routines
 */

static void
do_restart(void)
{
	int			cnt;
	pgpid_t		pid;
	struct stat statbuf;

	pid = get_pgpid();

	if (pid == 0)				/* no pid file */
	{
		write_stderr(_("%s: PID file \"%s\" does not exist\n"),
					 progname, pid_file);
		write_stderr(_("Is server running?\n"));
		write_stderr(_("starting server anyway\n"));
		do_start();
		return;
	}
	else if (pid < 0)			/* standalone backend, not postmaster */
	{
		pid = -pid;
		if (postmaster_is_alive((pid_t) pid))
		{
			write_stderr(_("%s: cannot restart server; "
						   "single-user server is running (PID: %ld)\n"),
						 progname, pid);
			write_stderr(_("Please terminate the single-user server and try again.\n"));
			exit(1);
		}
	}

	if (postmaster_is_alive((pid_t) pid))
	{
		if (kill((pid_t) pid, sig) != 0)
		{
			write_stderr(_("%s: could not send stop signal (PID: %ld): %s\n"), progname, pid,
						 strerror(errno));
			exit(1);
		}

		if ((shutdown_mode == SMART_MODE) && (stat(backup_file, &statbuf) == 0))
		{
			print_msg(_("WARNING: online backup mode is active\n"
						"Shutdown will not complete until pg_stop_backup() is called.\n\n"));
		}

		print_msg(_("waiting for server to shut down..."));

		/* always wait for restart */

		for (cnt = 0; cnt < wait_seconds; cnt++)
		{
			if ((pid = get_pgpid()) != 0)
			{
				print_msg(".");
				pg_usleep(1000000);		/* 1 sec */
			}
			else
				break;
		}

		if (pid != 0)			/* pid file still exists */
		{
			print_msg(_(" failed\n"));

			write_stderr(_("%s: server does not shut down\n"), progname);
			exit(1);
		}

		print_msg(_(" done\n"));
		printf(_("server stopped\n"));
	}
	else
	{
		write_stderr(_("%s: old server process (PID: %ld) seems to be gone\n"),
					 progname, pid);
		write_stderr(_("starting server anyway\n"));
	}

	do_start();
}


static void
do_reload(void)
{
	pgpid_t		pid;

	pid = get_pgpid();
	if (pid == 0)				/* no pid file */
	{
		write_stderr(_("%s: PID file \"%s\" does not exist\n"), progname, pid_file);
		write_stderr(_("Is server running?\n"));
		exit(1);
	}
	else if (pid < 0)			/* standalone backend, not postmaster */
	{
		pid = -pid;
		write_stderr(_("%s: cannot reload server; "
					   "single-user server is running (PID: %ld)\n"),
					 progname, pid);
		write_stderr(_("Please terminate the single-user server and try again.\n"));
		exit(1);
	}

	if (kill((pid_t) pid, sig) != 0)
	{
		write_stderr(_("%s: could not send reload signal (PID: %ld): %s\n"),
					 progname, pid, strerror(errno));
		exit(1);
	}

	print_msg(_("server signaled\n"));
}

/*
 * promote
 */

static void
do_promote(void)
{
	FILE	   *prmfile;
	pgpid_t		pid;
	struct stat statbuf;

	pid = get_pgpid();

	if (pid == 0)				/* no pid file */
	{
		write_stderr(_("%s: PID file \"%s\" does not exist\n"), progname, pid_file);
		write_stderr(_("Is server running?\n"));
		exit(1);
	}
	else if (pid < 0)			/* standalone backend, not postmaster */
	{
		pid = -pid;
		write_stderr(_("%s: cannot promote server; "
					   "single-user server is running (PID: %ld)\n"),
					 progname, pid);
		exit(1);
	}

	/* If recovery.conf doesn't exist, the server is not in standby mode */
	if (stat(recovery_file, &statbuf) != 0)
	{
		write_stderr(_("%s: cannot promote server; "
					   "server is not in standby mode\n"),
					 progname);
		exit(1);
	}

	if ((prmfile = fopen(promote_file, "w")) == NULL)
	{
		write_stderr(_("%s: could not create promote signal file \"%s\": %s\n"),
					 progname, promote_file, strerror(errno));
		exit(1);
	}
	if (fclose(prmfile))
	{
		write_stderr(_("%s: could not write promote signal file \"%s\": %s\n"),
					 progname, promote_file, strerror(errno));
		exit(1);
	}

	sig = SIGUSR1;
	if (kill((pid_t) pid, sig) != 0)
	{
		write_stderr(_("%s: could not send promote signal (PID: %ld): %s\n"),
					 progname, pid, strerror(errno));
		if (unlink(promote_file) != 0)
			write_stderr(_("%s: could not remove promote signal file \"%s\": %s\n"),
						 progname, promote_file, strerror(errno));
		exit(1);
	}

	print_msg(_("server promoting\n"));
}


/*
 *	utility routines
 */

static bool
postmaster_is_alive(pid_t pid)
{
	/*
	 * Test to see if the process is still there.  Note that we do not
	 * consider an EPERM failure to mean that the process is still there;
	 * EPERM must mean that the given PID belongs to some other userid, and
	 * considering the permissions on $PGDATA, that means it's not the
	 * postmaster we are after.
	 *
	 * Don't believe that our own PID or parent shell's PID is the postmaster,
	 * either.	(Windows hasn't got getppid(), though.)
	 */
	if (pid == getpid())
		return false;
#ifndef WIN32
	if (pid == getppid())
		return false;
#endif
	if (kill(pid, 0) == 0)
		return true;
	return false;
}

static void
do_status(void)
{
	pgpid_t		pid;

	pid = get_pgpid();
	if (pid != 0)				/* 0 means no pid file */
	{
		if (pid < 0)			/* standalone backend */
		{
			pid = -pid;
			if (postmaster_is_alive((pid_t) pid))
			{
				printf(_("%s: single-user server is running (PID: %ld)\n"),
					   progname, pid);
				return;
			}
		}
		else
			/* postmaster */
		{
			if (postmaster_is_alive((pid_t) pid))
			{
				char	  **optlines;
				char	  **curr_line;

				printf(_("%s: server is running (PID: %ld)\n"),
					   progname, pid);

				optlines = readfile(postopts_file);
				if (optlines != NULL)
				{
					for (curr_line = optlines; *curr_line != NULL; curr_line++)
						fputs(*curr_line, stdout);

					/* Free the results of readfile */
					free_readfile(optlines);
				}
				return;
			}
		}
	}
	printf(_("%s: no server running\n"), progname);
	exit(1);
}



static void
do_kill(pgpid_t pid)
{
	if (kill((pid_t) pid, sig) != 0)
	{
		write_stderr(_("%s: could not send signal %d (PID: %ld): %s\n"),
					 progname, sig, pid, strerror(errno));
		exit(1);
	}
}

#if defined(WIN32) || defined(__CYGWIN__)

static bool
pgwin32_IsInstalled(SC_HANDLE hSCM)
{
	SC_HANDLE	hService = OpenService(hSCM, register_servicename, SERVICE_QUERY_CONFIG);
	bool		bResult = (hService != NULL);

	if (bResult)
		CloseServiceHandle(hService);
	return bResult;
}

static char *
pgwin32_CommandLine(bool registration)
{
	static char cmdLine[MAXPGPATH];
	int			ret;

#ifdef __CYGWIN__
	char		buf[MAXPGPATH];
#endif

	if (registration)
	{
		ret = find_my_exec(argv0, cmdLine);
		if (ret != 0)
		{
			write_stderr(_("%s: could not find own program executable\n"), progname);
			exit(1);
		}
	}
	else
	{
		ret = find_other_exec(argv0, "postgres", PG_BACKEND_VERSIONSTR,
							  cmdLine);
		if (ret != 0)
		{
			write_stderr(_("%s: could not find postgres program executable\n"), progname);
			exit(1);
		}
	}

#ifdef __CYGWIN__
	/* need to convert to windows path */
	cygwin_conv_to_full_win32_path(cmdLine, buf);
	strcpy(cmdLine, buf);
#endif

	if (registration)
	{
		if (pg_strcasecmp(cmdLine + strlen(cmdLine) - 4, ".exe"))
		{
			/* If commandline does not end in .exe, append it */
			strcat(cmdLine, ".exe");
		}
		strcat(cmdLine, " runservice -N \"");
		strcat(cmdLine, register_servicename);
		strcat(cmdLine, "\"");
	}

	if (pg_data)
	{
		strcat(cmdLine, " -D \"");
		strcat(cmdLine, pg_data);
		strcat(cmdLine, "\"");
	}

	if (registration && do_wait)
		strcat(cmdLine, " -w");

	if (registration && wait_seconds != DEFAULT_WAIT)
		/* concatenate */
		sprintf(cmdLine + strlen(cmdLine), " -t %d", wait_seconds);

	if (post_opts)
	{
		strcat(cmdLine, " ");
		if (registration)
			strcat(cmdLine, " -o \"");
		strcat(cmdLine, post_opts);
		if (registration)
			strcat(cmdLine, "\"");
	}

	return cmdLine;
}

static void
pgwin32_doRegister(void)
{
	SC_HANDLE	hService;
	SC_HANDLE	hSCM = OpenSCManager(NULL, NULL, SC_MANAGER_ALL_ACCESS);

	if (hSCM == NULL)
	{
		write_stderr(_("%s: could not open service manager\n"), progname);
		exit(1);
	}
	if (pgwin32_IsInstalled(hSCM))
	{
		CloseServiceHandle(hSCM);
		write_stderr(_("%s: service \"%s\" already registered\n"), progname, register_servicename);
		exit(1);
	}

	if ((hService = CreateService(hSCM, register_servicename, register_servicename,
							   SERVICE_ALL_ACCESS, SERVICE_WIN32_OWN_PROCESS,
								  SERVICE_AUTO_START, SERVICE_ERROR_NORMAL,
								  pgwin32_CommandLine(true),
	   NULL, NULL, "RPCSS\0", register_username, register_password)) == NULL)
	{
		CloseServiceHandle(hSCM);
		write_stderr(_("%s: could not register service \"%s\": error code %d\n"), progname, register_servicename, (int) GetLastError());
		exit(1);
	}
	CloseServiceHandle(hService);
	CloseServiceHandle(hSCM);
}

static void
pgwin32_doUnregister(void)
{
	SC_HANDLE	hService;
	SC_HANDLE	hSCM = OpenSCManager(NULL, NULL, SC_MANAGER_ALL_ACCESS);

	if (hSCM == NULL)
	{
		write_stderr(_("%s: could not open service manager\n"), progname);
		exit(1);
	}
	if (!pgwin32_IsInstalled(hSCM))
	{
		CloseServiceHandle(hSCM);
		write_stderr(_("%s: service \"%s\" not registered\n"), progname, register_servicename);
		exit(1);
	}

	if ((hService = OpenService(hSCM, register_servicename, DELETE)) == NULL)
	{
		CloseServiceHandle(hSCM);
		write_stderr(_("%s: could not open service \"%s\": error code %d\n"), progname, register_servicename, (int) GetLastError());
		exit(1);
	}
	if (!DeleteService(hService))
	{
		CloseServiceHandle(hService);
		CloseServiceHandle(hSCM);
		write_stderr(_("%s: could not unregister service \"%s\": error code %d\n"), progname, register_servicename, (int) GetLastError());
		exit(1);
	}
	CloseServiceHandle(hService);
	CloseServiceHandle(hSCM);
}

static void
pgwin32_SetServiceStatus(DWORD currentState)
{
	status.dwCurrentState = currentState;
	SetServiceStatus(hStatus, (LPSERVICE_STATUS) &status);
}

static void WINAPI
pgwin32_ServiceHandler(DWORD request)
{
	switch (request)
	{
		case SERVICE_CONTROL_STOP:
		case SERVICE_CONTROL_SHUTDOWN:

			/*
			 * We only need a short wait hint here as it just needs to wait
			 * for the next checkpoint. They occur every 5 seconds during
			 * shutdown
			 */
			status.dwWaitHint = 10000;
			pgwin32_SetServiceStatus(SERVICE_STOP_PENDING);
			SetEvent(shutdownEvent);
			return;

		case SERVICE_CONTROL_PAUSE:
			/* Win32 config reloading */
			status.dwWaitHint = 5000;
			kill(postmasterPID, SIGHUP);
			return;

			/* FIXME: These could be used to replace other signals etc */
		case SERVICE_CONTROL_CONTINUE:
		case SERVICE_CONTROL_INTERROGATE:
		default:
			break;
	}
}

static void WINAPI
pgwin32_ServiceMain(DWORD argc, LPTSTR *argv)
{
	PROCESS_INFORMATION pi;
	DWORD		ret;
	DWORD		check_point_start;

	/* Initialize variables */
	status.dwWin32ExitCode = S_OK;
	status.dwCheckPoint = 0;
	status.dwWaitHint = 60000;
	status.dwServiceType = SERVICE_WIN32_OWN_PROCESS;
	status.dwControlsAccepted = SERVICE_ACCEPT_STOP | SERVICE_ACCEPT_SHUTDOWN | SERVICE_ACCEPT_PAUSE_CONTINUE;
	status.dwServiceSpecificExitCode = 0;
	status.dwCurrentState = SERVICE_START_PENDING;

	memset(&pi, 0, sizeof(pi));

	read_post_opts();

	/* Register the control request handler */
	if ((hStatus = RegisterServiceCtrlHandler(register_servicename, pgwin32_ServiceHandler)) == (SERVICE_STATUS_HANDLE) 0)
		return;

	if ((shutdownEvent = CreateEvent(NULL, true, false, NULL)) == NULL)
		return;

	/* Start the postmaster */
	pgwin32_SetServiceStatus(SERVICE_START_PENDING);
	if (!CreateRestrictedProcess(pgwin32_CommandLine(false), &pi, true))
	{
		pgwin32_SetServiceStatus(SERVICE_STOPPED);
		return;
	}
	postmasterPID = pi.dwProcessId;
	postmasterProcess = pi.hProcess;
	CloseHandle(pi.hThread);

	if (do_wait)
	{
		write_eventlog(EVENTLOG_INFORMATION_TYPE, _("Waiting for server startup...\n"));
		if (test_postmaster_connection(true) != PQPING_OK)
		{
			write_eventlog(EVENTLOG_INFORMATION_TYPE, _("Timed out waiting for server startup\n"));
			pgwin32_SetServiceStatus(SERVICE_STOPPED);
			return;
		}
		write_eventlog(EVENTLOG_INFORMATION_TYPE, _("Server started and accepting connections\n"));
	}

	/*
	 * Save the checkpoint value as it might have been incremented in
	 * test_postmaster_connection
	 */
	check_point_start = status.dwCheckPoint;

	pgwin32_SetServiceStatus(SERVICE_RUNNING);

	/* Wait for quit... */
	ret = WaitForMultipleObjects(2, shutdownHandles, FALSE, INFINITE);

	pgwin32_SetServiceStatus(SERVICE_STOP_PENDING);
	switch (ret)
	{
		case WAIT_OBJECT_0:		/* shutdown event */
			kill(postmasterPID, SIGINT);

			/*
			 * Increment the checkpoint and try again Abort after 12
			 * checkpoints as the postmaster has probably hung
			 */
			while (WaitForSingleObject(postmasterProcess, 5000) == WAIT_TIMEOUT && status.dwCheckPoint < 12)
				status.dwCheckPoint++;
			break;

		case (WAIT_OBJECT_0 + 1):		/* postmaster went down */
			break;

		default:
			/* shouldn't get here? */
			break;
	}

	CloseHandle(shutdownEvent);
	CloseHandle(postmasterProcess);

	pgwin32_SetServiceStatus(SERVICE_STOPPED);
}

static void
pgwin32_doRunAsService(void)
{
	SERVICE_TABLE_ENTRY st[] = {{register_servicename, pgwin32_ServiceMain},
	{NULL, NULL}};

	if (StartServiceCtrlDispatcher(st) == 0)
	{
		write_stderr(_("%s: could not start service \"%s\": error code %d\n"), progname, register_servicename, (int) GetLastError());
		exit(1);
	}
}


/*
 * Mingw headers are incomplete, and so are the libraries. So we have to load
 * a whole lot of API functions dynamically. Since we have to do this anyway,
 * also load the couple of functions that *do* exist in minwg headers but not
 * on NT4. That way, we don't break on NT4.
 */
typedef BOOL (WINAPI * __CreateRestrictedToken) (HANDLE, DWORD, DWORD, PSID_AND_ATTRIBUTES, DWORD, PLUID_AND_ATTRIBUTES, DWORD, PSID_AND_ATTRIBUTES, PHANDLE);
typedef BOOL (WINAPI * __IsProcessInJob) (HANDLE, HANDLE, PBOOL);
typedef HANDLE (WINAPI * __CreateJobObject) (LPSECURITY_ATTRIBUTES, LPCTSTR);
typedef BOOL (WINAPI * __SetInformationJobObject) (HANDLE, JOBOBJECTINFOCLASS, LPVOID, DWORD);
typedef BOOL (WINAPI * __AssignProcessToJobObject) (HANDLE, HANDLE);
typedef BOOL (WINAPI * __QueryInformationJobObject) (HANDLE, JOBOBJECTINFOCLASS, LPVOID, DWORD, LPDWORD);

/* Windows API define missing from MingW headers */
#define DISABLE_MAX_PRIVILEGE	0x1

/*
 * Create a restricted token, a job object sandbox, and execute the specified
 * process with it.
 *
 * Returns 0 on success, non-zero on failure, same as CreateProcess().
 *
 * On NT4, or any other system not containing the required functions, will
 * launch the process under the current token without doing any modifications.
 *
 * NOTE! Job object will only work when running as a service, because it's
 * automatically destroyed when pg_ctl exits.
 */
static int
CreateRestrictedProcess(char *cmd, PROCESS_INFORMATION *processInfo, bool as_service)
{
	int			r;
	BOOL		b;
	STARTUPINFO si;
	HANDLE		origToken;
	HANDLE		restrictedToken;
	SID_IDENTIFIER_AUTHORITY NtAuthority = {SECURITY_NT_AUTHORITY};
	SID_AND_ATTRIBUTES dropSids[2];

	/* Functions loaded dynamically */
	__CreateRestrictedToken _CreateRestrictedToken = NULL;
	__IsProcessInJob _IsProcessInJob = NULL;
	__CreateJobObject _CreateJobObject = NULL;
	__SetInformationJobObject _SetInformationJobObject = NULL;
	__AssignProcessToJobObject _AssignProcessToJobObject = NULL;
	__QueryInformationJobObject _QueryInformationJobObject = NULL;
	HANDLE		Kernel32Handle;
	HANDLE		Advapi32Handle;

	ZeroMemory(&si, sizeof(si));
	si.cb = sizeof(si);

	Advapi32Handle = LoadLibrary("ADVAPI32.DLL");
	if (Advapi32Handle != NULL)
	{
		_CreateRestrictedToken = (__CreateRestrictedToken) GetProcAddress(Advapi32Handle, "CreateRestrictedToken");
	}

	if (_CreateRestrictedToken == NULL)
	{
		/*
		 * NT4 doesn't have CreateRestrictedToken, so just call ordinary
		 * CreateProcess
		 */
		write_stderr("WARNING: cannot create restricted tokens on this platform\n");
		if (Advapi32Handle != NULL)
			FreeLibrary(Advapi32Handle);
		return CreateProcess(NULL, cmd, NULL, NULL, FALSE, 0, NULL, NULL, &si, processInfo);
	}

	/* Open the current token to use as a base for the restricted one */
	if (!OpenProcessToken(GetCurrentProcess(), TOKEN_ALL_ACCESS, &origToken))
	{
		write_stderr("Failed to open process token: %lu\n", GetLastError());
		return 0;
	}

	/* Allocate list of SIDs to remove */
	ZeroMemory(&dropSids, sizeof(dropSids));
	if (!AllocateAndInitializeSid(&NtAuthority, 2,
		 SECURITY_BUILTIN_DOMAIN_RID, DOMAIN_ALIAS_RID_ADMINS, 0, 0, 0, 0, 0,
								  0, &dropSids[0].Sid) ||
		!AllocateAndInitializeSid(&NtAuthority, 2,
	SECURITY_BUILTIN_DOMAIN_RID, DOMAIN_ALIAS_RID_POWER_USERS, 0, 0, 0, 0, 0,
								  0, &dropSids[1].Sid))
	{
		write_stderr("Failed to allocate SIDs: %lu\n", GetLastError());
		return 0;
	}

	b = _CreateRestrictedToken(origToken,
							   DISABLE_MAX_PRIVILEGE,
							   sizeof(dropSids) / sizeof(dropSids[0]),
							   dropSids,
							   0, NULL,
							   0, NULL,
							   &restrictedToken);

	FreeSid(dropSids[1].Sid);
	FreeSid(dropSids[0].Sid);
	CloseHandle(origToken);
	FreeLibrary(Advapi32Handle);

	if (!b)
	{
		write_stderr("Failed to create restricted token: %lu\n", GetLastError());
		return 0;
	}

#ifndef __CYGWIN__
<<<<<<< HEAD
    AddUserToTokenDacl(restrictedToken);
=======
	AddUserToTokenDacl(restrictedToken);
>>>>>>> 78a09145
#endif

	r = CreateProcessAsUser(restrictedToken, NULL, cmd, NULL, NULL, TRUE, CREATE_SUSPENDED, NULL, NULL, &si, processInfo);

	Kernel32Handle = LoadLibrary("KERNEL32.DLL");
	if (Kernel32Handle != NULL)
	{
		_IsProcessInJob = (__IsProcessInJob) GetProcAddress(Kernel32Handle, "IsProcessInJob");
		_CreateJobObject = (__CreateJobObject) GetProcAddress(Kernel32Handle, "CreateJobObjectA");
		_SetInformationJobObject = (__SetInformationJobObject) GetProcAddress(Kernel32Handle, "SetInformationJobObject");
		_AssignProcessToJobObject = (__AssignProcessToJobObject) GetProcAddress(Kernel32Handle, "AssignProcessToJobObject");
		_QueryInformationJobObject = (__QueryInformationJobObject) GetProcAddress(Kernel32Handle, "QueryInformationJobObject");
	}

	/* Verify that we found all functions */
	if (_IsProcessInJob == NULL || _CreateJobObject == NULL || _SetInformationJobObject == NULL || _AssignProcessToJobObject == NULL || _QueryInformationJobObject == NULL)
	{
		/*
		 * IsProcessInJob() is not available on < WinXP, so there is no need
		 * to log the error every time in that case
		 */
		OSVERSIONINFO osv;

		osv.dwOSVersionInfoSize = sizeof(osv);
		if (!GetVersionEx(&osv) ||		/* could not get version */
			(osv.dwMajorVersion == 5 && osv.dwMinorVersion > 0) ||		/* 5.1=xp, 5.2=2003, etc */
			osv.dwMajorVersion > 5)		/* anything newer should have the API */

			/*
			 * Log error if we can't get version, or if we're on WinXP/2003 or
			 * newer
			 */
			write_stderr("WARNING: could not locate all job object functions in system API\n");
	}
	else
	{
		BOOL		inJob;

		if (_IsProcessInJob(processInfo->hProcess, NULL, &inJob))
		{
			if (!inJob)
			{
				/*
				 * Job objects are working, and the new process isn't in one,
				 * so we can create one safely. If any problems show up when
				 * setting it, we're going to ignore them.
				 */
				HANDLE		job;
				char		jobname[128];

				sprintf(jobname, "PostgreSQL_%lu", processInfo->dwProcessId);

				job = _CreateJobObject(NULL, jobname);
				if (job)
				{
					JOBOBJECT_BASIC_LIMIT_INFORMATION basicLimit;
					JOBOBJECT_BASIC_UI_RESTRICTIONS uiRestrictions;
					JOBOBJECT_SECURITY_LIMIT_INFORMATION securityLimit;
					OSVERSIONINFO osv;

					ZeroMemory(&basicLimit, sizeof(basicLimit));
					ZeroMemory(&uiRestrictions, sizeof(uiRestrictions));
					ZeroMemory(&securityLimit, sizeof(securityLimit));

					basicLimit.LimitFlags = JOB_OBJECT_LIMIT_DIE_ON_UNHANDLED_EXCEPTION | JOB_OBJECT_LIMIT_PRIORITY_CLASS;
					basicLimit.PriorityClass = NORMAL_PRIORITY_CLASS;
					_SetInformationJobObject(job, JobObjectBasicLimitInformation, &basicLimit, sizeof(basicLimit));

					uiRestrictions.UIRestrictionsClass = JOB_OBJECT_UILIMIT_DESKTOP | JOB_OBJECT_UILIMIT_DISPLAYSETTINGS |
						JOB_OBJECT_UILIMIT_EXITWINDOWS | JOB_OBJECT_UILIMIT_READCLIPBOARD |
						JOB_OBJECT_UILIMIT_SYSTEMPARAMETERS | JOB_OBJECT_UILIMIT_WRITECLIPBOARD;

					if (as_service)
					{
						osv.dwOSVersionInfoSize = sizeof(osv);
						if (!GetVersionEx(&osv) ||
							osv.dwMajorVersion < 6 ||
						(osv.dwMajorVersion == 6 && osv.dwMinorVersion == 0))
						{
							/*
							 * On Windows 7 (and presumably later),
							 * JOB_OBJECT_UILIMIT_HANDLES prevents us from
							 * starting as a service. So we only enable it on
							 * Vista and earlier (version <= 6.0)
							 */
							uiRestrictions.UIRestrictionsClass |= JOB_OBJECT_UILIMIT_HANDLES;
						}
					}
					_SetInformationJobObject(job, JobObjectBasicUIRestrictions, &uiRestrictions, sizeof(uiRestrictions));

					securityLimit.SecurityLimitFlags = JOB_OBJECT_SECURITY_NO_ADMIN | JOB_OBJECT_SECURITY_ONLY_TOKEN;
					securityLimit.JobToken = restrictedToken;
					_SetInformationJobObject(job, JobObjectSecurityLimitInformation, &securityLimit, sizeof(securityLimit));

					_AssignProcessToJobObject(job, processInfo->hProcess);
				}
			}
		}
	}

<<<<<<< HEAD
#ifndef __CYGWIN__
    AddUserToTokenDacl(processInfo->hProcess);
#endif
=======
>>>>>>> 78a09145

	CloseHandle(restrictedToken);

	ResumeThread(processInfo->hThread);

	FreeLibrary(Kernel32Handle);

	/*
	 * We intentionally don't close the job object handle, because we want the
	 * object to live on until pg_ctl shuts down.
	 */
	return r;
}
#endif

static void
do_advice(void)
{
	write_stderr(_("Try \"%s --help\" for more information.\n"), progname);
}



static void
do_help(void)
{
	printf(_("%s is a utility to start, stop, restart, reload configuration files,\n"
			 "report the status of a PostgreSQL server, or signal a PostgreSQL process.\n\n"), progname);
	printf(_("Usage:\n"));
	printf(_("  %s init[db]               [-D DATADIR] [-s] [-o \"OPTIONS\"]\n"), progname);
	printf(_("  %s start   [-w] [-t SECS] [-D DATADIR] [-s] [-l FILENAME] [-o \"OPTIONS\"]\n"), progname);
	printf(_("  %s stop    [-W] [-t SECS] [-D DATADIR] [-s] [-m SHUTDOWN-MODE]\n"), progname);
	printf(_("  %s restart [-w] [-t SECS] [-D DATADIR] [-s] [-m SHUTDOWN-MODE]\n"
			 "                 [-o \"OPTIONS\"]\n"), progname);
	printf(_("  %s reload  [-D DATADIR] [-s]\n"), progname);
	printf(_("  %s status  [-D DATADIR]\n"), progname);
	printf(_("  %s kill    SIGNALNAME PID\n"), progname);
#if defined(WIN32) || defined(__CYGWIN__)
	printf(_("  %s register   [-N SERVICENAME] [-U USERNAME] [-P PASSWORD] [-D DATADIR]\n"
		 "                    [-w] [-t SECS] [-o \"OPTIONS\"]\n"), progname);
	printf(_("  %s unregister [-N SERVICENAME]\n"), progname);
#endif

	printf(_("\nCommon options:\n"));
	printf(_("  -D, --pgdata DATADIR   location of the database storage area\n"));
	printf(_("  -s, --silent           only print errors, no informational messages\n"));
	printf(_("  -t SECS                seconds to wait when using -w option\n"));
	printf(_("  -w                     wait until operation completes\n"));
	printf(_("  -W                     do not wait until operation completes\n"));
	printf(_("  --help                 show this help, then exit\n"));
	printf(_("  --version              output version information, then exit\n"));
	printf(_("  --gp-version           output Greenplum version information, then exit\n"));
	printf(_("(The default is to wait for shutdown, but not for start or restart.)\n\n"));
	printf(_("If the -D option is omitted, the environment variable PGDATA is used.\n"));

	printf(_("\nOptions for start or restart:\n"));
#if defined(HAVE_GETRLIMIT) && defined(RLIMIT_CORE)
	printf(_("  -c, --core-files       allow postgres to produce core files\n"));
#else
	printf(_("  -c, --core-files       not applicable on this platform\n"));
#endif
	printf(_("  -l, --log FILENAME     write (or append) server log to FILENAME\n"));
	printf(_("  -o OPTIONS             command line options to pass to postgres\n"
			 "                         (PostgreSQL server executable) or initdb\n"));
	printf(_("  -p PATH-TO-POSTGRES    normally not necessary\n"));
	printf(_("\nOptions for stop or restart:\n"));
	printf(_("  -m SHUTDOWN-MODE   can be \"smart\", \"fast\", or \"immediate\"\n"));

	printf(_("\nShutdown modes are:\n"));
	printf(_("  smart       quit after all clients have disconnected\n"));
	printf(_("  fast        quit directly, with proper shutdown\n"));
	printf(_("  immediate   quit without complete shutdown; will lead to recovery on restart\n"));

	printf(_("\nAllowed signal names for kill:\n"));
	printf("  HUP INT QUIT ABRT TERM USR1 USR2\n");

#if defined(WIN32) || defined(__CYGWIN__)
	printf(_("\nOptions for register and unregister:\n"));
	printf(_("  -N SERVICENAME  service name with which to register PostgreSQL server\n"));
	printf(_("  -P PASSWORD     password of account to register PostgreSQL server\n"));
	printf(_("  -U USERNAME     user name of account to register PostgreSQL server\n"));
#endif

	printf(_("\nReport bugs to <bugs@greenplum.org>.\n"));
}



static void
set_mode(char *modeopt)
{
	if (strcmp(modeopt, "s") == 0 || strcmp(modeopt, "smart") == 0)
	{
		shutdown_mode = SMART_MODE;
		sig = SIGTERM;
	}
	else if (strcmp(modeopt, "f") == 0 || strcmp(modeopt, "fast") == 0)
	{
		shutdown_mode = FAST_MODE;
		sig = SIGINT;
	}
	else if (strcmp(modeopt, "i") == 0 || strcmp(modeopt, "immediate") == 0)
	{
		shutdown_mode = IMMEDIATE_MODE;
		sig = SIGQUIT;
	}
	else
	{
		write_stderr(_("%s: unrecognized shutdown mode \"%s\"\n"), progname, modeopt);
		do_advice();
		exit(1);
	}
}



static void
set_sig(char *signame)
{
	if (!strcmp(signame, "HUP"))
		sig = SIGHUP;
	else if (!strcmp(signame, "INT"))
		sig = SIGINT;
	else if (!strcmp(signame, "QUIT"))
		sig = SIGQUIT;
	else if (!strcmp(signame, "ABRT"))
		sig = SIGABRT;

	/*
	 * probably should NOT provide SIGKILL
	 *
	 * else if (!strcmp(signame,"KILL")) sig = SIGKILL;
	 */
	else if (!strcmp(signame, "TERM"))
		sig = SIGTERM;
	else if (!strcmp(signame, "USR1"))
		sig = SIGUSR1;
	else if (!strcmp(signame, "USR2"))
		sig = SIGUSR2;
	else
	{
		write_stderr(_("%s: unrecognized signal name \"%s\"\n"), progname, signame);
		do_advice();
		exit(1);
	}

}



int
main(int argc, char **argv)
{
	static struct option long_options[] = {
		{"help", no_argument, NULL, '?'},
		{"version", no_argument, NULL, 'V'},
		{"log", required_argument, NULL, 'l'},
		{"mode", required_argument, NULL, 'm'},
		{"pgdata", required_argument, NULL, 'D'},
		{"silent", no_argument, NULL, 's'},
		{"timeout", required_argument, NULL, 't'},
		{"core-files", no_argument, NULL, 'c'},
		{"wrapper", optional_argument, NULL, 'q'},
		{"wrapper-args", optional_argument, NULL, 'Q'},
		{NULL, 0, NULL, 0}
	};

	int			option_index;
	int			c;
	pgpid_t		killproc = 0;

#if defined(WIN32) || defined(__CYGWIN__)
	setvbuf(stderr, NULL, _IONBF, 0);
#endif

	progname = get_progname(argv[0]);
	set_pglocale_pgservice(argv[0], PG_TEXTDOMAIN("pg_ctl"));

	/*
	 * save argv[0] so do_start() can look for the postmaster if necessary. we
	 * don't look for postmaster here because in many cases we won't need it.
	 */
	argv0 = argv[0];

	umask(077);

	/* support --help and --version even if invoked as root */
	if (argc > 1)
	{
		if (strcmp(argv[1], "-h") == 0 || strcmp(argv[1], "--help") == 0 ||
			strcmp(argv[1], "-?") == 0)
		{
			do_help();
			exit(0);
		}
		else if (strcmp(argv[1], "-V") == 0 || strcmp(argv[1], "--version") == 0)
		{
			printf("%s (Greenplum Database) %s\n", progname, PG_VERSION);
			exit(0);
		}
		else if (strcmp(argv[1], "--gp-version") == 0)
		{
			printf("%s (Greenplum Database) %s\n", progname, GP_VERSION);
			exit(0);
		}
	}

	/*
	 * Disallow running as root, to forestall any possible security holes.
	 */
#ifndef WIN32
	if (geteuid() == 0)
	{
		write_stderr(_("%s: cannot be run as root\n"
					   "Please log in (using, e.g., \"su\") as the "
					   "(unprivileged) user that will\n"
					   "own the server process.\n"),
					 progname);
		exit(1);
	}
#endif

	/*
	 * 'Action' can be before or after args so loop over both. Some
	 * getopt_long() implementations will reorder argv[] to place all flags
	 * first (GNU?), but we don't rely on it. Our /port version doesn't do
	 * that.
	 */
	optind = 1;

	/* process command-line options */
	while (optind < argc)
	{
		while ((c = getopt_long(argc, argv, "cD:l:m:N:o:p:P:st:U:wW", long_options, &option_index)) != -1)
		{
			switch (c)
			{
				case 'D':
					{
						char	   *pgdata_D;
						char	   *env_var = pg_malloc(strlen(optarg) + 8);

						pgdata_D = xstrdup(optarg);
						canonicalize_path(pgdata_D);
						snprintf(env_var, strlen(optarg) + 8, "PGDATA=%s",
								 pgdata_D);
						putenv(env_var);

						/*
						 * We could pass PGDATA just in an environment
						 * variable but we do -D too for clearer postmaster
						 * 'ps' display
						 */
						pgdata_opt = pg_malloc(strlen(pgdata_D) + 7);
						snprintf(pgdata_opt, strlen(pgdata_D) + 7,
								 "-D \"%s\" ",
								 pgdata_D);
						break;
					}
				case 'l':
					log_file = xstrdup(optarg);
					break;
				case 'm':
					set_mode(optarg);
					break;
				case 'N':
					register_servicename = xstrdup(optarg);
					break;
				case 'o':
					post_opts = xstrdup(optarg);
					break;
				case 'p':
					exec_path = xstrdup(optarg);
					break;
				case 'P':
					register_password = xstrdup(optarg);
					break;
				case 's':
					silent_mode = true;
					break;
				case 't':
					wait_seconds = atoi(optarg);
					break;
				case 'U':
					if (strchr(optarg, '\\'))
						register_username = xstrdup(optarg);
					else
						/* Prepend .\ for local accounts */
					{
						register_username = malloc(strlen(optarg) + 3);
						if (!register_username)
						{
							write_stderr(_("%s: out of memory\n"), progname);
							exit(1);
						}
						strcpy(register_username, ".\\");
						strcat(register_username, optarg);
					}
					break;
				case 'w':
					do_wait = true;
					wait_set = true;
					break;
				case 'W':
					do_wait = false;
					wait_set = true;
					break;
				case 'c':
					allow_core_files = true;
					break;
				case 'q':
					wrapper = xstrdup(optarg);
					break;
				case 'Q':
					wrapper_args = xstrdup(optarg);
					break;
				default:
					/* getopt_long already issued a suitable error message */
					do_advice();
					exit(1);
			}
		}

		/* Process an action */
		if (optind < argc)
		{
			if (ctl_command != NO_COMMAND)
			{
				write_stderr(_("%s: too many command-line arguments (first is \"%s\")\n"), progname, argv[optind]);
				do_advice();
				exit(1);
			}

			if (strcmp(argv[optind], "init") == 0
				|| strcmp(argv[optind], "initdb") == 0)
				ctl_command = INIT_COMMAND;
			else if (strcmp(argv[optind], "start") == 0)
				ctl_command = START_COMMAND;
			else if (strcmp(argv[optind], "stop") == 0)
				ctl_command = STOP_COMMAND;
			else if (strcmp(argv[optind], "restart") == 0)
				ctl_command = RESTART_COMMAND;
			else if (strcmp(argv[optind], "reload") == 0)
				ctl_command = RELOAD_COMMAND;
			else if (strcmp(argv[optind], "status") == 0)
				ctl_command = STATUS_COMMAND;
			else if (strcmp(argv[optind], "promote") == 0)
				ctl_command = PROMOTE_COMMAND;
			else if (strcmp(argv[optind], "kill") == 0)
			{
				if (argc - optind < 3)
				{
					write_stderr(_("%s: missing arguments for kill mode\n"), progname);
					do_advice();
					exit(1);
				}
				ctl_command = KILL_COMMAND;
				set_sig(argv[++optind]);
				killproc = atol(argv[++optind]);
			}
#if defined(WIN32) || defined(__CYGWIN__)
			else if (strcmp(argv[optind], "register") == 0)
				ctl_command = REGISTER_COMMAND;
			else if (strcmp(argv[optind], "unregister") == 0)
				ctl_command = UNREGISTER_COMMAND;
			else if (strcmp(argv[optind], "runservice") == 0)
				ctl_command = RUN_AS_SERVICE_COMMAND;
#endif
			else
			{
				write_stderr(_("%s: unrecognized operation mode \"%s\"\n"), progname, argv[optind]);
				do_advice();
				exit(1);
			}
			optind++;
		}
	}

	if (ctl_command == NO_COMMAND)
	{
		write_stderr(_("%s: no operation specified\n"), progname);
		do_advice();
		exit(1);
	}

	/* Note we put any -D switch into the env var above */
	pg_data = getenv("PGDATA");
	if (pg_data)
	{
		pg_data = xstrdup(pg_data);
		canonicalize_path(pg_data);
	}

	if (pg_data == NULL &&
		ctl_command != KILL_COMMAND && ctl_command != UNREGISTER_COMMAND)
	{
		write_stderr(_("%s: no database directory specified "
					   "and environment variable PGDATA unset\n"),
					 progname);
		do_advice();
		exit(1);
	}

	if (!wait_set)
	{
		switch (ctl_command)
		{
			case RESTART_COMMAND:
			case START_COMMAND:
				do_wait = false;
				break;
			case STOP_COMMAND:
				do_wait = true;
				break;
			default:
				break;
		}
	}

	if (ctl_command == RELOAD_COMMAND)
	{
		sig = SIGHUP;
		do_wait = false;
	}

	if (pg_data)
	{
		snprintf(postopts_file, MAXPGPATH, "%s/postmaster.opts", pg_data);
		snprintf(pid_file, MAXPGPATH, "%s/postmaster.pid", pg_data);
		snprintf(conf_file, MAXPGPATH, "%s/postgresql.conf", pg_data);
		snprintf(backup_file, MAXPGPATH, "%s/backup_label", pg_data);
		snprintf(recovery_file, MAXPGPATH, "%s/recovery.conf", pg_data);
		snprintf(promote_file, MAXPGPATH, "%s/promote", pg_data);
	}

	switch (ctl_command)
	{
		case INIT_COMMAND:
			do_init();
			break;
		case STATUS_COMMAND:
			do_status();
			break;
		case START_COMMAND:
			do_start();
			break;
		case STOP_COMMAND:
			do_stop();
			break;
		case RESTART_COMMAND:
			do_restart();
			break;
		case RELOAD_COMMAND:
			do_reload();
			break;
		case PROMOTE_COMMAND:
			do_promote();
			break;
		case KILL_COMMAND:
			do_kill(killproc);
			break;
#if defined(WIN32) || defined(__CYGWIN__)
		case REGISTER_COMMAND:
			pgwin32_doRegister();
			break;
		case UNREGISTER_COMMAND:
			pgwin32_doUnregister();
			break;
		case RUN_AS_SERVICE_COMMAND:
			pgwin32_doRunAsService();
			break;
#endif
		default:
			break;
	}

	exit(0);
}<|MERGE_RESOLUTION|>--- conflicted
+++ resolved
@@ -89,13 +89,9 @@
 static char *post_opts = NULL;
 static const char *progname;
 static char *log_file = NULL;
-<<<<<<< HEAD
-static char *postgres_path = NULL;
+static char *exec_path = NULL;
 static char *wrapper = NULL;
 static char *wrapper_args = NULL;
-=======
-static char *exec_path = NULL;
->>>>>>> 78a09145
 static char *register_servicename = "PostgreSQL";		/* FIXME: + version ID? */
 static char *register_username = NULL;
 static char *register_password = NULL;
@@ -313,15 +309,8 @@
 static char **
 readfile(const char *path)
 {
-<<<<<<< HEAD
 	int			fd;
 	int			nlines;
-=======
-	FILE	   *infile;
-	int			maxlength = 1,
-				linelen = 0;
-	int			nlines = 0;
->>>>>>> 78a09145
 	char	  **result;
 	char	   *buffer;
 	char	   *linebegin;
@@ -455,28 +444,18 @@
 	 * everything to a shell to process them.
 	 */
 	if (log_file != NULL)
-<<<<<<< HEAD
 	{
 		snprintf(formatstr, MAXPGPATH, SYSTEMQUOTE "\"%s\" %s%s < \"%s\" >> \"%s\" 2>&1 &" SYSTEMQUOTE,
-				 postgres_path, pgdata_opt, post_opts,
-=======
-		snprintf(cmd, MAXPGPATH, SYSTEMQUOTE "\"%s\" %s%s < \"%s\" >> \"%s\" 2>&1 &" SYSTEMQUOTE,
 				 exec_path, pgdata_opt, post_opts,
->>>>>>> 78a09145
 				 DEVNULL, log_file);
 	}
 	else
-<<<<<<< HEAD
 	{
 		snprintf(formatstr, MAXPGPATH, SYSTEMQUOTE "\"%s\" %s%s < \"%s\" 2>&1 &" SYSTEMQUOTE,
-				 postgres_path, pgdata_opt, post_opts, DEVNULL);
+				 exec_path, pgdata_opt, post_opts, DEVNULL);
 	}
 
 	strncat(cmd, formatstr, MAXPGPATH - strlen(cmd) - 1);
-=======
-		snprintf(cmd, MAXPGPATH, SYSTEMQUOTE "\"%s\" %s%s < \"%s\" 2>&1 &" SYSTEMQUOTE,
-				 exec_path, pgdata_opt, post_opts, DEVNULL);
->>>>>>> 78a09145
 
 	return system(cmd);
 #else							/* WIN32 */
@@ -713,13 +692,8 @@
 										 * name */
 					post_opts = strdup(arg1 + 1); /* point past whitespace */
 				}
-<<<<<<< HEAD
-				if (postgres_path == NULL)
-					postgres_path = strdup(optline);
-=======
 				if (exec_path == NULL)
-					exec_path = optline;
->>>>>>> 78a09145
+					exec_path = strdup(optline);
 			}
 
 			/* Free the results of readfile. */
@@ -1640,11 +1614,7 @@
 	}
 
 #ifndef __CYGWIN__
-<<<<<<< HEAD
-    AddUserToTokenDacl(restrictedToken);
-=======
 	AddUserToTokenDacl(restrictedToken);
->>>>>>> 78a09145
 #endif
 
 	r = CreateProcessAsUser(restrictedToken, NULL, cmd, NULL, NULL, TRUE, CREATE_SUSPENDED, NULL, NULL, &si, processInfo);
@@ -1745,12 +1715,9 @@
 		}
 	}
 
-<<<<<<< HEAD
 #ifndef __CYGWIN__
     AddUserToTokenDacl(processInfo->hProcess);
 #endif
-=======
->>>>>>> 78a09145
 
 	CloseHandle(restrictedToken);
 
