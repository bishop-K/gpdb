/*-------------------------------------------------------------------------
 *
 * pg_dump_sort.c
 *	  Sort the items of a dump into a safe order for dumping
 *
 *
 * Portions Copyright (c) 1996-2019, PostgreSQL Global Development Group
 * Portions Copyright (c) 1994, Regents of the University of California
 *
 *
 * IDENTIFICATION
 *	  src/bin/pg_dump/pg_dump_sort.c
 *
 *-------------------------------------------------------------------------
 */
#include "postgres_fe.h"

#include "pg_backup_archiver.h"
#include "pg_backup_utils.h"
#include "pg_dump.h"

<<<<<<< HEAD
#include "catalog/pg_class.h"

/* translator: this is a module name */
static const char *modulename = gettext_noop("sorter");
=======
#include "catalog/pg_class_d.h"
>>>>>>> 9e1c9f95

#if 0 /* GPDB_100_MERGE_FIXME: we don't support pre-7.3 dumps. This disappears in PG10. */
/*
<<<<<<< HEAD
 * Sort priority for object types when dumping a pre-7.3 database.
 * Objects are sorted by priority levels, and within an equal priority level
 * by OID.  (This is a relatively crude hack to provide semi-reasonable
 * behavior for old databases without full dependency info.)  Note: collations,
 * extensions, text search, foreign-data, materialized view, event trigger,
 * policies, transforms, access methods and default ACL objects can't really
 * happen here, so the rather bogus priorities for them don't matter.
 *
 * NOTE: object-type priorities must match the section assignments made in
 * pg_dump.c; that is, PRE_DATA objects must sort before DO_PRE_DATA_BOUNDARY,
 * POST_DATA objects must sort after DO_POST_DATA_BOUNDARY, and DATA objects
 * must sort between them.
 */
static const int oldObjectTypePriority[] =
{
	1,							/* DO_NAMESPACE */
	1,							/* DO_EXTENSION */
	2,							/* DO_TYPE */
	2,							/* DO_SHELL_TYPE */
	2,							/* DO_FUNC */
	3,							/* DO_AGG */
	3,							/* DO_OPERATOR */
	3,							/* DO_ACCESS_METHOD */
	4,							/* DO_OPCLASS */
	4,							/* DO_OPFAMILY */
	4,							/* DO_COLLATION */
	5,							/* DO_CONVERSION */
	6,							/* DO_TABLE */
	8,							/* DO_ATTRDEF */
	15,							/* DO_INDEX */
	16,							/* DO_RULE */
	17,							/* DO_TRIGGER */
	14,							/* DO_CONSTRAINT */
	18,							/* DO_FK_CONSTRAINT */
	2,							/* DO_PROCLANG */
	2,							/* DO_CAST */
	11,							/* DO_TABLE_DATA */
	7,							/* DO_DUMMY_TYPE */
	4,							/* DO_TSPARSER */
	4,							/* DO_TSDICT */
	4,							/* DO_TSTEMPLATE */
	4,							/* DO_TSCONFIG */
	4,							/* DO_FDW */
	4,							/* DO_FOREIGN_SERVER */
	19,							/* DO_DEFAULT_ACL */
	4,							/* DO_TRANSFORM */
	9,							/* DO_BLOB */
	12,							/* DO_BLOB_DATA */
	10,							/* DO_PRE_DATA_BOUNDARY */
	13,							/* DO_POST_DATA_BOUNDARY */
	20,							/* DO_EVENT_TRIGGER */
	15,							/* DO_REFRESH_MATVIEW */
	21							/* DO_POLICY */
};
#endif

/*
 * Sort priority for object types when dumping newer databases.
=======
 * Sort priority for database object types.
>>>>>>> 9e1c9f95
 * Objects are sorted by type, and within a type by name.
 *
 * Because materialized views can potentially reference system views,
 * DO_REFRESH_MATVIEW should always be the last thing on the list.
 *
 * NOTE: object-type priorities must match the section assignments made in
 * pg_dump.c; that is, PRE_DATA objects must sort before DO_PRE_DATA_BOUNDARY,
 * POST_DATA objects must sort after DO_POST_DATA_BOUNDARY, and DATA objects
 * must sort between them.
 */
static const int dbObjectTypePriority[] =
{
	1,							/* DO_NAMESPACE */
	4,							/* DO_EXTENSION */
	5,							/* DO_TYPE */
	5,							/* DO_SHELL_TYPE */
	6,							/* DO_FUNC */
	7,							/* DO_AGG */
	8,							/* DO_OPERATOR */
	8,							/* DO_ACCESS_METHOD */
	9,							/* DO_OPCLASS */
	9,							/* DO_OPFAMILY */
	3,							/* DO_COLLATION */
	11,							/* DO_CONVERSION */
	18,							/* DO_TABLE */
	20,							/* DO_ATTRDEF */
	28,							/* DO_INDEX */
	29,							/* DO_INDEX_ATTACH */
	30,							/* DO_STATSEXT */
	31,							/* DO_RULE */
	32,							/* DO_TRIGGER */
	27,							/* DO_CONSTRAINT */
	33,							/* DO_FK_CONSTRAINT */
	2,							/* DO_PROCLANG */
	10,							/* DO_CAST */
	23,							/* DO_TABLE_DATA */
	24,							/* DO_SEQUENCE_SET */
	19,							/* DO_DUMMY_TYPE */
	12,							/* DO_TSPARSER */
	14,							/* DO_TSDICT */
	13,							/* DO_TSTEMPLATE */
	15,							/* DO_TSCONFIG */
	16,							/* DO_FDW */
	17,							/* DO_FOREIGN_SERVER */
	33,							/* DO_DEFAULT_ACL */
	3,							/* DO_TRANSFORM */
	21,							/* DO_BLOB */
<<<<<<< HEAD
	24,							/* DO_BLOB_DATA */
	8,							/* DO_EXTPROTOCOL */
	21,							/* DO_TYPE_STORAGE_OPTIONS */
	22,							/* DO_PRE_DATA_BOUNDARY */
	25,							/* DO_POST_DATA_BOUNDARY */
	32,							/* DO_EVENT_TRIGGER */
	33,							/* DO_REFRESH_MATVIEW */
	1,							/* DO_BINARY_UPGRADE */
	34							/* DO_POLICY */
=======
	25,							/* DO_BLOB_DATA */
	22,							/* DO_PRE_DATA_BOUNDARY */
	26,							/* DO_POST_DATA_BOUNDARY */
	34,							/* DO_EVENT_TRIGGER */
	39,							/* DO_REFRESH_MATVIEW */
	35,							/* DO_POLICY */
	36,							/* DO_PUBLICATION */
	37,							/* DO_PUBLICATION_REL */
	38							/* DO_SUBSCRIPTION */
>>>>>>> 9e1c9f95
};

static DumpId preDataBoundId;
static DumpId postDataBoundId;


static int	DOTypeNameCompare(const void *p1, const void *p2);
<<<<<<< HEAD
#if 0 /* GPDB_100_MERGE_FIXME: we don't support pre-7.3 dumps. This disappears in PG10. */
static int	DOTypeOidCompare(const void *p1, const void *p2);
#endif
=======
>>>>>>> 9e1c9f95
static bool TopoSort(DumpableObject **objs,
					 int numObjs,
					 DumpableObject **ordering,
					 int *nOrdering);
static void addHeapElement(int val, int *heap, int heapLength);
static int	removeHeapElement(int *heap, int heapLength);
static void findDependencyLoops(DumpableObject **objs, int nObjs, int totObjs);
static int	findLoop(DumpableObject *obj,
					 DumpId startPoint,
					 bool *processed,
					 DumpId *searchFailed,
					 DumpableObject **workspace,
					 int depth);
static void repairDependencyLoop(DumpableObject **loop,
								 int nLoop);
static void describeDumpableObject(DumpableObject *obj,
								   char *buf, int bufsize);


/*
 * Sort the given objects into a type/name-based ordering
 *
 * Normally this is just the starting point for the dependency-based
 * ordering.
 */
void
sortDumpableObjectsByTypeName(DumpableObject **objs, int numObjs)
{
	if (numObjs > 1)
		qsort((void *) objs, numObjs, sizeof(DumpableObject *),
			  DOTypeNameCompare);
}

static int
DOTypeNameCompare(const void *p1, const void *p2)
{
	DumpableObject *obj1 = *(DumpableObject *const *) p1;
	DumpableObject *obj2 = *(DumpableObject *const *) p2;
	int			cmpval;

	/* Sort by type's priority */
<<<<<<< HEAD
	cmpval = newObjectTypePriority[obj1->objType] -
		newObjectTypePriority[obj2->objType];
=======
	cmpval = dbObjectTypePriority[obj1->objType] -
		dbObjectTypePriority[obj2->objType];
>>>>>>> 9e1c9f95

	if (cmpval != 0)
		return cmpval;

	/*
	 * Sort by namespace.  Typically, all objects of the same priority would
	 * either have or not have a namespace link, but there are exceptions.
	 * Sort NULL namespace after non-NULL in such cases.
	 */
	if (obj1->namespace)
	{
		if (obj2->namespace)
		{
			cmpval = strcmp(obj1->namespace->dobj.name,
							obj2->namespace->dobj.name);
			if (cmpval != 0)
				return cmpval;
		}
		else
			return -1;
	}
	else if (obj2->namespace)
		return 1;

	/* Sort by name */
	cmpval = strcmp(obj1->name, obj2->name);
	if (cmpval != 0)
		return cmpval;

	/* To have a stable sort order, break ties for some object types */
	if (obj1->objType == DO_FUNC || obj1->objType == DO_AGG)
	{
		FuncInfo   *fobj1 = *(FuncInfo *const *) p1;
		FuncInfo   *fobj2 = *(FuncInfo *const *) p2;
		int			i;

		cmpval = fobj1->nargs - fobj2->nargs;
		if (cmpval != 0)
			return cmpval;
		for (i = 0; i < fobj1->nargs; i++)
		{
			TypeInfo   *argtype1 = findTypeByOid(fobj1->argtypes[i]);
			TypeInfo   *argtype2 = findTypeByOid(fobj2->argtypes[i]);

			if (argtype1 && argtype2)
			{
				if (argtype1->dobj.namespace && argtype2->dobj.namespace)
				{
					cmpval = strcmp(argtype1->dobj.namespace->dobj.name,
									argtype2->dobj.namespace->dobj.name);
					if (cmpval != 0)
						return cmpval;
				}
				cmpval = strcmp(argtype1->dobj.name, argtype2->dobj.name);
				if (cmpval != 0)
					return cmpval;
			}
		}
	}
	else if (obj1->objType == DO_OPERATOR)
	{
		OprInfo    *oobj1 = *(OprInfo *const *) p1;
		OprInfo    *oobj2 = *(OprInfo *const *) p2;

		/* oprkind is 'l', 'r', or 'b'; this sorts prefix, postfix, infix */
		cmpval = (oobj2->oprkind - oobj1->oprkind);
		if (cmpval != 0)
			return cmpval;
	}
	else if (obj1->objType == DO_ATTRDEF)
	{
		AttrDefInfo *adobj1 = *(AttrDefInfo *const *) p1;
		AttrDefInfo *adobj2 = *(AttrDefInfo *const *) p2;

		cmpval = (adobj1->adnum - adobj2->adnum);
		if (cmpval != 0)
			return cmpval;
	}

	/* Usually shouldn't get here, but if we do, sort by OID */
	return oidcmp(obj1->catId.oid, obj2->catId.oid);
}


#if 0 /* GPDB_100_MERGE_FIXME: we don't support pre-7.3 dumps. This disappears in PG10. */
/*
<<<<<<< HEAD
 * Sort the given objects into a type/OID-based ordering
 *
 * This is used with pre-7.3 source databases as a crude substitute for the
 * lack of dependency information.
 */
void
sortDumpableObjectsByTypeOid(DumpableObject **objs, int numObjs)
{
	if (numObjs > 1)
		qsort((void *) objs, numObjs, sizeof(DumpableObject *),
			  DOTypeOidCompare);
}

static int
DOTypeOidCompare(const void *p1, const void *p2)
{
	DumpableObject *obj1 = *(DumpableObject *const *) p1;
	DumpableObject *obj2 = *(DumpableObject *const *) p2;
	int			cmpval;

	cmpval = oldObjectTypePriority[obj1->objType] -
		oldObjectTypePriority[obj2->objType];

	if (cmpval != 0)
		return cmpval;

	return oidcmp(obj1->catId.oid, obj2->catId.oid);
}
#endif


/*
=======
>>>>>>> 9e1c9f95
 * Sort the given objects into a safe dump order using dependency
 * information (to the extent we have it available).
 *
 * The DumpIds of the PRE_DATA_BOUNDARY and POST_DATA_BOUNDARY objects are
 * passed in separately, in case we need them during dependency loop repair.
 */
void
sortDumpableObjects(DumpableObject **objs, int numObjs,
					DumpId preBoundaryId, DumpId postBoundaryId)
{
	DumpableObject **ordering;
	int			nOrdering;

	if (numObjs <= 0)			/* can't happen anymore ... */
		return;

	/*
	 * Saving the boundary IDs in static variables is a bit grotty, but seems
	 * better than adding them to parameter lists of subsidiary functions.
	 */
	preDataBoundId = preBoundaryId;
	postDataBoundId = postBoundaryId;

	ordering = (DumpableObject **) pg_malloc(numObjs * sizeof(DumpableObject *));
	while (!TopoSort(objs, numObjs, ordering, &nOrdering))
		findDependencyLoops(ordering, nOrdering, numObjs);

	memcpy(objs, ordering, numObjs * sizeof(DumpableObject *));

	free(ordering);
}

/*
 * TopoSort -- topological sort of a dump list
 *
 * Generate a re-ordering of the dump list that satisfies all the dependency
 * constraints shown in the dump list.  (Each such constraint is a fact of a
 * partial ordering.)  Minimize rearrangement of the list not needed to
 * achieve the partial ordering.
 *
 * The input is the list of numObjs objects in objs[].  This list is not
 * modified.
 *
 * Returns true if able to build an ordering that satisfies all the
 * constraints, false if not (there are contradictory constraints).
 *
 * On success (true result), ordering[] is filled with a sorted array of
 * DumpableObject pointers, of length equal to the input list length.
 *
 * On failure (false result), ordering[] is filled with an unsorted array of
 * DumpableObject pointers of length *nOrdering, listing the objects that
 * prevented the sort from being completed.  In general, these objects either
 * participate directly in a dependency cycle, or are depended on by objects
 * that are in a cycle.  (The latter objects are not actually problematic,
 * but it takes further analysis to identify which are which.)
 *
 * The caller is responsible for allocating sufficient space at *ordering.
 */
static bool
TopoSort(DumpableObject **objs,
		 int numObjs,
		 DumpableObject **ordering, /* output argument */
		 int *nOrdering)		/* output argument */
{
	DumpId		maxDumpId = getMaxDumpId();
	int		   *pendingHeap;
	int		   *beforeConstraints;
	int		   *idMap;
	DumpableObject *obj;
	int			heapLength;
	int			i,
				j,
				k;

	/*
	 * This is basically the same algorithm shown for topological sorting in
	 * Knuth's Volume 1.  However, we would like to minimize unnecessary
	 * rearrangement of the input ordering; that is, when we have a choice of
	 * which item to output next, we always want to take the one highest in
	 * the original list.  Therefore, instead of maintaining an unordered
	 * linked list of items-ready-to-output as Knuth does, we maintain a heap
	 * of their item numbers, which we can use as a priority queue.  This
	 * turns the algorithm from O(N) to O(N log N) because each insertion or
	 * removal of a heap item takes O(log N) time.  However, that's still
	 * plenty fast enough for this application.
	 */

	*nOrdering = numObjs;		/* for success return */

	/* Eliminate the null case */
	if (numObjs <= 0)
		return true;

	/* Create workspace for the above-described heap */
	pendingHeap = (int *) pg_malloc(numObjs * sizeof(int));

	/*
	 * Scan the constraints, and for each item in the input, generate a count
	 * of the number of constraints that say it must be before something else.
	 * The count for the item with dumpId j is stored in beforeConstraints[j].
	 * We also make a map showing the input-order index of the item with
	 * dumpId j.
	 */
	beforeConstraints = (int *) pg_malloc0((maxDumpId + 1) * sizeof(int));
	idMap = (int *) pg_malloc((maxDumpId + 1) * sizeof(int));
	for (i = 0; i < numObjs; i++)
	{
		obj = objs[i];
		j = obj->dumpId;
		if (j <= 0 || j > maxDumpId)
			fatal("invalid dumpId %d", j);
		idMap[j] = i;
		for (j = 0; j < obj->nDeps; j++)
		{
			k = obj->dependencies[j];
			if (k <= 0 || k > maxDumpId)
				fatal("invalid dependency %d", k);
			beforeConstraints[k]++;
		}
	}

	/*
	 * Now initialize the heap of items-ready-to-output by filling it with the
	 * indexes of items that already have beforeConstraints[id] == 0.
	 *
	 * The essential property of a heap is heap[(j-1)/2] >= heap[j] for each j
	 * in the range 1..heapLength-1 (note we are using 0-based subscripts
	 * here, while the discussion in Knuth assumes 1-based subscripts). So, if
	 * we simply enter the indexes into pendingHeap[] in decreasing order, we
	 * a-fortiori have the heap invariant satisfied at completion of this
	 * loop, and don't need to do any sift-up comparisons.
	 */
	heapLength = 0;
	for (i = numObjs; --i >= 0;)
	{
		if (beforeConstraints[objs[i]->dumpId] == 0)
			pendingHeap[heapLength++] = i;
	}

	/*--------------------
	 * Now emit objects, working backwards in the output list.  At each step,
	 * we use the priority heap to select the last item that has no remaining
	 * before-constraints.  We remove that item from the heap, output it to
	 * ordering[], and decrease the beforeConstraints count of each of the
	 * items it was constrained against.  Whenever an item's beforeConstraints
	 * count is thereby decreased to zero, we insert it into the priority heap
	 * to show that it is a candidate to output.  We are done when the heap
	 * becomes empty; if we have output every element then we succeeded,
	 * otherwise we failed.
	 * i = number of ordering[] entries left to output
	 * j = objs[] index of item we are outputting
	 * k = temp for scanning constraint list for item j
	 *--------------------
	 */
	i = numObjs;
	while (heapLength > 0)
	{
		/* Select object to output by removing largest heap member */
		j = removeHeapElement(pendingHeap, heapLength--);
		obj = objs[j];
		/* Output candidate to ordering[] */
		ordering[--i] = obj;
		/* Update beforeConstraints counts of its predecessors */
		for (k = 0; k < obj->nDeps; k++)
		{
			int			id = obj->dependencies[k];

			if ((--beforeConstraints[id]) == 0)
				addHeapElement(idMap[id], pendingHeap, heapLength++);
		}
	}

	/*
	 * If we failed, report the objects that couldn't be output; these are the
	 * ones with beforeConstraints[] still nonzero.
	 */
	if (i != 0)
	{
		k = 0;
		for (j = 1; j <= maxDumpId; j++)
		{
			if (beforeConstraints[j] != 0)
				ordering[k++] = objs[idMap[j]];
		}
		*nOrdering = k;
	}

	/* Done */
	free(pendingHeap);
	free(beforeConstraints);
	free(idMap);

	return (i == 0);
}

/*
 * Add an item to a heap (priority queue)
 *
 * heapLength is the current heap size; caller is responsible for increasing
 * its value after the call.  There must be sufficient storage at *heap.
 */
static void
addHeapElement(int val, int *heap, int heapLength)
{
	int			j;

	/*
	 * Sift-up the new entry, per Knuth 5.2.3 exercise 16. Note that Knuth is
	 * using 1-based array indexes, not 0-based.
	 */
	j = heapLength;
	while (j > 0)
	{
		int			i = (j - 1) >> 1;

		if (val <= heap[i])
			break;
		heap[j] = heap[i];
		j = i;
	}
	heap[j] = val;
}

/*
 * Remove the largest item present in a heap (priority queue)
 *
 * heapLength is the current heap size; caller is responsible for decreasing
 * its value after the call.
 *
 * We remove and return heap[0], which is always the largest element of
 * the heap, and then "sift up" to maintain the heap invariant.
 */
static int
removeHeapElement(int *heap, int heapLength)
{
	int			result = heap[0];
	int			val;
	int			i;

	if (--heapLength <= 0)
		return result;
	val = heap[heapLength];		/* value that must be reinserted */
	i = 0;						/* i is where the "hole" is */
	for (;;)
	{
		int			j = 2 * i + 1;

		if (j >= heapLength)
			break;
		if (j + 1 < heapLength &&
			heap[j] < heap[j + 1])
			j++;
		if (val >= heap[j])
			break;
		heap[i] = heap[j];
		i = j;
	}
	heap[i] = val;
	return result;
}

/*
 * findDependencyLoops - identify loops in TopoSort's failure output,
 *		and pass each such loop to repairDependencyLoop() for action
 *
 * In general there may be many loops in the set of objects returned by
 * TopoSort; for speed we should try to repair as many loops as we can
 * before trying TopoSort again.  We can safely repair loops that are
 * disjoint (have no members in common); if we find overlapping loops
 * then we repair only the first one found, because the action taken to
 * repair the first might have repaired the other as well.  (If not,
 * we'll fix it on the next go-round.)
 *
 * objs[] lists the objects TopoSort couldn't sort
 * nObjs is the number of such objects
 * totObjs is the total number of objects in the universe
 */
static void
findDependencyLoops(DumpableObject **objs, int nObjs, int totObjs)
{
	/*
	 * We use three data structures here:
	 *
	 * processed[] is a bool array indexed by dump ID, marking the objects
	 * already processed during this invocation of findDependencyLoops().
	 *
	 * searchFailed[] is another array indexed by dump ID.  searchFailed[j] is
	 * set to dump ID k if we have proven that there is no dependency path
	 * leading from object j back to start point k.  This allows us to skip
	 * useless searching when there are multiple dependency paths from k to j,
	 * which is a common situation.  We could use a simple bool array for
	 * this, but then we'd need to re-zero it for each start point, resulting
	 * in O(N^2) zeroing work.  Using the start point's dump ID as the "true"
	 * value lets us skip clearing the array before we consider the next start
	 * point.
	 *
	 * workspace[] is an array of DumpableObject pointers, in which we try to
	 * build lists of objects constituting loops.  We make workspace[] large
	 * enough to hold all the objects in TopoSort's output, which is huge
	 * overkill in most cases but could theoretically be necessary if there is
	 * a single dependency chain linking all the objects.
	 */
	bool	   *processed;
	DumpId	   *searchFailed;
	DumpableObject **workspace;
	bool		fixedloop;
	int			i;

	processed = (bool *) pg_malloc0((getMaxDumpId() + 1) * sizeof(bool));
	searchFailed = (DumpId *) pg_malloc0((getMaxDumpId() + 1) * sizeof(DumpId));
	workspace = (DumpableObject **) pg_malloc(totObjs * sizeof(DumpableObject *));
	fixedloop = false;

	for (i = 0; i < nObjs; i++)
	{
		DumpableObject *obj = objs[i];
		int			looplen;
		int			j;

		looplen = findLoop(obj,
						   obj->dumpId,
						   processed,
						   searchFailed,
						   workspace,
						   0);

		if (looplen > 0)
		{
			/* Found a loop, repair it */
			repairDependencyLoop(workspace, looplen);
			fixedloop = true;
			/* Mark loop members as processed */
			for (j = 0; j < looplen; j++)
				processed[workspace[j]->dumpId] = true;
		}
		else
		{
			/*
			 * There's no loop starting at this object, but mark it processed
			 * anyway.  This is not necessary for correctness, but saves later
			 * invocations of findLoop() from uselessly chasing references to
			 * such an object.
			 */
			processed[obj->dumpId] = true;
		}
	}

	/* We'd better have fixed at least one loop */
	if (!fixedloop)
		fatal("could not identify dependency loop");

	free(workspace);
	free(searchFailed);
	free(processed);
}

/*
 * Recursively search for a circular dependency loop that doesn't include
 * any already-processed objects.
 *
 *	obj: object we are examining now
 *	startPoint: dumpId of starting object for the hoped-for circular loop
 *	processed[]: flag array marking already-processed objects
 *	searchFailed[]: flag array marking already-unsuccessfully-visited objects
 *	workspace[]: work array in which we are building list of loop members
 *	depth: number of valid entries in workspace[] at call
 *
 * On success, the length of the loop is returned, and workspace[] is filled
 * with pointers to the members of the loop.  On failure, we return 0.
 *
 * Note: it is possible that the given starting object is a member of more
 * than one cycle; if so, we will find an arbitrary one of the cycles.
 */
static int
findLoop(DumpableObject *obj,
		 DumpId startPoint,
		 bool *processed,
		 DumpId *searchFailed,
		 DumpableObject **workspace,
		 int depth)
{
	int			i;

	/*
	 * Reject if obj is already processed.  This test prevents us from finding
	 * loops that overlap previously-processed loops.
	 */
	if (processed[obj->dumpId])
		return 0;

	/*
	 * If we've already proven there is no path from this object back to the
	 * startPoint, forget it.
	 */
	if (searchFailed[obj->dumpId] == startPoint)
		return 0;

	/*
	 * Reject if obj is already present in workspace.  This test prevents us
	 * from going into infinite recursion if we are given a startPoint object
	 * that links to a cycle it's not a member of, and it guarantees that we
	 * can't overflow the allocated size of workspace[].
	 */
	for (i = 0; i < depth; i++)
	{
		if (workspace[i] == obj)
			return 0;
	}

	/*
	 * Okay, tentatively add obj to workspace
	 */
	workspace[depth++] = obj;

	/*
	 * See if we've found a loop back to the desired startPoint; if so, done
	 */
	for (i = 0; i < obj->nDeps; i++)
	{
		if (obj->dependencies[i] == startPoint)
			return depth;
	}

	/*
	 * Recurse down each outgoing branch
	 */
	for (i = 0; i < obj->nDeps; i++)
	{
		DumpableObject *nextobj = findObjectByDumpId(obj->dependencies[i]);
		int			newDepth;

		if (!nextobj)
			continue;			/* ignore dependencies on undumped objects */
		newDepth = findLoop(nextobj,
							startPoint,
							processed,
							searchFailed,
							workspace,
							depth);
		if (newDepth > 0)
			return newDepth;
	}

	/*
	 * Remember there is no path from here back to startPoint
	 */
	searchFailed[obj->dumpId] = startPoint;

	return 0;
}

/*
 * A user-defined datatype will have a dependency loop with each of its
 * I/O functions (since those have the datatype as input or output).
 * Similarly, a range type will have a loop with its canonicalize function,
 * if any.  Break the loop by making the function depend on the associated
 * shell type, instead.
 */
static void
repairTypeFuncLoop(DumpableObject *typeobj, DumpableObject *funcobj)
{
	TypeInfo   *typeInfo = (TypeInfo *) typeobj;

	/* remove function's dependency on type */
	removeObjectDependency(funcobj, typeobj->dumpId);

	/* add function's dependency on shell type, instead */
	if (typeInfo->shellType)
	{
		addObjectDependency(funcobj, typeInfo->shellType->dobj.dumpId);

		/*
		 * Mark shell type (always including the definition, as we need the
		 * shell type defined to identify the function fully) as to be dumped
		 * if any such function is
		 */
		if (funcobj->dump)
			typeInfo->shellType->dobj.dump = funcobj->dump |
				DUMP_COMPONENT_DEFINITION;
	}
}

/*
 * Because we force a view to depend on its ON SELECT rule, while there
 * will be an implicit dependency in the other direction, we need to break
 * the loop.  If there are no other objects in the loop then we can remove
 * the implicit dependency and leave the ON SELECT rule non-separate.
 * This applies to matviews, as well.
 */
static void
repairViewRuleLoop(DumpableObject *viewobj,
				   DumpableObject *ruleobj)
{
	/* remove rule's dependency on view */
	removeObjectDependency(ruleobj, viewobj->dumpId);
	/* flags on the two objects are already set correctly for this case */
}

/*
 * However, if there are other objects in the loop, we must break the loop
 * by making the ON SELECT rule a separately-dumped object.
 *
 * Because findLoop() finds shorter cycles before longer ones, it's likely
 * that we will have previously fired repairViewRuleLoop() and removed the
 * rule's dependency on the view.  Put it back to ensure the rule won't be
 * emitted before the view.
 *
 * Note: this approach does *not* work for matviews, at the moment.
 */
static void
repairViewRuleMultiLoop(DumpableObject *viewobj,
						DumpableObject *ruleobj)
{
	TableInfo  *viewinfo = (TableInfo *) viewobj;
	RuleInfo   *ruleinfo = (RuleInfo *) ruleobj;

	/* remove view's dependency on rule */
	removeObjectDependency(viewobj, ruleobj->dumpId);
	/* mark view to be printed with a dummy definition */
	viewinfo->dummy_view = true;
	/* mark rule as needing its own dump */
	ruleinfo->separate = true;
	/* put back rule's dependency on view */
	addObjectDependency(ruleobj, viewobj->dumpId);
	/* now that rule is separate, it must be post-data */
	addObjectDependency(ruleobj, postDataBoundId);
}

/*
 * If a matview is involved in a multi-object loop, we can't currently fix
 * that by splitting off the rule.  As a stopgap, we try to fix it by
 * dropping the constraint that the matview be dumped in the pre-data section.
 * This is sufficient to handle cases where a matview depends on some unique
 * index, as can happen if it has a GROUP BY for example.
 *
 * Note that the "next object" is not necessarily the matview itself;
 * it could be the matview's rowtype, for example.  We may come through here
 * several times while removing all the pre-data linkages.  In particular,
 * if there are other matviews that depend on the one with the circularity
 * problem, we'll come through here for each such matview and mark them all
 * as postponed.  (This works because all MVs have pre-data dependencies
 * to begin with, so each of them will get visited.)
 */
static void
repairMatViewBoundaryMultiLoop(DumpableObject *boundaryobj,
							   DumpableObject *nextobj)
{
	/* remove boundary's dependency on object after it in loop */
	removeObjectDependency(boundaryobj, nextobj->dumpId);
	/* if that object is a matview, mark it as postponed into post-data */
	if (nextobj->objType == DO_TABLE)
	{
		TableInfo  *nextinfo = (TableInfo *) nextobj;

		if (nextinfo->relkind == RELKIND_MATVIEW)
			nextinfo->postponed_def = true;
	}
}

/*
 * Because we make tables depend on their CHECK constraints, while there
 * will be an automatic dependency in the other direction, we need to break
 * the loop.  If there are no other objects in the loop then we can remove
 * the automatic dependency and leave the CHECK constraint non-separate.
 */
static void
repairTableConstraintLoop(DumpableObject *tableobj,
						  DumpableObject *constraintobj)
{
	/* remove constraint's dependency on table */
	removeObjectDependency(constraintobj, tableobj->dumpId);
}

/*
 * However, if there are other objects in the loop, we must break the loop
 * by making the CHECK constraint a separately-dumped object.
 *
 * Because findLoop() finds shorter cycles before longer ones, it's likely
 * that we will have previously fired repairTableConstraintLoop() and
 * removed the constraint's dependency on the table.  Put it back to ensure
 * the constraint won't be emitted before the table...
 */
static void
repairTableConstraintMultiLoop(DumpableObject *tableobj,
							   DumpableObject *constraintobj)
{
	/* remove table's dependency on constraint */
	removeObjectDependency(tableobj, constraintobj->dumpId);
	/* mark constraint as needing its own dump */
	((ConstraintInfo *) constraintobj)->separate = true;
	/* put back constraint's dependency on table */
	addObjectDependency(constraintobj, tableobj->dumpId);
	/* now that constraint is separate, it must be post-data */
	addObjectDependency(constraintobj, postDataBoundId);
}

/*
 * Attribute defaults behave exactly the same as CHECK constraints...
 */
static void
repairTableAttrDefLoop(DumpableObject *tableobj,
					   DumpableObject *attrdefobj)
{
	/* remove attrdef's dependency on table */
	removeObjectDependency(attrdefobj, tableobj->dumpId);
}

static void
repairTableAttrDefMultiLoop(DumpableObject *tableobj,
							DumpableObject *attrdefobj)
{
	/* remove table's dependency on attrdef */
	removeObjectDependency(tableobj, attrdefobj->dumpId);
	/* mark attrdef as needing its own dump */
	((AttrDefInfo *) attrdefobj)->separate = true;
	/* put back attrdef's dependency on table */
	addObjectDependency(attrdefobj, tableobj->dumpId);
}

/*
 * CHECK constraints on domains work just like those on tables ...
 */
static void
repairDomainConstraintLoop(DumpableObject *domainobj,
						   DumpableObject *constraintobj)
{
	/* remove constraint's dependency on domain */
	removeObjectDependency(constraintobj, domainobj->dumpId);
}

static void
repairDomainConstraintMultiLoop(DumpableObject *domainobj,
								DumpableObject *constraintobj)
{
	/* remove domain's dependency on constraint */
	removeObjectDependency(domainobj, constraintobj->dumpId);
	/* mark constraint as needing its own dump */
	((ConstraintInfo *) constraintobj)->separate = true;
	/* put back constraint's dependency on domain */
	addObjectDependency(constraintobj, domainobj->dumpId);
	/* now that constraint is separate, it must be post-data */
	addObjectDependency(constraintobj, postDataBoundId);
}

static void
repairIndexLoop(DumpableObject *partedindex,
				DumpableObject *partindex)
{
	removeObjectDependency(partedindex, partindex->dumpId);
}

/*
 * Fix a dependency loop, or die trying ...
 *
 * This routine is mainly concerned with reducing the multiple ways that
 * a loop might appear to common cases, which it passes off to the
 * "fixer" routines above.
 */
static void
repairDependencyLoop(DumpableObject **loop,
					 int nLoop)
{
	int			i,
				j;

	/* Datatype and one of its I/O or canonicalize functions */
	if (nLoop == 2 &&
		loop[0]->objType == DO_TYPE &&
		loop[1]->objType == DO_FUNC)
	{
		repairTypeFuncLoop(loop[0], loop[1]);
		return;
	}
	if (nLoop == 2 &&
		loop[1]->objType == DO_TYPE &&
		loop[0]->objType == DO_FUNC)
	{
		repairTypeFuncLoop(loop[1], loop[0]);
		return;
	}

	/* View (including matview) and its ON SELECT rule */
	if (nLoop == 2 &&
		loop[0]->objType == DO_TABLE &&
		loop[1]->objType == DO_RULE &&
		(((TableInfo *) loop[0])->relkind == RELKIND_VIEW ||
		 ((TableInfo *) loop[0])->relkind == RELKIND_MATVIEW) &&
		((RuleInfo *) loop[1])->ev_type == '1' &&
		((RuleInfo *) loop[1])->is_instead &&
		((RuleInfo *) loop[1])->ruletable == (TableInfo *) loop[0])
	{
		repairViewRuleLoop(loop[0], loop[1]);
		return;
	}
	if (nLoop == 2 &&
		loop[1]->objType == DO_TABLE &&
		loop[0]->objType == DO_RULE &&
		(((TableInfo *) loop[1])->relkind == RELKIND_VIEW ||
		 ((TableInfo *) loop[1])->relkind == RELKIND_MATVIEW) &&
		((RuleInfo *) loop[0])->ev_type == '1' &&
		((RuleInfo *) loop[0])->is_instead &&
		((RuleInfo *) loop[0])->ruletable == (TableInfo *) loop[1])
	{
		repairViewRuleLoop(loop[1], loop[0]);
		return;
	}

	/* Indirect loop involving view (but not matview) and ON SELECT rule */
	if (nLoop > 2)
	{
		for (i = 0; i < nLoop; i++)
		{
			if (loop[i]->objType == DO_TABLE &&
				((TableInfo *) loop[i])->relkind == RELKIND_VIEW)
			{
				for (j = 0; j < nLoop; j++)
				{
					if (loop[j]->objType == DO_RULE &&
						((RuleInfo *) loop[j])->ev_type == '1' &&
						((RuleInfo *) loop[j])->is_instead &&
						((RuleInfo *) loop[j])->ruletable == (TableInfo *) loop[i])
					{
						repairViewRuleMultiLoop(loop[i], loop[j]);
						return;
					}
				}
			}
		}
	}

	/* Indirect loop involving matview and data boundary */
	if (nLoop > 2)
	{
		for (i = 0; i < nLoop; i++)
		{
			if (loop[i]->objType == DO_TABLE &&
				((TableInfo *) loop[i])->relkind == RELKIND_MATVIEW)
			{
				for (j = 0; j < nLoop; j++)
				{
					if (loop[j]->objType == DO_PRE_DATA_BOUNDARY)
					{
						DumpableObject *nextobj;

						nextobj = (j < nLoop - 1) ? loop[j + 1] : loop[0];
						repairMatViewBoundaryMultiLoop(loop[j], nextobj);
						return;
					}
				}
			}
		}
	}

	/* Table and CHECK constraint */
	if (nLoop == 2 &&
		loop[0]->objType == DO_TABLE &&
		loop[1]->objType == DO_CONSTRAINT &&
		((ConstraintInfo *) loop[1])->contype == 'c' &&
		((ConstraintInfo *) loop[1])->contable == (TableInfo *) loop[0])
	{
		repairTableConstraintLoop(loop[0], loop[1]);
		return;
	}
	if (nLoop == 2 &&
		loop[1]->objType == DO_TABLE &&
		loop[0]->objType == DO_CONSTRAINT &&
		((ConstraintInfo *) loop[0])->contype == 'c' &&
		((ConstraintInfo *) loop[0])->contable == (TableInfo *) loop[1])
	{
		repairTableConstraintLoop(loop[1], loop[0]);
		return;
	}

	/* Indirect loop involving table and CHECK constraint */
	if (nLoop > 2)
	{
		for (i = 0; i < nLoop; i++)
		{
			if (loop[i]->objType == DO_TABLE)
			{
				for (j = 0; j < nLoop; j++)
				{
					if (loop[j]->objType == DO_CONSTRAINT &&
						((ConstraintInfo *) loop[j])->contype == 'c' &&
						((ConstraintInfo *) loop[j])->contable == (TableInfo *) loop[i])
					{
						repairTableConstraintMultiLoop(loop[i], loop[j]);
						return;
					}
				}
			}
		}
	}

	/* Table and attribute default */
	if (nLoop == 2 &&
		loop[0]->objType == DO_TABLE &&
		loop[1]->objType == DO_ATTRDEF &&
		((AttrDefInfo *) loop[1])->adtable == (TableInfo *) loop[0])
	{
		repairTableAttrDefLoop(loop[0], loop[1]);
		return;
	}
	if (nLoop == 2 &&
		loop[1]->objType == DO_TABLE &&
		loop[0]->objType == DO_ATTRDEF &&
		((AttrDefInfo *) loop[0])->adtable == (TableInfo *) loop[1])
	{
		repairTableAttrDefLoop(loop[1], loop[0]);
		return;
	}

	/* index on partitioned table and corresponding index on partition */
	if (nLoop == 2 &&
		loop[0]->objType == DO_INDEX &&
		loop[1]->objType == DO_INDEX)
	{
		if (((IndxInfo *) loop[0])->parentidx == loop[1]->catId.oid)
		{
			repairIndexLoop(loop[0], loop[1]);
			return;
		}
		else if (((IndxInfo *) loop[1])->parentidx == loop[0]->catId.oid)
		{
			repairIndexLoop(loop[1], loop[0]);
			return;
		}
	}

	/* Indirect loop involving table and attribute default */
	if (nLoop > 2)
	{
		for (i = 0; i < nLoop; i++)
		{
			if (loop[i]->objType == DO_TABLE)
			{
				for (j = 0; j < nLoop; j++)
				{
					if (loop[j]->objType == DO_ATTRDEF &&
						((AttrDefInfo *) loop[j])->adtable == (TableInfo *) loop[i])
					{
						repairTableAttrDefMultiLoop(loop[i], loop[j]);
						return;
					}
				}
			}
		}
	}

	/* Domain and CHECK constraint */
	if (nLoop == 2 &&
		loop[0]->objType == DO_TYPE &&
		loop[1]->objType == DO_CONSTRAINT &&
		((ConstraintInfo *) loop[1])->contype == 'c' &&
		((ConstraintInfo *) loop[1])->condomain == (TypeInfo *) loop[0])
	{
		repairDomainConstraintLoop(loop[0], loop[1]);
		return;
	}
	if (nLoop == 2 &&
		loop[1]->objType == DO_TYPE &&
		loop[0]->objType == DO_CONSTRAINT &&
		((ConstraintInfo *) loop[0])->contype == 'c' &&
		((ConstraintInfo *) loop[0])->condomain == (TypeInfo *) loop[1])
	{
		repairDomainConstraintLoop(loop[1], loop[0]);
		return;
	}

	/* Indirect loop involving domain and CHECK constraint */
	if (nLoop > 2)
	{
		for (i = 0; i < nLoop; i++)
		{
			if (loop[i]->objType == DO_TYPE)
			{
				for (j = 0; j < nLoop; j++)
				{
					if (loop[j]->objType == DO_CONSTRAINT &&
						((ConstraintInfo *) loop[j])->contype == 'c' &&
						((ConstraintInfo *) loop[j])->condomain == (TypeInfo *) loop[i])
					{
						repairDomainConstraintMultiLoop(loop[i], loop[j]);
						return;
					}
				}
			}
		}
	}

	/* Loop of table with itself, happens with generated columns */
	if (nLoop == 1)
	{
		if (loop[0]->objType == DO_TABLE)
		{
			removeObjectDependency(loop[0], loop[0]->dumpId);
			return;
		}
	}

	/*
	 * If all the objects are TABLE_DATA items, what we must have is a
	 * circular set of foreign key constraints (or a single self-referential
	 * table).  Print an appropriate complaint and break the loop arbitrarily.
	 */
	for (i = 0; i < nLoop; i++)
	{
		if (loop[i]->objType != DO_TABLE_DATA)
			break;
	}
	if (i >= nLoop)
	{
		pg_log_warning(ngettext("there are circular foreign-key constraints on this table:",
								"there are circular foreign-key constraints among these tables:",
								nLoop));
		for (i = 0; i < nLoop; i++)
			pg_log_generic(PG_LOG_INFO, "  %s", loop[i]->name);
		pg_log_generic(PG_LOG_INFO, "You might not be able to restore the dump without using --disable-triggers or temporarily dropping the constraints.");
		pg_log_generic(PG_LOG_INFO, "Consider using a full dump instead of a --data-only dump to avoid this problem.");
		if (nLoop > 1)
			removeObjectDependency(loop[0], loop[1]->dumpId);
		else					/* must be a self-dependency */
			removeObjectDependency(loop[0], loop[0]->dumpId);
		return;
	}

	/*
	 * If we can't find a principled way to break the loop, complain and break
	 * it in an arbitrary fashion.
	 */
	pg_log_warning("could not resolve dependency loop among these items:");
	for (i = 0; i < nLoop; i++)
	{
		char		buf[1024];

		describeDumpableObject(loop[i], buf, sizeof(buf));
		pg_log_generic(PG_LOG_INFO, "  %s", buf);
	}

	if (nLoop > 1)
		removeObjectDependency(loop[0], loop[1]->dumpId);
	else						/* must be a self-dependency */
		removeObjectDependency(loop[0], loop[0]->dumpId);
}

/*
 * Describe a dumpable object usefully for errors
 *
 * This should probably go somewhere else...
 */
static void
describeDumpableObject(DumpableObject *obj, char *buf, int bufsize)
{
	switch (obj->objType)
	{
		case DO_NAMESPACE:
			snprintf(buf, bufsize,
					 "SCHEMA %s  (ID %d OID %u)",
					 obj->name, obj->dumpId, obj->catId.oid);
			return;
		case DO_EXTENSION:
			snprintf(buf, bufsize,
					 "EXTENSION %s  (ID %d OID %u)",
					 obj->name, obj->dumpId, obj->catId.oid);
			return;
		case DO_TYPE:
			snprintf(buf, bufsize,
					 "TYPE %s  (ID %d OID %u)",
					 obj->name, obj->dumpId, obj->catId.oid);
			return;
		case DO_TYPE_STORAGE_OPTIONS:
			snprintf(buf, bufsize,
					 "TYPE STORAGE OPTIONS FOR TYPE %s.%s  (ID %d OID %u) OPTIONS %s",
					 ((TypeStorageOptions *)obj)->typnamespace, obj->name, obj->dumpId, obj->catId.oid, ((TypeStorageOptions *)obj)->typoptions);
			return;
		case DO_SHELL_TYPE:
			snprintf(buf, bufsize,
					 "SHELL TYPE %s  (ID %d OID %u)",
					 obj->name, obj->dumpId, obj->catId.oid);
			return;
		case DO_FUNC:
			snprintf(buf, bufsize,
					 "FUNCTION %s  (ID %d OID %u)",
					 obj->name, obj->dumpId, obj->catId.oid);
			return;
		case DO_AGG:
			snprintf(buf, bufsize,
					 "AGGREGATE %s  (ID %d OID %u)",
					 obj->name, obj->dumpId, obj->catId.oid);
			return;
		case DO_EXTPROTOCOL:
			snprintf(buf, bufsize,
					 "PROTOCOL %s  (ID %d OID %u)",
					 obj->name, obj->dumpId, obj->catId.oid);
			return;
		case DO_OPERATOR:
			snprintf(buf, bufsize,
					 "OPERATOR %s  (ID %d OID %u)",
					 obj->name, obj->dumpId, obj->catId.oid);
			return;
		case DO_ACCESS_METHOD:
			snprintf(buf, bufsize,
					 "ACCESS METHOD %s  (ID %d OID %u)",
					 obj->name, obj->dumpId, obj->catId.oid);
			return;
		case DO_OPCLASS:
			snprintf(buf, bufsize,
					 "OPERATOR CLASS %s  (ID %d OID %u)",
					 obj->name, obj->dumpId, obj->catId.oid);
			return;
		case DO_OPFAMILY:
			snprintf(buf, bufsize,
					 "OPERATOR FAMILY %s  (ID %d OID %u)",
					 obj->name, obj->dumpId, obj->catId.oid);
			return;
		case DO_COLLATION:
			snprintf(buf, bufsize,
					 "COLLATION %s  (ID %d OID %u)",
					 obj->name, obj->dumpId, obj->catId.oid);
			return;
		case DO_CONVERSION:
			snprintf(buf, bufsize,
					 "CONVERSION %s  (ID %d OID %u)",
					 obj->name, obj->dumpId, obj->catId.oid);
			return;
		case DO_TABLE:
			snprintf(buf, bufsize,
					 "TABLE %s  (ID %d OID %u)",
					 obj->name, obj->dumpId, obj->catId.oid);
			return;
		case DO_ATTRDEF:
			snprintf(buf, bufsize,
					 "ATTRDEF %s.%s  (ID %d OID %u)",
					 ((AttrDefInfo *) obj)->adtable->dobj.name,
					 ((AttrDefInfo *) obj)->adtable->attnames[((AttrDefInfo *) obj)->adnum - 1],
					 obj->dumpId, obj->catId.oid);
			return;
		case DO_INDEX:
			snprintf(buf, bufsize,
					 "INDEX %s  (ID %d OID %u)",
					 obj->name, obj->dumpId, obj->catId.oid);
			return;
		case DO_INDEX_ATTACH:
			snprintf(buf, bufsize,
					 "INDEX ATTACH %s  (ID %d)",
					 obj->name, obj->dumpId);
			return;
		case DO_STATSEXT:
			snprintf(buf, bufsize,
					 "STATISTICS %s  (ID %d OID %u)",
					 obj->name, obj->dumpId, obj->catId.oid);
			return;
		case DO_REFRESH_MATVIEW:
			snprintf(buf, bufsize,
					 "REFRESH MATERIALIZED VIEW %s  (ID %d OID %u)",
					 obj->name, obj->dumpId, obj->catId.oid);
			return;
		case DO_RULE:
			snprintf(buf, bufsize,
					 "RULE %s  (ID %d OID %u)",
					 obj->name, obj->dumpId, obj->catId.oid);
			return;
		case DO_TRIGGER:
			snprintf(buf, bufsize,
					 "TRIGGER %s  (ID %d OID %u)",
					 obj->name, obj->dumpId, obj->catId.oid);
			return;
		case DO_EVENT_TRIGGER:
			snprintf(buf, bufsize,
					 "EVENT TRIGGER %s (ID %d OID %u)",
					 obj->name, obj->dumpId, obj->catId.oid);
			return;
		case DO_CONSTRAINT:
			snprintf(buf, bufsize,
					 "CONSTRAINT %s  (ID %d OID %u)",
					 obj->name, obj->dumpId, obj->catId.oid);
			return;
		case DO_FK_CONSTRAINT:
			snprintf(buf, bufsize,
					 "FK CONSTRAINT %s  (ID %d OID %u)",
					 obj->name, obj->dumpId, obj->catId.oid);
			return;
		case DO_PROCLANG:
			snprintf(buf, bufsize,
					 "PROCEDURAL LANGUAGE %s  (ID %d OID %u)",
					 obj->name, obj->dumpId, obj->catId.oid);
			return;
		case DO_CAST:
			snprintf(buf, bufsize,
					 "CAST %u to %u  (ID %d OID %u)",
					 ((CastInfo *) obj)->castsource,
					 ((CastInfo *) obj)->casttarget,
					 obj->dumpId, obj->catId.oid);
			return;
		case DO_TRANSFORM:
			snprintf(buf, bufsize,
					 "TRANSFORM %u lang %u  (ID %d OID %u)",
					 ((TransformInfo *) obj)->trftype,
					 ((TransformInfo *) obj)->trflang,
					 obj->dumpId, obj->catId.oid);
			return;
		case DO_TABLE_DATA:
			snprintf(buf, bufsize,
					 "TABLE DATA %s  (ID %d OID %u)",
					 obj->name, obj->dumpId, obj->catId.oid);
			return;
		case DO_SEQUENCE_SET:
			snprintf(buf, bufsize,
					 "SEQUENCE SET %s  (ID %d OID %u)",
					 obj->name, obj->dumpId, obj->catId.oid);
			return;
		case DO_DUMMY_TYPE:
			snprintf(buf, bufsize,
					 "DUMMY TYPE %s  (ID %d OID %u)",
					 obj->name, obj->dumpId, obj->catId.oid);
			return;
		case DO_TSPARSER:
			snprintf(buf, bufsize,
					 "TEXT SEARCH PARSER %s  (ID %d OID %u)",
					 obj->name, obj->dumpId, obj->catId.oid);
			return;
		case DO_TSDICT:
			snprintf(buf, bufsize,
					 "TEXT SEARCH DICTIONARY %s  (ID %d OID %u)",
					 obj->name, obj->dumpId, obj->catId.oid);
			return;
		case DO_TSTEMPLATE:
			snprintf(buf, bufsize,
					 "TEXT SEARCH TEMPLATE %s  (ID %d OID %u)",
					 obj->name, obj->dumpId, obj->catId.oid);
			return;
		case DO_TSCONFIG:
			snprintf(buf, bufsize,
					 "TEXT SEARCH CONFIGURATION %s  (ID %d OID %u)",
					 obj->name, obj->dumpId, obj->catId.oid);
			return;
		case DO_FDW:
			snprintf(buf, bufsize,
					 "FOREIGN DATA WRAPPER %s  (ID %d OID %u)",
					 obj->name, obj->dumpId, obj->catId.oid);
			return;
		case DO_FOREIGN_SERVER:
			snprintf(buf, bufsize,
					 "FOREIGN SERVER %s  (ID %d OID %u)",
					 obj->name, obj->dumpId, obj->catId.oid);
			return;
		case DO_DEFAULT_ACL:
			snprintf(buf, bufsize,
					 "DEFAULT ACL %s  (ID %d OID %u)",
					 obj->name, obj->dumpId, obj->catId.oid);
			return;
		case DO_BLOB:
			snprintf(buf, bufsize,
					 "BLOB  (ID %d OID %u)",
					 obj->dumpId, obj->catId.oid);
			return;
		case DO_BLOB_DATA:
			snprintf(buf, bufsize,
					 "BLOB DATA  (ID %d)",
					 obj->dumpId);
			return;
		case DO_POLICY:
			snprintf(buf, bufsize,
					 "POLICY (ID %d OID %u)",
					 obj->dumpId, obj->catId.oid);
			return;
		case DO_PUBLICATION:
			snprintf(buf, bufsize,
					 "PUBLICATION (ID %d OID %u)",
					 obj->dumpId, obj->catId.oid);
			return;
		case DO_PUBLICATION_REL:
			snprintf(buf, bufsize,
					 "PUBLICATION TABLE (ID %d OID %u)",
					 obj->dumpId, obj->catId.oid);
			return;
		case DO_SUBSCRIPTION:
			snprintf(buf, bufsize,
					 "SUBSCRIPTION (ID %d OID %u)",
					 obj->dumpId, obj->catId.oid);
			return;
		case DO_PRE_DATA_BOUNDARY:
			snprintf(buf, bufsize,
					 "PRE-DATA BOUNDARY  (ID %d)",
					 obj->dumpId);
			return;
		case DO_POST_DATA_BOUNDARY:
			snprintf(buf, bufsize,
					 "POST-DATA BOUNDARY  (ID %d)",
					 obj->dumpId);
			return;
		case DO_BINARY_UPGRADE:
			snprintf(buf, bufsize,
					 "BINARY UPGRADE  (ID %d)",
					 obj->dumpId);
			return;
	}
	/* shouldn't get here */
	snprintf(buf, bufsize,
			 "object type %d  (ID %d OID %u)",
			 (int) obj->objType,
			 obj->dumpId, obj->catId.oid);
}<|MERGE_RESOLUTION|>--- conflicted
+++ resolved
@@ -19,79 +19,10 @@
 #include "pg_backup_utils.h"
 #include "pg_dump.h"
 
-<<<<<<< HEAD
-#include "catalog/pg_class.h"
-
-/* translator: this is a module name */
-static const char *modulename = gettext_noop("sorter");
-=======
 #include "catalog/pg_class_d.h"
->>>>>>> 9e1c9f95
-
-#if 0 /* GPDB_100_MERGE_FIXME: we don't support pre-7.3 dumps. This disappears in PG10. */
-/*
-<<<<<<< HEAD
- * Sort priority for object types when dumping a pre-7.3 database.
- * Objects are sorted by priority levels, and within an equal priority level
- * by OID.  (This is a relatively crude hack to provide semi-reasonable
- * behavior for old databases without full dependency info.)  Note: collations,
- * extensions, text search, foreign-data, materialized view, event trigger,
- * policies, transforms, access methods and default ACL objects can't really
- * happen here, so the rather bogus priorities for them don't matter.
- *
- * NOTE: object-type priorities must match the section assignments made in
- * pg_dump.c; that is, PRE_DATA objects must sort before DO_PRE_DATA_BOUNDARY,
- * POST_DATA objects must sort after DO_POST_DATA_BOUNDARY, and DATA objects
- * must sort between them.
- */
-static const int oldObjectTypePriority[] =
-{
-	1,							/* DO_NAMESPACE */
-	1,							/* DO_EXTENSION */
-	2,							/* DO_TYPE */
-	2,							/* DO_SHELL_TYPE */
-	2,							/* DO_FUNC */
-	3,							/* DO_AGG */
-	3,							/* DO_OPERATOR */
-	3,							/* DO_ACCESS_METHOD */
-	4,							/* DO_OPCLASS */
-	4,							/* DO_OPFAMILY */
-	4,							/* DO_COLLATION */
-	5,							/* DO_CONVERSION */
-	6,							/* DO_TABLE */
-	8,							/* DO_ATTRDEF */
-	15,							/* DO_INDEX */
-	16,							/* DO_RULE */
-	17,							/* DO_TRIGGER */
-	14,							/* DO_CONSTRAINT */
-	18,							/* DO_FK_CONSTRAINT */
-	2,							/* DO_PROCLANG */
-	2,							/* DO_CAST */
-	11,							/* DO_TABLE_DATA */
-	7,							/* DO_DUMMY_TYPE */
-	4,							/* DO_TSPARSER */
-	4,							/* DO_TSDICT */
-	4,							/* DO_TSTEMPLATE */
-	4,							/* DO_TSCONFIG */
-	4,							/* DO_FDW */
-	4,							/* DO_FOREIGN_SERVER */
-	19,							/* DO_DEFAULT_ACL */
-	4,							/* DO_TRANSFORM */
-	9,							/* DO_BLOB */
-	12,							/* DO_BLOB_DATA */
-	10,							/* DO_PRE_DATA_BOUNDARY */
-	13,							/* DO_POST_DATA_BOUNDARY */
-	20,							/* DO_EVENT_TRIGGER */
-	15,							/* DO_REFRESH_MATVIEW */
-	21							/* DO_POLICY */
-};
-#endif
-
-/*
- * Sort priority for object types when dumping newer databases.
-=======
- * Sort priority for database object types.
->>>>>>> 9e1c9f95
+
+/*
+* Sort priority for database object types.
  * Objects are sorted by type, and within a type by name.
  *
  * Because materialized views can potentially reference system views,
@@ -139,18 +70,10 @@
 	33,							/* DO_DEFAULT_ACL */
 	3,							/* DO_TRANSFORM */
 	21,							/* DO_BLOB */
-<<<<<<< HEAD
-	24,							/* DO_BLOB_DATA */
+	25,							/* DO_BLOB_DATA */
 	8,							/* DO_EXTPROTOCOL */
 	21,							/* DO_TYPE_STORAGE_OPTIONS */
-	22,							/* DO_PRE_DATA_BOUNDARY */
-	25,							/* DO_POST_DATA_BOUNDARY */
-	32,							/* DO_EVENT_TRIGGER */
-	33,							/* DO_REFRESH_MATVIEW */
 	1,							/* DO_BINARY_UPGRADE */
-	34							/* DO_POLICY */
-=======
-	25,							/* DO_BLOB_DATA */
 	22,							/* DO_PRE_DATA_BOUNDARY */
 	26,							/* DO_POST_DATA_BOUNDARY */
 	34,							/* DO_EVENT_TRIGGER */
@@ -159,7 +82,6 @@
 	36,							/* DO_PUBLICATION */
 	37,							/* DO_PUBLICATION_REL */
 	38							/* DO_SUBSCRIPTION */
->>>>>>> 9e1c9f95
 };
 
 static DumpId preDataBoundId;
@@ -167,12 +89,6 @@
 
 
 static int	DOTypeNameCompare(const void *p1, const void *p2);
-<<<<<<< HEAD
-#if 0 /* GPDB_100_MERGE_FIXME: we don't support pre-7.3 dumps. This disappears in PG10. */
-static int	DOTypeOidCompare(const void *p1, const void *p2);
-#endif
-=======
->>>>>>> 9e1c9f95
 static bool TopoSort(DumpableObject **objs,
 					 int numObjs,
 					 DumpableObject **ordering,
@@ -214,13 +130,8 @@
 	int			cmpval;
 
 	/* Sort by type's priority */
-<<<<<<< HEAD
-	cmpval = newObjectTypePriority[obj1->objType] -
-		newObjectTypePriority[obj2->objType];
-=======
 	cmpval = dbObjectTypePriority[obj1->objType] -
 		dbObjectTypePriority[obj2->objType];
->>>>>>> 9e1c9f95
 
 	if (cmpval != 0)
 		return cmpval;
@@ -304,44 +215,7 @@
 	return oidcmp(obj1->catId.oid, obj2->catId.oid);
 }
 
-
-#if 0 /* GPDB_100_MERGE_FIXME: we don't support pre-7.3 dumps. This disappears in PG10. */
-/*
-<<<<<<< HEAD
- * Sort the given objects into a type/OID-based ordering
- *
- * This is used with pre-7.3 source databases as a crude substitute for the
- * lack of dependency information.
- */
-void
-sortDumpableObjectsByTypeOid(DumpableObject **objs, int numObjs)
-{
-	if (numObjs > 1)
-		qsort((void *) objs, numObjs, sizeof(DumpableObject *),
-			  DOTypeOidCompare);
-}
-
-static int
-DOTypeOidCompare(const void *p1, const void *p2)
-{
-	DumpableObject *obj1 = *(DumpableObject *const *) p1;
-	DumpableObject *obj2 = *(DumpableObject *const *) p2;
-	int			cmpval;
-
-	cmpval = oldObjectTypePriority[obj1->objType] -
-		oldObjectTypePriority[obj2->objType];
-
-	if (cmpval != 0)
-		return cmpval;
-
-	return oidcmp(obj1->catId.oid, obj2->catId.oid);
-}
-#endif
-
-
-/*
-=======
->>>>>>> 9e1c9f95
+/*
  * Sort the given objects into a safe dump order using dependency
  * information (to the extent we have it available).
  *
