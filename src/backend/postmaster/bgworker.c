--- conflicted
+++ resolved
@@ -14,6 +14,7 @@
 
 #include <unistd.h>
 
+#include "cdb/ic_proxy_bgworker.h"
 #include "libpq/pqsignal.h"
 #include "access/parallel.h"
 #include "miscadmin.h"
@@ -37,6 +38,10 @@
 #include "utils/ps_status.h"
 #include "utils/timeout.h"
 
+#include "postmaster/backoff.h"
+#include "postmaster/fts.h"
+#include "utils/gdd.h"
+
 extern bool isAuxiliaryBgWorker(BackgroundWorker *worker);
 
 /*
@@ -132,6 +137,26 @@
 	{
 		"ApplyWorkerMain", ApplyWorkerMain
 	}
+
+	/* GPDB additions */
+	,
+	{
+		"FtsProbeMain", FtsProbeMain
+	},
+	{
+		"GlobalDeadLockDetectorMain", GlobalDeadLockDetectorMain
+	},
+	{
+		"DtxRecoveryMain", DtxRecoveryMain
+	},
+	{
+		"BackoffSweeperMain", BackoffSweeperMain
+	},
+#ifdef ENABLE_IC_PROXY
+	{
+		"ICProxyMain", ICProxyMain
+	},
+#endif  /* ENABLE_IC_PROXY */
 };
 
 /* Private functions. */
@@ -636,14 +661,6 @@
 		return false;
 	}
 
-<<<<<<< HEAD
-	if (!worker->bgw_main &&
-		(!worker->bgw_library_name[0] || !worker->bgw_function_name[0]))
-	{
-		ereport(elevel,
-				(errcode(ERRCODE_INVALID_PARAMETER_VALUE),
-				 errmsg("background worker \"%s\": invalid entry function",
-=======
 	/*
 	 * Parallel workers may not be configured for restart, because the
 	 * parallel_register_count/parallel_terminate_count accounting can't
@@ -655,20 +672,16 @@
 		ereport(elevel,
 				(errcode(ERRCODE_INVALID_PARAMETER_VALUE),
 				 errmsg("background worker \"%s\": parallel workers may not be configured for restart",
->>>>>>> 9e1c9f95
 						worker->bgw_name)));
 		return false;
 	}
 
-<<<<<<< HEAD
-=======
 	/*
 	 * If bgw_type is not filled in, use bgw_name.
 	 */
 	if (strcmp(worker->bgw_type, "") == 0)
 		strcpy(worker->bgw_type, worker->bgw_name);
 
->>>>>>> 9e1c9f95
 	return true;
 }
 
@@ -886,14 +899,10 @@
 		ereport(DEBUG1,
 				(errmsg("registering background worker \"%s\"", worker->bgw_name)));
 
-<<<<<<< HEAD
 	auxworker = isAuxiliaryBgWorker(worker);
 
-	if (!process_shared_preload_libraries_in_progress && !auxworker)
-=======
-	if (!process_shared_preload_libraries_in_progress &&
-		strcmp(worker->bgw_library_name, "postgres") != 0)
->>>>>>> 9e1c9f95
+	if (!process_shared_preload_libraries_in_progress && !auxworker
+        && strcmp(worker->bgw_library_name, "postgres") != 0)
 	{
 		if (!IsUnderPostmaster)
 			ereport(LOG,
