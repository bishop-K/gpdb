/* ----------
 * pgstat.c
 *
 *	All the statistics collector stuff hacked up in one big, ugly file.
 *
 *	TODO:	- Separate collector, postmaster and backend stuff
 *			  into different files.
 *
 *			- Add some automatic call for pgstat vacuuming.
 *
 *			- Add a pgstat config column to pg_database, so this
 *			  entire thing can be enabled/disabled on a per db basis.
 *
 *	Copyright (c) 2001-2009, PostgreSQL Global Development Group
 *
 *	$PostgreSQL: pgsql/src/backend/postmaster/pgstat.c,v 1.143 2007/01/11 23:06:03 tgl Exp $
 * ----------
 */
#include "postgres.h"

#include <unistd.h>
#include <fcntl.h>
#include <sys/param.h>
#include <sys/time.h>
#include <sys/socket.h>
#include <netdb.h>
#include <netinet/in.h>
#include <arpa/inet.h>
#include <signal.h>
#include <time.h>
#ifdef HAVE_POLL_H
#include <poll.h>
#endif
#ifdef HAVE_SYS_POLL_H
#include <sys/poll.h>
#endif

#include "pgstat.h"

#include "access/heapam.h"
#include "access/transam.h"
#include "access/twophase_rmgr.h"
#include "access/xact.h"
#include "catalog/pg_database.h"
#include "catalog/pg_proc.h"
#include "libpq/ip.h"
#include "libpq/libpq.h"
#include "libpq/pqsignal.h"
#include "mb/pg_wchar.h"
#include "miscadmin.h"
#include "executor/instrument.h"
#include "pg_trace.h"
#include "postmaster/autovacuum.h"
#include "postmaster/fork_process.h"
#include "postmaster/postmaster.h"
#include "storage/backendid.h"
#include "storage/fd.h"
#include "storage/ipc.h"
#include "storage/pg_shmem.h"
#include "storage/pmsignal.h"
#include "utils/guc.h"
#include "utils/memutils.h"
#include "utils/ps_status.h"
#include "utils/rel.h"
#include "utils/tqual.h"
#include "cdb/cdbvars.h"

// for mkdir
#include "sys/stat.h"

/* ----------
 * Paths for the statistics files (relative to installation's $PGDATA).
 * ----------
 */
#define PGSTAT_STAT_PERMANENT_FILENAME		"global/pgstat.stat"
#define PGSTAT_STAT_PERMANENT_TMPFILE		"global/pgstat.tmp"

/* ----------
 * Timer definitions.
 * ----------
 */
#define PGSTAT_STAT_INTERVAL	500		/* Minimum time between stats file
										 * updates; in milliseconds. */

#define PGSTAT_RETRY_DELAY		10		/* How long to wait between statistics
										 * update requests; in milliseconds. */

#define PGSTAT_MAX_WAIT_TIME	5000	/* Maximum time to wait for a stats
										 * file update; in milliseconds. */

#define PGSTAT_RESTART_INTERVAL 60		/* How often to attempt to restart a
										 * failed statistics collector; in
										 * seconds. */

#define PGSTAT_SELECT_TIMEOUT	2		/* How often to check for postmaster
										 * death; in seconds. */

#define PGSTAT_POLL_LOOP_COUNT	(PGSTAT_MAX_WAIT_TIME / PGSTAT_RETRY_DELAY)


/* ----------
 * The initial size hints for the hash tables used in the collector.
 * ----------
 */
#define PGSTAT_DB_HASH_SIZE		16
#define PGSTAT_TAB_HASH_SIZE	512
#define PGSTAT_QUEUE_HASH_SIZE	8
#define PGSTAT_FUNCTION_HASH_SIZE	512


/* ----------
 * GUC parameters
 * ----------
 */
bool		pgstat_track_activities = false;
bool		pgstat_track_counts = false;

bool		pgstat_collect_queuelevel = false;

int			pgstat_track_functions = TRACK_FUNC_OFF;

/* ----------
 * Built from GUC parameter
 * ----------
 */
char	   *pgstat_stat_filename = NULL;
char	   *pgstat_stat_tmpname = NULL;

/*
 * BgWriter global statistics counters (unused in other processes).
 * Stored directly in a stats message structure so it can be sent
 * without needing to copy things around.  We assume this inits to zeroes.
 */
PgStat_MsgBgWriter BgWriterStats;

/* ----------
 * Local data
 * ----------
 */
NON_EXEC_STATIC int pgStatSock = -1;

static struct sockaddr_storage pgStatAddr;

static time_t last_pgstat_start_time;

static bool pgStatRunningInCollector = false;

/*
 * Structures in which backends store per-table info that's waiting to be
 * sent to the collector.
 *
 * NOTE: once allocated, TabStatusArray structures are never moved or deleted
 * for the life of the backend.  Also, we zero out the t_id fields of the
 * contained PgStat_TableStatus structs whenever they are not actively in use.
 * This allows relcache pgstat_info pointers to be treated as long-lived data,
 * avoiding repeated searches in pgstat_initstats() when a relation is
 * repeatedly opened during a transaction.
 */
#define TABSTAT_QUANTUM		100 /* we alloc this many at a time */
 
typedef struct TabStatusArray
{
	struct TabStatusArray *tsa_next;	/* link to next array, if any */
	int			tsa_used;		/* # entries currently used */
	PgStat_TableStatus tsa_entries[TABSTAT_QUANTUM];	/* per-table data */
} TabStatusArray;

static TabStatusArray *pgStatTabList = NULL;

/*
 * Backends store per-function info that's waiting to be sent to the collector
 * in this hash table (indexed by function OID).
 */
static HTAB *pgStatFunctions = NULL;

/*
 * Indicates if backend has some function stats that it hasn't yet
 * sent to the collector.
 */
static bool have_function_stats = false;

/*
 * Tuple insertion/deletion counts for an open transaction can't be propagated
 * into PgStat_TableStatus counters until we know if it is going to commit
 * or abort.  Hence, we keep these counts in per-subxact structs that live
 * in TopTransactionContext.  This data structure is designed on the assumption
 * that subxacts won't usually modify very many tables.
 */
typedef struct PgStat_SubXactStatus
{
	int			nest_level;		/* subtransaction nest level */
	struct PgStat_SubXactStatus *prev;	/* higher-level subxact if any */
	PgStat_TableXactStatus *first;		/* head of list for this subxact */
} PgStat_SubXactStatus;

static PgStat_SubXactStatus *pgStatXactStack = NULL;

static int	pgStatXactCommit = 0;
static int	pgStatXactRollback = 0;

/* Record that's written to 2PC state file when pgstat state is persisted */
typedef struct TwoPhasePgStatRecord
{
	PgStat_Counter tuples_inserted;		/* tuples inserted in xact */
	PgStat_Counter tuples_deleted;		/* tuples deleted in xact */
	Oid			t_id;			/* table's OID */
	bool		t_shared;		/* is it a shared catalog? */
} TwoPhasePgStatRecord;

/*
 * Info about current "snapshot" of stats file
 */
static MemoryContext pgStatLocalContext = NULL;
static HTAB *pgStatDBHash = NULL;

static HTAB *pgStatQueueHash = NULL;		/* GPDB */
static HTAB *localStatPortalHash = NULL;	/* GPDB. per backend portal queue stats.*/

static PgBackendStatus *localBackendStatusTable = NULL;
static int	localNumBackends = 0;

/*
 * Cluster wide statistics, kept in the stats collector.
 * Contains statistics that are not collected per database
 * or per table.
 */
static PgStat_GlobalStats globalStats;

/* Last time the collector successfully wrote the stats file */
static TimestampTz last_statwrite;

/* Latest statistics request time from backends */
static TimestampTz last_statrequest;

static volatile bool need_exit = false;
static volatile bool got_SIGHUP = false;

/*
 * Total time charged to functions so far in the current backend.
 * We use this to help separate "self" and "other" time charges.
 * (We assume this initializes to zero.)
 */
static instr_time total_func_time;


/* ----------
 * Local function forward declarations
 * ----------
 */
#ifdef EXEC_BACKEND
static pid_t pgstat_forkexec(void);
#endif

NON_EXEC_STATIC void PgstatCollectorMain(int argc, char *argv[]);
static void pgstat_exit(SIGNAL_ARGS);
static void pgstat_beshutdown_hook(int code, Datum arg);
static void pgstat_sighup_handler(SIGNAL_ARGS);

static PgStat_StatDBEntry *pgstat_get_db_entry(Oid databaseid, bool create);

static PgStat_StatQueueEntry *pgstat_get_queue_entry(Oid queueid, bool create); /*GPDB*/

static void pgstat_write_statsfile(bool permanent);
static HTAB *pgstat_read_statsfile(Oid onlydb, bool permanent);
static void backend_read_statsfile(void);
static void pgstat_read_current_status(void);
static HTAB *pgstat_collect_oids(Oid catalogid);

static void pgstat_send_tabstat(PgStat_MsgTabstat *tsmsg);
static void pgstat_send_funcstats(void);
static HTAB *pgstat_collect_oids(Oid catalogid);

static PgStat_TableStatus *get_tabstat_entry(Oid rel_id, bool isshared);

static void pgstat_setup_memcxt(void);

static void pgstat_setheader(PgStat_MsgHdr *hdr, StatMsgType mtype);
static void pgstat_send(void *msg, int len);

static void pgstat_recv_inquiry(PgStat_MsgInquiry *msg, int len);
static void pgstat_recv_tabstat(PgStat_MsgTabstat *msg, int len);
static void pgstat_recv_tabpurge(PgStat_MsgTabpurge *msg, int len);
static void pgstat_recv_dropdb(PgStat_MsgDropdb *msg, int len);
static void pgstat_recv_resetcounter(PgStat_MsgResetcounter *msg, int len);
static void pgstat_recv_autovac(PgStat_MsgAutovacStart *msg, int len);
static void pgstat_recv_vacuum(PgStat_MsgVacuum *msg, int len);
static void pgstat_recv_analyze(PgStat_MsgAnalyze *msg, int len);
static void pgstat_recv_queuestat(PgStat_MsgQueuestat *msg, int len); /* GPDB */
static void pgstat_recv_bgwriter(PgStat_MsgBgWriter *msg, int len);
static void pgstat_recv_funcstat(PgStat_MsgFuncstat *msg, int len);
static void pgstat_recv_funcpurge(PgStat_MsgFuncpurge *msg, int len);


/* ------------------------------------------------------------
 * Public functions called from postmaster follow
 * ------------------------------------------------------------
 */

/* ----------
 * pgstat_init() -
 *
 *	Called from postmaster at startup. Create the resources required
 *	by the statistics collector process.  If unable to do so, do not
 *	fail --- better to let the postmaster start with stats collection
 *	disabled.
 * ----------
 */
void
pgstat_init(void)
{
	socklen_t	alen;
	struct addrinfo *addrs = NULL,
			   *addr,
				hints;
	int			ret;
	fd_set		rset;
	struct timeval tv;
	char		test_byte;
	int			sel_res;
	int			tries = 0;

#define TESTBYTEVAL ((char) 199)

	/*
	 * Create stats temp directory if not present; ignore errors.
	 * This avoids the need to initdb... This is temporary code, and
	 * can be removed in the future, as initdb does this for us.
	 */
	mkdir("pg_stat_tmp", 0700);
	
	/*
	 * Create the UDP socket for sending and receiving statistic messages
	 */
	hints.ai_flags = AI_PASSIVE;
	hints.ai_family = PF_UNSPEC;
	hints.ai_socktype = SOCK_DGRAM;
	hints.ai_protocol = 0;
	hints.ai_addrlen = 0;
	hints.ai_addr = NULL;
	hints.ai_canonname = NULL;
	hints.ai_next = NULL;
	ret = pg_getaddrinfo_all("localhost", NULL, &hints, &addrs);
	if (ret || !addrs)
	{
		ereport(LOG,
				(errmsg("could not resolve \"localhost\": %s",
						gai_strerror(ret))));
		goto startup_failed;
	}

	/*
	 * On some platforms, pg_getaddrinfo_all() may return multiple addresses
	 * only one of which will actually work (eg, both IPv6 and IPv4 addresses
	 * when kernel will reject IPv6).  Worse, the failure may occur at the
	 * bind() or perhaps even connect() stage.	So we must loop through the
	 * results till we find a working combination. We will generate LOG
	 * messages, but no error, for bogus combinations.
	 */
	for (addr = addrs; addr; addr = addr->ai_next)
	{
#ifdef HAVE_UNIX_SOCKETS
		/* Ignore AF_UNIX sockets, if any are returned. */
		if (addr->ai_family == AF_UNIX)
			continue;
#endif

		if (++tries > 1)
			ereport(LOG,
			(errmsg("trying another address for the statistics collector")));

		/*
		 * Create the socket.
		 */
		if ((pgStatSock = socket(addr->ai_family, SOCK_DGRAM, 0)) < 0)
		{
			ereport(LOG,
					(errcode_for_socket_access(),
			errmsg("could not create socket for statistics collector: %m")));
			continue;
		}

		/*
		 * Bind it to a kernel assigned port on localhost and get the assigned
		 * port via getsockname().
		 */
		if (bind(pgStatSock, addr->ai_addr, addr->ai_addrlen) < 0)
		{
			ereport(LOG,
					(errcode_for_socket_access(),
			  errmsg("could not bind socket for statistics collector: %m")));
			closesocket(pgStatSock);
			pgStatSock = -1;
			continue;
		}

		alen = sizeof(pgStatAddr);
		if (getsockname(pgStatSock, (struct sockaddr *) & pgStatAddr, &alen) < 0)
		{
			ereport(LOG,
					(errcode_for_socket_access(),
					 errmsg("could not get address of socket for statistics collector: %m")));
			closesocket(pgStatSock);
			pgStatSock = -1;
			continue;
		}

		/*
		 * Connect the socket to its own address.  This saves a few cycles by
		 * not having to respecify the target address on every send. This also
		 * provides a kernel-level check that only packets from this same
		 * address will be received.
		 */
		if (connect(pgStatSock, (struct sockaddr *) & pgStatAddr, alen) < 0)
		{
			ereport(LOG,
					(errcode_for_socket_access(),
			errmsg("could not connect socket for statistics collector: %m")));
			closesocket(pgStatSock);
			pgStatSock = -1;
			continue;
		}

		/*
		 * Try to send and receive a one-byte test message on the socket. This
		 * is to catch situations where the socket can be created but will not
		 * actually pass data (for instance, because kernel packet filtering
		 * rules prevent it).
		 */
		test_byte = TESTBYTEVAL;

retry1:
		if (send(pgStatSock, &test_byte, 1, 0) != 1)
		{
			if (errno == EINTR)
				goto retry1;	/* if interrupted, just retry */
			ereport(LOG,
					(errcode_for_socket_access(),
					 errmsg("could not send test message on socket for statistics collector: %m")));
			closesocket(pgStatSock);
			pgStatSock = -1;
			continue;
		}

		/*
		 * There could possibly be a little delay before the message can be
		 * received.  We arbitrarily allow up to half a second before deciding
		 * it's broken.
		 */
		for (;;)				/* need a loop to handle EINTR */
		{
			FD_ZERO(&rset);
			FD_SET		(pgStatSock, &rset);

			tv.tv_sec = 0;
			tv.tv_usec = 500000;
			sel_res = select(pgStatSock + 1, &rset, NULL, NULL, &tv);
			if (sel_res >= 0 || errno != EINTR)
				break;
		}
		if (sel_res < 0)
		{
			ereport(LOG,
					(errcode_for_socket_access(),
					 errmsg("select() failed in statistics collector: %m")));
			closesocket(pgStatSock);
			pgStatSock = -1;
			continue;
		}
		if (sel_res == 0 || !FD_ISSET(pgStatSock, &rset))
		{
			/*
			 * This is the case we actually think is likely, so take pains to
			 * give a specific message for it.
			 *
			 * errno will not be set meaningfully here, so don't use it.
			 */
			ereport(LOG,
					(errcode(ERRCODE_CONNECTION_FAILURE),
					 errmsg("test message did not get through on socket for statistics collector")));
			closesocket(pgStatSock);
			pgStatSock = -1;
			continue;
		}

		test_byte++;			/* just make sure variable is changed */

retry2:
		if (recv(pgStatSock, &test_byte, 1, 0) != 1)
		{
			if (errno == EINTR)
				goto retry2;	/* if interrupted, just retry */
			ereport(LOG,
					(errcode_for_socket_access(),
					 errmsg("could not receive test message on socket for statistics collector: %m")));
			closesocket(pgStatSock);
			pgStatSock = -1;
			continue;
		}

		if (test_byte != TESTBYTEVAL)	/* strictly paranoia ... */
		{
			ereport(LOG,
					(errcode(ERRCODE_INTERNAL_ERROR),
					 errmsg("incorrect test message transmission on socket for statistics collector")));
			closesocket(pgStatSock);
			pgStatSock = -1;
			continue;
		}

		/* If we get here, we have a working socket */
		break;
	}

	/* Did we find a working address? */
	if (!addr || pgStatSock < 0)
		goto startup_failed;

	/*
	 * Set the socket to non-blocking IO.  This ensures that if the collector
	 * falls behind, statistics messages will be discarded; backends won't
	 * block waiting to send messages to the collector.
	 */
	if (!pg_set_noblock(pgStatSock))
	{
		ereport(LOG,
				(errcode_for_socket_access(),
				 errmsg("could not set statistics collector socket to nonblocking mode: %m")));
		goto startup_failed;
	}

	pg_freeaddrinfo_all(hints.ai_family, addrs);

	return;

startup_failed:
	ereport(LOG,
	  (errmsg("disabling statistics collector for lack of working socket")));

	if (addrs)
		pg_freeaddrinfo_all(hints.ai_family, addrs);

	if (pgStatSock >= 0)
		closesocket(pgStatSock);
	pgStatSock = -1;

	/*
	 * Adjust GUC variables to suppress useless activity, and for debugging
	 * purposes (seeing track_counts off is a clue that we failed here). We
	 * use PGC_S_OVERRIDE because there is no point in trying to turn it back
	 * on from postgresql.conf without a restart.
	 */

	SetConfigOption("track_counts", "off", PGC_INTERNAL, PGC_S_OVERRIDE);
	pgstat_track_counts = false;
	pgstat_collect_queuelevel = false;
}

/*
 * pgstat_reset_all() -
 *
 * Remove the stats file.  This is currently used only if WAL
 * recovery is needed after a crash.
 */
void
pgstat_reset_all(void)
{
	unlink(pgstat_stat_filename);
	unlink(PGSTAT_STAT_PERMANENT_FILENAME);
}

#ifdef EXEC_BACKEND

/*
 * pgstat_forkexec() -
 *
 * Format up the arglist for, then fork and exec, statistics collector process
 */
static pid_t
pgstat_forkexec(void)
{
	char	   *av[10];
	int			ac = 0;

	av[ac++] = "postgres";
	av[ac++] = "--forkcol";
	av[ac++] = NULL;			/* filled in by postmaster_forkexec */

	av[ac] = NULL;
	Assert(ac < lengthof(av));

	return postmaster_forkexec(ac, av);
}
#endif   /* EXEC_BACKEND */


/*
 * pgstat_start() -
 *
 *	Called from postmaster at startup or after an existing collector
 *	died.  Attempt to fire up a fresh statistics collector.
 *
 *	Returns PID of child process, or 0 if fail.
 *
 *	Note: if fail, we will be called again from the postmaster main loop.
 */
int
pgstat_start(void)
{
	time_t		curtime;
	pid_t		pgStatPid;

	/*
	 * Check that the socket is there, else pgstat_init failed and we can do
	 * nothing useful.
	 */
	if (pgStatSock < 0)
		return 0;

	/*
	 * Do nothing if too soon since last collector start.  This is a safety
	 * valve to protect against continuous respawn attempts if the collector
	 * is dying immediately at launch.	Note that since we will be re-called
	 * from the postmaster main loop, we will get another chance later.
	 */
	curtime = time(NULL);
	if ((unsigned int) (curtime - last_pgstat_start_time) <
		(unsigned int) PGSTAT_RESTART_INTERVAL)
		return 0;
	last_pgstat_start_time = curtime;

	/*
	 * Okay, fork off the collector.
	 */
#ifdef EXEC_BACKEND
	switch ((pgStatPid = pgstat_forkexec()))
#else
	switch ((pgStatPid = fork_process()))
#endif
	{
		case -1:
			ereport(LOG,
					(errmsg("could not fork statistics collector: %m")));
			return 0;

#ifndef EXEC_BACKEND
		case 0:
			/* in postmaster child ... */
			/* Close the postmaster's sockets */
			ClosePostmasterPorts(false);

			/* Lose the postmaster's on-exit routines */
			on_exit_reset();

			/* Drop our connection to postmaster's shared memory, as well */
			PGSharedMemoryDetach();

			PgstatCollectorMain(0, NULL);
			break;
#endif

		default:
			return (int) pgStatPid;
	}

	/* shouldn't get here */
	return 0;
}

void
allow_immediate_pgstat_restart(void)
{
	last_pgstat_start_time = 0;
}

/* ------------------------------------------------------------
 * Public functions used by backends follow
 *------------------------------------------------------------
 */


/* ----------
 * pgstat_report_stat() -
 *
 *	Called from tcop/postgres.c to send the so far collected per-table
 *	and function usage statistics to the collector.  Note that this is
 *	called only when not within a transaction, so it is fair to use
 *	transaction stop time as an approximation of current time.
 * ----------
 */
void
pgstat_report_stat(bool force)
{
	/* we assume this inits to all zeroes: */
	static const PgStat_TableCounts all_zeroes;
	static TimestampTz last_report = 0;

	TimestampTz now;
	PgStat_MsgTabstat regular_msg;
	PgStat_MsgTabstat shared_msg;
	TabStatusArray *tsa;
	int			i;

	/* Don't expend a clock check if nothing to do */
	if ((pgStatTabList == NULL || pgStatTabList->tsa_used == 0)
		&& !have_function_stats)
		return;

	/*
	 * Don't send a message unless it's been at least PGSTAT_STAT_INTERVAL
	 * msec since we last sent one, or the caller wants to force stats out.
	 */
	now = GetCurrentTransactionStopTimestamp();
	if (!force &&
		!TimestampDifferenceExceeds(last_report, now, PGSTAT_STAT_INTERVAL))
		return;
	last_report = now;

	/*
	 * Scan through the TabStatusArray struct(s) to find tables that actually
	 * have counts, and build messages to send.  We have to separate shared
	 * relations from regular ones because the databaseid field in the message
	 * header has to depend on that.
	 */
	regular_msg.m_databaseid = MyDatabaseId;
	shared_msg.m_databaseid = InvalidOid;
	regular_msg.m_nentries = 0;
	shared_msg.m_nentries = 0;

	for (tsa = pgStatTabList; tsa != NULL; tsa = tsa->tsa_next)
	{
		for (i = 0; i < tsa->tsa_used; i++)
		{
			PgStat_TableStatus *entry = &tsa->tsa_entries[i];
			PgStat_MsgTabstat *this_msg;
			PgStat_TableEntry *this_ent;

			/* Shouldn't have any pending transaction-dependent counts */
			Assert(entry->trans == NULL);

			/*
			 * Ignore entries that didn't accumulate any actual counts, such
			 * as indexes that were opened by the planner but not used.
			 */
			if (memcmp(&entry->t_counts, &all_zeroes,
					   sizeof(PgStat_TableCounts)) == 0)
				continue;

			/*
			 * OK, insert data into the appropriate message, and send if full.
			 */
			this_msg = entry->t_shared ? &shared_msg : &regular_msg;
			this_ent = &this_msg->m_entry[this_msg->m_nentries];
			this_ent->t_id = entry->t_id;
			memcpy(&this_ent->t_counts, &entry->t_counts,
				   sizeof(PgStat_TableCounts));
			if (++this_msg->m_nentries >= PGSTAT_NUM_TABENTRIES)
			{
				pgstat_send_tabstat(this_msg);
				this_msg->m_nentries = 0;
			}
		}
		/* zero out TableStatus structs after use */
		MemSet(tsa->tsa_entries, 0,
			   tsa->tsa_used * sizeof(PgStat_TableStatus));
		tsa->tsa_used = 0;
	}

	/*
	 * Send partial messages.  If force is true, make sure that any pending
	 * xact commit/abort gets counted, even if no table stats to send.
	 */
	if (regular_msg.m_nentries > 0 ||
		(force && (pgStatXactCommit > 0 || pgStatXactRollback > 0)))
		pgstat_send_tabstat(&regular_msg);
	if (shared_msg.m_nentries > 0)
		pgstat_send_tabstat(&shared_msg);

	/* Now, send function statistics */
	pgstat_send_funcstats();
	}

	/*
 * Subroutine for pgstat_report_stat: finish and send a tabstat message
	 */
static void
pgstat_send_tabstat(PgStat_MsgTabstat *tsmsg)
	{
		int			n;
		int			len;

	/* It's unlikely we'd get here with no socket, but maybe not impossible */
	if (pgStatSock < 0)
		return;

	/*
	 * Report accumulated xact commit/rollback whenever we send a normal
	 * tabstat message
	 */
	if (OidIsValid(tsmsg->m_databaseid))
	{
		tsmsg->m_xact_commit = pgStatXactCommit;
		tsmsg->m_xact_rollback = pgStatXactRollback;
		pgStatXactCommit = 0;
		pgStatXactRollback = 0;
	}
	else
	{
		tsmsg->m_xact_commit = 0;
		tsmsg->m_xact_rollback = 0;
	}

		n = tsmsg->m_nentries;
		len = offsetof(PgStat_MsgTabstat, m_entry[0]) +
			n * sizeof(PgStat_TableEntry);

		pgstat_setheader(&tsmsg->m_hdr, PGSTAT_MTYPE_TABSTAT);
		pgstat_send(tsmsg, len);
	}

/*
 * Subroutine for pgstat_report_stat: populate and send a function stat message
 */
static void
pgstat_send_funcstats(void)
{
	/* we assume this inits to all zeroes: */
	static const PgStat_FunctionCounts all_zeroes;

	PgStat_MsgFuncstat msg;
	PgStat_BackendFunctionEntry *entry;
	HASH_SEQ_STATUS fstat;

	if (pgStatFunctions == NULL)
		return;

	pgstat_setheader(&msg.m_hdr, PGSTAT_MTYPE_FUNCSTAT);
	msg.m_databaseid = MyDatabaseId;
	msg.m_nentries = 0;

	hash_seq_init(&fstat, pgStatFunctions);
	while ((entry = (PgStat_BackendFunctionEntry *) hash_seq_search(&fstat)) != NULL)
	{
		PgStat_FunctionEntry *m_ent;

		/* Skip it if no counts accumulated since last time */
		if (memcmp(&entry->f_counts, &all_zeroes,
				   sizeof(PgStat_FunctionCounts)) == 0)
			continue;

		/* need to convert format of time accumulators */
		m_ent = &msg.m_entry[msg.m_nentries];
		m_ent->f_id = entry->f_id;
		m_ent->f_numcalls = entry->f_counts.f_numcalls;
		m_ent->f_time = INSTR_TIME_GET_MICROSEC(entry->f_counts.f_time);
		m_ent->f_time_self = INSTR_TIME_GET_MICROSEC(entry->f_counts.f_time_self);

		if (++msg.m_nentries >= PGSTAT_NUM_FUNCENTRIES)
		{
			pgstat_send(&msg, offsetof(PgStat_MsgFuncstat, m_entry[0]) +
						msg.m_nentries * sizeof(PgStat_FunctionEntry));
			msg.m_nentries = 0;
		}

		/* reset the entry's counts */
		MemSet(&entry->f_counts, 0, sizeof(PgStat_FunctionCounts));
	}

	if (msg.m_nentries > 0)
		pgstat_send(&msg, offsetof(PgStat_MsgFuncstat, m_entry[0]) +
					msg.m_nentries * sizeof(PgStat_FunctionEntry));

	have_function_stats = false;
}


/* ----------
 * pgstat_vacuum_stat() -
 *
 *	Will tell the collector about objects he can get rid of.
 * ----------
 */
void
pgstat_vacuum_stat(void)
{
	HTAB	   *htab;
	PgStat_MsgTabpurge msg;
	PgStat_MsgFuncpurge f_msg;
	HASH_SEQ_STATUS hstat;
	PgStat_StatDBEntry *dbentry;
	PgStat_StatTabEntry *tabentry;
	PgStat_StatFuncEntry *funcentry;
	int			len;

	if (pgStatSock < 0)
		return;

	/*
	 * If not done for this transaction, read the statistics collector stats
	 * file into some hash tables.
	 */
	backend_read_statsfile();

	/*
	 * Read pg_database and make a list of OIDs of all existing databases
	 */
	htab = pgstat_collect_oids(DatabaseRelationId);

	/*
	 * Search the database hash table for dead databases and tell the
	 * collector to drop them.
	 */
	hash_seq_init(&hstat, pgStatDBHash);
	while ((dbentry = (PgStat_StatDBEntry *) hash_seq_search(&hstat)) != NULL)
	{
		Oid			dbid = dbentry->databaseid;

		CHECK_FOR_INTERRUPTS();

<<<<<<< HEAD
		/* the DB entry for shared tables (with InvalidOid) is never dropped */
		if (OidIsValid(dbid) &&
			hash_search(htab, (void *) &dbid, HASH_FIND, NULL) == NULL)
=======
		if (hash_search(htab, (void *) &dbid, HASH_FIND, NULL) == NULL)
>>>>>>> 02609893
			pgstat_drop_database(dbid);
	}

	/* Clean up */
	hash_destroy(htab);

	/*
	 * Lookup our own database entry; if not found, nothing more to do.
	 */
	dbentry = (PgStat_StatDBEntry *) hash_search(pgStatDBHash,
												 (void *) &MyDatabaseId,
												 HASH_FIND, NULL);
	if (dbentry == NULL || dbentry->tables == NULL)
		return;

	/*
	 * Similarly to above, make a list of all known relations in this DB.
	 */
	htab = pgstat_collect_oids(RelationRelationId);

	/*
	 * Initialize our messages table counter to zero
	 */
	msg.m_nentries = 0;

	/*
	 * Check for all tables listed in stats hashtable if they still exist.
	 */
	hash_seq_init(&hstat, dbentry->tables);
	while ((tabentry = (PgStat_StatTabEntry *) hash_seq_search(&hstat)) != NULL)
	{
		Oid			tabid = tabentry->tableid;

		CHECK_FOR_INTERRUPTS();

		if (hash_search(htab, (void *) &tabid, HASH_FIND, NULL) != NULL)
			continue;

		/*
		 * Not there, so add this table's Oid to the message
		 */
		msg.m_tableid[msg.m_nentries++] = tabid;

		/*
		 * If the message is full, send it out and reinitialize to empty
		 */
		if (msg.m_nentries >= PGSTAT_NUM_TABPURGE)
		{
			len = offsetof(PgStat_MsgTabpurge, m_tableid[0])
				+msg.m_nentries * sizeof(Oid);

			pgstat_setheader(&msg.m_hdr, PGSTAT_MTYPE_TABPURGE);
			msg.m_databaseid = MyDatabaseId;
			pgstat_send(&msg, len);

			msg.m_nentries = 0;
		}
	}

	/*
	 * Send the rest
	 */
	if (msg.m_nentries > 0)
	{
		len = offsetof(PgStat_MsgTabpurge, m_tableid[0])
			+msg.m_nentries * sizeof(Oid);

		pgstat_setheader(&msg.m_hdr, PGSTAT_MTYPE_TABPURGE);
		msg.m_databaseid = MyDatabaseId;
		pgstat_send(&msg, len);
	}

	/* Clean up */
	hash_destroy(htab);
<<<<<<< HEAD

	/*
	 * Now repeat the above steps for functions.  However, we needn't bother
	 * in the common case where no function stats are being collected.
	 */
	if (dbentry->functions != NULL &&
		hash_get_num_entries(dbentry->functions) > 0)
	{
		htab = pgstat_collect_oids(ProcedureRelationId);

		pgstat_setheader(&f_msg.m_hdr, PGSTAT_MTYPE_FUNCPURGE);
		f_msg.m_databaseid = MyDatabaseId;
		f_msg.m_nentries = 0;

		hash_seq_init(&hstat, dbentry->functions);
		while ((funcentry = (PgStat_StatFuncEntry *) hash_seq_search(&hstat)) != NULL)
		{
			Oid			funcid = funcentry->functionid;

			CHECK_FOR_INTERRUPTS();

			if (hash_search(htab, (void *) &funcid, HASH_FIND, NULL) != NULL)
				continue;

			/*
			 * Not there, so add this function's Oid to the message
			 */
			f_msg.m_functionid[f_msg.m_nentries++] = funcid;

			/*
			 * If the message is full, send it out and reinitialize to empty
			 */
			if (f_msg.m_nentries >= PGSTAT_NUM_FUNCPURGE)
			{
				len = offsetof(PgStat_MsgFuncpurge, m_functionid[0])
					+f_msg.m_nentries * sizeof(Oid);

				pgstat_send(&f_msg, len);

				f_msg.m_nentries = 0;
			}
		}

		/*
		 * Send the rest
		 */
		if (f_msg.m_nentries > 0)
		{
			len = offsetof(PgStat_MsgFuncpurge, m_functionid[0])
				+f_msg.m_nentries * sizeof(Oid);

			pgstat_send(&f_msg, len);
		}

		hash_destroy(htab);
	}
=======
>>>>>>> 02609893
}


/* ----------
 * pgstat_collect_oids() -
 *
<<<<<<< HEAD
 *	Collect the OIDs of all objects listed in the specified system catalog
 *	into a temporary hash table.  Caller should hash_destroy the result
 *	when done with it.
=======
 *	Collect the OIDs of either all databases or all tables, according to
 *	the parameter, into a temporary hash table.  Caller should hash_destroy
 *	the result when done with it.
>>>>>>> 02609893
 * ----------
 */
static HTAB *
pgstat_collect_oids(Oid catalogid)
{
	HTAB	   *htab;
	HASHCTL		hash_ctl;
	Relation	rel;
	HeapScanDesc scan;
	HeapTuple	tup;

	memset(&hash_ctl, 0, sizeof(hash_ctl));
	hash_ctl.keysize = sizeof(Oid);
	hash_ctl.entrysize = sizeof(Oid);
	hash_ctl.hash = oid_hash;
	htab = hash_create("Temporary table of OIDs",
					   PGSTAT_TAB_HASH_SIZE,
					   &hash_ctl,
					   HASH_ELEM | HASH_FUNCTION);

	rel = heap_open(catalogid, AccessShareLock);
	scan = heap_beginscan(rel, SnapshotNow, 0, NULL);
	while ((tup = heap_getnext(scan, ForwardScanDirection)) != NULL)
	{
<<<<<<< HEAD
		Oid			thisoid = HeapTupleGetOid(tup);
=======
		Oid		thisoid = HeapTupleGetOid(tup);
>>>>>>> 02609893

		CHECK_FOR_INTERRUPTS();

		(void) hash_search(htab, (void *) &thisoid, HASH_ENTER, NULL);
	}
	heap_endscan(scan);
	heap_close(rel, AccessShareLock);

	return htab;
}


/* ----------
 * pgstat_drop_database() -
 *
 *	Tell the collector that we just dropped a database.
 *	(If the message gets lost, we will still clean the dead DB eventually
 *	via future invocations of pgstat_vacuum_stat().)
 * ----------
 */
void
pgstat_drop_database(Oid databaseid)
{
	PgStat_MsgDropdb msg;

	if (pgStatSock < 0)
		return;

	pgstat_setheader(&msg.m_hdr, PGSTAT_MTYPE_DROPDB);
	msg.m_databaseid = databaseid;
	pgstat_send(&msg, sizeof(msg));
}


/* ----------
 * pgstat_drop_relation() -
 *
 *	Tell the collector that we just dropped a relation.
 *	(If the message gets lost, we will still clean the dead entry eventually
 *	via future invocations of pgstat_vacuum_stat().)
 *
 *	Currently not used for lack of any good place to call it; we rely
 *	entirely on pgstat_vacuum_stat() to clean out stats for dead rels.
 * ----------
 */
#ifdef NOT_USED
void
pgstat_drop_relation(Oid relid)
{
	PgStat_MsgTabpurge msg;
	int			len;

	if (pgStatSock < 0)
		return;

	msg.m_tableid[0] = relid;
	msg.m_nentries = 1;

	len = offsetof(PgStat_MsgTabpurge, m_tableid[0]) +sizeof(Oid);

	pgstat_setheader(&msg.m_hdr, PGSTAT_MTYPE_TABPURGE);
	msg.m_databaseid = MyDatabaseId;
	pgstat_send(&msg, len);
}
#endif   /* NOT_USED */


/* ----------
 * pgstat_reset_counters() -
 *
 *	Tell the statistics collector to reset counters for our database.
 * ----------
 */
void
pgstat_reset_counters(void)
{
	PgStat_MsgResetcounter msg;

	if (pgStatSock < 0)
		return;

	if (!superuser())
		ereport(ERROR,
				(errcode(ERRCODE_INSUFFICIENT_PRIVILEGE),
				 errmsg("must be superuser to reset statistics counters")));

	pgstat_setheader(&msg.m_hdr, PGSTAT_MTYPE_RESETCOUNTER);
	msg.m_databaseid = MyDatabaseId;
	pgstat_send(&msg, sizeof(msg));
}


/* ----------
 * pgstat_report_autovac() -
 *
 *	Called from autovacuum.c to report startup of an autovacuum process.
 *	We are called before InitPostgres is done, so can't rely on MyDatabaseId;
 *	the db OID must be passed in, instead.
 * ----------
 */
void
pgstat_report_autovac(Oid dboid)
{
	PgStat_MsgAutovacStart msg;

	if (pgStatSock < 0)
		return;

	pgstat_setheader(&msg.m_hdr, PGSTAT_MTYPE_AUTOVAC_START);
	msg.m_databaseid = dboid;
	msg.m_start_time = GetCurrentTimestamp();

	pgstat_send(&msg, sizeof(msg));
}


/* ---------
 * pgstat_report_vacuum() -
 *
 *	Tell the collector about the table we just vacuumed.
 * ---------
 */
void
pgstat_report_vacuum(Oid tableoid, bool shared, bool scanned_all,
					 bool analyze, PgStat_Counter tuples)
{
	PgStat_MsgVacuum msg;

	if (pgStatSock < 0 || !pgstat_track_counts)
		return;

	pgstat_setheader(&msg.m_hdr, PGSTAT_MTYPE_VACUUM);
	msg.m_databaseid = shared ? InvalidOid : MyDatabaseId;
	msg.m_tableoid = tableoid;
	msg.m_scanned_all = scanned_all;
	msg.m_analyze = analyze;
	msg.m_autovacuum = IsAutoVacuumProcess();	/* is this autovacuum? */
	msg.m_vacuumtime = GetCurrentTimestamp();
	msg.m_tuples = tuples;
	pgstat_send(&msg, sizeof(msg));
}

/* --------
 * pgstat_report_analyze() -
 *
 *	Tell the collector about the table we just analyzed.
 * --------
 */
void
pgstat_report_analyze(Relation rel, PgStat_Counter livetuples,
					  PgStat_Counter deadtuples)
{
	PgStat_MsgAnalyze msg;

	if (pgStatSock < 0 || !pgstat_track_counts)
		return;

	/*
	 * Unlike VACUUM, ANALYZE might be running inside a transaction that has
	 * already inserted and/or deleted rows in the target table. ANALYZE will
	 * have counted such rows as live or dead respectively. Because we will
	 * report our counts of such rows at transaction end, we should subtract
	 * off these counts from what we send to the collector now, else they'll
	 * be double-counted after commit.	(This approach also ensures that the
	 * collector ends up with the right numbers if we abort instead of
	 * committing.)
	 */
	if (rel->pgstat_info != NULL)
	{
		PgStat_TableXactStatus *trans;

		for (trans = rel->pgstat_info->trans; trans; trans = trans->upper)
		{
			livetuples -= trans->tuples_inserted - trans->tuples_deleted;
			deadtuples -= trans->tuples_deleted;
		}
		/* count stuff inserted by already-aborted subxacts, too */
		deadtuples -= rel->pgstat_info->t_counts.t_new_dead_tuples;
		/* Since ANALYZE's counts are estimates, we could have underflowed */
		livetuples = Max(livetuples, 0);
		deadtuples = Max(deadtuples, 0);
	}

	pgstat_setheader(&msg.m_hdr, PGSTAT_MTYPE_ANALYZE);
	msg.m_databaseid = rel->rd_rel->relisshared ? InvalidOid : MyDatabaseId;
	msg.m_tableoid = RelationGetRelid(rel);
	msg.m_autovacuum = IsAutoVacuumProcess();	/* is this autovacuum? */
	msg.m_analyzetime = GetCurrentTimestamp();
	msg.m_live_tuples = livetuples;
	msg.m_dead_tuples = deadtuples;
	pgstat_send(&msg, sizeof(msg));
}


/* ----------
 * pgstat_ping() -
 *
 *	Send some junk data to the collector to increase traffic.
 * ----------
 */
void
pgstat_ping(void)
{
	PgStat_MsgDummy msg;

	if (pgStatSock < 0)
		return;

	pgstat_setheader(&msg.m_hdr, PGSTAT_MTYPE_DUMMY);
	pgstat_send(&msg, sizeof(msg));
}

/* ----------
 * pgstat_send_inquiry() -
 *
 *	Notify collector that we need fresh data.
 *	ts specifies the minimum acceptable timestamp for the stats file.
 * ----------
 */
static void
pgstat_send_inquiry(TimestampTz ts)
{
	PgStat_MsgInquiry msg;

	pgstat_setheader(&msg.m_hdr, PGSTAT_MTYPE_INQUIRY);
	msg.inquiry_time = ts;
	pgstat_send(&msg, sizeof(msg));
}


/*
 * Initialize function call usage data.
 * Called by the executor before invoking a function.
 */
void
pgstat_init_function_usage(FunctionCallInfoData *fcinfo,
						   PgStat_FunctionCallUsage *fcu)
{
	PgStat_BackendFunctionEntry *htabent;
	bool		found;

	if (pgstat_track_functions <= fcinfo->flinfo->fn_stats)
	{
		/* stats not wanted */
		fcu->fs = NULL;
		return;
	}

	if (!pgStatFunctions)
	{
		/* First time through - initialize function stat table */
		HASHCTL		hash_ctl;

		memset(&hash_ctl, 0, sizeof(hash_ctl));
		hash_ctl.keysize = sizeof(Oid);
		hash_ctl.entrysize = sizeof(PgStat_BackendFunctionEntry);
		hash_ctl.hash = oid_hash;
		pgStatFunctions = hash_create("Function stat entries",
									  PGSTAT_FUNCTION_HASH_SIZE,
									  &hash_ctl,
									  HASH_ELEM | HASH_FUNCTION);
	}

	/* Get the stats entry for this function, create if necessary */
	htabent = hash_search(pgStatFunctions, &fcinfo->flinfo->fn_oid,
						  HASH_ENTER, &found);
	if (!found)
		MemSet(&htabent->f_counts, 0, sizeof(PgStat_FunctionCounts));

	fcu->fs = &htabent->f_counts;

	/* save stats for this function, later used to compensate for recursion */
	fcu->save_f_time = htabent->f_counts.f_time;

	/* save current backend-wide total time */
	fcu->save_total = total_func_time;

	/* get clock time as of function start */
	INSTR_TIME_SET_CURRENT(fcu->f_start);
}

/*
 * Calculate function call usage and update stat counters.
 * Called by the executor after invoking a function.
 *
 * In the case of a set-returning function that runs in value-per-call mode,
 * we will see multiple pgstat_init_function_usage/pgstat_end_function_usage
 * calls for what the user considers a single call of the function.  The
 * finalize flag should be TRUE on the last call.
 */
void
pgstat_end_function_usage(PgStat_FunctionCallUsage *fcu, bool finalize)
{
	PgStat_FunctionCounts *fs = fcu->fs;
	instr_time	f_total;
	instr_time	f_others;
	instr_time	f_self;

	/* stats not wanted? */
	if (fs == NULL)
		return;

	/* total elapsed time in this function call */
	INSTR_TIME_SET_CURRENT(f_total);
	INSTR_TIME_SUBTRACT(f_total, fcu->f_start);

	/* self usage: elapsed minus anything already charged to other calls */
	f_others = total_func_time;
	INSTR_TIME_SUBTRACT(f_others, fcu->save_total);
	f_self = f_total;
	INSTR_TIME_SUBTRACT(f_self, f_others);

	/* update backend-wide total time */
	INSTR_TIME_ADD(total_func_time, f_self);

	/*
	 * Compute the new total f_time as the total elapsed time added to the
	 * pre-call value of f_time.  This is necessary to avoid double-counting
	 * any time taken by recursive calls of myself.  (We do not need any
	 * similar kluge for self time, since that already excludes any recursive
	 * calls.)
	 */
	INSTR_TIME_ADD(f_total, fcu->save_f_time);

	/* update counters in function stats table */
	if (finalize)
		fs->f_numcalls++;
	fs->f_time = f_total;
	INSTR_TIME_ADD(fs->f_time_self, f_self);

	/* indicate that we have something to send */
	have_function_stats = true;
}


/* ----------
 * pgstat_initstats() -
 *
 *	Initialize a relcache entry to count access statistics.
 *	Called whenever a relation is opened.
 *
 *	We assume that a relcache entry's pgstat_info field is zeroed by
 *	relcache.c when the relcache entry is made; thereafter it is long-lived
 *	data.  We can avoid repeated searches of the TabStatus arrays when the
 *	same relation is touched repeatedly within a transaction.
 * ----------
 */
void
pgstat_initstats(Relation rel)
{
	Oid			rel_id = rel->rd_id;
	char		relkind = rel->rd_rel->relkind;

	/* We only count stats for things that have storage */
	if (!(relkind == RELKIND_RELATION ||
		  relkind == RELKIND_INDEX ||
		  relkind == RELKIND_TOASTVALUE ||
		  relkind == RELKIND_SEQUENCE))
	{
		rel->pgstat_info = NULL;
		return;
	}

	if (pgStatSock < 0 || !pgstat_track_counts)
	{
		/* We're not counting at all */
		rel->pgstat_info = NULL;
		return;
	}

	/*
	 * If we already set up this relation in the current transaction, nothing
	 * to do.
	 */
	if (rel->pgstat_info != NULL &&
		rel->pgstat_info->t_id == rel_id)
		return;

	/* Else find or make the PgStat_TableStatus entry, and update link */
	rel->pgstat_info = get_tabstat_entry(rel_id, rel->rd_rel->relisshared);
}

/*
 * get_tabstat_entry - find or create a PgStat_TableStatus entry for rel
 */
static PgStat_TableStatus *
get_tabstat_entry(Oid rel_id, bool isshared)
{
	PgStat_TableStatus *entry;
	TabStatusArray *tsa;
	TabStatusArray *prev_tsa;
	int			i;

	/*
	 * Search the already-used tabstat slots for this relation.
	 */
	prev_tsa = NULL;
	for (tsa = pgStatTabList; tsa != NULL; prev_tsa = tsa, tsa = tsa->tsa_next)
	{
		for (i = 0; i < tsa->tsa_used; i++)
		{
			entry = &tsa->tsa_entries[i];
			if (entry->t_id == rel_id)
				return entry;
		}

		if (tsa->tsa_used < TABSTAT_QUANTUM)
		{
			/*
			 * It must not be present, but we found a free slot instead. Fine,
			 * let's use this one.  We assume the entry was already zeroed,
			 * either at creation or after last use.
			 */
			entry = &tsa->tsa_entries[tsa->tsa_used++];
			entry->t_id = rel_id;
			entry->t_shared = isshared;
			return entry;
		}
	}

	/*
	 * We ran out of tabstat slots, so allocate more.  Be sure they're zeroed.
	 */
	tsa = (TabStatusArray *) MemoryContextAllocZero(TopMemoryContext,
													sizeof(TabStatusArray));
	if (prev_tsa)
		prev_tsa->tsa_next = tsa;
	else
		pgStatTabList = tsa;

	/*
	 * Use the first entry of the new TabStatusArray.
	 */
	entry = &tsa->tsa_entries[tsa->tsa_used++];
	entry->t_id = rel_id;
	entry->t_shared = isshared;
	return entry;
}

/*
 * get_tabstat_stack_level - add a new (sub)transaction stack entry if needed
 */
static PgStat_SubXactStatus *
get_tabstat_stack_level(int nest_level)
{
	PgStat_SubXactStatus *xact_state;

	xact_state = pgStatXactStack;
	if (xact_state == NULL || xact_state->nest_level != nest_level)
	{
		xact_state = (PgStat_SubXactStatus *)
			MemoryContextAlloc(TopTransactionContext,
							   sizeof(PgStat_SubXactStatus));
		xact_state->nest_level = nest_level;
		xact_state->prev = pgStatXactStack;
		xact_state->first = NULL;
		pgStatXactStack = xact_state;
	}
	return xact_state;
}

/*
 * add_tabstat_xact_level - add a new (sub)transaction state record
 */
static void
add_tabstat_xact_level(PgStat_TableStatus *pgstat_info, int nest_level)
{
	PgStat_SubXactStatus *xact_state;
	PgStat_TableXactStatus *trans;

	/*
	 * If this is the first rel to be modified at the current nest level, we
	 * first have to push a transaction stack entry.
	 */
	xact_state = get_tabstat_stack_level(nest_level);

	/* Now make a per-table stack entry */
	trans = (PgStat_TableXactStatus *)
		MemoryContextAllocZero(TopTransactionContext,
							   sizeof(PgStat_TableXactStatus));
	trans->nest_level = nest_level;
	trans->upper = pgstat_info->trans;
	trans->parent = pgstat_info;
	trans->next = xact_state->first;
	xact_state->first = trans;
	pgstat_info->trans = trans;
}

/*
 * pgstat_count_heap_insert - count a tuple insertion
 */
void
pgstat_count_heap_insert(Relation rel)
{
	PgStat_TableStatus *pgstat_info = rel->pgstat_info;

	if (pgstat_track_counts && pgstat_info != NULL)
	{
		int			nest_level = GetCurrentTransactionNestLevel();

		/* t_tuples_inserted is nontransactional, so just advance it */
		pgstat_info->t_counts.t_tuples_inserted++;

		/* We have to log the transactional effect at the proper level */
		if (pgstat_info->trans == NULL ||
			pgstat_info->trans->nest_level != nest_level)
			add_tabstat_xact_level(pgstat_info, nest_level);

		pgstat_info->trans->tuples_inserted++;
	}
}

/*
 * pgstat_count_heap_update - count a tuple update
 */
void
pgstat_count_heap_update(Relation rel, bool hot)
{
	PgStat_TableStatus *pgstat_info = rel->pgstat_info;

	if (pgstat_track_counts && pgstat_info != NULL)
	{
		int			nest_level = GetCurrentTransactionNestLevel();

		/* t_tuples_updated is nontransactional, so just advance it */
		pgstat_info->t_counts.t_tuples_updated++;
		/* ditto for the hot_update counter */
		if (hot)
			pgstat_info->t_counts.t_tuples_hot_updated++;

		/* We have to log the transactional effect at the proper level */
		if (pgstat_info->trans == NULL ||
			pgstat_info->trans->nest_level != nest_level)
			add_tabstat_xact_level(pgstat_info, nest_level);

		/* An UPDATE both inserts a new tuple and deletes the old */
		pgstat_info->trans->tuples_inserted++;
		pgstat_info->trans->tuples_deleted++;
	}
}

/*
 * pgstat_count_heap_delete - count a tuple deletion
 */
void
pgstat_count_heap_delete(Relation rel)
{
	PgStat_TableStatus *pgstat_info = rel->pgstat_info;

	if (pgstat_track_counts && pgstat_info != NULL)
	{
		int			nest_level = GetCurrentTransactionNestLevel();

		/* t_tuples_deleted is nontransactional, so just advance it */
		pgstat_info->t_counts.t_tuples_deleted++;

		/* We have to log the transactional effect at the proper level */
		if (pgstat_info->trans == NULL ||
			pgstat_info->trans->nest_level != nest_level)
			add_tabstat_xact_level(pgstat_info, nest_level);

		pgstat_info->trans->tuples_deleted++;
	}
}

/*
 * pgstat_update_heap_dead_tuples - update dead-tuples count
 *
 * The semantics of this are that we are reporting the nontransactional
 * recovery of "delta" dead tuples; so t_new_dead_tuples decreases
 * rather than increasing, and the change goes straight into the per-table
 * counter, not into transactional state.
 */
void
pgstat_update_heap_dead_tuples(Relation rel, int delta)
{
	PgStat_TableStatus *pgstat_info = rel->pgstat_info;

	if (pgstat_track_counts && pgstat_info != NULL)
		pgstat_info->t_counts.t_new_dead_tuples -= delta;
}


/* ----------
 * AtEOXact_PgStat
 *
 *	Called from access/transam/xact.c at top-level transaction commit/abort.
 * ----------
 */
void
AtEOXact_PgStat(bool isCommit)
{
	PgStat_SubXactStatus *xact_state;

	/*
	 * Count transaction commit or abort.  (We use counters, not just bools,
	 * in case the reporting message isn't sent right away.)
	 */
	if (isCommit)
	pgStatXactCommit++;
	else
		pgStatXactRollback++;

	/*
	 * Transfer transactional insert/update counts into the base tabstat
	 * entries.  We don't bother to free any of the transactional state, since
	 * it's all in TopTransactionContext and will go away anyway.
	 */
	xact_state = pgStatXactStack;
	if (xact_state != NULL)
	{
		PgStat_TableXactStatus *trans;

		Assert(xact_state->nest_level == 1);
		Assert(xact_state->prev == NULL);
		for (trans = xact_state->first; trans != NULL; trans = trans->next)
		{
			PgStat_TableStatus *tabstat;

			Assert(trans->nest_level == 1);
			Assert(trans->upper == NULL);
			tabstat = trans->parent;
			Assert(tabstat->trans == trans);
			if (isCommit)
			{
				tabstat->t_counts.t_new_live_tuples +=
					trans->tuples_inserted - trans->tuples_deleted;
				tabstat->t_counts.t_new_dead_tuples += trans->tuples_deleted;
			}
			else
			{
				/* inserted tuples are dead, deleted tuples are unaffected */
				tabstat->t_counts.t_new_dead_tuples += trans->tuples_inserted;
			}
			tabstat->trans = NULL;
		}
	}
	pgStatXactStack = NULL;

	/* Make sure any stats snapshot is thrown away */
	pgstat_clear_snapshot();
}

/* ----------
 * AtEOSubXact_PgStat
 *
 *	Called from access/transam/xact.c at subtransaction commit/abort.
 * ----------
 */
void
AtEOSubXact_PgStat(bool isCommit, int nestDepth)
{
	PgStat_SubXactStatus *xact_state;

	/*
	 * Transfer transactional insert/update counts into the next higher
	 * subtransaction state.
	 */
	xact_state = pgStatXactStack;
	if (xact_state != NULL &&
		xact_state->nest_level >= nestDepth)
	{
		PgStat_TableXactStatus *trans;
		PgStat_TableXactStatus *next_trans;

		/* delink xact_state from stack immediately to simplify reuse case */
		pgStatXactStack = xact_state->prev;

		for (trans = xact_state->first; trans != NULL; trans = next_trans)
		{
			PgStat_TableStatus *tabstat;

			next_trans = trans->next;
			Assert(trans->nest_level == nestDepth);
			tabstat = trans->parent;
			Assert(tabstat->trans == trans);
			if (isCommit)
			{
				if (trans->upper && trans->upper->nest_level == nestDepth - 1)
				{
					trans->upper->tuples_inserted += trans->tuples_inserted;
					trans->upper->tuples_deleted += trans->tuples_deleted;
					tabstat->trans = trans->upper;
					pfree(trans);
				}
				else
				{
					/*
					 * When there isn't an immediate parent state, we can just
					 * reuse the record instead of going through a
					 * palloc/pfree pushup (this works since it's all in
					 * TopTransactionContext anyway).  We have to re-link it
					 * into the parent level, though, and that might mean
					 * pushing a new entry into the pgStatXactStack.
					 */
					PgStat_SubXactStatus *upper_xact_state;

					upper_xact_state = get_tabstat_stack_level(nestDepth - 1);
					trans->next = upper_xact_state->first;
					upper_xact_state->first = trans;
					trans->nest_level = nestDepth - 1;
				}
			}
			else
			{
				/*
				 * On abort, inserted tuples are dead (and can be bounced out
				 * to the top-level tabstat), deleted tuples are unaffected
				 */
				tabstat->t_counts.t_new_dead_tuples += trans->tuples_inserted;
				tabstat->trans = trans->upper;
				pfree(trans);
			}
		}
		pfree(xact_state);
	}
}


/*
 * AtPrepare_PgStat
 *		Save the transactional stats state at 2PC transaction prepare.
 *
 * In this phase we just generate 2PC records for all the pending
 * transaction-dependent stats work.
	 */
void
AtPrepare_PgStat(void)
{
	PgStat_SubXactStatus *xact_state;

	xact_state = pgStatXactStack;
	if (xact_state != NULL)
	{
		PgStat_TableXactStatus *trans;

		Assert(xact_state->nest_level == 1);
		Assert(xact_state->prev == NULL);
		for (trans = xact_state->first; trans != NULL; trans = trans->next)
		{
			PgStat_TableStatus *tabstat;
			TwoPhasePgStatRecord record;

			Assert(trans->nest_level == 1);
			Assert(trans->upper == NULL);
			tabstat = trans->parent;
			Assert(tabstat->trans == trans);

			record.tuples_inserted = trans->tuples_inserted;
			record.tuples_deleted = trans->tuples_deleted;
			record.t_id = tabstat->t_id;
			record.t_shared = tabstat->t_shared;

			RegisterTwoPhaseRecord(TWOPHASE_RM_PGSTAT_ID, 0,
								   &record, sizeof(TwoPhasePgStatRecord));
		}
	}
}

/*
 * PostPrepare_PgStat
 *		Clean up after successful PREPARE.
 *
 * All we need do here is unlink the transaction stats state from the
 * nontransactional state.	The nontransactional action counts will be
 * reported to the stats collector immediately, while the effects on live
 * and dead tuple counts are preserved in the 2PC state file.
 *
 * Note: AtEOXact_PgStat is not called during PREPARE.
 */
void
PostPrepare_PgStat(void)
{
	PgStat_SubXactStatus *xact_state;

	/*
	 * We don't bother to free any of the transactional state, since it's all
	 * in TopTransactionContext and will go away anyway.
	 */
	xact_state = pgStatXactStack;
	if (xact_state != NULL)
	{
		PgStat_TableXactStatus *trans;

		for (trans = xact_state->first; trans != NULL; trans = trans->next)
		{
			PgStat_TableStatus *tabstat;

			tabstat = trans->parent;
			tabstat->trans = NULL;
		}
	}
	pgStatXactStack = NULL;

	/* Make sure any stats snapshot is thrown away */
	pgstat_clear_snapshot();
}

/*
 * 2PC processing routine for COMMIT PREPARED case.
 *
 * Load the saved counts into our local pgstats state.
 */
void
pgstat_twophase_postcommit(TransactionId xid, uint16 info,
						   void *recdata, uint32 len)
{
	TwoPhasePgStatRecord *rec = (TwoPhasePgStatRecord *) recdata;
	PgStat_TableStatus *pgstat_info;

	/* Find or create a tabstat entry for the rel */
	pgstat_info = get_tabstat_entry(rec->t_id, rec->t_shared);

	pgstat_info->t_counts.t_new_live_tuples +=
		rec->tuples_inserted - rec->tuples_deleted;
	pgstat_info->t_counts.t_new_dead_tuples += rec->tuples_deleted;
}

/*
 * 2PC processing routine for ROLLBACK PREPARED case.
 *
 * Load the saved counts into our local pgstats state, but treat them
 * as aborted.
 */
void
pgstat_twophase_postabort(TransactionId xid, uint16 info,
						  void *recdata, uint32 len)
{
	TwoPhasePgStatRecord *rec = (TwoPhasePgStatRecord *) recdata;
	PgStat_TableStatus *pgstat_info;

	/* Find or create a tabstat entry for the rel */
	pgstat_info = get_tabstat_entry(rec->t_id, rec->t_shared);

	/* inserted tuples are dead, deleted tuples are no-ops */
	pgstat_info->t_counts.t_new_dead_tuples += rec->tuples_inserted;
}


/* ----------
 * pgstat_fetch_stat_dbentry() -
 *
 *	Support function for the SQL-callable pgstat* functions. Returns
 *	the collected statistics for one database or NULL. NULL doesn't mean
 *	that the database doesn't exist, it is just not yet known by the
 *	collector, so the caller is better off to report ZERO instead.
 * ----------
 */
PgStat_StatDBEntry *
pgstat_fetch_stat_dbentry(Oid dbid)
{
	/*
	 * If not done for this transaction, read the statistics collector stats
	 * file into some hash tables.
	 */
	backend_read_statsfile();

	/*
	 * Lookup the requested database; return NULL if not found
	 */
	return (PgStat_StatDBEntry *) hash_search(pgStatDBHash,
											  (void *) &dbid,
											  HASH_FIND, NULL);
}


/* ----------
 * pgstat_fetch_stat_tabentry() -
 *
 *	Support function for the SQL-callable pgstat* functions. Returns
 *	the collected statistics for one table or NULL. NULL doesn't mean
 *	that the table doesn't exist, it is just not yet known by the
 *	collector, so the caller is better off to report ZERO instead.
 * ----------
 */
PgStat_StatTabEntry *
pgstat_fetch_stat_tabentry(Oid relid)
{
	Oid			dbid;
	PgStat_StatDBEntry *dbentry;
	PgStat_StatTabEntry *tabentry;

	/*
	 * If not done for this transaction, read the statistics collector stats
	 * file into some hash tables.
	 */
	backend_read_statsfile();

	/*
	 * Lookup our database, then look in its table hash table.
	 */
	dbid = MyDatabaseId;
	dbentry = (PgStat_StatDBEntry *) hash_search(pgStatDBHash,
												 (void *) &dbid,
												 HASH_FIND, NULL);
	if (dbentry != NULL && dbentry->tables != NULL)
	{
		tabentry = (PgStat_StatTabEntry *) hash_search(dbentry->tables,
													   (void *) &relid,
													   HASH_FIND, NULL);
		if (tabentry)
			return tabentry;
	}

	/*
	 * If we didn't find it, maybe it's a shared table.
	 */
	dbid = InvalidOid;
	dbentry = (PgStat_StatDBEntry *) hash_search(pgStatDBHash,
												 (void *) &dbid,
												 HASH_FIND, NULL);
	if (dbentry != NULL && dbentry->tables != NULL)
	{
		tabentry = (PgStat_StatTabEntry *) hash_search(dbentry->tables,
													   (void *) &relid,
													   HASH_FIND, NULL);
		if (tabentry)
			return tabentry;
	}

	return NULL;
}


/* ----------
 * pgstat_fetch_stat_funcentry() -
 *
 *	Support function for the SQL-callable pgstat* functions. Returns
 *	the collected statistics for one function or NULL.
 * ----------
 */
PgStat_StatFuncEntry *
pgstat_fetch_stat_funcentry(Oid func_id)
{
	PgStat_StatDBEntry *dbentry;
	PgStat_StatFuncEntry *funcentry = NULL;

	/* load the stats file if needed */
	backend_read_statsfile();

	/* Lookup our database, then find the requested function.  */
	dbentry = pgstat_fetch_stat_dbentry(MyDatabaseId);
	if (dbentry != NULL && dbentry->functions != NULL)
	{
		funcentry = (PgStat_StatFuncEntry *) hash_search(dbentry->functions,
														 (void *) &func_id,
														 HASH_FIND, NULL);
	}

	return funcentry;
}


/* ----------
 * pgstat_fetch_stat_beentry() -
 *
 *	Support function for the SQL-callable pgstat* functions. Returns
 *	our local copy of the current-activity entry for one backend.
 *
 *	NB: caller is responsible for a check if the user is permitted to see
 *	this info (especially the querystring).
 * ----------
 */
PgBackendStatus *
pgstat_fetch_stat_beentry(int beid)
{
	pgstat_read_current_status();

	if (beid < 1 || beid > localNumBackends)
		return NULL;

	return &localBackendStatusTable[beid - 1];
}


/* ----------
 * pgstat_fetch_stat_numbackends() -
 *
 *	Support function for the SQL-callable pgstat* functions. Returns
 *	the maximum current backend id.
 * ----------
 */
int
pgstat_fetch_stat_numbackends(void)
{
	pgstat_read_current_status();

	return localNumBackends;
}

/*
 * ---------
 * pgstat_fetch_global() -
 *
 *	Support function for the SQL-callable pgstat* functions. Returns
 *	a pointer to the global statistics struct.
 * ---------
 */
PgStat_GlobalStats *
pgstat_fetch_global(void)
{
	backend_read_statsfile();

	return &globalStats;
}


/* ------------------------------------------------------------
 * Functions for management of the shared-memory PgBackendStatus array
 * ------------------------------------------------------------
 */

static PgBackendStatus *BackendStatusArray = NULL;
static PgBackendStatus *MyBEEntry = NULL;
static char *BackendAppnameBuffer = NULL;
static char *BackendActivityBuffer = NULL;


/*
 * Report shared-memory space needed by CreateSharedBackendStatus.
 */
Size
BackendStatusShmemSize(void)
{
	Size		size;

	size = mul_size(sizeof(PgBackendStatus), MaxBackends);
	size = add_size(size,
					mul_size(NAMEDATALEN, MaxBackends));
	size = add_size(size,
					mul_size(pgstat_track_activity_query_size, MaxBackends));
	return size;
}

/*
 * Initialize the shared status array and activity/appname string buffers
 * during postmaster startup.
 */
void
CreateSharedBackendStatus(void)
{
	Size		size;
	bool		found;
	int			i;
	char	   *buffer;

	/* Create or attach to the shared array */
	size = mul_size(sizeof(PgBackendStatus), MaxBackends);
	BackendStatusArray = (PgBackendStatus *)
		ShmemInitStruct("Backend Status Array", size, &found);

	if (!found)
	{
		/*
		 * We're the first - initialize.
		 */
		MemSet(BackendStatusArray, 0, size);
	}

	/* Create or attach to the shared appname buffer */
	size = mul_size(NAMEDATALEN, MaxBackends);
	BackendAppnameBuffer = (char *)
		ShmemInitStruct("Backend Application Name Buffer", size, &found);

	if (!found)
	{
		MemSet(BackendAppnameBuffer, 0, size);

		/* Initialize st_appname pointers. */
		buffer = BackendAppnameBuffer;
		for (i = 0; i < MaxBackends; i++)
		{
			BackendStatusArray[i].st_appname = buffer;
			buffer += NAMEDATALEN;
		}
	}

	/* Create or attach to the shared activity buffer */
	size = mul_size(pgstat_track_activity_query_size, MaxBackends);
	BackendActivityBuffer = (char *)
		ShmemInitStruct("Backend Activity Buffer", size, &found);

	if (!found)
	{
		MemSet(BackendActivityBuffer, 0, size);

		/* Initialize st_activity pointers. */
		buffer = BackendActivityBuffer;
		for (i = 0; i < MaxBackends; i++)
		{
			BackendStatusArray[i].st_activity = buffer;
			buffer += pgstat_track_activity_query_size;
		}
	}
}


/* ----------
 * pgstat_initialize() -
 *
 *	Initialize pgstats state, and set up our on-proc-exit hook.
 *	Called from InitPostgres.  MyBackendId must be set,
 *	but we must not have started any transaction yet (since the
 *	exit hook must run after the last transaction exit).
 *	NOTE: MyDatabaseId isn't set yet; so the shutdown hook has to be careful.
 * ----------
 */
void
pgstat_initialize(void)
{
	/* Initialize MyBEEntry */
	Assert(MyBackendId >= 1 && MyBackendId <= MaxBackends);
	MyBEEntry = &BackendStatusArray[MyBackendId - 1];

	/* Set up a process-exit hook to clean up */
	on_shmem_exit(pgstat_beshutdown_hook, 0);
}

/* ----------
 * pgstat_bestart() -
 *
 *	Initialize this backend's entry in the PgBackendStatus array.
 *	Called from InitPostgres.
 *	MyDatabaseId, session userid, and application_name must be set
 *	(hence, this cannot be combined with pgstat_initialize).
 * ----------
 */
void
pgstat_bestart(void)
{
	TimestampTz proc_start_timestamp;
	Oid			userid;
	SockAddr	clientaddr;
	volatile PgBackendStatus *beentry;

	/*
	 * To minimize the time spent modifying the PgBackendStatus entry, fetch
	 * all the needed data first.
	 *
	 * If we have a MyProcPort, use its session start time (for consistency,
	 * and to save a kernel call).
	 */
	if (MyProcPort)
		proc_start_timestamp = MyProcPort->SessionStartTime;
	else
		proc_start_timestamp = GetCurrentTimestamp();
	userid = GetSessionUserId();

	/*
	 * We may not have a MyProcPort (eg, if this is the autovacuum process).
	 * If so, use all-zeroes client address, which is dealt with specially in
	 * pg_stat_get_backend_client_addr and pg_stat_get_backend_client_port.
	 */
	if (MyProcPort)
		memcpy(&clientaddr, &MyProcPort->raddr, sizeof(clientaddr));
	else
		MemSet(&clientaddr, 0, sizeof(clientaddr));

	/*
	 * Initialize my status entry, following the protocol of bumping
	 * st_changecount before and after; and make sure it's even afterwards. We
	 * use a volatile pointer here to ensure the compiler doesn't try to get
	 * cute.
	 */
	beentry = MyBEEntry;
	do
	{
		beentry->st_changecount++;
	} while ((beentry->st_changecount & 1) == 0);

	beentry->st_procpid = MyProcPid;
	beentry->st_proc_start_timestamp = proc_start_timestamp;
	beentry->st_activity_start_timestamp = 0;
	beentry->st_xact_start_timestamp = 0;
	beentry->st_databaseid = MyDatabaseId;
	beentry->st_userid = userid;
	beentry->st_session_id = gp_session_id;  /* GPDB only */
	beentry->st_clientaddr = clientaddr;
	beentry->st_waiting = PGBE_WAITING_NONE;
	beentry->st_appname[0] = '\0';
	beentry->st_activity[0] = '\0';
	/* Also make sure the last byte in each string area is always 0 */
	beentry->st_appname[NAMEDATALEN - 1] = '\0';
	beentry->st_activity[pgstat_track_activity_query_size - 1] = '\0';

	beentry->st_changecount++;
	Assert((beentry->st_changecount & 1) == 0);

	/*
	 * GPDB: Initialize per-portal statistics hash for resource queues.
	 */
	pgstat_init_localportalhash();
	

	/*
	 * GPDB: Set up a process-exit hook to clean up.
	 */
	on_shmem_exit(pgstat_beshutdown_hook, 0);
	
	
	/* Update app name to current GUC setting */
	if (application_name)
		pgstat_report_appname(application_name);
}

/*
 * Shut down a single backend's statistics reporting at process exit.
 *
 * Flush any remaining statistics counts out to the collector.
 * Without this, operations triggered during backend exit (such as
 * temp table deletions) won't be counted.
 *
 * Lastly, clear out our entry in the PgBackendStatus array.
 */
static void
pgstat_beshutdown_hook(int code, Datum arg)
{
	volatile PgBackendStatus *beentry = MyBEEntry;

	/*
	 * If we got as far as discovering our own database ID, we can report what
	 * we did to the collector.  Otherwise, we'd be sending an invalid
	 * database ID, so forget it.  (This means that accesses to pg_database
	 * during failed backend starts might never get counted.)
	 */
	if (OidIsValid(MyDatabaseId))
	    pgstat_report_stat(true);

	/*
	 * Clear my status entry, following the protocol of bumping st_changecount
	 * before and after.  We use a volatile pointer here to ensure the
	 * compiler doesn't try to get cute.
	 */
	beentry->st_changecount++;

	beentry->st_procpid = 0;	/* mark invalid */
	beentry->st_session_id = 0;

	beentry->st_changecount++;
	Assert((beentry->st_changecount & 1) == 0);
}


/* ----------
 * pgstat_report_activity() -
 *
 *	Called from tcop/postgres.c to report what the backend is actually doing
 *	(usually "<IDLE>" or the start of the query to be executed).
 * ----------
 */
void
pgstat_report_activity(const char *cmd_str)
{
	volatile PgBackendStatus *beentry = MyBEEntry;
	TimestampTz start_timestamp;
	int			len;

	// TRACE_POSTGRESQL_STATEMENT_STATUS(cmd_str);

	if (!pgstat_track_activities || !beentry)
		return;

	/*
	 * To minimize the time spent modifying the entry, fetch all the needed
	 * data first.
	 */
	start_timestamp = GetCurrentStatementStartTimestamp();

	len = strlen(cmd_str);
	len = pg_mbcliplen(cmd_str, len, pgstat_track_activity_query_size - 1);

	/*
	 * Update my status entry, following the protocol of bumping
	 * st_changecount before and after.  We use a volatile pointer here to
	 * ensure the compiler doesn't try to get cute.
	 */
	beentry->st_changecount++;

	beentry->st_activity_start_timestamp = start_timestamp;
	memcpy((char *) beentry->st_activity, cmd_str, len);
	beentry->st_activity[len] = '\0';

	beentry->st_changecount++;
	Assert((beentry->st_changecount & 1) == 0);
}

/* ----------
 * pgstat_report_appname() -
 *
 *	Called to update our application name.
 * ----------
 */
void
pgstat_report_appname(const char *appname)
{
	volatile PgBackendStatus *beentry = MyBEEntry;
	int			len;

	if (!beentry)
		return;

	/* This should be unnecessary if GUC did its job, but be safe */
	len = pg_mbcliplen(appname, strlen(appname), NAMEDATALEN - 1);

	/*
	 * Update my status entry, following the protocol of bumping
	 * st_changecount before and after.  We use a volatile pointer here to
	 * ensure the compiler doesn't try to get cute.
	 */
	beentry->st_changecount++;

	memcpy((char *) beentry->st_appname, appname, len);
	beentry->st_appname[len] = '\0';

	beentry->st_changecount++;
	Assert((beentry->st_changecount & 1) == 0);
}

/*
 * Report current transaction start timestamp as the specified value.
 * Zero means there is no active transaction.
 */
void
pgstat_report_xact_timestamp(TimestampTz tstamp)
{
	volatile PgBackendStatus *beentry = MyBEEntry;

	if (!pgstat_track_activities || !beentry)
		return;

	/*
	 * Update my status entry, following the protocol of bumping
	 * st_changecount before and after.  We use a volatile pointer here to
	 * ensure the compiler doesn't try to get cute.
	 */
	beentry->st_changecount++;
	beentry->st_xact_start_timestamp = tstamp;
	beentry->st_changecount++;
	Assert((beentry->st_changecount & 1) == 0);
}

/* ----------
 * pgstat_report_waiting() -
 *
 *	Called from lock manager to report beginning or end of a lock wait.
 *
 * NB: this *must* be able to survive being called before MyBEEntry has been
 * initialized.
 * ----------
 */
void
pgstat_report_waiting(char waiting)
{
	volatile PgBackendStatus *beentry = MyBEEntry;

	if (!pgstat_track_activities || !beentry)
		return;

	/*
	 * Since this is a single-byte field in a struct that only this process
	 * may modify, there seems no need to bother with the st_changecount
	 * protocol.  The update must appear atomic in any case.
	 */
	beentry->st_waiting = waiting;
}

/* ----------
 * pgstat_read_current_status() -
 *
 *	Copy the current contents of the PgBackendStatus array to local memory,
 *	if not already done in this transaction.
 * ----------
 */
static void
pgstat_read_current_status(void)
{
	volatile PgBackendStatus *beentry;
	PgBackendStatus *localtable;
	PgBackendStatus *localentry;
	char	   *localappname;
	char	   *localactivity;
	int			i;

	Assert(!pgStatRunningInCollector);
	if (localBackendStatusTable)
		return;					/* already done */

	pgstat_setup_memcxt();

	localtable = (PgBackendStatus *)
		MemoryContextAlloc(pgStatLocalContext,
						   sizeof(PgBackendStatus) * MaxBackends);
	localappname = (char *)
		MemoryContextAlloc(pgStatLocalContext,
						   NAMEDATALEN * MaxBackends);
	localactivity = (char *)
		MemoryContextAlloc(pgStatLocalContext,
						   pgstat_track_activity_query_size * MaxBackends);
	localNumBackends = 0;

	beentry = BackendStatusArray;
	localentry = localtable;
	for (i = 1; i <= MaxBackends; i++)
	{
		/*
		 * Follow the protocol of retrying if st_changecount changes while we
		 * copy the entry, or if it's odd.  (The check for odd is needed to
		 * cover the case where we are able to completely copy the entry while
		 * the source backend is between increment steps.)	We use a volatile
		 * pointer here to ensure the compiler doesn't try to get cute.
		 */
		for (;;)
		{
			int			save_changecount = beentry->st_changecount;

			localentry->st_procpid = beentry->st_procpid;
			if (localentry->st_procpid > 0)
			{
				memcpy(localentry, (char *) beentry, sizeof(PgBackendStatus));

				/*
				 * strcpy is safe even if the string is modified concurrently,
				 * because there's always a \0 at the end of the buffer.
				 */
				strcpy(localappname, (char *) beentry->st_appname);
				localentry->st_appname = localappname;
				strcpy(localactivity, (char *) beentry->st_activity);
				localentry->st_activity = localactivity;
			}

			if (save_changecount == beentry->st_changecount &&
				(save_changecount & 1) == 0)
				break;

			/* Make sure we can break out of loop if stuck... */
			CHECK_FOR_INTERRUPTS();
		}

		beentry++;
		/* Only valid entries get included into the local array */
		if (localentry->st_procpid > 0)
		{
			localentry++;
			localappname += NAMEDATALEN;
			localactivity += pgstat_track_activity_query_size;
			localNumBackends++;
		}
	}

	/* Set the pointer only after completion of a valid table */
	localBackendStatusTable = localtable;
}


/* ----------
 * pgstat_get_backend_current_activity() -
 *
 *	Return a string representing the current activity of the backend with
 *	the specified PID.	This looks directly at the BackendStatusArray,
 *	and so will provide current information regardless of the age of our
 *	transaction's snapshot of the status array.
 *
 *	It is the caller's responsibility to invoke this only for backends whose
 *	state is expected to remain stable while the result is in use.	The
 *	only current use is in deadlock reporting, where we can expect that
 *	the target backend is blocked on a lock.  (There are corner cases
 *	where the target's wait could get aborted while we are looking at it,
 *	but the very worst consequence is to return a pointer to a string
 *	that's been changed, so we won't worry too much.)
 *
 *	Note: return strings for special cases match pg_stat_get_backend_activity.
 * ----------
 */
const char *
pgstat_get_backend_current_activity(int pid, bool checkUser)
{
	PgBackendStatus *beentry;
	int			i;

	beentry = BackendStatusArray;
	for (i = 1; i <= MaxBackends; i++)
	{
		/*
		 * Although we expect the target backend's entry to be stable, that
		 * doesn't imply that anyone else's is.  To avoid identifying the
		 * wrong backend, while we check for a match to the desired PID we
		 * must follow the protocol of retrying if st_changecount changes
		 * while we examine the entry, or if it's odd.  (This might be
		 * unnecessary, since fetching or storing an int is almost certainly
		 * atomic, but let's play it safe.)  We use a volatile pointer here to
		 * ensure the compiler doesn't try to get cute.
		 */
		volatile PgBackendStatus *vbeentry = beentry;
		bool		found;

		for (;;)
		{
			int			save_changecount = vbeentry->st_changecount;

			found = (vbeentry->st_procpid == pid);

			if (save_changecount == vbeentry->st_changecount &&
				(save_changecount & 1) == 0)
				break;

			/* Make sure we can break out of loop if stuck... */
			CHECK_FOR_INTERRUPTS();
		}

		if (found)
		{
			/* Now it is safe to use the non-volatile pointer */
			if (checkUser && !superuser() && beentry->st_userid != GetUserId())
				return "<insufficient privilege>";
			else if (*(beentry->st_activity) == '\0')
				return "<command string not enabled>";
			else
				return beentry->st_activity;
		}

		beentry++;
	}

	/* If we get here, caller is in error ... */
	return "<backend information not available>";
}


/* ------------------------------------------------------------
 * Local support functions follow
 * ------------------------------------------------------------
 */


/* ----------
 * pgstat_setheader() -
 *
 *		Set common header fields in a statistics message
 * ----------
 */
static void
pgstat_setheader(PgStat_MsgHdr *hdr, StatMsgType mtype)
{
	hdr->m_type = mtype;
}


/* ----------
 * pgstat_send() -
 *
 *		Send out one statistics message to the collector
 * ----------
 */
static void
pgstat_send(void *msg, int len)
{
	int			rc;

	if (pgStatSock == PGINVALID_SOCKET)
		return;

	((PgStat_MsgHdr *) msg)->m_size = len;

	/* We'll retry after EINTR, but ignore all other failures */
	do
	{
		rc = send(pgStatSock, msg, len, 0);
	} while (rc < 0 && errno == EINTR);

#ifdef USE_ASSERT_CHECKING
	/* In debug builds, log send failures ... */
	if (rc < 0)
		elog(LOG, "could not send to statistics collector: %m");
#endif
}

/* ----------
 * pgstat_send_bgwriter() -
 *
 *		Send bgwriter statistics to the collector
 * ----------
 */
void
pgstat_send_bgwriter(void)
{
	/* We assume this initializes to zeroes */
	static const PgStat_MsgBgWriter all_zeroes;

	/*
	 * This function can be called even if nothing at all has happened. In
	 * this case, avoid sending a completely empty message to the stats
	 * collector.
	 */
	if (memcmp(&BgWriterStats, &all_zeroes, sizeof(PgStat_MsgBgWriter)) == 0)
		return;

	/*
	 * Prepare and send the message
	 */
	pgstat_setheader(&BgWriterStats.m_hdr, PGSTAT_MTYPE_BGWRITER);
	pgstat_send(&BgWriterStats, sizeof(BgWriterStats));

	/*
	 * Clear out the statistics buffer, so it can be re-used.
	 */
	MemSet(&BgWriterStats, 0, sizeof(BgWriterStats));
}


/* ----------
 * PgstatCollectorMain() -
 *
 *	Start up the statistics collector process.	This is the body of the
 *	postmaster child process.
 *
 *	The argc/argv parameters are valid only in EXEC_BACKEND case.
 * ----------
 */
NON_EXEC_STATIC void
PgstatCollectorMain(int argc, char *argv[])
{
	int			len;
	PgStat_Msg	msg;

#ifndef WIN32
#ifdef HAVE_POLL
	struct pollfd input_fd;
#else
	struct timeval sel_timeout;
	fd_set		rfds;
#endif
#endif

	IsUnderPostmaster = true;	/* we are a postmaster subprocess now */

	MyProcPid = getpid();		/* reset MyProcPid */

	MyStartTime = time(NULL);	/* record Start Time for logging */

	/*
	 * If possible, make this process a group leader, so that the postmaster
	 * can signal any child processes too.	(pgstat probably never has any
	 * child processes, but for consistency we make all postmaster child
	 * processes do this.)
	 */
#ifdef HAVE_SETSID
	if (setsid() < 0)
		elog(FATAL, "setsid() failed: %m");
#endif

	/*
	 * Ignore all signals usually bound to some action in the postmaster,
	 * except SIGQUIT.
	 */
	pqsignal(SIGHUP, pgstat_sighup_handler);
	pqsignal(SIGINT, SIG_IGN);
	pqsignal(SIGTERM, SIG_IGN);
	pqsignal(SIGQUIT, pgstat_exit);
	pqsignal(SIGALRM, SIG_IGN);
	pqsignal(SIGPIPE, SIG_IGN);
	pqsignal(SIGUSR1, SIG_IGN);
	pqsignal(SIGUSR2, SIG_IGN);
	pqsignal(SIGCHLD, SIG_DFL);
	pqsignal(SIGTTIN, SIG_DFL);
	pqsignal(SIGTTOU, SIG_DFL);
	pqsignal(SIGCONT, SIG_DFL);
	pqsignal(SIGWINCH, SIG_DFL);
	PG_SETMASK(&UnBlockSig);

	/*
	 * Identify myself via ps
	 */
	init_ps_display("stats collector process", "", "", "");

	/*
	 * Arrange to write the initial status file right away
	 */
    last_statrequest = GetCurrentTimestamp();
	last_statwrite = last_statrequest - 1;

	/*
	 * Read in an existing statistics stats file or initialize the stats to
	 * zero.
	 */
	pgStatRunningInCollector = true;
	pgStatDBHash = pgstat_read_statsfile(InvalidOid, true);

	/*
	 * Setup the descriptor set for select(2).	Since only one bit in the set
	 * ever changes, we need not repeat FD_ZERO each time.
	 */
#if !defined(HAVE_POLL) && !defined(WIN32)
	FD_ZERO(&rfds);
#endif

	/*
	 * Loop to process messages until we get SIGQUIT or detect ungraceful
	 * death of our parent postmaster.
	 *
	 * For performance reasons, we don't want to do a PostmasterIsAlive() test
	 * after every message; instead, do it only when select()/poll() is
	 * interrupted by timeout.	In essence, we'll stay alive as long as
	 * backends keep sending us stuff often, even if the postmaster is gone.
	 */
	for (;;)
	{
		int			got_data;

		/*
		 * Quit if we get SIGQUIT from the postmaster.
		 */
		if (need_exit)
			break;

		/*
		 * Reload configuration if we got SIGHUP from the postmaster.
		 */
		if (got_SIGHUP)
		{
			ProcessConfigFile(PGC_SIGHUP);
			got_SIGHUP = false;
		}

		/*
		 * Write the stats file if a new request has arrived that is not
		 * satisfied by existing file.
		 */
		if (last_statwrite < last_statrequest)
			pgstat_write_statsfile(false);

		/*
		 * Wait for a message to arrive; but not for more than
		 * PGSTAT_SELECT_TIMEOUT seconds. (This determines how quickly we will
		 * shut down after an ungraceful postmaster termination; so it needn't
		 * be very fast.  However, on some systems SIGQUIT won't interrupt the
		 * poll/select call, so this also limits speed of response to SIGQUIT,
		 * which is more important.)
		 *
		 * We use poll(2) if available, otherwise select(2). Win32 has its own
		 * implementation.
		 */
#ifndef WIN32
#ifdef HAVE_POLL
		input_fd.fd = pgStatSock;
		input_fd.events = POLLIN | POLLERR;
		input_fd.revents = 0;

		if (poll(&input_fd, 1, PGSTAT_SELECT_TIMEOUT * 1000) < 0)
		{
			if (errno == EINTR)
				continue;
			ereport(ERROR,
					(errcode_for_socket_access(),
					 errmsg("poll() failed in statistics collector: %m")));
		}

		got_data = (input_fd.revents != 0);
#else							/* !HAVE_POLL */

		FD_SET(pgStatSock, &rfds);

		/*
		 * timeout struct is modified by select() on some operating systems,
		 * so re-fill it each time.
		 */
		sel_timeout.tv_sec = PGSTAT_SELECT_TIMEOUT;
		sel_timeout.tv_usec = 0;

		if (select(pgStatSock + 1, &rfds, NULL, NULL, &sel_timeout) < 0)
		{
			if (errno == EINTR)
				continue;
			ereport(ERROR,
					(errcode_for_socket_access(),
					 errmsg("select() failed in statistics collector: %m")));
		}

		got_data = FD_ISSET(pgStatSock, &rfds);
#endif   /* HAVE_POLL */
#else /* WIN32 */
		got_data = pgwin32_waitforsinglesocket(pgStatSock, FD_READ,
											   PGSTAT_SELECT_TIMEOUT*1000);
#endif

		/*
		 * If there is a message on the socket, read it and check for
		 * validity.
		 */
		if (got_data)
		{
			len = recv(pgStatSock, (char *) &msg,
					   sizeof(PgStat_Msg), 0);
			if (len < 0)
			{
				if (errno == EINTR)
					continue;
				ereport(ERROR,
						(errcode_for_socket_access(),
						 errmsg("could not read statistics message: %m")));
			}

			/*
			 * We ignore messages that are smaller than our common header
			 */
			if (len < sizeof(PgStat_MsgHdr))
				continue;

			/*
			 * The received length must match the length in the header
			 */
			if (msg.msg_hdr.m_size != len)
				continue;

			/*
			 * O.K. - we accept this message.  Process it.
			 */
			switch (msg.msg_hdr.m_type)
			{
				case PGSTAT_MTYPE_DUMMY:
					break;

				case PGSTAT_MTYPE_INQUIRY:
					pgstat_recv_inquiry((PgStat_MsgInquiry *) &msg, len);
					break;

				case PGSTAT_MTYPE_TABSTAT:
					pgstat_recv_tabstat((PgStat_MsgTabstat *) &msg, len);
					break;

				case PGSTAT_MTYPE_TABPURGE:
					pgstat_recv_tabpurge((PgStat_MsgTabpurge *) &msg, len);
					break;

				case PGSTAT_MTYPE_DROPDB:
					pgstat_recv_dropdb((PgStat_MsgDropdb *) &msg, len);
					break;

				case PGSTAT_MTYPE_RESETCOUNTER:
					pgstat_recv_resetcounter((PgStat_MsgResetcounter *) &msg,
											 len);
					break;

				case PGSTAT_MTYPE_AUTOVAC_START:
					pgstat_recv_autovac((PgStat_MsgAutovacStart *) &msg, len);
					break;

				case PGSTAT_MTYPE_VACUUM:
					pgstat_recv_vacuum((PgStat_MsgVacuum *) &msg, len);
					break;

				case PGSTAT_MTYPE_ANALYZE:
					pgstat_recv_analyze((PgStat_MsgAnalyze *) &msg, len);
					break;

				case PGSTAT_MTYPE_BGWRITER:
					pgstat_recv_bgwriter((PgStat_MsgBgWriter *) &msg, len);
                    break;

				case PGSTAT_MTYPE_QUEUESTAT:  /* GPDB */
					pgstat_recv_queuestat((PgStat_MsgQueuestat *) &msg, len);
                    break;

				case PGSTAT_MTYPE_FUNCSTAT:
					pgstat_recv_funcstat((PgStat_MsgFuncstat *) &msg, len);
					break;

				case PGSTAT_MTYPE_FUNCPURGE:
					pgstat_recv_funcpurge((PgStat_MsgFuncpurge *) &msg, len);
					break;

				default:
					break;
			}
		}
		else
		{
			/*
			 * We can only get here if the select/poll timeout elapsed. Check
			 * for postmaster death.
			 */
			if (!PostmasterIsAlive(true))
				break;
		}
	}							/* end of message-processing loop */

	/*
	 * Save the final stats to reuse at next startup.
	 */
	pgstat_write_statsfile(true);

	exit(0);
}


/* SIGQUIT signal handler for collector process */
static void
pgstat_exit(SIGNAL_ARGS)
{
	need_exit = true;
}

/* SIGHUP handler for collector process */
static void
pgstat_sighup_handler(SIGNAL_ARGS)
{
	got_SIGHUP = true;
}


/*
 * Lookup the hash table entry for the specified database. If no hash
 * table entry exists, initialize it, if the create parameter is true.
 * Else, return NULL.
 */
static PgStat_StatDBEntry *
pgstat_get_db_entry(Oid databaseid, bool create)
{
	PgStat_StatDBEntry *result;
	bool		found;
	HASHACTION	action = (create ? HASH_ENTER : HASH_FIND);

	/* Lookup or create the hash table entry for this database */
	result = (PgStat_StatDBEntry *) hash_search(pgStatDBHash,
												&databaseid,
												action, &found);

	if (!create && !found)
		return NULL;

	/* If not found, initialize the new one. */
	if (!found)
	{
		HASHCTL		hash_ctl;

		result->tables = NULL;
		result->functions = NULL;
		result->n_xact_commit = 0;
		result->n_xact_rollback = 0;
		result->n_blocks_fetched = 0;
		result->n_blocks_hit = 0;
		result->n_tuples_returned = 0;
		result->n_tuples_fetched = 0;
		result->n_tuples_inserted = 0;
		result->n_tuples_updated = 0;
		result->n_tuples_deleted = 0;
		result->last_autovac_time = 0;

		memset(&hash_ctl, 0, sizeof(hash_ctl));
		hash_ctl.keysize = sizeof(Oid);
		hash_ctl.entrysize = sizeof(PgStat_StatTabEntry);
		hash_ctl.hash = oid_hash;
		result->tables = hash_create("Per-database table",
									 PGSTAT_TAB_HASH_SIZE,
									 &hash_ctl,
									 HASH_ELEM | HASH_FUNCTION);

		hash_ctl.keysize = sizeof(Oid);
		hash_ctl.entrysize = sizeof(PgStat_StatFuncEntry);
		hash_ctl.hash = oid_hash;
		result->functions = hash_create("Per-database function",
										PGSTAT_FUNCTION_HASH_SIZE,
										&hash_ctl,
										HASH_ELEM | HASH_FUNCTION);
	}

	return result;
}


/* ----------
 * pgstat_write_statsfile() -
 *
 *	Tell the news.
 *	If writing to the permanent file (happens when the collector is
 *	shutting down only), remove the temporary file so that backends
 *	starting up under a new postmaster can't read the old data before
 *	the new collector is ready.
 * ----------
 */
static void
pgstat_write_statsfile(bool permanent)
{
	HASH_SEQ_STATUS hstat;
	HASH_SEQ_STATUS tstat;
	HASH_SEQ_STATUS fstat;
	PgStat_StatDBEntry *dbentry;
	PgStat_StatTabEntry *tabentry;
	PgStat_StatFuncEntry *funcentry;
	FILE	   *fpout;
	int32		format_id;
	const char *tmpfile = permanent ? PGSTAT_STAT_PERMANENT_TMPFILE : pgstat_stat_tmpname;
	const char *statfile = permanent ? PGSTAT_STAT_PERMANENT_FILENAME : pgstat_stat_filename;

	/*
	 * Open the statistics temp file to write out the current values.
	 */
	fpout = AllocateFile(tmpfile, PG_BINARY_W);
	if (fpout == NULL)
	{
		ereport(LOG,
				(errcode_for_file_access(),
				 errmsg("could not open temporary statistics file \"%s\": %m",
						tmpfile)));
		return;
	}

	/*
	 * Set the timestamp of the stats file.
	 */
	globalStats.stats_timestamp = GetCurrentTimestamp();

	/*
	 * Write the file header --- currently just a format ID.
	 */
	format_id = PGSTAT_FILE_FORMAT_ID;
	fwrite(&format_id, sizeof(format_id), 1, fpout);

	/*
	 * Write global stats struct
	 */
	fwrite(&globalStats, sizeof(globalStats), 1, fpout);

	/*
	 * Walk through the database table.
	 */
	hash_seq_init(&hstat, pgStatDBHash);
	while ((dbentry = (PgStat_StatDBEntry *) hash_seq_search(&hstat)) != NULL)
	{
		/*
		 * Write out the DB entry including the number of live backends. We
		 * don't write the tables or functions pointers, since they're of no
		 * use to any other process.
		 */
		fputc('D', fpout);
		fwrite(dbentry, offsetof(PgStat_StatDBEntry, tables), 1, fpout);

		/*
		 * Walk through the database's access stats per table.
		 */
		hash_seq_init(&tstat, dbentry->tables);
		while ((tabentry = (PgStat_StatTabEntry *) hash_seq_search(&tstat)) != NULL)
		{
			fputc('T', fpout);
			fwrite(tabentry, sizeof(PgStat_StatTabEntry), 1, fpout);
		}

		/*
		 * Walk through the database's function stats table.
		 */
		hash_seq_init(&fstat, dbentry->functions);
		while ((funcentry = (PgStat_StatFuncEntry *) hash_seq_search(&fstat)) != NULL)
		{
			fputc('F', fpout);
			fwrite(funcentry, sizeof(PgStat_StatFuncEntry), 1, fpout);
	}

	/*
		 * Mark the end of this DB
	 */
		fputc('d', fpout);
	}

	/*
	 * No more output to be done. Close the temp file and replace the old
	 * pgstat.stat with it.  The ferror() check replaces testing for error
	 * after each individual fputc or fwrite above.
	 */
	fputc('E', fpout);

	if (ferror(fpout))
	{
		ereport(LOG,
				(errcode_for_file_access(),
			   errmsg("could not write temporary statistics file \"%s\": %m",
					  tmpfile)));
		FreeFile(fpout);
		unlink(tmpfile);
	}
	else if (FreeFile(fpout) < 0)
	{
		ereport(LOG,
				(errcode_for_file_access(),
			   errmsg("could not close temporary statistics file \"%s\": %m",
					  tmpfile)));
		unlink(tmpfile);
	}
	else if (rename(tmpfile, statfile) < 0)
	{
		ereport(LOG,
				(errcode_for_file_access(),
				 errmsg("could not rename temporary statistics file \"%s\" to \"%s\": %m",
						tmpfile, statfile)));
		unlink(tmpfile);
	}
	else
	{
		/*
		 * Successful write, so update last_statwrite.
		 */
		last_statwrite = globalStats.stats_timestamp;

		/*
		 * It's not entirely clear whether there could be clock skew between
		 * backends and the collector; but just in case someone manages to
		 * send us a stats request time that's far in the future, reset it.
		 * This ensures that no inquiry message can cause more than one stats
		 * file write to occur.
		 */
		last_statrequest = last_statwrite;
	}

	if (permanent)
		unlink(pgstat_stat_filename);
}


/* ----------
 * pgstat_read_statsfile() -
 *
 *	Reads in an existing statistics collector file and initializes the
 *	databases' hash table (whose entries point to the tables' hash tables).
 * ----------
 */
static HTAB *
pgstat_read_statsfile(Oid onlydb, bool permanent)
{
	PgStat_StatDBEntry *dbentry;
	PgStat_StatDBEntry dbbuf;
	PgStat_StatTabEntry *tabentry;
	PgStat_StatTabEntry tabbuf;
	PgStat_StatFuncEntry funcbuf;
	PgStat_StatFuncEntry *funcentry;
	PgStat_StatQueueEntry queuebuf;	/* GPDB */
	PgStat_StatQueueEntry *queueentry; /* GPDB */
	HASHCTL		hash_ctl;
	HTAB	   *dbhash;
	HTAB	   *tabhash = NULL;
	HTAB	   *funchash = NULL;
	HTAB      *queuehash = NULL;  /* GPDB */	
	FILE	   *fpin;
	int32		format_id;
	bool		found;
	const char *statfile = permanent ? PGSTAT_STAT_PERMANENT_FILENAME : pgstat_stat_filename;

	/*
	 * The tables will live in pgStatLocalContext.
	 */
	pgstat_setup_memcxt();

	/*
	 * Create the DB hashtable
	 */
	memset(&hash_ctl, 0, sizeof(hash_ctl));
	hash_ctl.keysize = sizeof(Oid);
	hash_ctl.entrysize = sizeof(PgStat_StatDBEntry);
	hash_ctl.hash = oid_hash;
	hash_ctl.hcxt = pgStatLocalContext;
	dbhash = hash_create("Databases hash", PGSTAT_DB_HASH_SIZE, &hash_ctl,
						 HASH_ELEM | HASH_FUNCTION | HASH_CONTEXT);

	/*
	 * Clear out global statistics so they start from zero in case we can't
	 * load an existing statsfile.
	 */
	memset(&globalStats, 0, sizeof(globalStats));


	/**
	 ** Create the Queue hashtable
	 **/
	memset(&hash_ctl, 0, sizeof(hash_ctl));
	hash_ctl.keysize = sizeof(Oid);
	hash_ctl.entrysize = sizeof(PgStat_StatQueueEntry);
	hash_ctl.hash = oid_hash;
	hash_ctl.hcxt = pgStatLocalContext;
	queuehash = hash_create("Queues hash", PGSTAT_QUEUE_HASH_SIZE, &hash_ctl,
						  HASH_ELEM | HASH_FUNCTION | HASH_CONTEXT);
	pgStatQueueHash = queuehash;

	/*
	 * Clear out global statistics so they start from zero in case we can't
	 * load an existing statsfile.
	 */
	memset(&globalStats, 0, sizeof(globalStats));

	/*
	 * Try to open the status file. If it doesn't exist, the backends simply
	 * return zero for anything and the collector simply starts from scratch
	 * with empty counters.
	 */
	if ((fpin = AllocateFile(statfile, PG_BINARY_R)) == NULL)
		return dbhash;

		/*
	 * Try to open the status file. If it doesn't exist, the backends simply
	 * return zero for anything and the collector simply starts from scratch
	 * with empty counters.
	 */
	if ((fpin = AllocateFile(statfile, PG_BINARY_R)) == NULL)
		return dbhash;

	/*
	 * Verify it's of the expected format.
	 */
	if (fread(&format_id, 1, sizeof(format_id), fpin) != sizeof(format_id)
		|| format_id != PGSTAT_FILE_FORMAT_ID)
	{
		ereport(pgStatRunningInCollector ? LOG : WARNING,
				(errmsg("corrupted pgstat.stat file")));
		goto done;
	}

	/*
	 * Read global stats struct
	 */
	if (fread(&globalStats, 1, sizeof(globalStats), fpin) != sizeof(globalStats))
	{
		ereport(pgStatRunningInCollector ? LOG : WARNING,
				(errmsg("corrupted pgstat.stat file")));
		goto done;
	}

	/*
	 * We found an existing collector stats file. Read it and put all the
	 * hashtable entries into place.
	 */
	for (;;)
	{
		switch (fgetc(fpin))
		{
				/*
				 * 'D'	A PgStat_StatDBEntry struct describing a database
				 * follows. Subsequently, zero to many 'T' and 'F' entries
				 * will follow until a 'd' is encountered.
				 */
			case 'D':
				if (fread(&dbbuf, 1, offsetof(PgStat_StatDBEntry, tables),
						  fpin) != offsetof(PgStat_StatDBEntry, tables))
				{
					ereport(pgStatRunningInCollector ? LOG : WARNING,
							(errmsg("corrupted pgstat.stat file")));
					goto done;
				}

				/*
				 * Add to the DB hash
				 */
				dbentry = (PgStat_StatDBEntry *) hash_search(dbhash,
												  (void *) &dbbuf.databaseid,
															 HASH_ENTER,
															 &found);
				if (found)
				{
					ereport(pgStatRunningInCollector ? LOG : WARNING,
							(errmsg("corrupted pgstat.stat file")));
					goto done;
				}

				memcpy(dbentry, &dbbuf, sizeof(PgStat_StatDBEntry));
				dbentry->tables = NULL;
				dbentry->functions = NULL;

				/*
				 * Don't collect tables if not the requested DB (or the
				 * shared-table info)
				 */
				if (onlydb != InvalidOid)
				{
					if (dbbuf.databaseid != onlydb &&
						dbbuf.databaseid != InvalidOid)
						break;
				}

				memset(&hash_ctl, 0, sizeof(hash_ctl));
				hash_ctl.keysize = sizeof(Oid);
				hash_ctl.entrysize = sizeof(PgStat_StatTabEntry);
				hash_ctl.hash = oid_hash;
				hash_ctl.hcxt = pgStatLocalContext;
				dbentry->tables = hash_create("Per-database table",
											  PGSTAT_TAB_HASH_SIZE,
											  &hash_ctl,
								   HASH_ELEM | HASH_FUNCTION | HASH_CONTEXT);

				memset(&hash_ctl, 0, sizeof(hash_ctl));
				hash_ctl.keysize = sizeof(Oid);
				hash_ctl.entrysize = sizeof(PgStat_StatFuncEntry);
				hash_ctl.hash = oid_hash;
				hash_ctl.hcxt = pgStatLocalContext;
				dbentry->functions = hash_create("Per-database function",
												 PGSTAT_FUNCTION_HASH_SIZE,
												 &hash_ctl,
								   HASH_ELEM | HASH_FUNCTION | HASH_CONTEXT);

				/*
				 * Arrange that following records add entries to this
				 * database's hash tables.
				 */
				tabhash = dbentry->tables;
				funchash = dbentry->functions;
				break;

				/*
				 * 'd'	End of this database.
				 */
			case 'd':
				tabhash = NULL;
				funchash = NULL;
				break;

				/*
				 * 'T'	A PgStat_StatTabEntry follows.
				 */
			case 'T':
				if (fread(&tabbuf, 1, sizeof(PgStat_StatTabEntry),
						  fpin) != sizeof(PgStat_StatTabEntry))
				{
					ereport(pgStatRunningInCollector ? LOG : WARNING,
							(errmsg("corrupted pgstat.stat file")));
					goto done;
				}

				/*
				 * Skip if table belongs to a not requested database.
				 */
				if (tabhash == NULL)
					break;

				tabentry = (PgStat_StatTabEntry *) hash_search(tabhash,
													(void *) &tabbuf.tableid,
														 HASH_ENTER, &found);

				if (found)
				{
					ereport(pgStatRunningInCollector ? LOG : WARNING,
							(errmsg("corrupted pgstat.stat file")));
					goto done;
				}

				memcpy(tabentry, &tabbuf, sizeof(tabbuf));
				break;

				/*
				 * 'F'	A PgStat_StatFuncEntry follows.
				 */
            case 'F':
				if (fread(&funcbuf, 1, sizeof(PgStat_StatFuncEntry),
						  fpin) != sizeof(PgStat_StatFuncEntry))
				{
					ereport(pgStatRunningInCollector ? LOG : WARNING,
							(errmsg("corrupted pgstat.stat file")));
					goto done;
				}

				/*
				 * Skip if function belongs to a not requested database.
				 */
				if (funchash == NULL)
					break;

				funcentry = (PgStat_StatFuncEntry *) hash_search(funchash,
												(void *) &funcbuf.functionid,
														 HASH_ENTER, &found);

				if (found)
				{
					ereport(pgStatRunningInCollector ? LOG : WARNING,
							(errmsg("corrupted pgstat.stat file")));
					goto done;
				}

				memcpy(funcentry, &funcbuf, sizeof(funcbuf));
				break;
				/*
				 * 'Q'	A PgStat_StatQueueEntry follows.  (GPDB)
				 */
			case 'Q':
				if (fread(&queuebuf, 1, sizeof(PgStat_StatQueueEntry),
						  fpin) != sizeof(PgStat_StatQueueEntry))
				{
					ereport(pgStatRunningInCollector ? LOG : WARNING,
							(errmsg("corrupted pgstat.stat file")));
					goto done;
				}

				if (queuehash == NULL)
					break;

				/*
				 * Add it to the queue hash.
				 */
				queueentry = (PgStat_StatQueueEntry *) hash_search(queuehash,
													(void *) &queuebuf.queueid,
														 HASH_ENTER, &found);
				
				if (found)
				{
					ereport(pgStatRunningInCollector ? LOG : WARNING,
							(errmsg("corrupted pgstat.stat file")));
					goto done;
				}

				memcpy(queueentry, &queuebuf, sizeof(PgStat_StatQueueEntry));
				break;

				/*
				 * 'E'	The EOF marker of a complete stats file.
				 */
			case 'E':
				goto done;

			default:
				ereport(pgStatRunningInCollector ? LOG : WARNING,
						(errmsg("corrupted pgstat.stat file")));
				goto done;
		}
	}

done:
	FreeFile(fpin);

	if (permanent)
		unlink(PGSTAT_STAT_PERMANENT_FILENAME);

	return dbhash;
}

/* ----------
 * pgstat_read_statsfile_timestamp() -
 *
 *	Attempt to fetch the timestamp of an existing stats file.
 *	Returns TRUE if successful (timestamp is stored at *ts).
 * ----------
 */
static bool
pgstat_read_statsfile_timestamp(bool permanent, TimestampTz *ts)
{
	PgStat_GlobalStats myGlobalStats;
	FILE	   *fpin;
	int32		format_id;
	const char *statfile = permanent ? PGSTAT_STAT_PERMANENT_FILENAME : pgstat_stat_filename;

	/*
	 * Try to open the status file.
	 */
	if ((fpin = AllocateFile(statfile, PG_BINARY_R)) == NULL)
		return false;

	/*
	 * Verify it's of the expected format.
	 */
	if (fread(&format_id, 1, sizeof(format_id), fpin) != sizeof(format_id)
		|| format_id != PGSTAT_FILE_FORMAT_ID)
	{
		FreeFile(fpin);
		return false;
	}

	/*
	 * Read global stats struct
	 */
	if (fread(&myGlobalStats, 1, sizeof(myGlobalStats), fpin) != sizeof(myGlobalStats))
	{
		FreeFile(fpin);
		return false;
	}

	*ts = myGlobalStats.stats_timestamp;

	FreeFile(fpin);
	return true;
}

/*
 * If not already done, read the statistics collector stats file into
 * some hash tables.  The results will be kept until pgstat_clear_snapshot()
 * is called (typically, at end of transaction).
 */
static void
backend_read_statsfile(void)
{
	TimestampTz min_ts;
	int			count;

		/* already read it? */
		if (pgStatDBHash)
			return;
		Assert(!pgStatRunningInCollector);

	/*
	 * We set the minimum acceptable timestamp to PGSTAT_STAT_INTERVAL msec
	 * before now.	This indirectly ensures that the collector needn't write
	 * the file more often than PGSTAT_STAT_INTERVAL.  In an autovacuum
	 * worker, however, we want a lower delay to avoid using stale data, so we
	 * use PGSTAT_RETRY_DELAY (since the number of worker is low, this
	 * shouldn't be a problem).
	 *
	 * Note that we don't recompute min_ts after sleeping; so we might end up
	 * accepting a file a bit older than PGSTAT_STAT_INTERVAL.	In practice
	 * that shouldn't happen, though, as long as the sleep time is less than
	 * PGSTAT_STAT_INTERVAL; and we don't want to lie to the collector about
	 * what our cutoff time really is.
	 */
	//if (IsAutoVacuumWorkerProcess())
	if (IsAutoVacuumProcess())
		min_ts = TimestampTzPlusMilliseconds(GetCurrentTimestamp(),
											 -PGSTAT_RETRY_DELAY);
	 else
	 	min_ts = TimestampTzPlusMilliseconds(GetCurrentTimestamp(),
	 										 -PGSTAT_STAT_INTERVAL);

	/*
	 * Loop until fresh enough stats file is available or we ran out of time.
	 * The stats inquiry message is sent repeatedly in case collector drops
	 * it.
	 */
	for (count = 0; count < PGSTAT_POLL_LOOP_COUNT; count++)
	{
		TimestampTz file_ts = 0;

		CHECK_FOR_INTERRUPTS();

		if (pgstat_read_statsfile_timestamp(false, &file_ts) &&
			file_ts >= min_ts)
			break;

		/* Not there or too old, so kick the collector and wait a bit */
		pgstat_send_inquiry(min_ts);
		pg_usleep(PGSTAT_RETRY_DELAY * 1000L);
	}

	if (count >= PGSTAT_POLL_LOOP_COUNT)
		elog(WARNING, "pgstat wait timeout");

	/* Autovacuum launcher wants stats about all databases */
	//if (IsAutoVacuumLauncherProcess())
		pgStatDBHash = pgstat_read_statsfile(InvalidOid, false);
	//else
	//	pgStatDBHash = pgstat_read_statsfile(MyDatabaseId, false);
}


/* ----------
 * pgstat_setup_memcxt() -
 *
 *	Create pgStatLocalContext, if not already done.
 * ----------
 */
static void
pgstat_setup_memcxt(void)
		{
	if (!pgStatLocalContext)
		pgStatLocalContext = AllocSetContextCreate(TopMemoryContext,
												   "Statistics snapshot",
												   ALLOCSET_SMALL_MINSIZE,
												   ALLOCSET_SMALL_INITSIZE,
												   ALLOCSET_SMALL_MAXSIZE);
		}


/* ----------
 * pgstat_clear_snapshot() -
 *
 *	Discard any data collected in the current transaction.	Any subsequent
 *	request will cause new snapshots to be read.
 *
 *	This is also invoked during transaction commit or abort to discard
 *	the no-longer-wanted snapshot.
 * ----------
 */
void
pgstat_clear_snapshot(void)
{
	/* Release memory, if any was allocated */
	if (pgStatLocalContext)
		MemoryContextDelete(pgStatLocalContext);

	/* Reset variables */
	pgStatLocalContext = NULL;
	pgStatDBHash = NULL;
	localBackendStatusTable = NULL;
	localNumBackends = 0;
	}


/* ----------
 * pgstat_recv_inquiry() -
 *
 *	Process stat inquiry requests.
 * ----------
 */
static void
pgstat_recv_inquiry(PgStat_MsgInquiry *msg, int len)
{
	if (msg->inquiry_time > last_statrequest)
		last_statrequest = msg->inquiry_time;
}


/* ----------
 * pgstat_recv_tabstat() -
 *
 *	Count what the backend has done.
 * ----------
 */
static void
pgstat_recv_tabstat(PgStat_MsgTabstat *msg, int len)
{
	PgStat_TableEntry *tabmsg = &(msg->m_entry[0]);
	PgStat_StatDBEntry *dbentry;
	PgStat_StatTabEntry *tabentry;
	int			i;
	bool		found;

	dbentry = pgstat_get_db_entry(msg->m_databaseid, true);

	/*
	 * Update database-wide stats.
	 */
	dbentry->n_xact_commit += (PgStat_Counter) (msg->m_xact_commit);
	dbentry->n_xact_rollback += (PgStat_Counter) (msg->m_xact_rollback);

	/*
	 * Process all table entries in the message.
	 */
	for (i = 0; i < msg->m_nentries; i++)
	{
		tabentry = (PgStat_StatTabEntry *) hash_search(dbentry->tables,
												  (void *) &(tabmsg[i].t_id),
													   HASH_ENTER, &found);

		if (!found)
		{
			/*
			 * If it's a new table entry, initialize counters to the values we
			 * just got.
			 */
			tabentry->numscans = tabmsg[i].t_counts.t_numscans;
			tabentry->tuples_returned = tabmsg[i].t_counts.t_tuples_returned;
			tabentry->tuples_fetched = tabmsg[i].t_counts.t_tuples_fetched;
			tabentry->tuples_inserted = tabmsg[i].t_counts.t_tuples_inserted;
			tabentry->tuples_updated = tabmsg[i].t_counts.t_tuples_updated;
			tabentry->tuples_deleted = tabmsg[i].t_counts.t_tuples_deleted;
			tabentry->tuples_hot_updated = tabmsg[i].t_counts.t_tuples_hot_updated;
			tabentry->n_live_tuples = tabmsg[i].t_counts.t_new_live_tuples;
			tabentry->n_dead_tuples = tabmsg[i].t_counts.t_new_dead_tuples;
			tabentry->blocks_fetched = tabmsg[i].t_counts.t_blocks_fetched;
			tabentry->blocks_hit = tabmsg[i].t_counts.t_blocks_hit;

			tabentry->last_anl_tuples = 0;
			tabentry->vacuum_timestamp = 0;
			tabentry->autovac_vacuum_timestamp = 0;
			tabentry->analyze_timestamp = 0;
			tabentry->autovac_analyze_timestamp = 0;
		}
		else
		{
			/*
			 * Otherwise add the values to the existing entry.
			 */
			tabentry->numscans += tabmsg[i].t_counts.t_numscans;
			tabentry->tuples_returned += tabmsg[i].t_counts.t_tuples_returned;
			tabentry->tuples_fetched += tabmsg[i].t_counts.t_tuples_fetched;
			tabentry->tuples_inserted += tabmsg[i].t_counts.t_tuples_inserted;
			tabentry->tuples_updated += tabmsg[i].t_counts.t_tuples_updated;
			tabentry->tuples_deleted += tabmsg[i].t_counts.t_tuples_deleted;
			tabentry->tuples_hot_updated += tabmsg[i].t_counts.t_tuples_hot_updated;
			tabentry->n_live_tuples += tabmsg[i].t_counts.t_new_live_tuples;
			tabentry->n_dead_tuples += tabmsg[i].t_counts.t_new_dead_tuples;
			tabentry->blocks_fetched += tabmsg[i].t_counts.t_blocks_fetched;
			tabentry->blocks_hit += tabmsg[i].t_counts.t_blocks_hit;
		}

		/* Clamp n_live_tuples in case of negative new_live_tuples */
		tabentry->n_live_tuples = Max(tabentry->n_live_tuples, 0);
		/* Likewise for n_dead_tuples */
		tabentry->n_dead_tuples = Max(tabentry->n_dead_tuples, 0);

		/*
		 * Add per-table stats to the per-database entry, too.
		 */
		dbentry->n_tuples_returned += tabmsg[i].t_counts.t_tuples_returned;
		dbentry->n_tuples_fetched += tabmsg[i].t_counts.t_tuples_fetched;
		dbentry->n_tuples_inserted += tabmsg[i].t_counts.t_tuples_inserted;
		dbentry->n_tuples_updated += tabmsg[i].t_counts.t_tuples_updated;
		dbentry->n_tuples_deleted += tabmsg[i].t_counts.t_tuples_deleted;
		dbentry->n_blocks_fetched += tabmsg[i].t_counts.t_blocks_fetched;
		dbentry->n_blocks_hit += tabmsg[i].t_counts.t_blocks_hit;
	}
}


/* ----------
 * pgstat_recv_tabpurge() -
 *
 *	Arrange for dead table removal.
 * ----------
 */
static void
pgstat_recv_tabpurge(PgStat_MsgTabpurge *msg, int len)
{
	PgStat_StatDBEntry *dbentry;
	int			i;

	dbentry = pgstat_get_db_entry(msg->m_databaseid, false);

	/*
	 * No need to purge if we don't even know the database.
	 */
	if (!dbentry || !dbentry->tables)
		return;

	/*
	 * Process all table entries in the message.
	 */
	for (i = 0; i < msg->m_nentries; i++)
	{
		/* Remove from hashtable if present; we don't care if it's not. */
		(void) hash_search(dbentry->tables,
						   (void *) &(msg->m_tableid[i]),
						   HASH_REMOVE, NULL);
	}
}


/* ----------
 * pgstat_recv_dropdb() -
 *
 *	Arrange for dead database removal
 * ----------
 */
static void
pgstat_recv_dropdb(PgStat_MsgDropdb *msg, int len)
{
	PgStat_StatDBEntry *dbentry;

	/*
	 * Lookup the database in the hashtable.
	 */
	dbentry = pgstat_get_db_entry(msg->m_databaseid, false);

	/*
	 * If found, remove it.
	 */
	if (dbentry)
	{
		if (dbentry->tables != NULL)
			hash_destroy(dbentry->tables);
		if (dbentry->functions != NULL)
			hash_destroy(dbentry->functions);

		if (hash_search(pgStatDBHash,
						(void *) &(dbentry->databaseid),
						HASH_REMOVE, NULL) == NULL)
			ereport(ERROR,
					(errmsg("database hash table corrupted "
							"during cleanup --- abort")));
	}
}


/* ----------
 * pgstat_recv_resetcounter() -
 *
 *	Reset the statistics for the specified database.
 * ----------
 */
static void
pgstat_recv_resetcounter(PgStat_MsgResetcounter *msg, int len)
{
	HASHCTL		hash_ctl;
	PgStat_StatDBEntry *dbentry;

	/*
	 * Lookup the database in the hashtable.  Nothing to do if not there.
	 */
	dbentry = pgstat_get_db_entry(msg->m_databaseid, false);

	if (!dbentry)
		return;

	/*
	 * We simply throw away all the database's table entries by recreating a
	 * new hash table for them.
	 */
	if (dbentry->tables != NULL)
		hash_destroy(dbentry->tables);
	if (dbentry->functions != NULL)
		hash_destroy(dbentry->functions);

	dbentry->tables = NULL;
	dbentry->functions = NULL;
	dbentry->n_xact_commit = 0;
	dbentry->n_xact_rollback = 0;
	dbentry->n_blocks_fetched = 0;
	dbentry->n_blocks_hit = 0;

	memset(&hash_ctl, 0, sizeof(hash_ctl));
	hash_ctl.keysize = sizeof(Oid);
	hash_ctl.entrysize = sizeof(PgStat_StatTabEntry);
	hash_ctl.hash = oid_hash;
	dbentry->tables = hash_create("Per-database table",
								  PGSTAT_TAB_HASH_SIZE,
								  &hash_ctl,
								  HASH_ELEM | HASH_FUNCTION);

	hash_ctl.keysize = sizeof(Oid);
	hash_ctl.entrysize = sizeof(PgStat_StatFuncEntry);
	hash_ctl.hash = oid_hash;
	dbentry->functions = hash_create("Per-database function",
									 PGSTAT_FUNCTION_HASH_SIZE,
									 &hash_ctl,
									 HASH_ELEM | HASH_FUNCTION);
}

/* ----------
 * pgstat_recv_autovac() -
 *
 *	Process an autovacuum signalling message.
 * ----------
 */
static void
pgstat_recv_autovac(PgStat_MsgAutovacStart *msg, int len)
{
	PgStat_StatDBEntry *dbentry;

	/*
	 * Lookup the database in the hashtable.  Don't create the entry if it
	 * doesn't exist, because autovacuum may be processing a template
	 * database.  If this isn't the case, the database is most likely to have
	 * an entry already.  (If it doesn't, not much harm is done anyway --
	 * it'll get created as soon as somebody actually uses the database.)
	 */
	dbentry = pgstat_get_db_entry(msg->m_databaseid, false);
	if (dbentry == NULL)
		return;

	/*
	 * Store the last autovacuum time in the database entry.
	 */
	dbentry->last_autovac_time = msg->m_start_time;
}

/* ----------
 * pgstat_recv_vacuum() -
 *
 *	Process a VACUUM message.
 * ----------
 */
static void
pgstat_recv_vacuum(PgStat_MsgVacuum *msg, int len)
{
	PgStat_StatDBEntry *dbentry;
	PgStat_StatTabEntry *tabentry;

	/*
	 * Don't create either the database or table entry if it doesn't already
	 * exist.  This avoids bloating the stats with entries for stuff that is
	 * only touched by vacuum and not by live operations.
	 */
	dbentry = pgstat_get_db_entry(msg->m_databaseid, false);
	if (dbentry == NULL)
		return;

	tabentry = hash_search(dbentry->tables, &(msg->m_tableoid),
						   HASH_FIND, NULL);
	if (tabentry == NULL)
		return;

	if (msg->m_autovacuum)
		tabentry->autovac_vacuum_timestamp = msg->m_vacuumtime;
	else
		tabentry->vacuum_timestamp = msg->m_vacuumtime;
	if (msg->m_scanned_all)
	tabentry->n_live_tuples = msg->m_tuples;
	/* Resetting dead_tuples to 0 is an approximation ... */
	tabentry->n_dead_tuples = 0;
	if (msg->m_analyze)
	{
		if (msg->m_scanned_all)
		tabentry->last_anl_tuples = msg->m_tuples;
		else
		{
			/* last_anl_tuples must never exceed n_live_tuples+n_dead_tuples */
			tabentry->last_anl_tuples = Min(tabentry->last_anl_tuples,
											tabentry->n_live_tuples);
		}

		if (msg->m_autovacuum)
			tabentry->autovac_analyze_timestamp = msg->m_vacuumtime;
		else
			tabentry->analyze_timestamp = msg->m_vacuumtime;
	}
	else
	{
		/* last_anl_tuples must never exceed n_live_tuples+n_dead_tuples */
		tabentry->last_anl_tuples = Min(tabentry->last_anl_tuples,
										tabentry->n_live_tuples);
	}
}

/* ----------
 * pgstat_recv_analyze() -
 *
 *	Process an ANALYZE message.
 * ----------
 */
static void
pgstat_recv_analyze(PgStat_MsgAnalyze *msg, int len)
{
	PgStat_StatDBEntry *dbentry;
	PgStat_StatTabEntry *tabentry;

	/*
	 * Don't create either the database or table entry if it doesn't already
	 * exist.  This avoids bloating the stats with entries for stuff that is
	 * only touched by analyze and not by live operations.
	 */
	dbentry = pgstat_get_db_entry(msg->m_databaseid, false);
	if (dbentry == NULL)
		return;

	tabentry = hash_search(dbentry->tables, &(msg->m_tableoid),
						   HASH_FIND, NULL);
	if (tabentry == NULL)
		return;

	if (msg->m_autovacuum)
		tabentry->autovac_analyze_timestamp = msg->m_analyzetime;
	else
		tabentry->analyze_timestamp = msg->m_analyzetime;
	tabentry->n_live_tuples = msg->m_live_tuples;
	tabentry->n_dead_tuples = msg->m_dead_tuples;
	tabentry->last_anl_tuples = msg->m_live_tuples + msg->m_dead_tuples;
}


/* ----------
 * pgstat_recv_bgwriter() -
 *
 *	Process a BGWRITER message.
 * ----------
 */
static void
pgstat_recv_bgwriter(PgStat_MsgBgWriter *msg, int len)
{
	globalStats.timed_checkpoints += msg->m_timed_checkpoints;
	globalStats.requested_checkpoints += msg->m_requested_checkpoints;
	globalStats.buf_written_checkpoints += msg->m_buf_written_checkpoints;
	globalStats.buf_written_clean += msg->m_buf_written_clean;
	globalStats.maxwritten_clean += msg->m_maxwritten_clean;
	globalStats.buf_written_backend += msg->m_buf_written_backend;
	globalStats.buf_alloc += msg->m_buf_alloc;
}


/*
 * GPDB: Lookup the hash table entry for the specified resource queue. If no hash
 * table entry exists, initialize it, if the create parameter is true.
 * Else, return NULL.
 */
static PgStat_StatQueueEntry *
pgstat_get_queue_entry(Oid queueid, bool create)
{
	PgStat_StatQueueEntry *result;
	bool		found;
	HASHACTION	action = (create ? HASH_ENTER : HASH_FIND);

	/* Lookup or create the hash table entry for this queue */
	result = (PgStat_StatQueueEntry *) hash_search(pgStatQueueHash,
												   &queueid,
												   action, &found);

	if (!create && !found)
		return NULL;

	/* If not found, initialize the new one. */
	if (!found)
	{
		result->queueid = queueid;
		result->n_queries_exec = 0;
		result->n_queries_wait = 0;
		result->elapsed_exec = 0;
		result->elapsed_wait = 0;
	}

	return result;
}

/* ----------
 * pgstat_recv_queuestat() -
 *
 *	Process resource queue activity for a backend.
 * ----------
 */
static void
pgstat_recv_queuestat(PgStat_MsgQueuestat *msg, int len)
{
	PgStat_StatQueueEntry	*queueentry;

	/* Get or create an entry for this resource queue. */
	queueentry = pgstat_get_queue_entry(msg->m_queueid, true);

	/* Update the metrics. */
	queueentry->n_queries_exec += msg->m_queries_exec;
	queueentry->n_queries_wait += msg->m_queries_wait;
	queueentry->elapsed_exec += msg->m_elapsed_exec;
	queueentry->elapsed_wait += msg->m_elapsed_wait;

}


/* ----------
 * pgstat_init_localportalhash() -
 *
 *  Cache for portal statistics for a backend.
 * ----------
 */
void
pgstat_init_localportalhash(void)
{

	HASHCTL		info;
	int			hash_flags;


	info.keysize = sizeof(uint32);
	info.entrysize = sizeof(PgStat_StatPortalEntry);
	info.hash = tag_hash;
	hash_flags = (HASH_ELEM | HASH_FUNCTION);

	localStatPortalHash = hash_create("Local Stat Portal Hash",
									 1,
									 &info,
									 hash_flags);

	return;
}


/* ----------
 * pgstat_getportalentry() -
 *
 *  Return the (PgStat_StatPortalEntry *) for a given portal (and backend).
 * ----------
 */
PgStat_StatPortalEntry *
pgstat_getportalentry(uint32 portalid, Oid queueid)
{
	PgStat_StatPortalEntry	*portalentry;
	
	bool					found;

	portalentry = hash_search(localStatPortalHash,
							  (void *) &portalid,
							  HASH_ENTER, &found);

	Assert(portalentry != NULL);

	/* Initialize if this we have not seen this portal before! */
	if (!found)
	{
		portalentry->portalid = portalid;
		portalentry->queueentry.queueid = queueid;
		portalentry->queueentry.n_queries_exec = 0;
		portalentry->queueentry.n_queries_wait = 0;
		portalentry->queueentry.elapsed_exec = 0;
		portalentry->queueentry.elapsed_wait = 0;
	}
	
	return portalentry;
}


/* ----------
 * pgstat_report_queuestat() -
 *
 *	Called from tcop/postgres.c to send the so far collected
 *	per resource queue statistics to the collector.
 * ----------
 */
void
pgstat_report_queuestat()
{
	HASH_SEQ_STATUS			hstat;
	PgStat_StatPortalEntry	*pentry;
	PgStat_MsgQueuestat		msg;

	if (pgStatSock < 0 || !pgstat_collect_queuelevel)
	{
		return;			/* Not collecting queue stats or collector disabled. */
	}

	
	/* Do a sequential scan through the local portal/queue hash*/
	hash_seq_init(&hstat, localStatPortalHash);
	while ((pentry = (PgStat_StatPortalEntry *) hash_seq_search(&hstat)) != NULL)
	{
		/* Skip if message payload will be trivial. */
		if (pentry->queueentry.n_queries_exec == 0 &&
			pentry->queueentry.n_queries_wait == 0 &&
			pentry->queueentry.elapsed_exec == 0 &&
			pentry->queueentry.elapsed_wait == 0)
			continue;

		/* Initialize a message to send to the collector. */
		pgstat_setheader(&msg.m_hdr, PGSTAT_MTYPE_QUEUESTAT);
		msg.m_queueid = pentry->queueentry.queueid;
		msg.m_queries_exec = pentry->queueentry.n_queries_exec;
		msg.m_queries_wait = pentry->queueentry.n_queries_wait;
		msg.m_elapsed_exec = pentry->queueentry.elapsed_exec;
		msg.m_elapsed_wait = pentry->queueentry.elapsed_wait;

		/* Reset the counters for this entry. */
		pentry->queueentry.n_queries_exec = 0;
		pentry->queueentry.n_queries_wait = 0;
		pentry->queueentry.elapsed_exec = 0;
		pentry->queueentry.elapsed_wait = 0;

		pgstat_send(&msg, sizeof(msg));

	}


}


/* ----------
 * pgstat_fetch_stat_queueentry() -
 *
 *	Support function for the SQL-callable pgstat* functions. Returns
 *	the collected statistics for one resource queue or NULL. NULL doesn't mean
 *	that the queue doesn't exist, it is just not yet known by the
 *	collector, so the caller is better off to report ZERO instead.
 * ----------
 */
PgStat_StatQueueEntry *
pgstat_fetch_stat_queueentry(Oid queueid)
{
	/*
	 * If not done for this transaction, read the statistics collector stats
	 * file into some hash tables.
	 */
	backend_read_statsfile();

	/*
	 * Lookup the requested database; return NULL if not found
	 */
	return (PgStat_StatQueueEntry *) hash_search(pgStatQueueHash,
											  (void *) &queueid,
											  HASH_FIND, NULL);
}


/* ----------
 * pgstat_recv_funcstat() -
 *
 *	Count what the backend has done.
 * ----------
 */
static void
pgstat_recv_funcstat(PgStat_MsgFuncstat *msg, int len)
{
	PgStat_FunctionEntry *funcmsg = &(msg->m_entry[0]);
	PgStat_StatDBEntry *dbentry;
	PgStat_StatFuncEntry *funcentry;
	int			i;
	bool		found;

	dbentry = pgstat_get_db_entry(msg->m_databaseid, true);

	/*
	 * Process all function entries in the message.
	 */
	for (i = 0; i < msg->m_nentries; i++, funcmsg++)
	{
		funcentry = (PgStat_StatFuncEntry *) hash_search(dbentry->functions,
												   (void *) &(funcmsg->f_id),
														 HASH_ENTER, &found);

		if (!found)
		{
			/*
			 * If it's a new function entry, initialize counters to the values
			 * we just got.
			 */
			funcentry->f_numcalls = funcmsg->f_numcalls;
			funcentry->f_time = funcmsg->f_time;
			funcentry->f_time_self = funcmsg->f_time_self;
		}
		else
		{
			/*
			 * Otherwise add the values to the existing entry.
			 */
			funcentry->f_numcalls += funcmsg->f_numcalls;
			funcentry->f_time += funcmsg->f_time;
			funcentry->f_time_self += funcmsg->f_time_self;
		}
	}
}

/* ----------
 * pgstat_recv_funcpurge() -
 *
 *	Arrange for dead function removal.
 * ----------
 */
static void
pgstat_recv_funcpurge(PgStat_MsgFuncpurge *msg, int len)
{
	PgStat_StatDBEntry *dbentry;
	int			i;

	dbentry = pgstat_get_db_entry(msg->m_databaseid, false);

	/*
	 * No need to purge if we don't even know the database.
	 */
	if (!dbentry || !dbentry->functions)
		return;

	/*
	 * Process all function entries in the message.
	 */
	for (i = 0; i < msg->m_nentries; i++)
	{
		/* Remove from hashtable if present; we don't care if it's not. */
		(void) hash_search(dbentry->functions,
						   (void *) &(msg->m_functionid[i]),
						   HASH_REMOVE, NULL);
	}
}<|MERGE_RESOLUTION|>--- conflicted
+++ resolved
@@ -264,7 +264,6 @@
 static HTAB *pgstat_read_statsfile(Oid onlydb, bool permanent);
 static void backend_read_statsfile(void);
 static void pgstat_read_current_status(void);
-static HTAB *pgstat_collect_oids(Oid catalogid);
 
 static void pgstat_send_tabstat(PgStat_MsgTabstat *tsmsg);
 static void pgstat_send_funcstats(void);
@@ -916,13 +915,9 @@
 
 		CHECK_FOR_INTERRUPTS();
 
-<<<<<<< HEAD
 		/* the DB entry for shared tables (with InvalidOid) is never dropped */
 		if (OidIsValid(dbid) &&
 			hash_search(htab, (void *) &dbid, HASH_FIND, NULL) == NULL)
-=======
-		if (hash_search(htab, (void *) &dbid, HASH_FIND, NULL) == NULL)
->>>>>>> 02609893
 			pgstat_drop_database(dbid);
 	}
 
@@ -997,7 +992,6 @@
 
 	/* Clean up */
 	hash_destroy(htab);
-<<<<<<< HEAD
 
 	/*
 	 * Now repeat the above steps for functions.  However, we needn't bother
@@ -1054,23 +1048,15 @@
 
 		hash_destroy(htab);
 	}
-=======
->>>>>>> 02609893
 }
 
 
 /* ----------
  * pgstat_collect_oids() -
  *
-<<<<<<< HEAD
  *	Collect the OIDs of all objects listed in the specified system catalog
  *	into a temporary hash table.  Caller should hash_destroy the result
  *	when done with it.
-=======
- *	Collect the OIDs of either all databases or all tables, according to
- *	the parameter, into a temporary hash table.  Caller should hash_destroy
- *	the result when done with it.
->>>>>>> 02609893
  * ----------
  */
 static HTAB *
@@ -1095,11 +1081,7 @@
 	scan = heap_beginscan(rel, SnapshotNow, 0, NULL);
 	while ((tup = heap_getnext(scan, ForwardScanDirection)) != NULL)
 	{
-<<<<<<< HEAD
 		Oid			thisoid = HeapTupleGetOid(tup);
-=======
-		Oid		thisoid = HeapTupleGetOid(tup);
->>>>>>> 02609893
 
 		CHECK_FOR_INTERRUPTS();
 
