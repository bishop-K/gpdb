--- conflicted
+++ resolved
@@ -2754,9 +2754,6 @@
 				NAMEDATALEN);
 	else
 		beentry->st_clienthostname[0] = '\0';
-<<<<<<< HEAD
-	beentry->st_waiting = PGBE_WAITING_NONE;
-=======
 #ifdef USE_SSL
 	if (MyProcPort && MyProcPort->ssl != NULL)
 	{
@@ -2775,7 +2772,6 @@
 	beentry->st_ssl = false;
 #endif
 	beentry->st_waiting = false;
->>>>>>> ab93f90c
 	beentry->st_state = STATE_UNDEFINED;
 	beentry->st_appname[0] = '\0';
 	beentry->st_activity[0] = '\0';
@@ -3098,21 +3094,18 @@
 	localappname = (char *)
 		MemoryContextAlloc(pgStatLocalContext,
 						   NAMEDATALEN * MaxBackends);
-<<<<<<< HEAD
 	localclienthostname = (char *)
 		MemoryContextAlloc(pgStatLocalContext,
 						   NAMEDATALEN * MaxBackends);
-=======
+	localactivity = (char *)
+		MemoryContextAlloc(pgStatLocalContext,
+						   pgstat_track_activity_query_size * MaxBackends);
 #ifdef USE_SSL
 	localsslstatus = (PgBackendSSLStatus *)
 		MemoryContextAlloc(pgStatLocalContext,
 						   sizeof(PgBackendSSLStatus) * MaxBackends);
 #endif
 
->>>>>>> ab93f90c
-	localactivity = (char *)
-		MemoryContextAlloc(pgStatLocalContext,
-						   pgstat_track_activity_query_size * MaxBackends);
 	localNumBackends = 0;
 
 	beentry = BackendStatusArray;
