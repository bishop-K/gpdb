/*-------------------------------------------------------------------------
 *
 * varsup.c
 *	  postgres OID & XID variables support routines
 *
 * Copyright (c) 2000-2009, PostgreSQL Global Development Group
 *
 * IDENTIFICATION
 *	  $PostgreSQL: pgsql/src/backend/access/transam/varsup.c,v 1.84 2009/04/23 00:23:45 tgl Exp $
 *
 *-------------------------------------------------------------------------
 */

#include "postgres.h"

#include "access/clog.h"
#include "access/subtrans.h"
#include "access/transam.h"
#include "miscadmin.h"
#include "postmaster/autovacuum.h"
#include "storage/pmsignal.h"
#include "storage/proc.h"
#include "utils/builtins.h"
#include "utils/guc.h"
#include "access/distributedlog.h"
#include "cdb/cdbpersistentstore.h"
#include "cdb/cdbvars.h"

/* Number of OIDs to prefetch (preallocate) per XLOG write */
#define VAR_OID_PREFETCH		8192

/* pointer to "variable cache" in shared memory (set up by shmem.c) */
VariableCache ShmemVariableCache = NULL;

int xid_stop_limit;
int xid_warn_limit;

/*
 * Allocate the next XID for my new transaction or subtransaction.
 */
TransactionId
GetNewTransactionId(bool isSubXact, bool setProcXid)
{
	TransactionId xid;

	MIRRORED_LOCK_DECLARE;

	/*
	 * During bootstrap initialization, we return the special bootstrap
	 * transaction id.
	 */
	if (IsBootstrapProcessingMode())
	{
		Assert(!isSubXact);
		return BootstrapTransactionId;
	}

	MIRRORED_LOCK;
	LWLockAcquire(XidGenLock, LW_EXCLUSIVE);

	xid = ShmemVariableCache->nextXid;

	/*----------
	 * Check to see if it's safe to assign another XID.  This protects against
	 * catastrophic data loss due to XID wraparound.  The basic rules are:
	 *
	 * If we're past xidVacLimit, start trying to force autovacuum cycles.
	 * If we're past xidWarnLimit, start issuing warnings.
	 * If we're past xidStopLimit, refuse to execute transactions, unless
	 * we are running in a standalone backend (which gives an escape hatch
	 * to the DBA who somehow got past the earlier defenses).
	 *
	 * Test is coded to fall out as fast as possible during normal operation,
	 * ie, when the vac limit is set and we haven't violated it.
	 *----------
	 */
	if (TransactionIdFollowsOrEquals(xid, ShmemVariableCache->xidVacLimit) &&
		TransactionIdIsValid(ShmemVariableCache->xidVacLimit))
	{
		/*
		 * To avoid swamping the postmaster with signals, we issue the
		 * autovac request only once per 64K transaction starts.  This
		 * still gives plenty of chances before we get into real trouble.
		 *
		 * if (IsUnderPostmaster && (xid % 65536) == 0)
		 * {
		 * 		elog(LOG, "GetNewTransactionId: requesting autovac (xid %u xidVacLimit %u)", xid, ShmemVariableCache->xidVacLimit);
		 * 		SendPostmasterSignal(PMSIGNAL_START_AUTOVAC);
		 * }
		 *
		 * MPP-19652: autovacuum disabled
		 */
		if (IsUnderPostmaster &&
		 TransactionIdFollowsOrEquals(xid, ShmemVariableCache->xidStopLimit))
			ereport(ERROR,
					(errcode(ERRCODE_PROGRAM_LIMIT_EXCEEDED),
					 errmsg("database is not accepting commands to avoid wraparound data loss in database \"%s\"",
							NameStr(ShmemVariableCache->limit_datname)),
<<<<<<< HEAD
					 errhint("Shutdown Greenplum Database. Lower the xid_stop_limit GUC. Execute a database-wide VACUUM in \"%s\". Reset the xid_stop_limit GUC.",
=======
					 errhint("Stop the postmaster and use a standalone backend to vacuum database \"%s\".\n"
							 "You might also need to commit or roll back old prepared transactions.",
>>>>>>> 4d53a2f9
							 NameStr(ShmemVariableCache->limit_datname))));
		else if (TransactionIdFollowsOrEquals(xid, ShmemVariableCache->xidWarnLimit))
			ereport(WARNING,
			(errmsg("database \"%s\" must be vacuumed within %u transactions",
					NameStr(ShmemVariableCache->limit_datname),
					ShmemVariableCache->xidWrapLimit - xid),
			 errhint("To avoid a database shutdown, execute a database-wide VACUUM in \"%s\".\n"
					 "You might also need to commit or roll back old prepared transactions.",
					 NameStr(ShmemVariableCache->limit_datname))));
	}

	/*
	 * If we are allocating the first XID of a new page of the commit log,
	 * zero out that commit-log page before returning. We must do this while
	 * holding XidGenLock, else another xact could acquire and commit a later
	 * XID before we zero the page.  Fortunately, a page of the commit log
	 * holds 32K or more transactions, so we don't have to do this very often.
	 *
	 * Extend pg_subtrans too.
	 */
	ExtendCLOG(xid);
	ExtendSUBTRANS(xid);
	DistributedLog_Extend(xid);

	/*
	 * Now advance the nextXid counter.  This must not happen until after we
	 * have successfully completed ExtendCLOG() --- if that routine fails, we
	 * want the next incoming transaction to try it again.	We cannot assign
	 * more XIDs until there is CLOG space for them.
	 */
	TransactionIdAdvance(ShmemVariableCache->nextXid);

	/*
	 * We must store the new XID into the shared ProcArray before releasing
	 * XidGenLock.	This ensures that every active XID older than
	 * latestCompletedXid is present in the ProcArray, which is essential for
	 * correct OldestXmin tracking; see src/backend/access/transam/README.
	 *
	 * XXX by storing xid into MyProc without acquiring ProcArrayLock, we are
	 * relying on fetch/store of an xid to be atomic, else other backends
	 * might see a partially-set xid here.	But holding both locks at once
	 * would be a nasty concurrency hit.  So for now, assume atomicity.
	 *
	 * Note that readers of PGPROC xid fields should be careful to fetch the
	 * value only once, rather than assume they can read a value multiple
	 * times and get the same answer each time.
	 *
	 * The same comments apply to the subxact xid count and overflow fields.
	 *
	 * A solution to the atomic-store problem would be to give each PGPROC its
	 * own spinlock used only for fetching/storing that PGPROC's xid and
	 * related fields.
	 *
	 * If there's no room to fit a subtransaction XID into PGPROC, set the
	 * cache-overflowed flag instead.  This forces readers to look in
	 * pg_subtrans to map subtransaction XIDs up to top-level XIDs. There is a
	 * race-condition window, in that the new XID will not appear as running
	 * until its parent link has been placed into pg_subtrans. However, that
	 * will happen before anyone could possibly have a reason to inquire about
	 * the status of the XID, so it seems OK.  (Snapshots taken during this
	 * window *will* include the parent XID, so they will deliver the correct
	 * answer later on when someone does have a reason to inquire.)
	 */
	if (setProcXid && MyProc != NULL)
	{
		/*
		 * Use volatile pointer to prevent code rearrangement; other backends
		 * could be examining my subxids info concurrently, and we don't want
		 * them to see an invalid intermediate state, such as incrementing
		 * nxids before filling the array entry.  Note we are assuming that
		 * TransactionId and int fetch/store are atomic.
		 */
		volatile PGPROC *myproc = MyProc;

		if (!isSubXact)
			myproc->xid = xid;
		else
		{
			int			nxids = myproc->subxids.nxids;

			if (nxids < PGPROC_MAX_CACHED_SUBXIDS)
			{
				myproc->subxids.xids[nxids] = xid;
				myproc->subxids.nxids = nxids + 1;
			}
			else
				myproc->subxids.overflowed = true;
		}
	}

	LWLockRelease(XidGenLock);
	MIRRORED_UNLOCK;

	return xid;
}

/*
 * Read nextXid but don't allocate it.
 */
TransactionId
ReadNewTransactionId(void)
{
	TransactionId xid;

	LWLockAcquire(XidGenLock, LW_SHARED);
	xid = ShmemVariableCache->nextXid;
	LWLockRelease(XidGenLock);

	return xid;
}

/*
 * Determine the last safe XID to allocate given the currently oldest
 * datfrozenxid (ie, the oldest XID that might exist in any database
 * of our cluster).
 */
void
SetTransactionIdLimit(TransactionId oldest_datfrozenxid,
					  Name oldest_datname)
{
	TransactionId xidVacLimit;
	TransactionId xidWarnLimit;
	TransactionId xidStopLimit;
	TransactionId xidWrapLimit;
	TransactionId curXid;

	Assert(TransactionIdIsNormal(oldest_datfrozenxid));

	/*
	 * The place where we actually get into deep trouble is halfway around
	 * from the oldest potentially-existing XID.  (This calculation is
	 * probably off by one or two counts, because the special XIDs reduce the
	 * size of the loop a little bit.  But we throw in plenty of slop below,
	 * so it doesn't matter.)
	 */
	xidWrapLimit = oldest_datfrozenxid + (MaxTransactionId >> 1);
	if (xidWrapLimit < FirstNormalTransactionId)
		xidWrapLimit += FirstNormalTransactionId;

	/*
	 * We'll refuse to continue assigning XIDs in interactive mode once we get
	 * within xid_stop_limit transactions of data loss.  This leaves lots of
	 * room for the DBA to fool around fixing things in a standalone backend,
	 * while not being significant compared to total XID space. (Note that since
	 * vacuuming requires one transaction per table cleaned, we had better be
	 * sure there's lots of XIDs left...)
	 */
	xidStopLimit = xidWrapLimit - (TransactionId)xid_stop_limit;
	if (xidStopLimit < FirstNormalTransactionId)
		xidStopLimit -= FirstNormalTransactionId;

	/*
	 * We'll start complaining loudly when we get within xid_warn_limit
	 * transactions of the stop point.	This is kind of arbitrary, but if
	 * you let your gas gauge get down to 1% of full, would you be looking for
	 * the next gas station?  We need to be fairly liberal about this number
	 * because there are lots of scenarios where most transactions are done by
	 * automatic clients that won't pay attention to warnings. (No, we're not
	 * gonna make this configurable.  If you know enough to configure it, you
	 * know enough to not get in this kind of trouble in the first place.)
	 */
	xidWarnLimit = xidStopLimit  - (TransactionId)xid_warn_limit;
	if (xidWarnLimit < FirstNormalTransactionId)
		xidWarnLimit -= FirstNormalTransactionId;

	/*
	 * We'll start trying to force autovacuums when oldest_datfrozenxid gets
	 * to be more than autovacuum_freeze_max_age transactions old.
	 *
	 * Note: guc.c ensures that autovacuum_freeze_max_age is in a sane range,
	 * so that xidVacLimit will be well before xidWarnLimit.
	 *
	 * Note: autovacuum_freeze_max_age is a PGC_POSTMASTER parameter so that
	 * we don't have to worry about dealing with on-the-fly changes in its
	 * value.  It doesn't look practical to update shared state from a GUC
	 * assign hook (too many processes would try to execute the hook,
	 * resulting in race conditions as well as crashes of those not connected
	 * to shared memory).  Perhaps this can be improved someday.
	 *
	 * MPP-19652: autovacuum disabled
	 * 
	 *	xidVacLimit = oldest_datfrozenxid + autovacuum_freeze_max_age;
	 *	if (xidVacLimit < FirstNormalTransactionId)
	 *		xidVacLimit += FirstNormalTransactionId;
	 */
	xidVacLimit = xidWarnLimit;

	/* Grab lock for just long enough to set the new limit values */
	LWLockAcquire(XidGenLock, LW_EXCLUSIVE);
	ShmemVariableCache->oldestXid = oldest_datfrozenxid;
	ShmemVariableCache->xidVacLimit = xidVacLimit;
	ShmemVariableCache->xidWarnLimit = xidWarnLimit;
	ShmemVariableCache->xidStopLimit = xidStopLimit;
	ShmemVariableCache->xidWrapLimit = xidWrapLimit;
	namecpy(&ShmemVariableCache->limit_datname, oldest_datname);
	curXid = ShmemVariableCache->nextXid;
	LWLockRelease(XidGenLock);

	/* Log the info */
	ereport(DEBUG1,
	   (errmsg("transaction ID wrap limit is %u, limited by database \"%s\"",
			   xidWrapLimit, NameStr(*oldest_datname))));

	/*
	 * If past the autovacuum force point, immediately signal an autovac
	 * request.  The reason for this is that autovac only processes one
	 * database per invocation.  Once it's finished cleaning up the oldest
	 * database, it'll call here, and we'll signal the postmaster to start
	 * another iteration immediately if there are still any old databases.
	 *
	 * MPP-19652: autovacuum disabled
	 */

	/* Give an immediate warning if past the wrap warn point */
	if (TransactionIdFollowsOrEquals(curXid, xidWarnLimit))
		ereport(WARNING,
		   (errmsg("database \"%s\" must be vacuumed within %u transactions",
				   NameStr(*oldest_datname),
				   xidWrapLimit - curXid),
			errhint("To avoid a database shutdown, execute a database-wide VACUUM in \"%s\".\n"
					"You might also need to commit or roll back old prepared transactions.",
					NameStr(*oldest_datname))));
}

/*
 * Requires OidGenLock to be held by caller.
 */
static Oid
GetNewObjectIdUnderLock(void)
{
	Oid result;

	Assert(LWLockHeldByMe(OidGenLock));

	/*
	 * Check for wraparound of the OID counter.  We *must* not return 0
	 * (InvalidOid); and as long as we have to check that, it seems a good
	 * idea to skip over everything below FirstNormalObjectId too. (This
	 * basically just avoids lots of collisions with bootstrap-assigned OIDs
	 * right after a wrap occurs, so as to avoid a possibly large number of
	 * iterations in GetNewOid.)  Note we are relying on unsigned comparison.
	 *
	 * During initdb, we start the OID generator at FirstBootstrapObjectId, so
	 * we only enforce wrapping to that point when in bootstrap or standalone
	 * mode.  The first time through this routine after normal postmaster
	 * start, the counter will be forced up to FirstNormalObjectId. This
	 * mechanism leaves the OIDs between FirstBootstrapObjectId and
	 * FirstNormalObjectId available for automatic assignment during initdb,
	 * while ensuring they will never conflict with user-assigned OIDs.
	 */
	if (ShmemVariableCache->nextOid < ((Oid) FirstNormalObjectId))
	{
		if (IsPostmasterEnvironment)
		{
			/* wraparound in normal environment */
			ShmemVariableCache->nextOid = FirstNormalObjectId;
			ShmemVariableCache->oidCount = 0;
		}
		else
		{
			/* we may be bootstrapping, so don't enforce the full range */
			if (ShmemVariableCache->nextOid < ((Oid) FirstBootstrapObjectId))
			{
				/* wraparound in standalone environment? */
				ShmemVariableCache->nextOid = FirstBootstrapObjectId;
				ShmemVariableCache->oidCount = 0;
			}
		}
	}

	/* If we run out of logged for use oids then we must log more */
	if (ShmemVariableCache->oidCount == 0)
	{
		XLogPutNextOid(ShmemVariableCache->nextOid + VAR_OID_PREFETCH);
		ShmemVariableCache->oidCount = VAR_OID_PREFETCH;
	}

	result = ShmemVariableCache->nextOid;

	(ShmemVariableCache->nextOid)++;
	(ShmemVariableCache->oidCount)--;

	return result;
}

/*
 * GetNewObjectId -- allocate a new OID
 *
 * OIDs are generated by a cluster-wide counter. Since they are only
 * 32 bits wide, counter wraparound will occur eventually, and
 * therefore it is unwise to assume they are unique unless precautions
 * are taken to make them so. Hence, this routine should generally not
 * be used directly. The only direct callers should be GetNewOid() and
 * GetNewOidWithIndex() in catalog/catalog.c. It's also called from
 * cdb_sync_oid_to_segments() in cdb/cdboidsync.c to synchronize the
 * OID counter on the QD with its QEs.
 */
Oid
GetNewObjectId(void)
{
	Oid			result;

	LWLockAcquire(OidGenLock, LW_EXCLUSIVE);

	result = GetNewObjectIdUnderLock();

	LWLockRelease(OidGenLock);

	return result;
}

/*
 * AdvanceObjectId -- advance object id counter for QE nodes
 *
 * The QD provides the preassigned OID to the QE nodes which will be
 * used as the relation's OID. QE nodes do not use this OID as the
 * relfilenode value anymore so the OID counter is not
 * incremented. This function forcefully increments the QE node's OID
 * counter to be about the same as the OID provided by the QD node.
 */
void
AdvanceObjectId(Oid newOid)
{
	LWLockAcquire(OidGenLock, LW_EXCLUSIVE);

	while(GetNewObjectIdUnderLock() <= newOid);

	LWLockRelease(OidGenLock);
}

/*
 * Requires RelfilenodeGenLock to be held by caller.
 */
static Oid
GetNewSegRelfilenodeUnderLock(void)
{
	Oid result;

	Assert(LWLockHeldByMe(RelfilenodeGenLock));

	if (ShmemVariableCache->nextRelfilenode < ((Oid) FirstNormalObjectId) &&
		IsPostmasterEnvironment)
	{
		/* wraparound in normal environment */
		ShmemVariableCache->nextRelfilenode = FirstNormalObjectId;
		ShmemVariableCache->relfilenodeCount = 0;
	}

	if (ShmemVariableCache->relfilenodeCount == 0)
	{
		XLogPutNextRelfilenode(ShmemVariableCache->nextRelfilenode + VAR_OID_PREFETCH);
		ShmemVariableCache->relfilenodeCount = VAR_OID_PREFETCH;
	}

	result = ShmemVariableCache->nextRelfilenode;

	(ShmemVariableCache->nextRelfilenode)++;
	(ShmemVariableCache->relfilenodeCount)--;

	return result;
}

/*
 * GetNewSegRelfilenode -- allocate a new relfilenode value
 *
 * Similar to GetNewObjectId but for relfilenodes. This function has its own
 * separate counter and is used to allocate relfilenode values instead of
 * trying to use the newly generated OIDs (QD) or preassigned OIDs (QE) as the
 * relfilenode.
 */
Oid
GetNewSegRelfilenode(void)
{
	Oid result;

	LWLockAcquire(RelfilenodeGenLock, LW_EXCLUSIVE);

	result = GetNewSegRelfilenodeUnderLock();

	LWLockRelease(RelfilenodeGenLock);

	return result;
}

/*
 * Only used for GP_ROLE_DISPATCH and GP_ROLE_UTILITY to make sure
 * sequence relation has OID same as relfilenode. This is required due
 * to sequence server doing direct opens to filesystem assuming relfilenode is
 * the same as OID.
 *
 * Note: Delete this function and its calls if sequence relations
 * change to where we no longer have to assume relfilenode is the same
 * as OID.
 */
Oid
GetNewSequenceRelationObjectId(void)
{
	Oid currentOidCount;
	Oid currentRelfilenodeCount;
	Oid result = InvalidOid;

	Assert(Gp_role == GP_ROLE_DISPATCH || Gp_role == GP_ROLE_UTILITY);

	LWLockAcquire(OidGenLock, LW_EXCLUSIVE);
	LWLockAcquire(RelfilenodeGenLock, LW_EXCLUSIVE);

	currentOidCount = ShmemVariableCache->nextOid;
	currentRelfilenodeCount = ShmemVariableCache->nextRelfilenode;

	if (currentOidCount >= currentRelfilenodeCount)
	{
		result = GetNewObjectIdUnderLock();
		while(GetNewSegRelfilenodeUnderLock() <= result);
	}
	else if (currentOidCount < currentRelfilenodeCount)
	{
		result = GetNewSegRelfilenodeUnderLock();
		while(GetNewObjectIdUnderLock() <= result);
	}

	LWLockRelease(OidGenLock);
	LWLockRelease(RelfilenodeGenLock);

	return result;
}<|MERGE_RESOLUTION|>--- conflicted
+++ resolved
@@ -96,20 +96,19 @@
 					(errcode(ERRCODE_PROGRAM_LIMIT_EXCEEDED),
 					 errmsg("database is not accepting commands to avoid wraparound data loss in database \"%s\"",
 							NameStr(ShmemVariableCache->limit_datname)),
-<<<<<<< HEAD
 					 errhint("Shutdown Greenplum Database. Lower the xid_stop_limit GUC. Execute a database-wide VACUUM in \"%s\". Reset the xid_stop_limit GUC.",
-=======
-					 errhint("Stop the postmaster and use a standalone backend to vacuum database \"%s\".\n"
-							 "You might also need to commit or roll back old prepared transactions.",
->>>>>>> 4d53a2f9
 							 NameStr(ShmemVariableCache->limit_datname))));
 		else if (TransactionIdFollowsOrEquals(xid, ShmemVariableCache->xidWarnLimit))
 			ereport(WARNING,
 			(errmsg("database \"%s\" must be vacuumed within %u transactions",
 					NameStr(ShmemVariableCache->limit_datname),
 					ShmemVariableCache->xidWrapLimit - xid),
-			 errhint("To avoid a database shutdown, execute a database-wide VACUUM in \"%s\".\n"
-					 "You might also need to commit or roll back old prepared transactions.",
+			 /*
+			  * In GPDB, don't say anything about old prepared transactions, because the system
+			  * only uses prepared transactions internally. PREPARE TRANSACTION is not available
+			  * to users.
+			  */
+			 errhint("To avoid a database shutdown, execute a database-wide VACUUM in \"%s\".",
 					 NameStr(ShmemVariableCache->limit_datname))));
 	}
 
@@ -321,8 +320,12 @@
 		   (errmsg("database \"%s\" must be vacuumed within %u transactions",
 				   NameStr(*oldest_datname),
 				   xidWrapLimit - curXid),
-			errhint("To avoid a database shutdown, execute a database-wide VACUUM in \"%s\".\n"
-					"You might also need to commit or roll back old prepared transactions.",
+			 /*
+			  * In GPDB, don't say anything about old prepared transactions, because the system
+			  * only uses prepared transactions internally. PREPARE TRANSACTION is not available
+			  * to users.
+			  */
+			errhint("To avoid a database shutdown, execute a database-wide VACUUM in \"%s\".",
 					NameStr(*oldest_datname))));
 }
 
