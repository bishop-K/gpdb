--- conflicted
+++ resolved
@@ -57,11 +57,11 @@
  * counter does not fall within the wraparound horizon considering the global
  * minimum value.
  *
-<<<<<<< HEAD
- * Portions Copyright (c) 1996-2014, PostgreSQL Global Development Group
-=======
+ * When new multixactid values are to be created, care is taken that the
+ * counter does not fall within the wraparound horizon considering the global
+ * minimum value.
+ *
  * Portions Copyright (c) 1996-2015, PostgreSQL Global Development Group
->>>>>>> ab93f90c
  * Portions Copyright (c) 1994, Regents of the University of California
  *
  * src/backend/access/transam/multixact.c
@@ -176,11 +176,8 @@
 #define MULTIXACT_MEMBER_DANGER_THRESHOLD	\
 	(MaxMultiXactOffset - MaxMultiXactOffset / 4)
 
-<<<<<<< HEAD
 #define PreviousMultiXactId(xid) \
 	((xid) == FirstMultiXactId ? MaxMultiXactId : (xid) - 1)
-=======
->>>>>>> ab93f90c
 
 /*
  * Links to shared-memory data structures for MultiXact control
@@ -1190,7 +1187,6 @@
 
 /*
  * GetMultiXactIdMembers
-<<<<<<< HEAD
  *		Return the set of MultiXactMembers that make up a MultiXactId
  *
  * Return value is the number of members found, or -1 if there are none,
@@ -1210,24 +1206,6 @@
  * In all other cases, the passed multixact must be within the known valid
  * range, that is, greater to or equal than oldestMultiXactId, and less than
  * nextMXact.  Otherwise, an error is raised.
- */
-int
-GetMultiXactIdMembers(MultiXactId multi, MultiXactMember **members,
-					  bool from_pgupgrade)
-=======
- *		Returns the set of MultiXactMembers that make up a MultiXactId
- *
- * If the given MultiXactId is older than the value we know to be oldest, we
- * return -1.  The caller is expected to allow that only in permissible cases,
- * i.e. when the infomask lets it presuppose that the tuple had been
- * share-locked before a pg_upgrade; this means that the HEAP_XMAX_LOCK_ONLY
- * needs to be set, but HEAP_XMAX_KEYSHR_LOCK and HEAP_XMAX_EXCL_LOCK are not
- * set.
- *
- * Other border conditions, such as trying to read a value that's larger than
- * the value currently known as the next to assign, raise an error.  Previously
- * these also returned -1, but since this can lead to the wrong visibility
- * results, it is dangerous to do that.
  *
  * onlyLock must be set to true if caller is certain that the given multi
  * is used only to lock tuples; can be false without loss of correctness,
@@ -1236,8 +1214,7 @@
  */
 int
 GetMultiXactIdMembers(MultiXactId multi, MultiXactMember **members,
-					  bool allow_old, bool onlyLock)
->>>>>>> ab93f90c
+					  bool from_pgupgrade, bool onlyLock)
 {
 	int			pageno;
 	int			prev_pageno;
@@ -1289,18 +1266,7 @@
 	 *
 	 * An ID older than MultiXactState->oldestMultiXactId cannot possibly be
 	 * useful; it has already been removed, or will be removed shortly, by
-<<<<<<< HEAD
 	 * truncation.  If one is passed, an error is raised.
-=======
-	 * truncation.  Returning the wrong values could lead to an incorrect
-	 * visibility result.  However, to support pg_upgrade we need to allow an
-	 * empty set to be returned regardless, if the caller is willing to accept
-	 * it; the caller is expected to check that it's an allowed condition
-	 * (such as ensuring that the infomask bits set on the tuple are
-	 * consistent with the pg_upgrade scenario).  If the caller is expecting
-	 * this to be called only on recently created multis, then we raise an
-	 * error.
->>>>>>> ab93f90c
 	 *
 	 * Also, an ID >= nextMXact shouldn't ever be seen here; if it is seen, it
 	 * implies undetected ID wraparound has occurred.  This raises a hard
@@ -1481,42 +1447,6 @@
 }
 
 /*
-<<<<<<< HEAD
- * MultiXactHasRunningRemoteMembers
- *		Does the given multixact have still-live members from
- *		transactions other than our own?
- */
-bool
-MultiXactHasRunningRemoteMembers(MultiXactId multi)
-{
-	MultiXactMember *members;
-	int			nmembers;
-	int			i;
-
-	nmembers = GetMultiXactIdMembers(multi, &members, false);
-	if (nmembers <= 0)
-		return false;
-
-	for (i = 0; i < nmembers; i++)
-	{
-		/* not interested in our own members */
-		if (TransactionIdIsCurrentTransactionId(members[i].xid))
-			continue;
-
-		if (TransactionIdIsInProgress(members[i].xid))
-		{
-			pfree(members);
-			return true;
-		}
-	}
-
-	pfree(members);
-	return false;
-}
-
-/*
-=======
->>>>>>> ab93f90c
  * mxactMemberComparator
  *		qsort comparison function for MultiXactMember
  *
@@ -2191,7 +2121,7 @@
  * Get the MultiXact data to save in a checkpoint record
  */
 void
-MultiXactGetCheckptMulti(bool is_shutdown __attribute__((unused)) ,
+MultiXactGetCheckptMulti(bool is_shutdown pg_attribute_unused() ,
 						 MultiXactId *nextMulti,
 						 MultiXactOffset *nextMultiOffset,
 						 MultiXactId *oldestMulti,
@@ -3132,7 +3062,6 @@
 
 	SlruScanDirectory(MultiXactMemberCtl, SlruScanDirCbRemoveMembers, &range);
 
-<<<<<<< HEAD
 	/*
 	 * Now we can truncate MultiXactOffset.  We step back one multixact to
 	 * avoid passing a cutoff page that hasn't been created yet in the rare
@@ -3142,12 +3071,6 @@
 	 */
 	SimpleLruTruncate(MultiXactOffsetCtl,
 				  MultiXactIdToOffsetPage(PreviousMultiXactId(oldestMXact)));
-=======
-	/* Now we can truncate MultiXactOffset */
-	SimpleLruTruncate(MultiXactOffsetCtl,
-					  MultiXactIdToOffsetPage(oldestMXact));
-
->>>>>>> ab93f90c
 
 	/*
 	 * Now, and only now, we can advance the stop point for multixact members.
@@ -3254,11 +3177,7 @@
  * MULTIXACT resource manager's routines
  */
 void
-<<<<<<< HEAD
-multixact_redo(XLogRecPtr beginLoc __attribute__((unused)), XLogRecPtr lsn __attribute__((unused)), XLogRecord *record)
-=======
 multixact_redo(XLogReaderState *record)
->>>>>>> ab93f90c
 {
 	uint8		info = XLogRecGetInfo(record) & ~XLR_INFO_MASK;
 
