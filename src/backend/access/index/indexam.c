--- conflicted
+++ resolved
@@ -8,11 +8,7 @@
  *
  *
  * IDENTIFICATION
-<<<<<<< HEAD
- *	  $PostgreSQL: pgsql/src/backend/access/index/indexam.c,v 1.104 2008/03/26 21:10:37 alvherre Exp $
-=======
  *	  $PostgreSQL: pgsql/src/backend/access/index/indexam.c,v 1.109 2008/06/19 00:46:03 alvherre Exp $
->>>>>>> 49f001d8
  *
  * INTERFACE ROUTINES
  *		index_open		- open an index relation by relation OID
@@ -653,50 +649,7 @@
 }
 
 /* ----------------
-<<<<<<< HEAD
- *		index_getnext_indexitem - get the next index tuple from a scan
- *
- * Finds the next index tuple satisfying the scan keys.  Note that the
- * corresponding heap tuple is not accessed, and thus no time qual (snapshot)
- * check is done, other than the index AM's internal check for killed tuples
- * (which most callers of this routine will probably want to suppress by
- * setting scan->ignore_killed_tuples = false).
- *
- * On success (TRUE return), the heap TID of the found index entry is in
- * scan->xs_ctup.t_self.  scan->xs_cbuf is untouched.
- * ----------------
- */
-bool
-index_getnext_indexitem(IndexScanDesc scan,
-						ScanDirection direction)
-{
-	FmgrInfo   *procedure;
-	bool		found;
-
-	SCAN_CHECKS;
-	GET_SCAN_PROCEDURE(amgettuple);
-
-	/* just make sure this is false... */
-	scan->kill_prior_tuple = false;
-
-	/*
-	 * have the am's gettuple proc do all the work.
-	 */
-	found = DatumGetBool(FunctionCall2(procedure,
-									   PointerGetDatum(scan),
-									   Int32GetDatum(direction)));
-
-	if (found)
-		pgstat_count_index_tuples(scan->indexRelation, 1);
-
-	return found;
-}
-
-/* ----------------
- *		index_getbitmap - get the next bitmap from an index scan.
-=======
  *		index_getbitmap - get all tuples at once from an index scan
->>>>>>> 49f001d8
  *
  *		it invokes am's getmulti function to get a bitmap. If am is an on-disk
  *		bitmap index access method (see bitmap.h), then a StreamBitmap is
