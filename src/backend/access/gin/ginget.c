/*-------------------------------------------------------------------------
 *
 * ginget.c
 *	  fetch tuples from a GIN scan.
 *
 *
 * Portions Copyright (c) 1996-2008, PostgreSQL Global Development Group
 * Portions Copyright (c) 1994, Regents of the University of California
 *
 * IDENTIFICATION
 *			$PostgreSQL: pgsql/src/backend/access/gin/ginget.c,v 1.20 2008/10/20 13:39:44 teodor Exp $
 *-------------------------------------------------------------------------
 */

#include "postgres.h"
#include "access/gin.h"
#include "access/relscan.h"
#include "catalog/index.h"
#include "miscadmin.h"
#include "storage/bufmgr.h"
#include "utils/datum.h"
#include "utils/memutils.h"
#include "nodes/tidbitmap.h"


/*
 * Tries to refind previously taken ItemPointer on page.
 */
static bool
findItemInPage(Page page, ItemPointer item, OffsetNumber *off)
{
	OffsetNumber maxoff = GinPageGetOpaque(page)->maxoff;
	int			res;

	if (GinPageGetOpaque(page)->flags & GIN_DELETED)
		/* page was deleted by concurrent  vacuum */
		return false;

	/*
	 * scan page to find equal or first greater value
	 */

	for (*off = FirstOffsetNumber; *off <= maxoff; (*off)++)
	{
		res = compareItemPointers(item, (ItemPointer) GinDataPageGetItem(page, *off));

		if (res <= 0)
			return true;
	}

	return false;
}

/*
 * Goes to the next page if current offset is outside of bounds
 */
static bool
moveRightIfItNeeded( GinBtreeData *btree, GinBtreeStack *stack )
{
	Page page = BufferGetPage(stack->buffer);

	if ( stack->off > PageGetMaxOffsetNumber(page) )
	{
		/*
		 * We scanned the whole page, so we should take right page
		 */
		stack->blkno = GinPageGetOpaque(page)->rightlink;

		if ( GinPageRightMost(page) )
			return false;  /* no more pages */

		LockBuffer(stack->buffer, GIN_UNLOCK);
		stack->buffer = ReleaseAndReadBuffer(stack->buffer, btree->index, stack->blkno);
		LockBuffer(stack->buffer, GIN_SHARE);
		stack->off = FirstOffsetNumber;
	}

	return true;
}

/*
 * Does fullscan of posting tree and saves ItemPointers
 * in scanEntry->partialMatch TIDBitmap
 */
static void
scanForItems( Relation index, GinScanEntry scanEntry, BlockNumber rootPostingTree )
{
	GinPostingTreeScan *gdi;
	Buffer				buffer;
	Page				page;
	BlockNumber			blkno;

	gdi = prepareScanPostingTree(index, rootPostingTree, TRUE);

	buffer = scanBeginPostingTree(gdi);
	IncrBufferRefCount(buffer); /* prevent unpin in freeGinBtreeStack */

	freeGinBtreeStack(gdi->stack);
	pfree(gdi);

	/*
	 * Goes through all leaves
	 */
	for(;;)
	{
		page = BufferGetPage(buffer);

		if ((GinPageGetOpaque(page)->flags & GIN_DELETED) == 0 && GinPageGetOpaque(page)->maxoff >= FirstOffsetNumber )
		{
			tbm_add_tuples( (HashBitmap *) scanEntry->partialMatch,
							(ItemPointer)GinDataPageGetItem(page, FirstOffsetNumber),
						 	GinPageGetOpaque(page)->maxoff, false);
			scanEntry->predictNumberResult += GinPageGetOpaque(page)->maxoff;
		}

		blkno = GinPageGetOpaque(page)->rightlink;
		if ( GinPageRightMost(page) )
		{
			UnlockReleaseBuffer(buffer);
			return;  /* no more pages */
		}

		LockBuffer(buffer, GIN_UNLOCK);
		buffer = ReleaseAndReadBuffer(buffer, index, blkno);
		LockBuffer(buffer, GIN_SHARE);
	}
}

/*
 * Collects all ItemPointer into the TIDBitmap struct
 * for entries partially matched to search entry.
 *
 * Returns true if done, false if it's needed to restart scan from scratch
 */
static bool
computePartialMatchList( GinBtreeData *btree, GinBtreeStack *stack, GinScanEntry scanEntry )
{
	Page 		page;
	IndexTuple  itup;
	Datum		idatum;
	int32		cmp;

	scanEntry->partialMatch = (Node *) tbm_create( work_mem * 1024L );

	for(;;)
	{
		/*
		 * stack->off points to the interested entry, buffer is already locked
		 */
		if ( moveRightIfItNeeded(btree, stack) == false )
			return true;

		page = BufferGetPage(stack->buffer);
		itup = (IndexTuple) PageGetItem(page, PageGetItemId(page, stack->off));

		/*
		 * If tuple stores another attribute then stop scan
		 */
		if ( gintuple_get_attrnum( btree->ginstate, itup ) != scanEntry->attnum )
			return true;

		idatum = gin_index_getattr( btree->ginstate, itup );


		/*----------
		 * Check of partial match.
		 * case cmp == 0 => match
		 * case cmp > 0 => not match and finish scan
		 * case cmp < 0 => not match and continue scan
		 *----------
		 */
    	cmp = DatumGetInt32(FunctionCall3(&btree->ginstate->comparePartialFn[scanEntry->attnum-1],
										  scanEntry->entry,
										  idatum,
										  UInt16GetDatum(scanEntry->strategy)));

		if ( cmp > 0 )
			return true;
		else if ( cmp < 0 )
		{
			stack->off++;
			continue;
		}

		if ( GinIsPostingTree(itup) )
		{
			BlockNumber rootPostingTree = GinGetPostingTree(itup);
			Datum		newDatum,
						savedDatum = datumCopy (
										idatum,
										btree->ginstate->origTupdesc->attrs[scanEntry->attnum-1]->attbyval,
										btree->ginstate->origTupdesc->attrs[scanEntry->attnum-1]->attlen
									);
			/*
			 * We should unlock current page (but not unpin) during
			 * tree scan to prevent deadlock with vacuum processes.
			 *
			 * We save current entry value (savedDatum) to be able to refind
			 * our tuple after re-locking
			 */
			LockBuffer(stack->buffer, GIN_UNLOCK);
			scanForItems( btree->index, scanEntry, rootPostingTree );

			/*
			 * We lock again the entry page and while it was unlocked
			 * insert might occured, so we need to refind our position
			 */
			LockBuffer(stack->buffer, GIN_SHARE);
			page = BufferGetPage(stack->buffer);
			if ( !GinPageIsLeaf(page) )
			{
				/*
				 * Root page becomes non-leaf while we unlock it. We
				 * will start again, this situation doesn't cause
				 * often - root can became a non-leaf only one per
				 * life of index.
				 */

				return false;
			}

			for(;;)
			{
				if ( moveRightIfItNeeded(btree, stack) == false )
					elog(ERROR, "lost saved point in index"); /* must not happen !!! */

				page = BufferGetPage(stack->buffer);
				itup = (IndexTuple) PageGetItem(page, PageGetItemId(page, stack->off));
				newDatum = gin_index_getattr( btree->ginstate, itup );

				if ( gintuple_get_attrnum( btree->ginstate, itup ) != scanEntry->attnum )
					elog(ERROR, "lost saved point in index"); /* must not happen !!! */

				if ( compareEntries(btree->ginstate, scanEntry->attnum, newDatum, savedDatum) == 0 )
				{
					/* Found!  */
					if ( btree->ginstate->origTupdesc->attrs[scanEntry->attnum-1]->attbyval == false )
						pfree( DatumGetPointer(savedDatum) );
					break;
				}

				stack->off++;
			}
		}
		else
		{
			tbm_add_tuples( (HashBitmap *) scanEntry->partialMatch, GinGetPosting(itup),  GinGetNPosting(itup), false);
			scanEntry->predictNumberResult +=  GinGetNPosting(itup);
		}

		/*
		 * Ok, we save ItemPointers, go to the next entry
		 */
		stack->off++;
	}

	return true;
}

/*
 * Start* functions setup begining state of searches: finds correct buffer and pins it.
 */
static void
startScanEntry(Relation index, GinState *ginstate, GinScanEntry entry)
{
	MIRROREDLOCK_BUFMGR_DECLARE;

	GinBtreeData 	btreeEntry;
	GinBtreeStack  *stackEntry;
	Page			page;
	bool			needUnlock = TRUE;

	if (entry->master != NULL)
	{
		entry->isFinished = entry->master->isFinished;
		return;
	}

	/*
	 * we should find entry, and begin scan of posting tree
	 * or just store posting list in memory
	 */

	prepareEntryScan(&btreeEntry, index, entry->attnum, entry->entry, ginstate);
	btreeEntry.searchMode = TRUE;
	
	// -------- MirroredLock ----------
	MIRROREDLOCK_BUFMGR_LOCK;
	
	stackEntry = ginFindLeafPage(&btreeEntry, NULL);
	page = BufferGetPage(stackEntry->buffer);

	entry->isFinished = TRUE;
	entry->buffer = InvalidBuffer;
	entry->offset = InvalidOffsetNumber;
	entry->list = NULL;
	entry->nlist = 0;
	entry->partialMatch = NULL;
	entry->partialMatchResult = NULL;
	entry->reduceResult = FALSE;
	entry->predictNumberResult = 0;

	if ( entry->isPartialMatch )
	{
		/*
		 * btreeEntry.findItem points to the first equal or greater value
		 * than needed. So we will scan further and collect all
	 	 * ItemPointers
		 */
		btreeEntry.findItem(&btreeEntry, stackEntry);
		if ( computePartialMatchList( &btreeEntry, stackEntry, entry ) == false )
		{
			/*
			 * GIN tree was seriously restructured, so we will
			 * cleanup all found data and rescan. See comments near
			 * 'return false' in computePartialMatchList()
			 */
			if ( entry->partialMatch )
			{
				tbm_free( (HashBitmap *) entry->partialMatch );
				entry->partialMatch = NULL;
			}
			LockBuffer(stackEntry->buffer, GIN_UNLOCK);
			freeGinBtreeStack(stackEntry);

			startScanEntry(index, ginstate, entry);
			return;
		}

		if ( (HashBitmap *) entry->partialMatch && !tbm_is_empty((HashBitmap *) entry->partialMatch) )
		{
			tbm_begin_iterate((HashBitmap *) entry->partialMatch);
			entry->isFinished = FALSE;
		}
	}
	else if (btreeEntry.findItem(&btreeEntry, stackEntry))
	{
		IndexTuple	itup = (IndexTuple) PageGetItem(page, PageGetItemId(page, stackEntry->off));

		if (GinIsPostingTree(itup))
		{
			BlockNumber rootPostingTree = GinGetPostingTree(itup);
			GinPostingTreeScan *gdi;
			Page		page;

			/*
			 * We should unlock entry page before make deal with
			 * posting tree to prevent deadlocks with vacuum processes.
			 * Because entry is never deleted from page and posting tree is
			 * never reduced to the posting list, we can unlock page after
			 * getting BlockNumber of root of posting tree.
			 */
			LockBuffer(stackEntry->buffer, GIN_UNLOCK);
			needUnlock = FALSE;
			gdi = prepareScanPostingTree(index, rootPostingTree, TRUE);

			entry->buffer = scanBeginPostingTree(gdi);
			/*
			 * We keep buffer pinned because we need to prevent deletition
			 * page during scan. See GIN's vacuum implementation. RefCount
			 * is increased to keep buffer pinned after freeGinBtreeStack() call.
			 */
			IncrBufferRefCount(entry->buffer);

			page = BufferGetPage(entry->buffer);
			entry->predictNumberResult = gdi->stack->predictNumber * GinPageGetOpaque(page)->maxoff;

			/*
			 * Keep page content in memory to prevent durable page locking
			 */
			entry->list = (ItemPointerData *) palloc( BLCKSZ );
			entry->nlist = GinPageGetOpaque(page)->maxoff;
			memcpy( entry->list, GinDataPageGetItem(page, FirstOffsetNumber),
						GinPageGetOpaque(page)->maxoff * sizeof(ItemPointerData) );

			LockBuffer(entry->buffer, GIN_UNLOCK);
			freeGinBtreeStack(gdi->stack);
			pfree(gdi);
			entry->isFinished = FALSE;
		}
		else if (GinGetNPosting(itup) > 0)
		{
			entry->nlist = GinGetNPosting(itup);
			entry->list = (ItemPointerData *) palloc(sizeof(ItemPointerData) * entry->nlist);
			memcpy(entry->list, GinGetPosting(itup), sizeof(ItemPointerData) * entry->nlist);
			entry->isFinished = FALSE;
		}
	}

	if (needUnlock)
		LockBuffer(stackEntry->buffer, GIN_UNLOCK);
	
	MIRROREDLOCK_BUFMGR_UNLOCK;
	// -------- MirroredLock ----------
	
	freeGinBtreeStack(stackEntry);
}

static void
startScanKey(Relation index, GinState *ginstate, GinScanKey key)
{
	uint32		i;

	if (!key->firstCall)
		return;

	for (i = 0; i < key->nentries; i++)
		startScanEntry(index, ginstate, key->scanEntry + i);

	memset(key->entryRes, TRUE, sizeof(bool) * key->nentries);
	key->isFinished = FALSE;
	key->firstCall = FALSE;

	if (GinFuzzySearchLimit > 0)
	{
		/*
		 * If all of keys more than threshold we will try to reduce
		 * result, we hope (and only hope, for intersection operation of
		 * array our supposition isn't true), that total result will not
		 * more than minimal predictNumberResult.
		 */

		for (i = 0; i < key->nentries; i++)
			if (key->scanEntry[i].predictNumberResult <= key->nentries * GinFuzzySearchLimit)
				return;

		for (i = 0; i < key->nentries; i++)
			if (key->scanEntry[i].predictNumberResult > key->nentries * GinFuzzySearchLimit)
			{
				key->scanEntry[i].predictNumberResult /= key->nentries;
				key->scanEntry[i].reduceResult = TRUE;
			}
	}
}

static void
startScan(IndexScanDesc scan)
{
	uint32		i;
	GinScanOpaque so = (GinScanOpaque) scan->opaque;

	for (i = 0; i < so->nkeys; i++)
		startScanKey(scan->indexRelation, &so->ginstate, so->keys + i);
}

/*
 * Gets next ItemPointer from PostingTree. Note, that we copy
 * page into GinScanEntry->list array and unlock page, but keep it pinned
 * to prevent interference with vacuum
 */
static void
entryGetNextItem(Relation index, GinScanEntry entry)
{
	MIRROREDLOCK_BUFMGR_DECLARE;

	Page		page;
	BlockNumber blkno;

	for(;;)
	{
		entry->offset++;

		if (entry->offset <= entry->nlist)
		{
			entry->curItem = entry->list[entry->offset - 1];
			return;
		}

		// -------- MirroredLock ----------
		MIRROREDLOCK_BUFMGR_LOCK;

		LockBuffer(entry->buffer, GIN_SHARE);
		page = BufferGetPage(entry->buffer);
		for(;;)
		{
			/*
			 * It's needed to go by right link. During that we should refind
			 * first ItemPointer greater that stored
			 */

			blkno = GinPageGetOpaque(page)->rightlink;

			LockBuffer(entry->buffer, GIN_UNLOCK);

			MIRROREDLOCK_BUFMGR_UNLOCK;
			// -------- MirroredLock ----------

			if (blkno == InvalidBlockNumber)
			{
				ReleaseBuffer(entry->buffer);
				ItemPointerSet(&entry->curItem, InvalidBlockNumber, InvalidOffsetNumber);
				entry->buffer = InvalidBuffer;
				entry->isFinished = TRUE;
				return;
			}

			// -------- MirroredLock ----------
			MIRROREDLOCK_BUFMGR_LOCK;

			entry->buffer = ReleaseAndReadBuffer(entry->buffer, index, blkno);
			LockBuffer(entry->buffer, GIN_SHARE);
			page = BufferGetPage(entry->buffer);

			entry->offset = InvalidOffsetNumber;
			if (!ItemPointerIsValid(&entry->curItem) || findItemInPage(page, &entry->curItem, &entry->offset))
			{
				/*
				 * Found position equal to or greater than stored
				 */
				entry->nlist = GinPageGetOpaque(page)->maxoff;
				memcpy( entry->list, GinDataPageGetItem(page, FirstOffsetNumber),
							GinPageGetOpaque(page)->maxoff * sizeof(ItemPointerData) );

				LockBuffer(entry->buffer, GIN_UNLOCK);

				MIRROREDLOCK_BUFMGR_UNLOCK;
				// -------- MirroredLock ----------

				if ( !ItemPointerIsValid(&entry->curItem) ||
					 compareItemPointers( &entry->curItem, entry->list + entry->offset - 1 ) == 0 )
				{
					/*
					 * First pages are deleted or empty, or we found exact position,
					 * so break inner loop and continue outer one.
					 */

					 break;
				}

				/*
				 * Find greater than entry->curItem position, store it.
				 */
				entry->curItem = entry->list[entry->offset - 1];

				return;
			}
		}
	}
}

#define gin_rand() (((double) random()) / ((double) MAX_RANDOM_VALUE))
#define dropItem(e) ( gin_rand() > ((double)GinFuzzySearchLimit)/((double)((e)->predictNumberResult)) )

/*
 * Sets entry->curItem to new found heap item pointer for one
 * entry of one scan key
 */
static bool
entryGetItem(Relation index, GinScanEntry entry)
{
	if (entry->master)
	{
		entry->isFinished = entry->master->isFinished;
		entry->curItem = entry->master->curItem;
	}
	else if ( entry->partialMatch )
	{
		do
		{
			if ( entry->partialMatchResult == NULL || entry->offset >= entry->partialMatchResult->ntuples )
			{
				tbm_iterate( (Node *) entry->partialMatch, entry->partialMatchResult );

				if ( entry->partialMatchResult == NULL )
				{
					ItemPointerSet(&entry->curItem, InvalidBlockNumber, InvalidOffsetNumber);
					entry->isFinished = TRUE;
					break;
				}
				else if ( entry->partialMatchResult->ntuples < 0 )
				{
					/* bitmap became lossy */
					ereport(ERROR,
							(errcode(ERRCODE_OUT_OF_MEMORY),
							errmsg("not enough memory to store result of partial match operator" ),
							errhint("Increase the \"work_mem\" parameter.")));
				}
				entry->offset = 0;
			}

			ItemPointerSet(&entry->curItem,
							entry->partialMatchResult->blockno,
							entry->partialMatchResult->offsets[ entry->offset ]);
			entry->offset ++;

		} while (entry->isFinished == FALSE && entry->reduceResult == TRUE && dropItem(entry));
	}
	else if (!BufferIsValid(entry->buffer))
	{
		entry->offset++;
		if (entry->offset <= entry->nlist)
			entry->curItem = entry->list[entry->offset - 1];
		else
		{
			ItemPointerSet(&entry->curItem, InvalidBlockNumber, InvalidOffsetNumber);
			entry->isFinished = TRUE;
		}
	}
	else
	{
		do
		{
			entryGetNextItem(index, entry);
		} while (entry->isFinished == FALSE && entry->reduceResult == TRUE && dropItem(entry));
	}

	return entry->isFinished;
}

/*
<<<<<<< HEAD
 * restart from saved position. Actually it's needed only for
 * partial match. function is called only by ginrestpos()
 */
void
ginrestartentry(GinScanEntry entry)
{
	ItemPointerData stopItem = entry->curItem;
	bool savedReduceResult;

	if ( entry->master || entry->partialMatch == NULL )
		return; /* entry is slave or not a partial match type*/

	if ( entry->isFinished )
		return; /* entry was finished before ginmarkpos() call */

	if ( ItemPointerGetBlockNumber(&stopItem) == InvalidBlockNumber )
		return; /* entry  wasn't began before ginmarkpos() call */

	/*
	 * Reset iterator
	 */
	tbm_begin_iterate( (HashBitmap *) entry->partialMatch );
	entry->partialMatchResult = NULL;
	entry->offset = 0;

	/*
	 * Temporary reset reduceResult flag to guarantee refinding
	 * of curItem
	 */
	savedReduceResult = entry->reduceResult;
	entry->reduceResult = FALSE;

	do
	{
		/*
		 * We can use null instead of index because
		 * partial match doesn't use it
		 */
		if ( entryGetItem( NULL, entry ) == false )
			elog(ERROR, "cannot refind scan position"); /* must not be here! */
	} while( compareItemPointers( &stopItem, &entry->curItem ) != 0 );

	Assert( entry->isFinished == FALSE );

	entry->reduceResult = savedReduceResult;
}

/*
=======
>>>>>>> 38e93482
 * Sets key->curItem to new found heap item pointer for one scan key
 * Returns isFinished, ie TRUE means we did NOT get a new item pointer!
 * Also, *keyrecheck is set true if recheck is needed for this scan key.
 */
static bool
keyGetItem(Relation index, GinState *ginstate, MemoryContext tempCtx,
		   GinScanKey key, bool *keyrecheck)
{
	uint32		i;
	GinScanEntry entry;
	bool		res;
	MemoryContext oldCtx;

	if (key->isFinished)
		return TRUE;

	do
	{
		/*
		 * move forward from previously value and set new curItem, which is
		 * minimal from entries->curItems
		 */
		ItemPointerSetMax(&key->curItem);
		for (i = 0; i < key->nentries; i++)
		{
			entry = key->scanEntry + i;

			if (key->entryRes[i])
			{
				if (entry->isFinished == FALSE && entryGetItem(index, entry) == FALSE)
				{
					if (compareItemPointers(&entry->curItem, &key->curItem) < 0)
						key->curItem = entry->curItem;
				}
				else
					key->entryRes[i] = FALSE;
			}
			else if (entry->isFinished == FALSE)
			{
				if (compareItemPointers(&entry->curItem, &key->curItem) < 0)
					key->curItem = entry->curItem;
			}
		}

		if (ItemPointerIsMax(&key->curItem))
		{
			/* all entries are finished */
			key->isFinished = TRUE;
			return TRUE;
		}

		/*
		 * if key->nentries == 1 then the consistentFn should always succeed,
		 * but we must call it anyway to find out the recheck status.
		 */

		/* setting up array for consistentFn */
		for (i = 0; i < key->nentries; i++)
		{
			entry = key->scanEntry + i;

			if (entry->isFinished == FALSE &&
				compareItemPointers(&entry->curItem, &key->curItem) == 0)
				key->entryRes[i] = TRUE;
			else
				key->entryRes[i] = FALSE;
		}

		/*
		 * Initialize *keyrecheck in case the consistentFn doesn't know it
		 * should set it.  The safe assumption in that case is to force
		 * recheck.
		 */
		*keyrecheck = true;

		oldCtx = MemoryContextSwitchTo(tempCtx);
		res = DatumGetBool(FunctionCall4(&ginstate->consistentFn[key->attnum-1],
										 PointerGetDatum(key->entryRes),
										 UInt16GetDatum(key->strategy),
										 key->query,
										 PointerGetDatum(keyrecheck)));
		MemoryContextSwitchTo(oldCtx);
		MemoryContextReset(tempCtx);
	} while (!res);

	return FALSE;
}

/*
 * Get heap item pointer from scan
 * returns true if found
 */
static bool
scanGetItem(IndexScanDesc scan, ItemPointerData *item, bool *recheck)
{
	GinScanOpaque so = (GinScanOpaque) scan->opaque;
	uint32		i;
	bool		keyrecheck;

	/*
	 * We return recheck = true if any of the keyGetItem calls return
	 * keyrecheck = true.  Note that because the second loop might advance
	 * some keys, this could theoretically be too conservative.  In practice
	 * though, we expect that a consistentFn's recheck result will depend
	 * only on the operator and the query, so for any one key it should
	 * stay the same regardless of advancing to new items.  So it's not
	 * worth working harder.
	 */
	*recheck = false;

	ItemPointerSetMin(item);
	for (i = 0; i < so->nkeys; i++)
	{
		GinScanKey	key = so->keys + i;

		if (keyGetItem(scan->indexRelation, &so->ginstate, so->tempCtx,
					   key, &keyrecheck))
			return FALSE;		/* finished one of keys */
		if (compareItemPointers(item, &key->curItem) < 0)
			*item = key->curItem;
		*recheck |= keyrecheck;
	}

	for (i = 1; i <= so->nkeys; i++)
	{
		GinScanKey	key = so->keys + i - 1;

		for (;;)
		{
			int			cmp = compareItemPointers(item, &key->curItem);

			if (cmp == 0)
				break;
			else if (cmp > 0)
			{
				if (keyGetItem(scan->indexRelation, &so->ginstate, so->tempCtx,
							   key, &keyrecheck))
					return FALSE;		/* finished one of keys */
				*recheck |= keyrecheck;
			}
			else
			{					/* returns to begin */
				*item = key->curItem;
				i = 0;
				break;
			}
		}
	}

	return TRUE;
}

#define GinIsNewKey(s)		( ((GinScanOpaque) scan->opaque)->keys == NULL )
#define GinIsVoidRes(s)		( ((GinScanOpaque) scan->opaque)->isVoidRes == true )

Datum
gingetbitmap(PG_FUNCTION_ARGS)
{
	IndexScanDesc scan = (IndexScanDesc) PG_GETARG_POINTER(0);
	Node 		   *n = (Node *) PG_GETARG_POINTER(1);
	HashBitmap	   *tbm;
	int64			ntids;

	if (n == NULL)
		/* XXX should we use less than work_mem for this? */
		tbm = tbm_create(work_mem * 1024L);
	else if (!IsA(n, HashBitmap))
		elog(ERROR, "non hash bitmap");
	else
		tbm = (HashBitmap *)n;
 
	if (GinIsNewKey(scan))
		newScanKey(scan);

	startScan(scan);

	ntids = 0;
	for (;;)
	{
		ItemPointerData iptr;
		bool		recheck;

		CHECK_FOR_INTERRUPTS();

		if (!scanGetItem(scan, &iptr, &recheck))
			break;

		tbm_add_tuples(tbm, &iptr, 1, recheck);
		ntids++;
	}	

	PG_RETURN_POINTER(tbm);
}

Datum
gingettuple(PG_FUNCTION_ARGS)
{
	IndexScanDesc scan = (IndexScanDesc) PG_GETARG_POINTER(0);
	ScanDirection dir = (ScanDirection) PG_GETARG_INT32(1);
	bool		res;

	if (dir != ForwardScanDirection)
		elog(ERROR, "GIN doesn't support other scan directions than forward");

	if (GinIsNewKey(scan))
		newScanKey(scan);

	if (GinIsVoidRes(scan))
		PG_RETURN_BOOL(false);

	startScan(scan);
	res = scanGetItem(scan, &scan->xs_ctup.t_self, &scan->xs_recheck);

	PG_RETURN_BOOL(res);
}<|MERGE_RESOLUTION|>--- conflicted
+++ resolved
@@ -608,57 +608,6 @@
 }
 
 /*
-<<<<<<< HEAD
- * restart from saved position. Actually it's needed only for
- * partial match. function is called only by ginrestpos()
- */
-void
-ginrestartentry(GinScanEntry entry)
-{
-	ItemPointerData stopItem = entry->curItem;
-	bool savedReduceResult;
-
-	if ( entry->master || entry->partialMatch == NULL )
-		return; /* entry is slave or not a partial match type*/
-
-	if ( entry->isFinished )
-		return; /* entry was finished before ginmarkpos() call */
-
-	if ( ItemPointerGetBlockNumber(&stopItem) == InvalidBlockNumber )
-		return; /* entry  wasn't began before ginmarkpos() call */
-
-	/*
-	 * Reset iterator
-	 */
-	tbm_begin_iterate( (HashBitmap *) entry->partialMatch );
-	entry->partialMatchResult = NULL;
-	entry->offset = 0;
-
-	/*
-	 * Temporary reset reduceResult flag to guarantee refinding
-	 * of curItem
-	 */
-	savedReduceResult = entry->reduceResult;
-	entry->reduceResult = FALSE;
-
-	do
-	{
-		/*
-		 * We can use null instead of index because
-		 * partial match doesn't use it
-		 */
-		if ( entryGetItem( NULL, entry ) == false )
-			elog(ERROR, "cannot refind scan position"); /* must not be here! */
-	} while( compareItemPointers( &stopItem, &entry->curItem ) != 0 );
-
-	Assert( entry->isFinished == FALSE );
-
-	entry->reduceResult = savedReduceResult;
-}
-
-/*
-=======
->>>>>>> 38e93482
  * Sets key->curItem to new found heap item pointer for one scan key
  * Returns isFinished, ie TRUE means we did NOT get a new item pointer!
  * Also, *keyrecheck is set true if recheck is needed for this scan key.
