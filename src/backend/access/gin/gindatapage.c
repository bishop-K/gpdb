/*-------------------------------------------------------------------------
 *
 * gindatapage.c
 *	  routines for handling GIN posting tree pages.
 *
 *
 * Portions Copyright (c) 1996-2015, PostgreSQL Global Development Group
 * Portions Copyright (c) 1994, Regents of the University of California
 *
 * IDENTIFICATION
 *			src/backend/access/gin/gindatapage.c
 *-------------------------------------------------------------------------
 */

#include "postgres.h"

#include "access/gin_private.h"
#include "access/xloginsert.h"
#include "lib/ilist.h"
#include "miscadmin.h"
#include "utils/rel.h"

/*
 * Min, Max and Target size of posting lists stored on leaf pages, in bytes.
 *
 * The code can deal with any size, but random access is more efficient when
 * a number of smaller lists are stored, rather than one big list. If a
 * posting list would become larger than Max size as a result of insertions,
 * it is split into two. If a posting list would be smaller than minimum
 * size, it is merged with the next posting list.
 */
#define GinPostingListSegmentMaxSize 384
#define GinPostingListSegmentTargetSize 256
#define GinPostingListSegmentMinSize 128

/*
 * At least this many items fit in a GinPostingListSegmentMaxSize-bytes
 * long segment. This is used when estimating how much space is required
 * for N items, at minimum.
 */
#define MinTuplesPerSegment ((GinPostingListSegmentMaxSize - 2) / 6)

/*
 * A working struct for manipulating a posting tree leaf page.
 */
typedef struct
{
	dlist_head	segments;		/* a list of leafSegmentInfos */

	/*
	 * The following fields represent how the segments are split across pages,
	 * if a page split is required. Filled in by leafRepackItems.
	 */
	dlist_node *lastleft;		/* last segment on left page */
	int			lsize;			/* total size on left page */
	int			rsize;			/* total size on right page */

	bool		oldformat;		/* page is in pre-9.4 format on disk */

	/*
	 * If we need WAL data representing the reconstructed leaf page, it's
	 * stored here by computeLeafRecompressWALData.
	 */
	char	   *walinfo;		/* buffer start */
	int			walinfolen;		/* and length */
} disassembledLeaf;

typedef struct
{
	dlist_node	node;			/* linked list pointers */

	/*-------------
	 * 'action' indicates the status of this in-memory segment, compared to
	 * what's on disk. It is one of the GIN_SEGMENT_* action codes:
	 *
	 * UNMODIFIED	no changes
	 * DELETE		the segment is to be removed. 'seg' and 'items' are
	 *				ignored
	 * INSERT		this is a completely new segment
	 * REPLACE		this replaces an existing segment with new content
	 * ADDITEMS		like REPLACE, but no items have been removed, and we track
	 *				in detail what items have been added to this segment, in
	 *				'modifieditems'
	 *-------------
	 */
	char		action;

	ItemPointerData *modifieditems;
	uint16		nmodifieditems;

	/*
	 * The following fields represent the items in this segment. If 'items' is
	 * not NULL, it contains a palloc'd array of the itemsin this segment. If
	 * 'seg' is not NULL, it contains the items in an already-compressed
	 * format. It can point to an on-disk page (!modified), or a palloc'd
	 * segment in memory. If both are set, they must represent the same items.
	 */
	GinPostingList *seg;
	ItemPointer items;
	int			nitems;			/* # of items in 'items', if items != NULL */
} leafSegmentInfo;

static ItemPointer dataLeafPageGetUncompressed(Page page, int *nitems);
static void dataSplitPageInternal(GinBtree btree, Buffer origbuf,
					  GinBtreeStack *stack,
					  void *insertdata, BlockNumber updateblkno,
<<<<<<< HEAD
					  Page *newlpage, Page *newrpage, XLogRecData *rdata);
=======
					  Page *newlpage, Page *newrpage);
>>>>>>> ab93f90c

static disassembledLeaf *disassembleLeaf(Page page);
static bool leafRepackItems(disassembledLeaf *leaf, ItemPointer remaining);
static bool addItemsToLeaf(disassembledLeaf *leaf, ItemPointer newItems,
			   int nNewItems);

<<<<<<< HEAD
static void computeLeafRecompressWALData(disassembledLeaf *leaf);
=======
static void registerLeafRecompressWALData(Buffer buf, disassembledLeaf *leaf);
>>>>>>> ab93f90c
static void dataPlaceToPageLeafRecompress(Buffer buf, disassembledLeaf *leaf);
static void dataPlaceToPageLeafSplit(disassembledLeaf *leaf,
						 ItemPointerData lbound, ItemPointerData rbound,
<<<<<<< HEAD
						 Page lpage, Page rpage, XLogRecData *rdata);
=======
						 Page lpage, Page rpage);
>>>>>>> ab93f90c

/*
 * Read TIDs from leaf data page to single uncompressed array. The TIDs are
 * returned in ascending order.
 *
 * advancePast is a hint, indicating that the caller is only interested in
 * TIDs > advancePast. To return all items, use ItemPointerSetMin.
 *
 * Note: This function can still return items smaller than advancePast that
 * are in the same posting list as the items of interest, so the caller must
 * still check all the returned items. But passing it allows this function to
 * skip whole posting lists.
 */
ItemPointer
GinDataLeafPageGetItems(Page page, int *nitems, ItemPointerData advancePast)
{
	ItemPointer result;

	if (GinPageIsCompressed(page))
	{
		GinPostingList *seg = GinDataLeafPageGetPostingList(page);
		Size		len = GinDataLeafPageGetPostingListSize(page);
		Pointer		endptr = ((Pointer) seg) + len;
		GinPostingList *next;

		/* Skip to the segment containing advancePast+1 */
		if (ItemPointerIsValid(&advancePast))
		{
			next = GinNextPostingListSegment(seg);
			while ((Pointer) next < endptr &&
				   ginCompareItemPointers(&next->first, &advancePast) <= 0)
			{
				seg = next;
				next = GinNextPostingListSegment(seg);
			}
			len = endptr - (Pointer) seg;
		}

		if (len > 0)
			result = ginPostingListDecodeAllSegments(seg, len, nitems);
		else
		{
			result = NULL;
			*nitems = 0;
		}
	}
	else
	{
		ItemPointer tmp = dataLeafPageGetUncompressed(page, nitems);

		result = palloc((*nitems) * sizeof(ItemPointerData));
		memcpy(result, tmp, (*nitems) * sizeof(ItemPointerData));
	}

	return result;
}

/*
 * Places all TIDs from leaf data page to bitmap.
 */
int
GinDataLeafPageGetItemsToTbm(Page page, TIDBitmap *tbm)
{
	ItemPointer uncompressed;
	int			nitems;

	if (GinPageIsCompressed(page))
	{
		GinPostingList *segment = GinDataLeafPageGetPostingList(page);
		Size		len = GinDataLeafPageGetPostingListSize(page);

		nitems = ginPostingListDecodeAllSegmentsToTbm(segment, len, tbm);
	}
	else
	{
		uncompressed = dataLeafPageGetUncompressed(page, &nitems);

		if (nitems > 0)
			tbm_add_tuples(tbm, uncompressed, nitems, false);
	}

	return nitems;
}

/*
 * Get pointer to the uncompressed array of items on a pre-9.4 format
 * uncompressed leaf page. The number of items in the array is returned in
 * *nitems.
 */
static ItemPointer
dataLeafPageGetUncompressed(Page page, int *nitems)
{
	ItemPointer items;

	Assert(!GinPageIsCompressed(page));

	/*
	 * In the old pre-9.4 page format, the whole page content is used for
	 * uncompressed items, and the number of items is stored in 'maxoff'
	 */
	items = (ItemPointer) GinDataPageGetData(page);
	*nitems = GinPageGetOpaque(page)->maxoff;

	return items;
}

/*
 * Check if we should follow the right link to find the item we're searching
 * for.
 *
 * Compares inserting item pointer with the right bound of the current page.
 */
static bool
dataIsMoveRight(GinBtree btree, Page page)
{
	ItemPointer iptr = GinDataPageGetRightBound(page);

	if (GinPageRightMost(page))
		return FALSE;

	return (ginCompareItemPointers(&btree->itemptr, iptr) > 0) ? TRUE : FALSE;
}

/*
 * Find correct PostingItem in non-leaf page. It is assumed that this is
 * the correct page, and the searched value SHOULD be on the page.
 */
static BlockNumber
dataLocateItem(GinBtree btree, GinBtreeStack *stack)
{
	OffsetNumber low,
				high,
				maxoff;
	PostingItem *pitem = NULL;
	int			result;
	Page		page = BufferGetPage(stack->buffer);

	Assert(!GinPageIsLeaf(page));
	Assert(GinPageIsData(page));

	if (btree->fullScan)
	{
		stack->off = FirstOffsetNumber;
		stack->predictNumber *= GinPageGetOpaque(page)->maxoff;
		return btree->getLeftMostChild(btree, page);
	}

	low = FirstOffsetNumber;
	maxoff = high = GinPageGetOpaque(page)->maxoff;
	Assert(high >= low);

	high++;

	while (high > low)
	{
		OffsetNumber mid = low + ((high - low) / 2);

		pitem = GinDataPageGetPostingItem(page, mid);

		if (mid == maxoff)
		{
			/*
			 * Right infinity, page already correctly chosen with a help of
			 * dataIsMoveRight
			 */
			result = -1;
		}
		else
		{
			pitem = GinDataPageGetPostingItem(page, mid);
			result = ginCompareItemPointers(&btree->itemptr, &(pitem->key));
		}

		if (result == 0)
		{
			stack->off = mid;
			return PostingItemGetBlockNumber(pitem);
		}
		else if (result > 0)
			low = mid + 1;
		else
			high = mid;
	}

	Assert(high >= FirstOffsetNumber && high <= maxoff);

	stack->off = high;
	pitem = GinDataPageGetPostingItem(page, high);
	return PostingItemGetBlockNumber(pitem);
}

/*
 * Find link to blkno on non-leaf page, returns offset of PostingItem
 */
static OffsetNumber
dataFindChildPtr(GinBtree btree __attribute__((unused)), Page page, BlockNumber blkno, OffsetNumber storedOff)
{
	OffsetNumber i,
				maxoff = GinPageGetOpaque(page)->maxoff;
	PostingItem *pitem;

	Assert(!GinPageIsLeaf(page));
	Assert(GinPageIsData(page));

	/* if page isn't changed, we return storedOff */
	if (storedOff >= FirstOffsetNumber && storedOff <= maxoff)
	{
		pitem = GinDataPageGetPostingItem(page, storedOff);
		if (PostingItemGetBlockNumber(pitem) == blkno)
			return storedOff;

		/*
		 * we hope, that needed pointer goes to right. It's true if there
		 * wasn't a deletion
		 */
		for (i = storedOff + 1; i <= maxoff; i++)
		{
			pitem = GinDataPageGetPostingItem(page, i);
			if (PostingItemGetBlockNumber(pitem) == blkno)
				return i;
		}

		maxoff = storedOff - 1;
	}

	/* last chance */
	for (i = FirstOffsetNumber; i <= maxoff; i++)
	{
		pitem = GinDataPageGetPostingItem(page, i);
		if (PostingItemGetBlockNumber(pitem) == blkno)
			return i;
	}

	return InvalidOffsetNumber;
}

/*
 * Return blkno of leftmost child
 */
static BlockNumber
dataGetLeftMostPage(GinBtree btree __attribute__((unused)), Page page)
{
	PostingItem *pitem;

	Assert(!GinPageIsLeaf(page));
	Assert(GinPageIsData(page));
	Assert(GinPageGetOpaque(page)->maxoff >= FirstOffsetNumber);

	pitem = GinDataPageGetPostingItem(page, FirstOffsetNumber);
	return PostingItemGetBlockNumber(pitem);
}

/*
 * Add PostingItem to a non-leaf page.
 */
void
GinDataPageAddPostingItem(Page page, PostingItem *data, OffsetNumber offset)
{
	OffsetNumber maxoff = GinPageGetOpaque(page)->maxoff;
	char	   *ptr;

	Assert(PostingItemGetBlockNumber(data) != InvalidBlockNumber);
	Assert(!GinPageIsLeaf(page));

	if (offset == InvalidOffsetNumber)
	{
		ptr = (char *) GinDataPageGetPostingItem(page, maxoff + 1);
	}
	else
	{
		ptr = (char *) GinDataPageGetPostingItem(page, offset);
		if (offset != maxoff + 1)
			memmove(ptr + sizeof(PostingItem),
					ptr,
					(maxoff - offset + 1) *sizeof(PostingItem));
	}
	memcpy(ptr, data, sizeof(PostingItem));

	maxoff++;
	GinPageGetOpaque(page)->maxoff = maxoff;

	/*
	 * Also set pd_lower to the end of the posting items, to follow the
	 * "standard" page layout, so that we can squeeze out the unused space
	 * from full-page images.
	 */
	GinDataPageSetDataSize(page, maxoff * sizeof(PostingItem));
}

/*
 * Delete posting item from non-leaf page
 */
void
GinPageDeletePostingItem(Page page, OffsetNumber offset)
{
	OffsetNumber maxoff = GinPageGetOpaque(page)->maxoff;

	Assert(!GinPageIsLeaf(page));
	Assert(offset >= FirstOffsetNumber && offset <= maxoff);

	if (offset != maxoff)
		memmove(GinDataPageGetPostingItem(page, offset),
				GinDataPageGetPostingItem(page, offset + 1),
				sizeof(PostingItem) * (maxoff - offset));

	maxoff--;
	GinPageGetOpaque(page)->maxoff = maxoff;

	GinDataPageSetDataSize(page, maxoff * sizeof(PostingItem));
}

/*
 * Prepare to insert data on a leaf data page.
 *
 * If it will fit, return GPTP_INSERT after doing whatever setup is needed
 * before we enter the insertion critical section.  *ptp_workspace can be
 * set to pass information along to the execPlaceToPage function.
 *
 * If it won't fit, perform a page split and return two temporary page
 * images into *newlpage and *newrpage, with result GPTP_SPLIT.  Also,
 * if WAL logging is needed, fill one or more entries of rdata[] with
 * whatever data must be appended to the WAL record.
 *
 * In neither case should the given page buffer be modified here.
 */
static GinPlaceToPageRC
<<<<<<< HEAD
dataBeginPlaceToPageLeaf(GinBtree btree, Buffer buf, GinBtreeStack *stack,
						 void *insertdata,
						 void **ptp_workspace,
						 Page *newlpage, Page *newrpage,
						 XLogRecData *rdata)
=======
dataPlaceToPageLeaf(GinBtree btree, Buffer buf, GinBtreeStack *stack,
					void *insertdata, Page *newlpage, Page *newrpage)
>>>>>>> ab93f90c
{
	GinBtreeDataLeafInsertData *items = insertdata;
	ItemPointer newItems = &items->items[items->curitem];
	int			maxitems = items->nitem - items->curitem;
	Page		page = BufferGetPage(buf);
	int			i;
	ItemPointerData rbound;
	ItemPointerData lbound;
	bool		needsplit;
	bool		append;
	int			segsize;
	Size		freespace;
	disassembledLeaf *leaf;
	leafSegmentInfo *lastleftinfo;
	ItemPointerData maxOldItem;
	ItemPointerData remaining;

	rbound = *GinDataPageGetRightBound(page);

	/*
	 * Count how many of the new items belong to this page.
	 */
	if (!GinPageRightMost(page))
	{
		for (i = 0; i < maxitems; i++)
		{
			if (ginCompareItemPointers(&newItems[i], &rbound) > 0)
			{
				/*
				 * This needs to go to some other location in the tree. (The
				 * caller should've chosen the insert location so that at
				 * least the first item goes here.)
				 */
				Assert(i > 0);
				break;
			}
		}
		maxitems = i;
	}

	/* Disassemble the data on the page */
	leaf = disassembleLeaf(page);

	/*
	 * Are we appending to the end of the page? IOW, are all the new items
	 * larger than any of the existing items.
	 */
	if (!dlist_is_empty(&leaf->segments))
	{
		lastleftinfo = dlist_container(leafSegmentInfo, node,
									   dlist_tail_node(&leaf->segments));
		if (!lastleftinfo->items)
			lastleftinfo->items = ginPostingListDecode(lastleftinfo->seg,
													   &lastleftinfo->nitems);
		maxOldItem = lastleftinfo->items[lastleftinfo->nitems - 1];
		if (ginCompareItemPointers(&newItems[0], &maxOldItem) >= 0)
			append = true;
		else
			append = false;
	}
	else
	{
		ItemPointerSetMin(&maxOldItem);
		append = true;
	}

	/*
	 * If we're appending to the end of the page, we will append as many items
	 * as we can fit (after splitting), and stop when the pages becomes full.
	 * Otherwise we have to limit the number of new items to insert, because
	 * once we start packing we can't just stop when we run out of space,
	 * because we must make sure that all the old items still fit.
	 */
	if (GinPageIsCompressed(page))
		freespace = GinDataLeafPageGetFreeSpace(page);
	else
		freespace = 0;
	if (append)
	{
		/*
		 * Even when appending, trying to append more items than will fit is
		 * not completely free, because we will merge the new items and old
		 * items into an array below. In the best case, every new item fits in
		 * a single byte, and we can use all the free space on the old page as
		 * well as the new page. For simplicity, ignore segment overhead etc.
		 */
		maxitems = Min(maxitems, freespace + GinDataPageMaxDataSize);
	}
	else
	{
		/*
		 * Calculate a conservative estimate of how many new items we can fit
		 * on the two pages after splitting.
		 *
		 * We can use any remaining free space on the old page to store full
		 * segments, as well as the new page. Each full-sized segment can hold
		 * at least MinTuplesPerSegment items
		 */
		int			nnewsegments;

		nnewsegments = freespace / GinPostingListSegmentMaxSize;
		nnewsegments += GinDataPageMaxDataSize / GinPostingListSegmentMaxSize;
		maxitems = Min(maxitems, nnewsegments * MinTuplesPerSegment);
	}

	/* Add the new items to the segment list */
	if (!addItemsToLeaf(leaf, newItems, maxitems))
	{
		/* all items were duplicates, we have nothing to do */
		items->curitem += maxitems;

		return GPTP_NO_WORK;
	}

	/*
	 * Pack the items back to compressed segments, ready for writing to disk.
	 */
	needsplit = leafRepackItems(leaf, &remaining);

	/*
	 * Did all the new items fit?
	 *
	 * If we're appending, it's OK if they didn't. But as a sanity check,
	 * verify that all the old items fit.
	 */
	if (ItemPointerIsValid(&remaining))
	{
		if (!append || ItemPointerCompare(&maxOldItem, &remaining) >= 0)
			elog(ERROR, "could not split GIN page; all old items didn't fit");

		/* Count how many of the new items did fit. */
		for (i = 0; i < maxitems; i++)
		{
			if (ginCompareItemPointers(&newItems[i], &remaining) >= 0)
				break;
		}
		if (i == 0)
			elog(ERROR, "could not split GIN page; no new items fit");
		maxitems = i;
	}

	if (!needsplit)
	{
		/*
		 * Great, all the items fit on a single page.  If needed, prepare data
		 * for a WAL record describing the changes we'll make.
		 */
		if (RelationNeedsWAL(btree->index))
<<<<<<< HEAD
			computeLeafRecompressWALData(leaf);

		/*
		 * We're ready to enter the critical section, but
		 * dataExecPlaceToPageLeaf will need access to the "leaf" data.
		 */
		*ptp_workspace = leaf;
=======
		{
			XLogBeginInsert();
			registerLeafRecompressWALData(buf, leaf);
		}
		START_CRIT_SECTION();
		dataPlaceToPageLeafRecompress(buf, leaf);
>>>>>>> ab93f90c

		if (append)
			elog(DEBUG2, "appended %d new items to block %u; %d bytes (%d to go)",
				 maxitems, BufferGetBlockNumber(buf), (int) leaf->lsize,
				 items->nitem - items->curitem - maxitems);
		else
			elog(DEBUG2, "inserted %d new items to block %u; %d bytes (%d to go)",
				 maxitems, BufferGetBlockNumber(buf), (int) leaf->lsize,
				 items->nitem - items->curitem - maxitems);
	}
	else
	{
		/*
		 * Have to split.
		 *
		 * leafRepackItems already divided the segments between the left and
		 * the right page. It filled the left page as full as possible, and
		 * put the rest to the right page. When building a new index, that's
		 * good, because the table is scanned from beginning to end and there
		 * won't be any more insertions to the left page during the build.
		 * This packs the index as tight as possible. But otherwise, split
		 * 50/50, by moving segments from the left page to the right page
		 * until they're balanced.
		 *
		 * As a further heuristic, when appending items to the end of the
<<<<<<< HEAD
		 * page, try to make the left page 75% full, on the assumption that
=======
		 * page, try make the left page 75% full, one the assumption that
>>>>>>> ab93f90c
		 * subsequent insertions will probably also go to the end. This packs
		 * the index somewhat tighter when appending to a table, which is very
		 * common.
		 */
		if (!btree->isBuild)
		{
			while (dlist_has_prev(&leaf->segments, leaf->lastleft))
			{
				lastleftinfo = dlist_container(leafSegmentInfo, node, leaf->lastleft);

				/* ignore deleted segments */
				if (lastleftinfo->action != GIN_SEGMENT_DELETE)
				{
					segsize = SizeOfGinPostingList(lastleftinfo->seg);

					/*
					 * Note that we check that the right page doesn't become
					 * more full than the left page even when appending. It's
					 * possible that we added enough items to make both pages
					 * more than 75% full.
					 */
					if ((leaf->lsize - segsize) - (leaf->rsize + segsize) < 0)
						break;
					if (append)
					{
						if ((leaf->lsize - segsize) < (BLCKSZ * 3) / 4)
							break;
					}

					leaf->lsize -= segsize;
					leaf->rsize += segsize;
				}
				leaf->lastleft = dlist_prev_node(&leaf->segments, leaf->lastleft);
			}
		}
		Assert(leaf->lsize <= GinDataPageMaxDataSize);
		Assert(leaf->rsize <= GinDataPageMaxDataSize);

		/*
		 * Fetch the max item in the left page's last segment; it becomes the
		 * right bound of the page.
		 */
		lastleftinfo = dlist_container(leafSegmentInfo, node, leaf->lastleft);
		if (!lastleftinfo->items)
			lastleftinfo->items = ginPostingListDecode(lastleftinfo->seg,
													   &lastleftinfo->nitems);
		lbound = lastleftinfo->items[lastleftinfo->nitems - 1];

		/*
		 * Now allocate a couple of temporary page images, and fill them.
		 */
		*newlpage = palloc(BLCKSZ);
		*newrpage = palloc(BLCKSZ);

<<<<<<< HEAD
		dataPlaceToPageLeafSplit(leaf, lbound, rbound,
								 *newlpage, *newrpage, rdata);
=======
		dataPlaceToPageLeafSplit(buf, leaf, lbound, rbound,
								 *newlpage, *newrpage);
>>>>>>> ab93f90c

		Assert(GinPageRightMost(page) ||
			   ginCompareItemPointers(GinDataPageGetRightBound(*newlpage),
								   GinDataPageGetRightBound(*newrpage)) < 0);

		if (append)
			elog(DEBUG2, "appended %d items to block %u; split %d/%d (%d to go)",
				 maxitems, BufferGetBlockNumber(buf), (int) leaf->lsize, (int) leaf->rsize,
				 items->nitem - items->curitem - maxitems);
		else
			elog(DEBUG2, "inserted %d items to block %u; split %d/%d (%d to go)",
				 maxitems, BufferGetBlockNumber(buf), (int) leaf->lsize, (int) leaf->rsize,
				 items->nitem - items->curitem - maxitems);
	}

	items->curitem += maxitems;

	return needsplit ? GPTP_SPLIT : GPTP_INSERT;
}

/*
 * Perform data insertion after beginPlaceToPage has decided it will fit.
 *
 * This is invoked within a critical section.  It must modify the target
 * buffer and store one or more XLogRecData records describing the changes
 * in rdata[].
 */
static void
dataExecPlaceToPageLeaf(GinBtree btree, Buffer buf, GinBtreeStack *stack,
						void *insertdata, void *ptp_workspace,
						XLogRecData *rdata)
{
	disassembledLeaf *leaf = (disassembledLeaf *) ptp_workspace;

	/* Apply changes to page */
	dataPlaceToPageLeafRecompress(buf, leaf);

	/* If needed, register WAL data built by computeLeafRecompressWALData */
	if (RelationNeedsWAL(btree->index))
	{
		rdata[0].buffer = buf;
		rdata[0].buffer_std = true;
		rdata[0].data = leaf->walinfo;
		rdata[0].len = leaf->walinfolen;
		rdata[0].next = NULL;
	}
}

/*
 * Vacuum a posting tree leaf page.
 */
void
ginVacuumPostingTreeLeaf(Relation indexrel, Buffer buffer, GinVacuumState *gvs)
{
	Page		page = BufferGetPage(buffer);
	disassembledLeaf *leaf;
	bool		removedsomething = false;
	dlist_iter	iter;

	leaf = disassembleLeaf(page);

	/* Vacuum each segment. */
	dlist_foreach(iter, &leaf->segments)
	{
		leafSegmentInfo *seginfo = dlist_container(leafSegmentInfo, node, iter.cur);
		int			oldsegsize;
		ItemPointer cleaned;
		int			ncleaned;

		if (!seginfo->items)
			seginfo->items = ginPostingListDecode(seginfo->seg,
												  &seginfo->nitems);
		if (seginfo->seg)
			oldsegsize = SizeOfGinPostingList(seginfo->seg);
		else
			oldsegsize = GinDataPageMaxDataSize;

		cleaned = ginVacuumItemPointers(gvs,
										seginfo->items,
										seginfo->nitems,
										&ncleaned);
		pfree(seginfo->items);
		seginfo->items = NULL;
		seginfo->nitems = 0;
		if (cleaned)
		{
			if (ncleaned > 0)
			{
				int			npacked;

				seginfo->seg = ginCompressPostingList(cleaned,
													  ncleaned,
													  oldsegsize,
													  &npacked);
				/* Removing an item never increases the size of the segment */
				if (npacked != ncleaned)
					elog(ERROR, "could not fit vacuumed posting list");
				seginfo->action = GIN_SEGMENT_REPLACE;
			}
			else
			{
				seginfo->seg = NULL;
				seginfo->items = NULL;
				seginfo->action = GIN_SEGMENT_DELETE;
			}
			seginfo->nitems = ncleaned;

			removedsomething = true;
		}
	}

	/*
	 * If we removed any items, reconstruct the page from the pieces.
	 *
	 * We don't try to re-encode the segments here, even though some of them
	 * might be really small now that we've removed some items from them. It
	 * seems like a waste of effort, as there isn't really any benefit from
	 * larger segments per se; larger segments only help to pack more items in
	 * the same space. We might as well delay doing that until the next
	 * insertion, which will need to re-encode at least part of the page
	 * anyway.
	 *
	 * Also note if the page was in uncompressed, pre-9.4 format before, it is
	 * now represented as one huge segment that contains all the items. It
	 * might make sense to split that, to speed up random access, but we don't
	 * bother. You'll have to REINDEX anyway if you want the full gain of the
	 * new tighter index format.
	 */
	if (removedsomething)
	{
		bool		modified;

		/*
		 * Make sure we have a palloc'd copy of all segments, after the first
		 * segment that is modified. (dataPlaceToPageLeafRecompress requires
		 * this).
		 */
		modified = false;
		dlist_foreach(iter, &leaf->segments)
		{
			leafSegmentInfo *seginfo = dlist_container(leafSegmentInfo, node,
													   iter.cur);

			if (seginfo->action != GIN_SEGMENT_UNMODIFIED)
				modified = true;
			if (modified && seginfo->action != GIN_SEGMENT_DELETE)
			{
				int			segsize = SizeOfGinPostingList(seginfo->seg);
				GinPostingList *tmp = (GinPostingList *) palloc(segsize);

				memcpy(tmp, seginfo->seg, segsize);
				seginfo->seg = tmp;
			}
		}

		if (RelationNeedsWAL(indexrel))
<<<<<<< HEAD
			computeLeafRecompressWALData(leaf);

		/* Apply changes to page */
=======
		{
			XLogBeginInsert();
			registerLeafRecompressWALData(buffer, leaf);
		}
>>>>>>> ab93f90c
		START_CRIT_SECTION();

		dataPlaceToPageLeafRecompress(buffer, leaf);

		MarkBufferDirty(buffer);

		if (RelationNeedsWAL(indexrel))
		{
			XLogRecPtr	recptr;
<<<<<<< HEAD
			XLogRecData rdata[2];
			ginxlogVacuumDataLeafPage xlrec;

			xlrec.node = indexrel->rd_node;
			xlrec.blkno = BufferGetBlockNumber(buffer);

			rdata[0].buffer = InvalidBuffer;
			rdata[0].data = (char *) &xlrec;
			rdata[0].len = offsetof(ginxlogVacuumDataLeafPage, data);
			rdata[0].next = &rdata[1];

			rdata[1].buffer = buffer;
			rdata[1].buffer_std = true;
			rdata[1].data = leaf->walinfo;
			rdata[1].len = leaf->walinfolen;
			rdata[1].next = NULL;

			recptr = XLogInsert(RM_GIN_ID, XLOG_GIN_VACUUM_DATA_LEAF_PAGE, rdata);
=======

			recptr = XLogInsert(RM_GIN_ID, XLOG_GIN_VACUUM_DATA_LEAF_PAGE);
>>>>>>> ab93f90c
			PageSetLSN(page, recptr);
		}

		END_CRIT_SECTION();
	}
}

/*
 * Construct a ginxlogRecompressDataLeaf record representing the changes
 * in *leaf.  (Because this requires a palloc, we have to do it before
 * we enter the critical section that actually updates the page.)
 */
static void
<<<<<<< HEAD
computeLeafRecompressWALData(disassembledLeaf *leaf)
=======
registerLeafRecompressWALData(Buffer buf, disassembledLeaf *leaf)
>>>>>>> ab93f90c
{
	int			nmodified = 0;
	char	   *walbufbegin;
	char	   *walbufend;
	dlist_iter	iter;
	int			segno;
	ginxlogRecompressDataLeaf *recompress_xlog;

	/* Count the modified segments */
	dlist_foreach(iter, &leaf->segments)
	{
		leafSegmentInfo *seginfo = dlist_container(leafSegmentInfo, node,
												   iter.cur);

		if (seginfo->action != GIN_SEGMENT_UNMODIFIED)
			nmodified++;
	}

	walbufbegin =
		palloc(sizeof(ginxlogRecompressDataLeaf) +
			   BLCKSZ +			/* max size needed to hold the segment data */
			   nmodified * 2	/* (segno + action) per action */
		);
	walbufend = walbufbegin;

	recompress_xlog = (ginxlogRecompressDataLeaf *) walbufend;
	walbufend += sizeof(ginxlogRecompressDataLeaf);

	recompress_xlog->nactions = nmodified;

	segno = 0;
	dlist_foreach(iter, &leaf->segments)
	{
		leafSegmentInfo *seginfo = dlist_container(leafSegmentInfo, node,
												   iter.cur);
		int			segsize = 0;
		int			datalen;
		uint8		action = seginfo->action;

		if (action == GIN_SEGMENT_UNMODIFIED)
		{
			segno++;
			continue;
		}

		if (action != GIN_SEGMENT_DELETE)
			segsize = SizeOfGinPostingList(seginfo->seg);

		/*
		 * If storing the uncompressed list of added item pointers would take
		 * more space than storing the compressed segment as is, do that
		 * instead.
		 */
		if (action == GIN_SEGMENT_ADDITEMS &&
			seginfo->nmodifieditems * sizeof(ItemPointerData) > segsize)
		{
			action = GIN_SEGMENT_REPLACE;
		}

		*((uint8 *) (walbufend++)) = segno;
		*(walbufend++) = action;

		switch (action)
		{
			case GIN_SEGMENT_DELETE:
				datalen = 0;
				break;

			case GIN_SEGMENT_ADDITEMS:
				datalen = seginfo->nmodifieditems * sizeof(ItemPointerData);
				memcpy(walbufend, &seginfo->nmodifieditems, sizeof(uint16));
				memcpy(walbufend + sizeof(uint16), seginfo->modifieditems, datalen);
				datalen += sizeof(uint16);
				break;

			case GIN_SEGMENT_INSERT:
			case GIN_SEGMENT_REPLACE:
				datalen = SHORTALIGN(segsize);
				memcpy(walbufend, seginfo->seg, segsize);
				break;

			default:
				elog(ERROR, "unexpected GIN leaf action %d", action);
		}
		walbufend += datalen;

		if (action != GIN_SEGMENT_INSERT)
			segno++;
	}

<<<<<<< HEAD
	/* Pass back the constructed info via *leaf */
	leaf->walinfo = walbufbegin;
	leaf->walinfolen = walbufend - walbufbegin;
=======

	XLogRegisterBuffer(0, buf, REGBUF_STANDARD);
	XLogRegisterBufData(0, walbufbegin, walbufend - walbufbegin);

>>>>>>> ab93f90c
}

/*
 * Assemble a disassembled posting tree leaf page back to a buffer.
 *
 * This just updates the target buffer; WAL stuff is caller's responsibility.
 *
 * NOTE: The segment pointers must not point directly to the same buffer,
 * except for segments that have not been modified and whose preceding
 * segments have not been modified either.
 */
static void
dataPlaceToPageLeafRecompress(Buffer buf, disassembledLeaf *leaf)
{
	Page		page = BufferGetPage(buf);
	char	   *ptr;
	int			newsize;
	bool		modified = false;
	dlist_iter	iter;
	int			segsize;

	/*
	 * If the page was in pre-9.4 format before, convert the header, and force
	 * all segments to be copied to the page whether they were modified or
	 * not.
	 */
	if (!GinPageIsCompressed(page))
	{
		Assert(leaf->oldformat);
		GinPageSetCompressed(page);
		GinPageGetOpaque(page)->maxoff = InvalidOffsetNumber;
		modified = true;
	}

	ptr = (char *) GinDataLeafPageGetPostingList(page);
	newsize = 0;
	dlist_foreach(iter, &leaf->segments)
	{
		leafSegmentInfo *seginfo = dlist_container(leafSegmentInfo, node, iter.cur);

		if (seginfo->action != GIN_SEGMENT_UNMODIFIED)
			modified = true;

		if (seginfo->action != GIN_SEGMENT_DELETE)
		{
			segsize = SizeOfGinPostingList(seginfo->seg);

			if (modified)
				memcpy(ptr, seginfo->seg, segsize);

			ptr += segsize;
			newsize += segsize;
		}
	}

	Assert(newsize <= GinDataPageMaxDataSize);
	GinDataPageSetDataSize(page, newsize);
}

/*
 * Like dataPlaceToPageLeafRecompress, but writes the disassembled leaf
 * segments to two pages instead of one.
 *
 * This is different from the non-split cases in that this does not modify
 * the original page directly, but writes to temporary in-memory copies of
 * the new left and right pages.  Also, we prepare rdata[] entries for the
 * data that must be appended to the WAL record.
 */
static void
dataPlaceToPageLeafSplit(disassembledLeaf *leaf,
						 ItemPointerData lbound, ItemPointerData rbound,
<<<<<<< HEAD
						 Page lpage, Page rpage, XLogRecData *rdata)
=======
						 Page lpage, Page rpage)
>>>>>>> ab93f90c
{
	char	   *ptr;
	int			segsize;
	int			lsize;
	int			rsize;
	dlist_node *node;
	dlist_node *firstright;
	leafSegmentInfo *seginfo;

<<<<<<< HEAD
	/* this must be static so it can be returned to caller */
	static ginxlogSplitDataLeaf split_xlog;

=======
>>>>>>> ab93f90c
	/* Initialize temporary pages to hold the new left and right pages */
	GinInitPage(lpage, GIN_DATA | GIN_LEAF | GIN_COMPRESSED, BLCKSZ);
	GinInitPage(rpage, GIN_DATA | GIN_LEAF | GIN_COMPRESSED, BLCKSZ);

	/*
	 * Copy the segments that go to the left page.
	 *
	 * XXX: We should skip copying the unmodified part of the left page, like
	 * we do when recompressing.
	 */
	lsize = 0;
	ptr = (char *) GinDataLeafPageGetPostingList(lpage);
	firstright = dlist_next_node(&leaf->segments, leaf->lastleft);
	for (node = dlist_head_node(&leaf->segments);
		 node != firstright;
		 node = dlist_next_node(&leaf->segments, node))
	{
		seginfo = dlist_container(leafSegmentInfo, node, node);

		if (seginfo->action != GIN_SEGMENT_DELETE)
		{
			segsize = SizeOfGinPostingList(seginfo->seg);
			memcpy(ptr, seginfo->seg, segsize);
			ptr += segsize;
			lsize += segsize;
		}
	}
	Assert(lsize == leaf->lsize);
	GinDataPageSetDataSize(lpage, lsize);
	*GinDataPageGetRightBound(lpage) = lbound;

	/* Copy the segments that go to the right page */
	ptr = (char *) GinDataLeafPageGetPostingList(rpage);
	rsize = 0;
	for (node = firstright;
		 ;
		 node = dlist_next_node(&leaf->segments, node))
	{
		seginfo = dlist_container(leafSegmentInfo, node, node);

		if (seginfo->action != GIN_SEGMENT_DELETE)
		{
			segsize = SizeOfGinPostingList(seginfo->seg);
			memcpy(ptr, seginfo->seg, segsize);
			ptr += segsize;
			rsize += segsize;
		}

		if (!dlist_has_next(&leaf->segments, node))
			break;
	}
	Assert(rsize == leaf->rsize);
	GinDataPageSetDataSize(rpage, rsize);
	*GinDataPageGetRightBound(rpage) = rbound;
<<<<<<< HEAD

	/* Create WAL record */
	split_xlog.lsize = lsize;
	split_xlog.rsize = rsize;
	split_xlog.lrightbound = lbound;
	split_xlog.rrightbound = rbound;

	rdata[0].buffer = InvalidBuffer;
	rdata[0].data = (char *) &split_xlog;
	rdata[0].len = sizeof(ginxlogSplitDataLeaf);
	rdata[0].next = &rdata[1];

	rdata[1].buffer = InvalidBuffer;
	rdata[1].data = (char *) GinDataLeafPageGetPostingList(lpage);
	rdata[1].len = lsize;
	rdata[1].next = &rdata[2];

	rdata[2].buffer = InvalidBuffer;
	rdata[2].data = (char *) GinDataLeafPageGetPostingList(rpage);
	rdata[2].len = rsize;
	rdata[2].next = NULL;
=======
>>>>>>> ab93f90c
}

/*
 * Prepare to insert data on an internal data page.
 *
 * If it will fit, return GPTP_INSERT after doing whatever setup is needed
 * before we enter the insertion critical section.  *ptp_workspace can be
 * set to pass information along to the execPlaceToPage function.
 *
 * If it won't fit, perform a page split and return two temporary page
 * images into *newlpage and *newrpage, with result GPTP_SPLIT.  Also,
 * if WAL logging is needed, fill one or more entries of rdata[] with
 * whatever data must be appended to the WAL record.
 *
 * In neither case should the given page buffer be modified here.
 *
<<<<<<< HEAD
 * Note: on insertion to an internal node, in addition to inserting the given
 * item, the downlink of the existing item at stack->off will be updated to
 * point to updateblkno.
 */
static GinPlaceToPageRC
dataBeginPlaceToPageInternal(GinBtree btree, Buffer buf, GinBtreeStack *stack,
							 void *insertdata, BlockNumber updateblkno,
							 void **ptp_workspace,
							 Page *newlpage, Page *newrpage,
							 XLogRecData *rdata)
{
	Page		page = BufferGetPage(buf);
=======
 * In addition to inserting the given item, the downlink of the existing item
 * at 'off' is updated to point to 'updateblkno'.
 *
 * On INSERTED, registers the buffer as buffer ID 0, with data.
 * On SPLIT, returns rdata that represents the split pages in *prdata.
 */
static GinPlaceToPageRC
dataPlaceToPageInternal(GinBtree btree, Buffer buf, GinBtreeStack *stack,
						void *insertdata, BlockNumber updateblkno,
						Page *newlpage, Page *newrpage)
{
	Page		page = BufferGetPage(buf);
	OffsetNumber off = stack->off;
	PostingItem *pitem;

	/* this must be static so it can be returned to caller */
	static ginxlogInsertDataInternal data;
>>>>>>> ab93f90c

	/* If it doesn't fit, deal with split case */
	if (GinNonLeafDataPageGetFreeSpace(page) < sizeof(PostingItem))
	{
		dataSplitPageInternal(btree, buf, stack, insertdata, updateblkno,
<<<<<<< HEAD
							  newlpage, newrpage, rdata);
		return GPTP_SPLIT;
	}

	/* Else, we're ready to proceed with insertion */
	return GPTP_INSERT;
}
=======
							  newlpage, newrpage);
		return SPLIT;
	}

	Assert(GinPageIsData(page));
>>>>>>> ab93f90c

/*
 * Perform data insertion after beginPlaceToPage has decided it will fit.
 *
 * This is invoked within a critical section.  It must modify the target
 * buffer and store one or more XLogRecData records describing the changes
 * in rdata[].
 */
static void
dataExecPlaceToPageInternal(GinBtree btree, Buffer buf, GinBtreeStack *stack,
							void *insertdata, BlockNumber updateblkno,
							void *ptp_workspace,
							XLogRecData *rdata)
{
	Page		page = BufferGetPage(buf);
	OffsetNumber off = stack->off;
	PostingItem *pitem;

	/* Update existing downlink to point to next page (on internal page) */
	pitem = GinDataPageGetPostingItem(page, off);
	PostingItemSetBlockNumber(pitem, updateblkno);

	/* Add new item */
	pitem = (PostingItem *) insertdata;
	GinDataPageAddPostingItem(page, pitem, off);

	if (RelationNeedsWAL(btree->index))
	{
<<<<<<< HEAD
		/*
		 * This must be static, because it has to survive until XLogInsert,
		 * and we can't palloc here.  Ugly, but the XLogInsert infrastructure
		 * isn't reentrant anyway.
		 */
		static ginxlogInsertDataInternal data;

		data.offset = off;
		data.newitem = *pitem;
=======
		data.offset = off;
		data.newitem = *pitem;

		XLogBeginInsert();
		XLogRegisterBuffer(0, buf, REGBUF_STANDARD);
		XLogRegisterBufData(0, (char *) &data,
							sizeof(ginxlogInsertDataInternal));
	}
>>>>>>> ab93f90c

		rdata[0].buffer = buf;
		rdata[0].buffer_std = true;
		rdata[0].data = (char *) &data;
		rdata[0].len = sizeof(ginxlogInsertDataInternal);
		rdata[0].next = NULL;
	}
}

/*
 * Prepare to insert data on a posting-tree data page.
 *
 * If it will fit, return GPTP_INSERT after doing whatever setup is needed
 * before we enter the insertion critical section.  *ptp_workspace can be
 * set to pass information along to the execPlaceToPage function.
 *
 * If it won't fit, perform a page split and return two temporary page
 * images into *newlpage and *newrpage, with result GPTP_SPLIT.  Also,
 * if WAL logging is needed, fill one or more entries of rdata[] with
 * whatever data must be appended to the WAL record.
 *
 * In neither case should the given page buffer be modified here.
 *
 * Note: on insertion to an internal node, in addition to inserting the given
 * item, the downlink of the existing item at stack->off will be updated to
 * point to updateblkno.
 *
 * Calls relevant function for internal or leaf page because they are handled
 * very differently.
 */
static GinPlaceToPageRC
<<<<<<< HEAD
dataBeginPlaceToPage(GinBtree btree, Buffer buf, GinBtreeStack *stack,
					 void *insertdata, BlockNumber updateblkno,
					 void **ptp_workspace,
					 Page *newlpage, Page *newrpage,
					 XLogRecData *rdata)
=======
dataPlaceToPage(GinBtree btree, Buffer buf, GinBtreeStack *stack,
				void *insertdata, BlockNumber updateblkno,
				Page *newlpage, Page *newrpage)
>>>>>>> ab93f90c
{
	Page		page = BufferGetPage(buf);

	Assert(GinPageIsData(page));

	if (GinPageIsLeaf(page))
<<<<<<< HEAD
		return dataBeginPlaceToPageLeaf(btree, buf, stack, insertdata,
										ptp_workspace,
										newlpage, newrpage, rdata);
	else
		return dataBeginPlaceToPageInternal(btree, buf, stack,
											insertdata, updateblkno,
											ptp_workspace,
											newlpage, newrpage, rdata);
}

/*
 * Perform data insertion after beginPlaceToPage has decided it will fit.
 *
 * This is invoked within a critical section.  It must modify the target
 * buffer and store one or more XLogRecData records describing the changes
 * in rdata[].
 *
 * Calls relevant function for internal or leaf page because they are handled
 * very differently.
 */
static void
dataExecPlaceToPage(GinBtree btree, Buffer buf, GinBtreeStack *stack,
					void *insertdata, BlockNumber updateblkno,
					void *ptp_workspace,
					XLogRecData *rdata)
{
	Page		page = BufferGetPage(buf);

	if (GinPageIsLeaf(page))
		dataExecPlaceToPageLeaf(btree, buf, stack, insertdata,
								ptp_workspace, rdata);
	else
		dataExecPlaceToPageInternal(btree, buf, stack, insertdata,
									updateblkno, ptp_workspace, rdata);
=======
		return dataPlaceToPageLeaf(btree, buf, stack, insertdata,
								   newlpage, newrpage);
	else
		return dataPlaceToPageInternal(btree, buf, stack,
									   insertdata, updateblkno,
									   newlpage, newrpage);
>>>>>>> ab93f90c
}

/*
 * Split internal page and insert new data.
 *
 * Returns new temp pages to *newlpage and *newrpage.
 * The original buffer is left untouched.
 */
static void
dataSplitPageInternal(GinBtree btree, Buffer origbuf,
					  GinBtreeStack *stack,
					  void *insertdata, BlockNumber updateblkno,
<<<<<<< HEAD
					  Page *newlpage, Page *newrpage, XLogRecData *rdata)
=======
					  Page *newlpage, Page *newrpage)
>>>>>>> ab93f90c
{
	Page		oldpage = BufferGetPage(origbuf);
	OffsetNumber off = stack->off;
	int			nitems = GinPageGetOpaque(oldpage)->maxoff;
	int			nleftitems;
	int			nrightitems;
	Size		pageSize = PageGetPageSize(oldpage);
	ItemPointerData oldbound = *GinDataPageGetRightBound(oldpage);
	ItemPointer bound;
	Page		lpage;
	Page		rpage;
	OffsetNumber separator;
<<<<<<< HEAD

	/* these must be static so they can be returned to caller */
	static ginxlogSplitDataInternal data;
	static PostingItem allitems[(BLCKSZ / sizeof(PostingItem)) + 1];
=======
	PostingItem allitems[(BLCKSZ / sizeof(PostingItem)) + 1];
>>>>>>> ab93f90c

	lpage = PageGetTempPage(oldpage);
	rpage = PageGetTempPage(oldpage);
	GinInitPage(lpage, GinPageGetOpaque(oldpage)->flags, pageSize);
	GinInitPage(rpage, GinPageGetOpaque(oldpage)->flags, pageSize);

	/*
	 * First construct a new list of PostingItems, which includes all the old
	 * items, and the new item.
	 */
	memcpy(allitems, GinDataPageGetPostingItem(oldpage, FirstOffsetNumber),
		   (off - 1) * sizeof(PostingItem));

	allitems[off - 1] = *((PostingItem *) insertdata);
	memcpy(&allitems[off], GinDataPageGetPostingItem(oldpage, off),
		   (nitems - (off - 1)) * sizeof(PostingItem));
	nitems++;

	/* Update existing downlink to point to next page */
	PostingItemSetBlockNumber(&allitems[off], updateblkno);

	/*
	 * When creating a new index, fit as many tuples as possible on the left
	 * page, on the assumption that the table is scanned from beginning to
	 * end. This packs the index as tight as possible.
	 */
	if (btree->isBuild && GinPageRightMost(oldpage))
		separator = GinNonLeafDataPageGetFreeSpace(rpage) / sizeof(PostingItem);
	else
		separator = nitems / 2;
	nleftitems = separator;
	nrightitems = nitems - separator;

	memcpy(GinDataPageGetPostingItem(lpage, FirstOffsetNumber),
		   allitems,
		   nleftitems * sizeof(PostingItem));
	GinPageGetOpaque(lpage)->maxoff = nleftitems;
	memcpy(GinDataPageGetPostingItem(rpage, FirstOffsetNumber),
		   &allitems[separator],
		   nrightitems * sizeof(PostingItem));
	GinPageGetOpaque(rpage)->maxoff = nrightitems;

	/*
	 * Also set pd_lower for both pages, like GinDataPageAddPostingItem does.
	 */
	GinDataPageSetDataSize(lpage, nleftitems * sizeof(PostingItem));
	GinDataPageSetDataSize(rpage, nrightitems * sizeof(PostingItem));

	/* set up right bound for left page */
	bound = GinDataPageGetRightBound(lpage);
	*bound = GinDataPageGetPostingItem(lpage, nleftitems)->key;

	/* set up right bound for right page */
	*GinDataPageGetRightBound(rpage) = oldbound;

<<<<<<< HEAD
	/* Set up WAL data */
	data.separator = separator;
	data.nitem = nitems;
	data.rightbound = oldbound;

	rdata[0].buffer = InvalidBuffer;
	rdata[0].data = (char *) &data;
	rdata[0].len = sizeof(ginxlogSplitDataInternal);
	rdata[0].next = &rdata[1];

	rdata[1].buffer = InvalidBuffer;
	rdata[1].data = (char *) allitems;
	rdata[1].len = nitems * sizeof(PostingItem);
	rdata[1].next = NULL;

	/* return temp pages to caller */
=======
>>>>>>> ab93f90c
	*newlpage = lpage;
	*newrpage = rpage;
}

/*
 * Construct insertion payload for inserting the downlink for given buffer.
 */
static void *
dataPrepareDownlink(GinBtree btree, Buffer lbuf)
{
	PostingItem *pitem = palloc(sizeof(PostingItem));
	Page		lpage = BufferGetPage(lbuf);

	PostingItemSetBlockNumber(pitem, BufferGetBlockNumber(lbuf));
	pitem->key = *GinDataPageGetRightBound(lpage);

	return pitem;
}

/*
 * Fills new root by right bound values from child.
 * Also called from ginxlog, should not use btree
 */
void
ginDataFillRoot(GinBtree btree, Page root, BlockNumber lblkno, Page lpage, BlockNumber rblkno, Page rpage)
{
	PostingItem li,
				ri;

	li.key = *GinDataPageGetRightBound(lpage);
	PostingItemSetBlockNumber(&li, lblkno);
	GinDataPageAddPostingItem(root, &li, InvalidOffsetNumber);

	ri.key = *GinDataPageGetRightBound(rpage);
	PostingItemSetBlockNumber(&ri, rblkno);
	GinDataPageAddPostingItem(root, &ri, InvalidOffsetNumber);
}


/*** Functions to work with disassembled leaf pages ***/

/*
 * Disassemble page into a disassembledLeaf struct.
 */
static disassembledLeaf *
disassembleLeaf(Page page)
{
	disassembledLeaf *leaf;
	GinPostingList *seg;
	Pointer		segbegin;
	Pointer		segend;

	leaf = palloc0(sizeof(disassembledLeaf));
	dlist_init(&leaf->segments);

	if (GinPageIsCompressed(page))
	{
		/*
		 * Create a leafSegment entry for each segment.
		 */
		seg = GinDataLeafPageGetPostingList(page);
		segbegin = (Pointer) seg;
		segend = segbegin + GinDataLeafPageGetPostingListSize(page);
		while ((Pointer) seg < segend)
		{
			leafSegmentInfo *seginfo = palloc(sizeof(leafSegmentInfo));

			seginfo->action = GIN_SEGMENT_UNMODIFIED;
			seginfo->seg = seg;
			seginfo->items = NULL;
			seginfo->nitems = 0;
			dlist_push_tail(&leaf->segments, &seginfo->node);

			seg = GinNextPostingListSegment(seg);
		}
		leaf->oldformat = false;
	}
	else
	{
		/*
		 * A pre-9.4 format uncompressed page is represented by a single
		 * segment, with an array of items.  The corner case is uncompressed
		 * page containing no items, which is represented as no segments.
		 */
		ItemPointer uncompressed;
		int			nuncompressed;
		leafSegmentInfo *seginfo;

		uncompressed = dataLeafPageGetUncompressed(page, &nuncompressed);

		if (nuncompressed > 0)
		{
			seginfo = palloc(sizeof(leafSegmentInfo));

			seginfo->action = GIN_SEGMENT_REPLACE;
			seginfo->seg = NULL;
			seginfo->items = palloc(nuncompressed * sizeof(ItemPointerData));
			memcpy(seginfo->items, uncompressed, nuncompressed * sizeof(ItemPointerData));
			seginfo->nitems = nuncompressed;

			dlist_push_tail(&leaf->segments, &seginfo->node);
		}

		leaf->oldformat = true;
	}

	return leaf;
}

/*
 * Distribute newItems to the segments.
 *
 * Any segments that acquire new items are decoded, and the new items are
 * merged with the old items.
 *
 * Returns true if any new items were added. False means they were all
 * duplicates of existing items on the page.
 */
static bool
addItemsToLeaf(disassembledLeaf *leaf, ItemPointer newItems, int nNewItems)
{
	dlist_iter	iter;
	ItemPointer nextnew = newItems;
	int			newleft = nNewItems;
	bool		modified = false;
	leafSegmentInfo *newseg;

	/*
	 * If the page is completely empty, just construct one new segment to hold
	 * all the new items.
	 */
	if (dlist_is_empty(&leaf->segments))
	{
		newseg = palloc(sizeof(leafSegmentInfo));
		newseg->seg = NULL;
		newseg->items = newItems;
		newseg->nitems = nNewItems;
		newseg->action = GIN_SEGMENT_INSERT;
		dlist_push_tail(&leaf->segments, &newseg->node);
		return true;
	}

	dlist_foreach(iter, &leaf->segments)
	{
		leafSegmentInfo *cur = (leafSegmentInfo *) dlist_container(leafSegmentInfo, node, iter.cur);
		int			nthis;
		ItemPointer tmpitems;
		int			ntmpitems;

		/*
		 * How many of the new items fall into this segment?
		 */
		if (!dlist_has_next(&leaf->segments, iter.cur))
			nthis = newleft;
		else
		{
			leafSegmentInfo *next;
			ItemPointerData next_first;

			next = (leafSegmentInfo *) dlist_container(leafSegmentInfo, node,
								 dlist_next_node(&leaf->segments, iter.cur));
			if (next->items)
				next_first = next->items[0];
			else
			{
				Assert(next->seg != NULL);
				next_first = next->seg->first;
			}

			nthis = 0;
			while (nthis < newleft && ginCompareItemPointers(&nextnew[nthis], &next_first) < 0)
				nthis++;
		}
		if (nthis == 0)
			continue;

		/* Merge the new items with the existing items. */
		if (!cur->items)
			cur->items = ginPostingListDecode(cur->seg, &cur->nitems);

		/*
		 * Fast path for the important special case that we're appending to
		 * the end of the page: don't let the last segment on the page grow
		 * larger than the target, create a new segment before that happens.
		 */
		if (!dlist_has_next(&leaf->segments, iter.cur) &&
			ginCompareItemPointers(&cur->items[cur->nitems - 1], &nextnew[0]) < 0 &&
			cur->seg != NULL &&
			SizeOfGinPostingList(cur->seg) >= GinPostingListSegmentTargetSize)
		{
			newseg = palloc(sizeof(leafSegmentInfo));
			newseg->seg = NULL;
			newseg->items = nextnew;
			newseg->nitems = nthis;
			newseg->action = GIN_SEGMENT_INSERT;
			dlist_push_tail(&leaf->segments, &newseg->node);
			modified = true;
			break;
		}

		tmpitems = ginMergeItemPointers(cur->items, cur->nitems,
										nextnew, nthis,
										&ntmpitems);
		if (ntmpitems != cur->nitems)
		{
			/*
			 * If there are no duplicates, track the added items so that we
			 * can emit a compact ADDITEMS WAL record later on. (it doesn't
			 * seem worth re-checking which items were duplicates, if there
			 * were any)
			 */
			if (ntmpitems == nthis + cur->nitems &&
				cur->action == GIN_SEGMENT_UNMODIFIED)
			{
				cur->action = GIN_SEGMENT_ADDITEMS;
				cur->modifieditems = nextnew;
				cur->nmodifieditems = nthis;
			}
			else
				cur->action = GIN_SEGMENT_REPLACE;

			cur->items = tmpitems;
			cur->nitems = ntmpitems;
			cur->seg = NULL;
			modified = true;
		}

		nextnew += nthis;
		newleft -= nthis;
		if (newleft == 0)
			break;
	}

	return modified;
}

/*
 * Recompresses all segments that have been modified.
 *
 * If not all the items fit on two pages (ie. after split), we store as
 * many items as fit, and set *remaining to the first item that didn't fit.
 * If all items fit, *remaining is set to invalid.
 *
 * Returns true if the page has to be split.
 */
static bool
leafRepackItems(disassembledLeaf *leaf, ItemPointer remaining)
{
	int			pgused = 0;
	bool		needsplit = false;
	dlist_iter	iter;
	int			segsize;
	leafSegmentInfo *nextseg;
	int			npacked;
	bool		modified;
	dlist_node *cur_node;
	dlist_node *next_node;

	ItemPointerSetInvalid(remaining);

	/*
	 * cannot use dlist_foreach_modify here because we insert adjacent items
	 * while iterating.
	 */
	for (cur_node = dlist_head_node(&leaf->segments);
		 cur_node != NULL;
		 cur_node = next_node)
	{
		leafSegmentInfo *seginfo = dlist_container(leafSegmentInfo, node,
												   cur_node);

		if (dlist_has_next(&leaf->segments, cur_node))
			next_node = dlist_next_node(&leaf->segments, cur_node);
		else
			next_node = NULL;

		/* Compress the posting list, if necessary */
		if (seginfo->action != GIN_SEGMENT_DELETE)
		{
			if (seginfo->seg == NULL)
			{
				if (seginfo->nitems > GinPostingListSegmentMaxSize)
					npacked = 0;	/* no chance that it would fit. */
				else
				{
					seginfo->seg = ginCompressPostingList(seginfo->items,
														  seginfo->nitems,
												GinPostingListSegmentMaxSize,
														  &npacked);
				}
				if (npacked != seginfo->nitems)
				{
					/*
					 * Too large. Compress again to the target size, and
					 * create a new segment to represent the remaining items.
					 * The new segment is inserted after this one, so it will
					 * be processed in the next iteration of this loop.
					 */
					if (seginfo->seg)
						pfree(seginfo->seg);
					seginfo->seg = ginCompressPostingList(seginfo->items,
														  seginfo->nitems,
											 GinPostingListSegmentTargetSize,
														  &npacked);
					if (seginfo->action != GIN_SEGMENT_INSERT)
						seginfo->action = GIN_SEGMENT_REPLACE;

					nextseg = palloc(sizeof(leafSegmentInfo));
					nextseg->action = GIN_SEGMENT_INSERT;
					nextseg->seg = NULL;
					nextseg->items = &seginfo->items[npacked];
					nextseg->nitems = seginfo->nitems - npacked;
					next_node = &nextseg->node;
					dlist_insert_after(cur_node, next_node);
				}
			}

			/*
			 * If the segment is very small, merge it with the next segment.
			 */
			if (SizeOfGinPostingList(seginfo->seg) < GinPostingListSegmentMinSize && next_node)
			{
				int			nmerged;

				nextseg = dlist_container(leafSegmentInfo, node, next_node);

				if (seginfo->items == NULL)
					seginfo->items = ginPostingListDecode(seginfo->seg,
														  &seginfo->nitems);
				if (nextseg->items == NULL)
					nextseg->items = ginPostingListDecode(nextseg->seg,
														  &nextseg->nitems);
				nextseg->items =
					ginMergeItemPointers(seginfo->items, seginfo->nitems,
										 nextseg->items, nextseg->nitems,
										 &nmerged);
				Assert(nmerged == seginfo->nitems + nextseg->nitems);
				nextseg->nitems = nmerged;
				nextseg->seg = NULL;

				nextseg->action = GIN_SEGMENT_REPLACE;
				nextseg->modifieditems = NULL;
				nextseg->nmodifieditems = 0;

				if (seginfo->action == GIN_SEGMENT_INSERT)
				{
					dlist_delete(cur_node);
					continue;
				}
				else
				{
					seginfo->action = GIN_SEGMENT_DELETE;
					seginfo->seg = NULL;
				}
			}

			seginfo->items = NULL;
			seginfo->nitems = 0;
		}

		if (seginfo->action == GIN_SEGMENT_DELETE)
			continue;

		/*
		 * OK, we now have a compressed version of this segment ready for
		 * copying to the page. Did we exceed the size that fits on one page?
		 */
		segsize = SizeOfGinPostingList(seginfo->seg);
		if (pgused + segsize > GinDataPageMaxDataSize)
		{
			if (!needsplit)
			{
				/* switch to right page */
				Assert(pgused > 0);
				leaf->lastleft = dlist_prev_node(&leaf->segments, cur_node);
				needsplit = true;
				leaf->lsize = pgused;
				pgused = 0;
			}
			else
			{
				/*
				 * Filled both pages. The last segment we constructed did not
				 * fit.
				 */
				*remaining = seginfo->seg->first;

				/*
				 * remove all segments that did not fit from the list.
				 */
				while (dlist_has_next(&leaf->segments, cur_node))
					dlist_delete(dlist_next_node(&leaf->segments, cur_node));
				dlist_delete(cur_node);
				break;
			}
		}

		pgused += segsize;
	}

	if (!needsplit)
	{
		leaf->lsize = pgused;
		leaf->rsize = 0;
	}
	else
		leaf->rsize = pgused;

	Assert(leaf->lsize <= GinDataPageMaxDataSize);
	Assert(leaf->rsize <= GinDataPageMaxDataSize);

	/*
	 * Make a palloc'd copy of every segment after the first modified one,
	 * because as we start copying items to the original page, we might
	 * overwrite an existing segment.
	 */
	modified = false;
	dlist_foreach(iter, &leaf->segments)
	{
		leafSegmentInfo *seginfo = dlist_container(leafSegmentInfo, node,
												   iter.cur);

		if (!modified && seginfo->action != GIN_SEGMENT_UNMODIFIED)
		{
			modified = true;
		}
		else if (modified && seginfo->action == GIN_SEGMENT_UNMODIFIED)
		{
			GinPostingList *tmp;

			segsize = SizeOfGinPostingList(seginfo->seg);
			tmp = palloc(segsize);
			memcpy(tmp, seginfo->seg, segsize);
			seginfo->seg = tmp;
		}
	}

	return needsplit;
}


/*** Functions that are exported to the rest of the GIN code ***/

/*
 * Creates new posting tree containing the given TIDs. Returns the page
 * number of the root of the new posting tree.
 *
 * items[] must be in sorted order with no duplicates.
 */
BlockNumber
createPostingTree(Relation index, ItemPointerData *items, uint32 nitems,
				  GinStatsData *buildStats)
{
	BlockNumber blkno;
	Buffer		buffer;
	Page		tmppage;
	Page		page;
	Pointer		ptr;
	int			nrootitems;
	int			rootsize;

	/* Construct the new root page in memory first. */
	tmppage = (Page) palloc(BLCKSZ);
	GinInitPage(tmppage, GIN_DATA | GIN_LEAF | GIN_COMPRESSED, BLCKSZ);
	GinPageGetOpaque(tmppage)->rightlink = InvalidBlockNumber;

	/*
	 * Write as many of the items to the root page as fit. In segments of max
	 * GinPostingListSegmentMaxSize bytes each.
	 */
	nrootitems = 0;
	rootsize = 0;
	ptr = (Pointer) GinDataLeafPageGetPostingList(tmppage);
	while (nrootitems < nitems)
	{
		GinPostingList *segment;
		int			npacked;
		int			segsize;

		segment = ginCompressPostingList(&items[nrootitems],
										 nitems - nrootitems,
										 GinPostingListSegmentMaxSize,
										 &npacked);
		segsize = SizeOfGinPostingList(segment);
		if (rootsize + segsize > GinDataPageMaxDataSize)
			break;

		memcpy(ptr, segment, segsize);
		ptr += segsize;
		rootsize += segsize;
		nrootitems += npacked;
		pfree(segment);
	}
	GinDataPageSetDataSize(tmppage, rootsize);

	/*
	 * All set. Get a new physical page, and copy the in-memory page to it.
	 */
	buffer = GinNewBuffer(index);
	page = BufferGetPage(buffer);
	blkno = BufferGetBlockNumber(buffer);

	START_CRIT_SECTION();

	PageRestoreTempPage(tmppage, page);
	MarkBufferDirty(buffer);

	if (RelationNeedsWAL(index))
	{
		XLogRecPtr	recptr;
		ginxlogCreatePostingTree data;

		data.size = rootsize;

		XLogBeginInsert();
		XLogRegisterData((char *) &data, sizeof(ginxlogCreatePostingTree));

		XLogRegisterData((char *) GinDataLeafPageGetPostingList(page),
						 rootsize);
		XLogRegisterBuffer(0, buffer, REGBUF_WILL_INIT);

		recptr = XLogInsert(RM_GIN_ID, XLOG_GIN_CREATE_PTREE);
		PageSetLSN(page, recptr);
	}

	UnlockReleaseBuffer(buffer);

	END_CRIT_SECTION();

	/* During index build, count the newly-added data page */
	if (buildStats)
		buildStats->nDataPages++;

	elog(DEBUG2, "created GIN posting tree with %d items", nrootitems);

	/*
	 * Add any remaining TIDs to the newly-created posting tree.
	 */
	if (nitems > nrootitems)
	{
		ginInsertItemPointers(index, blkno,
							  items + nrootitems,
							  nitems - nrootitems,
							  buildStats);
	}

	return blkno;
}

void
ginPrepareDataScan(GinBtree btree, Relation index, BlockNumber rootBlkno)
{
	memset(btree, 0, sizeof(GinBtreeData));

	btree->index = index;
	btree->rootBlkno = rootBlkno;

	btree->findChildPage = dataLocateItem;
	btree->getLeftMostChild = dataGetLeftMostPage;
	btree->isMoveRight = dataIsMoveRight;
	btree->findItem = NULL;
	btree->findChildPtr = dataFindChildPtr;
	btree->beginPlaceToPage = dataBeginPlaceToPage;
	btree->execPlaceToPage = dataExecPlaceToPage;
	btree->fillRoot = ginDataFillRoot;
	btree->prepareDownlink = dataPrepareDownlink;

	btree->isData = TRUE;
	btree->fullScan = FALSE;
	btree->isBuild = FALSE;
}

/*
 * Inserts array of item pointers, may execute several tree scan (very rare)
 */
void
ginInsertItemPointers(Relation index, BlockNumber rootBlkno,
					  ItemPointerData *items, uint32 nitem,
					  GinStatsData *buildStats)
{
	GinBtreeData btree;
	GinBtreeDataLeafInsertData insertdata;
	GinBtreeStack *stack;

	ginPrepareDataScan(&btree, index, rootBlkno);
	btree.isBuild = (buildStats != NULL);
	insertdata.items = items;
	insertdata.nitem = nitem;
	insertdata.curitem = 0;

	while (insertdata.curitem < insertdata.nitem)
	{
		/* search for the leaf page where the first item should go to */
		btree.itemptr = insertdata.items[insertdata.curitem];
		stack = ginFindLeafPage(&btree, false);

		ginInsertValue(&btree, stack, &insertdata, buildStats);
	}
}

/*
 * Starts a new scan on a posting tree.
 */
GinBtreeStack *
ginScanBeginPostingTree(GinBtree btree, Relation index, BlockNumber rootBlkno)
{
	GinBtreeStack *stack;

	ginPrepareDataScan(btree, index, rootBlkno);

	btree->fullScan = TRUE;

	stack = ginFindLeafPage(btree, TRUE);

	return stack;
}<|MERGE_RESOLUTION|>--- conflicted
+++ resolved
@@ -104,30 +104,18 @@
 static void dataSplitPageInternal(GinBtree btree, Buffer origbuf,
 					  GinBtreeStack *stack,
 					  void *insertdata, BlockNumber updateblkno,
-<<<<<<< HEAD
-					  Page *newlpage, Page *newrpage, XLogRecData *rdata);
-=======
 					  Page *newlpage, Page *newrpage);
->>>>>>> ab93f90c
 
 static disassembledLeaf *disassembleLeaf(Page page);
 static bool leafRepackItems(disassembledLeaf *leaf, ItemPointer remaining);
 static bool addItemsToLeaf(disassembledLeaf *leaf, ItemPointer newItems,
 			   int nNewItems);
 
-<<<<<<< HEAD
 static void computeLeafRecompressWALData(disassembledLeaf *leaf);
-=======
-static void registerLeafRecompressWALData(Buffer buf, disassembledLeaf *leaf);
->>>>>>> ab93f90c
 static void dataPlaceToPageLeafRecompress(Buffer buf, disassembledLeaf *leaf);
 static void dataPlaceToPageLeafSplit(disassembledLeaf *leaf,
 						 ItemPointerData lbound, ItemPointerData rbound,
-<<<<<<< HEAD
-						 Page lpage, Page rpage, XLogRecData *rdata);
-=======
 						 Page lpage, Page rpage);
->>>>>>> ab93f90c
 
 /*
  * Read TIDs from leaf data page to single uncompressed array. The TIDs are
@@ -323,7 +311,7 @@
  * Find link to blkno on non-leaf page, returns offset of PostingItem
  */
 static OffsetNumber
-dataFindChildPtr(GinBtree btree __attribute__((unused)), Page page, BlockNumber blkno, OffsetNumber storedOff)
+dataFindChildPtr(GinBtree btree pg_attribute_unused(), Page page, BlockNumber blkno, OffsetNumber storedOff)
 {
 	OffsetNumber i,
 				maxoff = GinPageGetOpaque(page)->maxoff;
@@ -368,7 +356,7 @@
  * Return blkno of leftmost child
  */
 static BlockNumber
-dataGetLeftMostPage(GinBtree btree __attribute__((unused)), Page page)
+dataGetLeftMostPage(GinBtree btree pg_attribute_unused(), Page page)
 {
 	PostingItem *pitem;
 
@@ -447,23 +435,15 @@
  * set to pass information along to the execPlaceToPage function.
  *
  * If it won't fit, perform a page split and return two temporary page
- * images into *newlpage and *newrpage, with result GPTP_SPLIT.  Also,
- * if WAL logging is needed, fill one or more entries of rdata[] with
- * whatever data must be appended to the WAL record.
+ * images into *newlpage and *newrpage, with result GPTP_SPLIT.
  *
  * In neither case should the given page buffer be modified here.
  */
 static GinPlaceToPageRC
-<<<<<<< HEAD
 dataBeginPlaceToPageLeaf(GinBtree btree, Buffer buf, GinBtreeStack *stack,
 						 void *insertdata,
 						 void **ptp_workspace,
-						 Page *newlpage, Page *newrpage,
-						 XLogRecData *rdata)
-=======
-dataPlaceToPageLeaf(GinBtree btree, Buffer buf, GinBtreeStack *stack,
-					void *insertdata, Page *newlpage, Page *newrpage)
->>>>>>> ab93f90c
+						 Page *newlpage, Page *newrpage)
 {
 	GinBtreeDataLeafInsertData *items = insertdata;
 	ItemPointer newItems = &items->items[items->curitem];
@@ -612,7 +592,6 @@
 		 * for a WAL record describing the changes we'll make.
 		 */
 		if (RelationNeedsWAL(btree->index))
-<<<<<<< HEAD
 			computeLeafRecompressWALData(leaf);
 
 		/*
@@ -620,14 +599,6 @@
 		 * dataExecPlaceToPageLeaf will need access to the "leaf" data.
 		 */
 		*ptp_workspace = leaf;
-=======
-		{
-			XLogBeginInsert();
-			registerLeafRecompressWALData(buf, leaf);
-		}
-		START_CRIT_SECTION();
-		dataPlaceToPageLeafRecompress(buf, leaf);
->>>>>>> ab93f90c
 
 		if (append)
 			elog(DEBUG2, "appended %d new items to block %u; %d bytes (%d to go)",
@@ -653,11 +624,7 @@
 		 * until they're balanced.
 		 *
 		 * As a further heuristic, when appending items to the end of the
-<<<<<<< HEAD
 		 * page, try to make the left page 75% full, on the assumption that
-=======
-		 * page, try make the left page 75% full, one the assumption that
->>>>>>> ab93f90c
 		 * subsequent insertions will probably also go to the end. This packs
 		 * the index somewhat tighter when appending to a table, which is very
 		 * common.
@@ -712,13 +679,8 @@
 		*newlpage = palloc(BLCKSZ);
 		*newrpage = palloc(BLCKSZ);
 
-<<<<<<< HEAD
 		dataPlaceToPageLeafSplit(leaf, lbound, rbound,
-								 *newlpage, *newrpage, rdata);
-=======
-		dataPlaceToPageLeafSplit(buf, leaf, lbound, rbound,
 								 *newlpage, *newrpage);
->>>>>>> ab93f90c
 
 		Assert(GinPageRightMost(page) ||
 			   ginCompareItemPointers(GinDataPageGetRightBound(*newlpage),
@@ -742,14 +704,12 @@
 /*
  * Perform data insertion after beginPlaceToPage has decided it will fit.
  *
- * This is invoked within a critical section.  It must modify the target
- * buffer and store one or more XLogRecData records describing the changes
- * in rdata[].
+ * This is invoked within a critical section, and XLOG record creation (if
+ * needed) is already started.  The target buffer is registered in slot 0.
  */
 static void
 dataExecPlaceToPageLeaf(GinBtree btree, Buffer buf, GinBtreeStack *stack,
-						void *insertdata, void *ptp_workspace,
-						XLogRecData *rdata)
+						void *insertdata, void *ptp_workspace)
 {
 	disassembledLeaf *leaf = (disassembledLeaf *) ptp_workspace;
 
@@ -759,11 +719,7 @@
 	/* If needed, register WAL data built by computeLeafRecompressWALData */
 	if (RelationNeedsWAL(btree->index))
 	{
-		rdata[0].buffer = buf;
-		rdata[0].buffer_std = true;
-		rdata[0].data = leaf->walinfo;
-		rdata[0].len = leaf->walinfolen;
-		rdata[0].next = NULL;
+		XLogRegisterBufData(0, leaf->walinfo, leaf->walinfolen);
 	}
 }
 
@@ -875,48 +831,23 @@
 		}
 
 		if (RelationNeedsWAL(indexrel))
-<<<<<<< HEAD
 			computeLeafRecompressWALData(leaf);
 
 		/* Apply changes to page */
-=======
-		{
+		START_CRIT_SECTION();
+
+		dataPlaceToPageLeafRecompress(buffer, leaf);
+
+		MarkBufferDirty(buffer);
+
+		if (RelationNeedsWAL(indexrel))
+		{
+			XLogRecPtr	recptr;
+
 			XLogBeginInsert();
-			registerLeafRecompressWALData(buffer, leaf);
-		}
->>>>>>> ab93f90c
-		START_CRIT_SECTION();
-
-		dataPlaceToPageLeafRecompress(buffer, leaf);
-
-		MarkBufferDirty(buffer);
-
-		if (RelationNeedsWAL(indexrel))
-		{
-			XLogRecPtr	recptr;
-<<<<<<< HEAD
-			XLogRecData rdata[2];
-			ginxlogVacuumDataLeafPage xlrec;
-
-			xlrec.node = indexrel->rd_node;
-			xlrec.blkno = BufferGetBlockNumber(buffer);
-
-			rdata[0].buffer = InvalidBuffer;
-			rdata[0].data = (char *) &xlrec;
-			rdata[0].len = offsetof(ginxlogVacuumDataLeafPage, data);
-			rdata[0].next = &rdata[1];
-
-			rdata[1].buffer = buffer;
-			rdata[1].buffer_std = true;
-			rdata[1].data = leaf->walinfo;
-			rdata[1].len = leaf->walinfolen;
-			rdata[1].next = NULL;
-
-			recptr = XLogInsert(RM_GIN_ID, XLOG_GIN_VACUUM_DATA_LEAF_PAGE, rdata);
-=======
-
+			XLogRegisterBuffer(0, buffer, REGBUF_STANDARD);
+			XLogRegisterBufData(0, leaf->walinfo, leaf->walinfolen);
 			recptr = XLogInsert(RM_GIN_ID, XLOG_GIN_VACUUM_DATA_LEAF_PAGE);
->>>>>>> ab93f90c
 			PageSetLSN(page, recptr);
 		}
 
@@ -930,11 +861,7 @@
  * we enter the critical section that actually updates the page.)
  */
 static void
-<<<<<<< HEAD
 computeLeafRecompressWALData(disassembledLeaf *leaf)
-=======
-registerLeafRecompressWALData(Buffer buf, disassembledLeaf *leaf)
->>>>>>> ab93f90c
 {
 	int			nmodified = 0;
 	char	   *walbufbegin;
@@ -1025,16 +952,9 @@
 			segno++;
 	}
 
-<<<<<<< HEAD
 	/* Pass back the constructed info via *leaf */
 	leaf->walinfo = walbufbegin;
 	leaf->walinfolen = walbufend - walbufbegin;
-=======
-
-	XLogRegisterBuffer(0, buf, REGBUF_STANDARD);
-	XLogRegisterBufData(0, walbufbegin, walbufend - walbufbegin);
-
->>>>>>> ab93f90c
 }
 
 /*
@@ -1100,17 +1020,12 @@
  *
  * This is different from the non-split cases in that this does not modify
  * the original page directly, but writes to temporary in-memory copies of
- * the new left and right pages.  Also, we prepare rdata[] entries for the
- * data that must be appended to the WAL record.
+ * the new left and right pages.
  */
 static void
 dataPlaceToPageLeafSplit(disassembledLeaf *leaf,
 						 ItemPointerData lbound, ItemPointerData rbound,
-<<<<<<< HEAD
-						 Page lpage, Page rpage, XLogRecData *rdata)
-=======
 						 Page lpage, Page rpage)
->>>>>>> ab93f90c
 {
 	char	   *ptr;
 	int			segsize;
@@ -1120,12 +1035,6 @@
 	dlist_node *firstright;
 	leafSegmentInfo *seginfo;
 
-<<<<<<< HEAD
-	/* this must be static so it can be returned to caller */
-	static ginxlogSplitDataLeaf split_xlog;
-
-=======
->>>>>>> ab93f90c
 	/* Initialize temporary pages to hold the new left and right pages */
 	GinInitPage(lpage, GIN_DATA | GIN_LEAF | GIN_COMPRESSED, BLCKSZ);
 	GinInitPage(rpage, GIN_DATA | GIN_LEAF | GIN_COMPRESSED, BLCKSZ);
@@ -1180,30 +1089,6 @@
 	Assert(rsize == leaf->rsize);
 	GinDataPageSetDataSize(rpage, rsize);
 	*GinDataPageGetRightBound(rpage) = rbound;
-<<<<<<< HEAD
-
-	/* Create WAL record */
-	split_xlog.lsize = lsize;
-	split_xlog.rsize = rsize;
-	split_xlog.lrightbound = lbound;
-	split_xlog.rrightbound = rbound;
-
-	rdata[0].buffer = InvalidBuffer;
-	rdata[0].data = (char *) &split_xlog;
-	rdata[0].len = sizeof(ginxlogSplitDataLeaf);
-	rdata[0].next = &rdata[1];
-
-	rdata[1].buffer = InvalidBuffer;
-	rdata[1].data = (char *) GinDataLeafPageGetPostingList(lpage);
-	rdata[1].len = lsize;
-	rdata[1].next = &rdata[2];
-
-	rdata[2].buffer = InvalidBuffer;
-	rdata[2].data = (char *) GinDataLeafPageGetPostingList(rpage);
-	rdata[2].len = rsize;
-	rdata[2].next = NULL;
-=======
->>>>>>> ab93f90c
 }
 
 /*
@@ -1214,13 +1099,10 @@
  * set to pass information along to the execPlaceToPage function.
  *
  * If it won't fit, perform a page split and return two temporary page
- * images into *newlpage and *newrpage, with result GPTP_SPLIT.  Also,
- * if WAL logging is needed, fill one or more entries of rdata[] with
- * whatever data must be appended to the WAL record.
+ * images into *newlpage and *newrpage, with result GPTP_SPLIT.
  *
  * In neither case should the given page buffer be modified here.
  *
-<<<<<<< HEAD
  * Note: on insertion to an internal node, in addition to inserting the given
  * item, the downlink of the existing item at stack->off will be updated to
  * point to updateblkno.
@@ -1229,67 +1111,37 @@
 dataBeginPlaceToPageInternal(GinBtree btree, Buffer buf, GinBtreeStack *stack,
 							 void *insertdata, BlockNumber updateblkno,
 							 void **ptp_workspace,
-							 Page *newlpage, Page *newrpage,
-							 XLogRecData *rdata)
+							 Page *newlpage, Page *newrpage)
 {
 	Page		page = BufferGetPage(buf);
-=======
- * In addition to inserting the given item, the downlink of the existing item
- * at 'off' is updated to point to 'updateblkno'.
- *
- * On INSERTED, registers the buffer as buffer ID 0, with data.
- * On SPLIT, returns rdata that represents the split pages in *prdata.
- */
-static GinPlaceToPageRC
-dataPlaceToPageInternal(GinBtree btree, Buffer buf, GinBtreeStack *stack,
-						void *insertdata, BlockNumber updateblkno,
-						Page *newlpage, Page *newrpage)
+
+	/* If it doesn't fit, deal with split case */
+	if (GinNonLeafDataPageGetFreeSpace(page) < sizeof(PostingItem))
+	{
+		dataSplitPageInternal(btree, buf, stack, insertdata, updateblkno,
+							  newlpage, newrpage);
+		return GPTP_SPLIT;
+	}
+
+	/* Else, we're ready to proceed with insertion */
+	return GPTP_INSERT;
+}
+
+/*
+ * Perform data insertion after beginPlaceToPage has decided it will fit.
+ *
+ * This is invoked within a critical section, and XLOG record creation (if
+ * needed) is already started.  The target buffer is registered in slot 0.
+ */
+static void
+dataExecPlaceToPageInternal(GinBtree btree, Buffer buf, GinBtreeStack *stack,
+							void *insertdata, BlockNumber updateblkno,
+							void *ptp_workspace)
 {
 	Page		page = BufferGetPage(buf);
 	OffsetNumber off = stack->off;
 	PostingItem *pitem;
 
-	/* this must be static so it can be returned to caller */
-	static ginxlogInsertDataInternal data;
->>>>>>> ab93f90c
-
-	/* If it doesn't fit, deal with split case */
-	if (GinNonLeafDataPageGetFreeSpace(page) < sizeof(PostingItem))
-	{
-		dataSplitPageInternal(btree, buf, stack, insertdata, updateblkno,
-<<<<<<< HEAD
-							  newlpage, newrpage, rdata);
-		return GPTP_SPLIT;
-	}
-
-	/* Else, we're ready to proceed with insertion */
-	return GPTP_INSERT;
-}
-=======
-							  newlpage, newrpage);
-		return SPLIT;
-	}
-
-	Assert(GinPageIsData(page));
->>>>>>> ab93f90c
-
-/*
- * Perform data insertion after beginPlaceToPage has decided it will fit.
- *
- * This is invoked within a critical section.  It must modify the target
- * buffer and store one or more XLogRecData records describing the changes
- * in rdata[].
- */
-static void
-dataExecPlaceToPageInternal(GinBtree btree, Buffer buf, GinBtreeStack *stack,
-							void *insertdata, BlockNumber updateblkno,
-							void *ptp_workspace,
-							XLogRecData *rdata)
-{
-	Page		page = BufferGetPage(buf);
-	OffsetNumber off = stack->off;
-	PostingItem *pitem;
-
 	/* Update existing downlink to point to next page (on internal page) */
 	pitem = GinDataPageGetPostingItem(page, off);
 	PostingItemSetBlockNumber(pitem, updateblkno);
@@ -1300,7 +1152,6 @@
 
 	if (RelationNeedsWAL(btree->index))
 	{
-<<<<<<< HEAD
 		/*
 		 * This must be static, because it has to survive until XLogInsert,
 		 * and we can't palloc here.  Ugly, but the XLogInsert infrastructure
@@ -1310,22 +1161,9 @@
 
 		data.offset = off;
 		data.newitem = *pitem;
-=======
-		data.offset = off;
-		data.newitem = *pitem;
-
-		XLogBeginInsert();
-		XLogRegisterBuffer(0, buf, REGBUF_STANDARD);
+
 		XLogRegisterBufData(0, (char *) &data,
 							sizeof(ginxlogInsertDataInternal));
-	}
->>>>>>> ab93f90c
-
-		rdata[0].buffer = buf;
-		rdata[0].buffer_std = true;
-		rdata[0].data = (char *) &data;
-		rdata[0].len = sizeof(ginxlogInsertDataInternal);
-		rdata[0].next = NULL;
 	}
 }
 
@@ -1337,9 +1175,7 @@
  * set to pass information along to the execPlaceToPage function.
  *
  * If it won't fit, perform a page split and return two temporary page
- * images into *newlpage and *newrpage, with result GPTP_SPLIT.  Also,
- * if WAL logging is needed, fill one or more entries of rdata[] with
- * whatever data must be appended to the WAL record.
+ * images into *newlpage and *newrpage, with result GPTP_SPLIT.
  *
  * In neither case should the given page buffer be modified here.
  *
@@ -1351,40 +1187,31 @@
  * very differently.
  */
 static GinPlaceToPageRC
-<<<<<<< HEAD
 dataBeginPlaceToPage(GinBtree btree, Buffer buf, GinBtreeStack *stack,
 					 void *insertdata, BlockNumber updateblkno,
 					 void **ptp_workspace,
-					 Page *newlpage, Page *newrpage,
-					 XLogRecData *rdata)
-=======
-dataPlaceToPage(GinBtree btree, Buffer buf, GinBtreeStack *stack,
-				void *insertdata, BlockNumber updateblkno,
-				Page *newlpage, Page *newrpage)
->>>>>>> ab93f90c
+					 Page *newlpage, Page *newrpage)
 {
 	Page		page = BufferGetPage(buf);
 
 	Assert(GinPageIsData(page));
 
 	if (GinPageIsLeaf(page))
-<<<<<<< HEAD
 		return dataBeginPlaceToPageLeaf(btree, buf, stack, insertdata,
 										ptp_workspace,
-										newlpage, newrpage, rdata);
+										newlpage, newrpage);
 	else
 		return dataBeginPlaceToPageInternal(btree, buf, stack,
 											insertdata, updateblkno,
 											ptp_workspace,
-											newlpage, newrpage, rdata);
+											newlpage, newrpage);
 }
 
 /*
  * Perform data insertion after beginPlaceToPage has decided it will fit.
  *
- * This is invoked within a critical section.  It must modify the target
- * buffer and store one or more XLogRecData records describing the changes
- * in rdata[].
+ * This is invoked within a critical section, and XLOG record creation (if
+ * needed) is already started.  The target buffer is registered in slot 0.
  *
  * Calls relevant function for internal or leaf page because they are handled
  * very differently.
@@ -1392,25 +1219,16 @@
 static void
 dataExecPlaceToPage(GinBtree btree, Buffer buf, GinBtreeStack *stack,
 					void *insertdata, BlockNumber updateblkno,
-					void *ptp_workspace,
-					XLogRecData *rdata)
+					void *ptp_workspace)
 {
 	Page		page = BufferGetPage(buf);
 
 	if (GinPageIsLeaf(page))
 		dataExecPlaceToPageLeaf(btree, buf, stack, insertdata,
-								ptp_workspace, rdata);
+								ptp_workspace);
 	else
 		dataExecPlaceToPageInternal(btree, buf, stack, insertdata,
-									updateblkno, ptp_workspace, rdata);
-=======
-		return dataPlaceToPageLeaf(btree, buf, stack, insertdata,
-								   newlpage, newrpage);
-	else
-		return dataPlaceToPageInternal(btree, buf, stack,
-									   insertdata, updateblkno,
-									   newlpage, newrpage);
->>>>>>> ab93f90c
+									updateblkno, ptp_workspace);
 }
 
 /*
@@ -1423,11 +1241,7 @@
 dataSplitPageInternal(GinBtree btree, Buffer origbuf,
 					  GinBtreeStack *stack,
 					  void *insertdata, BlockNumber updateblkno,
-<<<<<<< HEAD
-					  Page *newlpage, Page *newrpage, XLogRecData *rdata)
-=======
 					  Page *newlpage, Page *newrpage)
->>>>>>> ab93f90c
 {
 	Page		oldpage = BufferGetPage(origbuf);
 	OffsetNumber off = stack->off;
@@ -1440,14 +1254,7 @@
 	Page		lpage;
 	Page		rpage;
 	OffsetNumber separator;
-<<<<<<< HEAD
-
-	/* these must be static so they can be returned to caller */
-	static ginxlogSplitDataInternal data;
-	static PostingItem allitems[(BLCKSZ / sizeof(PostingItem)) + 1];
-=======
 	PostingItem allitems[(BLCKSZ / sizeof(PostingItem)) + 1];
->>>>>>> ab93f90c
 
 	lpage = PageGetTempPage(oldpage);
 	rpage = PageGetTempPage(oldpage);
@@ -1503,25 +1310,7 @@
 	/* set up right bound for right page */
 	*GinDataPageGetRightBound(rpage) = oldbound;
 
-<<<<<<< HEAD
-	/* Set up WAL data */
-	data.separator = separator;
-	data.nitem = nitems;
-	data.rightbound = oldbound;
-
-	rdata[0].buffer = InvalidBuffer;
-	rdata[0].data = (char *) &data;
-	rdata[0].len = sizeof(ginxlogSplitDataInternal);
-	rdata[0].next = &rdata[1];
-
-	rdata[1].buffer = InvalidBuffer;
-	rdata[1].data = (char *) allitems;
-	rdata[1].len = nitems * sizeof(PostingItem);
-	rdata[1].next = NULL;
-
 	/* return temp pages to caller */
-=======
->>>>>>> ab93f90c
 	*newlpage = lpage;
 	*newrpage = rpage;
 }
