--- conflicted
+++ resolved
@@ -319,21 +319,7 @@
 	bool		validate = PG_GETARG_BOOL(1);
 	bytea	   *result;
 
-<<<<<<< HEAD
-	/*
-	 * It's not clear that fillfactor is useful for GIN, but for the moment
-	 * we'll accept it anyway.  (It won't do anything...)
-	 */
-#define GIN_MIN_FILLFACTOR			10
-#define GIN_DEFAULT_FILLFACTOR		100
-
-	result = default_reloptions(reloptions, validate,
-								RELKIND_INDEX,
-								GIN_MIN_FILLFACTOR,
-								GIN_DEFAULT_FILLFACTOR);
-=======
 	result = default_reloptions(reloptions, validate, RELOPT_KIND_GIN);
->>>>>>> ba748f7a
 	if (result)
 		PG_RETURN_BYTEA_P(result);
 	PG_RETURN_NULL();
