/*-------------------------------------------------------------------------
 *
 * gist.c
 *	  interface routines for the postgres GiST index access method.
 *
 *
 * Portions Copyright (c) 1996-2011, PostgreSQL Global Development Group
 * Portions Copyright (c) 1994, Regents of the University of California
 *
 * IDENTIFICATION
 *	  src/backend/access/gist/gist.c
 *
 *-------------------------------------------------------------------------
 */
#include "postgres.h"

#include "access/genam.h"
#include "access/gist_private.h"
#include "catalog/index.h"
#include "catalog/pg_collation.h"
#include "miscadmin.h"
#include "storage/bufmgr.h"
#include "storage/indexfsm.h"
#include "utils/memutils.h"

/* Working state for gistbuild and its callback */
typedef struct
{
	GISTSTATE	giststate;
	int			numindexattrs;
	double		indtuples;
	MemoryContext tmpCtx;
} GISTBuildState;

/* A List of these is used represent a split-in-progress. */
typedef struct
{
	Buffer		buf;			/* the split page "half" */
	IndexTuple	downlink;		/* downlink for this half. */
} GISTPageSplitInfo;

/* non-export function prototypes */
static void gistbuildCallback(Relation index,
				  ItemPointer tupleId,
				  Datum *values,
				  bool *isnull,
				  bool tupleIsAlive,
				  void *state);
static void gistdoinsert(Relation r,
			 IndexTuple itup,
			 Size freespace,
			 GISTSTATE *GISTstate);
static void gistfixsplit(GISTInsertState *state, GISTSTATE *giststate);
static bool gistinserttuples(GISTInsertState *state, GISTInsertStack *stack,
				 GISTSTATE *giststate,
				 IndexTuple *tuples, int ntup, OffsetNumber oldoffnum,
				 Buffer leftchild);
static void gistfinishsplit(GISTInsertState *state, GISTInsertStack *stack,
				GISTSTATE *giststate, List *splitinfo);


#define ROTATEDIST(d) do { \
	SplitedPageLayout *tmp=(SplitedPageLayout*)palloc(sizeof(SplitedPageLayout)); \
	memset(tmp,0,sizeof(SplitedPageLayout)); \
	tmp->block.blkno = InvalidBlockNumber;	\
	tmp->buffer = InvalidBuffer;	\
	tmp->next = (d); \
	(d)=tmp; \
} while(0)


/*
 * Create and return a temporary memory context for use by GiST. We
 * _always_ invoke user-provided methods in a temporary memory
 * context, so that memory leaks in those functions cannot cause
 * problems. Also, we use some additional temporary contexts in the
 * GiST code itself, to avoid the need to do some awkward manual
 * memory management.
 */
MemoryContext
createTempGistContext(void)
{
	return AllocSetContextCreate(CurrentMemoryContext,
								 "GiST temporary context",
								 ALLOCSET_DEFAULT_MINSIZE,
								 ALLOCSET_DEFAULT_INITSIZE,
								 ALLOCSET_DEFAULT_MAXSIZE);
}

/*
 * Routine to build an index.  Basically calls insert over and over.
 *
 * XXX: it would be nice to implement some sort of bulk-loading
 * algorithm, but it is not clear how to do that.
 */
Datum
gistbuild(PG_FUNCTION_ARGS)
{
	Relation	heap = (Relation) PG_GETARG_POINTER(0);
	Relation	index = (Relation) PG_GETARG_POINTER(1);
	IndexInfo  *indexInfo = (IndexInfo *) PG_GETARG_POINTER(2);
	IndexBuildResult *result;
	double		reltuples;
	GISTBuildState buildstate;
	Buffer		buffer;
	Page		page;

	/*
	 * We expect to be called exactly once for any index relation. If that's
	 * not the case, big trouble's what we have.
	 */
	if (RelationGetNumberOfBlocks(index) != 0)
		elog(ERROR, "index \"%s\" already contains data",
			 RelationGetRelationName(index));

	/* no locking is needed */
	initGISTstate(&buildstate.giststate, index);

	/* initialize the root page */
	buffer = gistNewBuffer(index);
	Assert(BufferGetBlockNumber(buffer) == GIST_ROOT_BLKNO);
	page = BufferGetPage(buffer);

	START_CRIT_SECTION();

	GISTInitBuffer(buffer, F_LEAF);

	MarkBufferDirty(buffer);

	if (RelationNeedsWAL(index))
	{
		XLogRecPtr	recptr;
		XLogRecData rdata;

		rdata.data = (char *) &(index->rd_node);
		rdata.len = sizeof(RelFileNode);
		rdata.buffer = InvalidBuffer;
		rdata.next = NULL;

		recptr = XLogInsert(RM_GIST_ID, XLOG_GIST_CREATE_INDEX, &rdata);
		PageSetLSN(page, recptr);
	}
	else
		PageSetLSN(page, GetXLogRecPtrForTemp());

	UnlockReleaseBuffer(buffer);

	END_CRIT_SECTION();

	/* build the index */
	buildstate.numindexattrs = indexInfo->ii_NumIndexAttrs;
	buildstate.indtuples = 0;

	/*
	 * create a temporary memory context that is reset once for each tuple
	 * inserted into the index
	 */
	buildstate.tmpCtx = createTempGistContext();

	/* do the heap scan */
	reltuples = IndexBuildScan(heap, index, indexInfo, true,
							   gistbuildCallback, (void *) &buildstate);

	/* okay, all heap tuples are indexed */
	MemoryContextDelete(buildstate.tmpCtx);

	freeGISTstate(&buildstate.giststate);

	/*
	 * Return statistics
	 */
	result = (IndexBuildResult *) palloc(sizeof(IndexBuildResult));

	result->heap_tuples = reltuples;
	result->index_tuples = buildstate.indtuples;

	PG_RETURN_POINTER(result);
}

/*
 * Per-tuple callback from IndexBuildHeapScan
 */
static void
gistbuildCallback(Relation index,
				  ItemPointer tupleId,
				  Datum *values,
				  bool *isnull,
				  bool tupleIsAlive __attribute__((unused)),
				  void *state)
{
	GISTBuildState *buildstate = (GISTBuildState *) state;
	IndexTuple	itup;
	MemoryContext oldCtx;

	oldCtx = MemoryContextSwitchTo(buildstate->tmpCtx);

	/* form an index tuple and point it at the heap tuple */
	itup = gistFormTuple(&buildstate->giststate, index,
						 values, isnull, true /* size is currently bogus */ );
	itup->t_tid = *tupleId;

	/*
	 * Since we already have the index relation locked, we call gistdoinsert
	 * directly.  Normal access method calls dispatch through gistinsert,
	 * which locks the relation for write.	This is the right thing to do if
	 * you're inserting single tups, but not when you're initializing the
	 * whole index at once.
	 *
	 * In this path we respect the fillfactor setting, whereas insertions
	 * after initial build do not.
	 */
	gistdoinsert(index, itup,
			  RelationGetTargetPageFreeSpace(index, GIST_DEFAULT_FILLFACTOR),
				 &buildstate->giststate);

	buildstate->indtuples += 1;
	MemoryContextSwitchTo(oldCtx);
	MemoryContextReset(buildstate->tmpCtx);
}

/*
 *	gistbuildempty() -- build an empty gist index in the initialization fork
 */
Datum
gistbuildempty(PG_FUNCTION_ARGS)
{
	ereport(ERROR,
			(errcode(ERRCODE_FEATURE_NOT_SUPPORTED),
			 errmsg("unlogged GiST indexes are not supported")));

	PG_RETURN_VOID();
}

/*
 *	gistinsert -- wrapper for GiST tuple insertion.
 *
 *	  This is the public interface routine for tuple insertion in GiSTs.
 *	  It doesn't do any work; just locks the relation and passes the buck.
 */
Datum
gistinsert(PG_FUNCTION_ARGS)
{
	Relation	r = (Relation) PG_GETARG_POINTER(0);
	Datum	   *values = (Datum *) PG_GETARG_POINTER(1);
	bool	   *isnull = (bool *) PG_GETARG_POINTER(2);
	ItemPointer ht_ctid = (ItemPointer) PG_GETARG_POINTER(3);

#ifdef NOT_USED
	Relation	heapRel = (Relation) PG_GETARG_POINTER(4);
	IndexUniqueCheck checkUnique = (IndexUniqueCheck) PG_GETARG_INT32(5);
#endif
	IndexTuple	itup;
	GISTSTATE	giststate;
	MemoryContext oldCtx;
	MemoryContext insertCtx;

	insertCtx = createTempGistContext();
	oldCtx = MemoryContextSwitchTo(insertCtx);

	initGISTstate(&giststate, r);

	itup = gistFormTuple(&giststate, r,
						 values, isnull, true /* size is currently bogus */ );
	itup->t_tid = *ht_ctid;

	gistdoinsert(r, itup, 0, &giststate);

	/* cleanup */
	freeGISTstate(&giststate);
	MemoryContextSwitchTo(oldCtx);
	MemoryContextDelete(insertCtx);

	PG_RETURN_BOOL(false);
}


/*
 * Place tuples from 'itup' to 'buffer'. If 'oldoffnum' is valid, the tuple
 * at that offset is atomically removed along with inserting the new tuples.
 * This is used to replace a tuple with a new one.
 *
 * If 'leftchildbuf' is valid, we're inserting the downlink for the page
 * to the right of 'leftchildbuf', or updating the downlink for 'leftchildbuf'.
 * F_FOLLOW_RIGHT flag on 'leftchildbuf' is cleared and NSN is set.
 *
 * If there is not enough room on the page, it is split. All the split
 * pages are kept pinned and locked and returned in *splitinfo, the caller
 * is responsible for inserting the downlinks for them. However, if
 * 'buffer' is the root page and it needs to be split, gistplacetopage()
 * performs the split as one atomic operation, and *splitinfo is set to NIL.
 * In that case, we continue to hold the root page locked, and the child
 * pages are released; note that new tuple(s) are *not* on the root page
 * but in one of the new child pages.
 */
static bool
gistplacetopage(GISTInsertState *state, GISTSTATE *giststate,
				Buffer buffer,
				IndexTuple *itup, int ntup, OffsetNumber oldoffnum,
				Buffer leftchildbuf,
				List **splitinfo)
{
	Page		page = BufferGetPage(buffer);
	bool		is_leaf = (GistPageIsLeaf(page)) ? true : false;
	XLogRecPtr	recptr;
	int			i;
	bool		is_split;

	/*
	 * Refuse to modify a page that's incompletely split. This should not
	 * happen because we finish any incomplete splits while we walk down the
	 * tree. However, it's remotely possible that another concurrent inserter
	 * splits a parent page, and errors out before completing the split. We
	 * will just throw an error in that case, and leave any split we had in
	 * progress unfinished too. The next insert that comes along will clean up
	 * the mess.
	 */
	if (GistFollowRight(page))
		elog(ERROR, "concurrent GiST page split was incomplete");

	*splitinfo = NIL;

	/*
	 * if isupdate, remove old key: This node's key has been modified, either
	 * because a child split occurred or because we needed to adjust our key
	 * for an insert in a child node. Therefore, remove the old version of
	 * this node's key.
	 *
	 * for WAL replay, in the non-split case we handle this by setting up a
	 * one-element todelete array; in the split case, it's handled implicitly
	 * because the tuple vector passed to gistSplit won't include this tuple.
	 */
	is_split = gistnospace(page, itup, ntup, oldoffnum, state->freespace);
	if (is_split)
	{
		/* no space for insertion */
		IndexTuple *itvec;
		int			tlen;
		SplitedPageLayout *dist = NULL,
				   *ptr;
		BlockNumber oldrlink = InvalidBlockNumber;
		GistNSN		oldnsn = {0, 0};
		SplitedPageLayout rootpg;
		BlockNumber blkno = BufferGetBlockNumber(buffer);
		bool		is_rootsplit;

		is_rootsplit = (blkno == GIST_ROOT_BLKNO);

		/*
		 * Form index tuples vector to split. If we're replacing an old tuple,
		 * remove the old version from the vector.
		 */
		itvec = gistextractpage(page, &tlen);
		if (OffsetNumberIsValid(oldoffnum))
		{
			/* on inner page we should remove old tuple */
			int			pos = oldoffnum - FirstOffsetNumber;

			tlen--;
			if (pos != tlen)
				memmove(itvec + pos, itvec + pos + 1, sizeof(IndexTuple) * (tlen - pos));
		}
		itvec = gistjoinvector(itvec, &tlen, itup, ntup);
		dist = gistSplit(state->r, page, itvec, tlen, giststate);

		/*
		 * Set up pages to work with. Allocate new buffers for all but the
		 * leftmost page. The original page becomes the new leftmost page, and
		 * is just replaced with the new contents.
		 *
		 * For a root-split, allocate new buffers for all child pages, the
		 * original page is overwritten with new root page containing
		 * downlinks to the new child pages.
		 */
		ptr = dist;
		if (!is_rootsplit)
		{
			/* save old rightlink and NSN */
			oldrlink = GistPageGetOpaque(page)->rightlink;
			oldnsn = GistPageGetOpaque(page)->nsn;

			dist->buffer = buffer;
			dist->block.blkno = BufferGetBlockNumber(buffer);
			dist->page = PageGetTempPageCopySpecial(BufferGetPage(buffer));

			/* clean all flags except F_LEAF */
			GistPageGetOpaque(dist->page)->flags = (is_leaf) ? F_LEAF : 0;

			ptr = ptr->next;
		}
		for (; ptr; ptr = ptr->next)
		{
			/* Allocate new page */
			ptr->buffer = gistNewBuffer(state->r);
			GISTInitBuffer(ptr->buffer, (is_leaf) ? F_LEAF : 0);
			ptr->page = BufferGetPage(ptr->buffer);
			ptr->block.blkno = BufferGetBlockNumber(ptr->buffer);
		}

		/*
		 * Now that we know whick blocks the new pages go to, set up downlink
		 * tuples to point to them.
		 */
		for (ptr = dist; ptr; ptr = ptr->next)
		{
			ItemPointerSetBlockNumber(&(ptr->itup->t_tid), ptr->block.blkno);
			GistTupleSetValid(ptr->itup);
		}

		/*
		 * If this is a root split, we construct the new root page with the
		 * downlinks here directly, instead of requiring the caller to insert
		 * them. Add the new root page to the list along with the child pages.
		 */
		if (is_rootsplit)
		{
			IndexTuple *downlinks;
			int			ndownlinks = 0;
			int			i;

			rootpg.buffer = buffer;
			rootpg.page = PageGetTempPageCopySpecial(BufferGetPage(rootpg.buffer));
			GistPageGetOpaque(rootpg.page)->flags = 0;

			/* Prepare a vector of all the downlinks */
			for (ptr = dist; ptr; ptr = ptr->next)
				ndownlinks++;
			downlinks = palloc(sizeof(IndexTuple) * ndownlinks);
			for (i = 0, ptr = dist; ptr; ptr = ptr->next)
				downlinks[i++] = ptr->itup;

			rootpg.block.blkno = GIST_ROOT_BLKNO;
			rootpg.block.num = ndownlinks;
			rootpg.list = gistfillitupvec(downlinks, ndownlinks,
										  &(rootpg.lenlist));
			rootpg.itup = NULL;

			rootpg.next = dist;
			dist = &rootpg;
		}
		else
		{
			/* Prepare split-info to be returned to caller */
			for (ptr = dist; ptr; ptr = ptr->next)
			{
				GISTPageSplitInfo *si = palloc(sizeof(GISTPageSplitInfo));

				si->buf = ptr->buffer;
				si->downlink = ptr->itup;
				*splitinfo = lappend(*splitinfo, si);
			}
		}

		/*
		 * Fill all pages. All the pages are new, ie. freshly allocated empty
		 * pages, or a temporary copy of the old page.
		 */
		for (ptr = dist; ptr; ptr = ptr->next)
		{
			char	   *data = (char *) (ptr->list);

			for (i = 0; i < ptr->block.num; i++)
			{
				if (PageAddItem(ptr->page, (Item) data, IndexTupleSize((IndexTuple) data), i + FirstOffsetNumber, false, false) == InvalidOffsetNumber)
					elog(ERROR, "failed to add item to index page in \"%s\"", RelationGetRelationName(state->r));
				data += IndexTupleSize((IndexTuple) data);
			}

			/* Set up rightlinks */
			if (ptr->next && ptr->block.blkno != GIST_ROOT_BLKNO)
				GistPageGetOpaque(ptr->page)->rightlink =
					ptr->next->block.blkno;
			else
				GistPageGetOpaque(ptr->page)->rightlink = oldrlink;

			if (ptr->next && !is_rootsplit)
				GistMarkFollowRight(ptr->page);
			else
				GistClearFollowRight(ptr->page);

			/*
			 * Copy the NSN of the original page to all pages. The
			 * F_FOLLOW_RIGHT flags ensure that scans will follow the
			 * rightlinks until the downlinks are inserted.
			 */
			GistPageGetOpaque(ptr->page)->nsn = oldnsn;
		}

		START_CRIT_SECTION();

		/*
		 * Must mark buffers dirty before XLogInsert, even though we'll still
		 * be changing their opaque fields below.
		 */
		for (ptr = dist; ptr; ptr = ptr->next)
			MarkBufferDirty(ptr->buffer);
		if (BufferIsValid(leftchildbuf))
			MarkBufferDirty(leftchildbuf);

		/*
		 * The first page in the chain was a temporary working copy meant to
		 * replace the old page. Copy it over the old page.
		 */
		PageRestoreTempPage(dist->page, BufferGetPage(dist->buffer));
		dist->page = BufferGetPage(dist->buffer);

<<<<<<< HEAD
			for (ptr = dist; ptr; ptr = ptr->next)
			{
				PageSetLSN(ptr->page, recptr);
			}
		}
		else
		{
			for (ptr = dist; ptr; ptr = ptr->next)
			{
				PageSetLSN(ptr->page, GetXLogRecPtrForTemp());
			}
		}

		/* set up NSN */
		oldnsn = GistPageGetOpaque(dist->page)->nsn;
		if (state->stack->blkno == GIST_ROOT_BLKNO)
			/* if root split we should put initial value */
			oldnsn = PageGetLSN(dist->page);
=======
		/* Write the WAL record */
		if (RelationNeedsWAL(state->r))
			recptr = gistXLogSplit(state->r->rd_node, blkno, is_leaf,
								   dist, oldrlink, oldnsn, leftchildbuf);
		else
			recptr = GetXLogRecPtrForTemp();
>>>>>>> a4bebdd9

		for (ptr = dist; ptr; ptr = ptr->next)
		{
			PageSetLSN(ptr->page, recptr);
			PageSetTLI(ptr->page, ThisTimeLineID);
		}

		/*
		 * Return the new child buffers to the caller.
		 *
		 * If this was a root split, we've already inserted the downlink
		 * pointers, in the form of a new root page. Therefore we can release
		 * all the new buffers, and keep just the root page locked.
		 */
		if (is_rootsplit)
		{
			for (ptr = dist->next; ptr; ptr = ptr->next)
				UnlockReleaseBuffer(ptr->buffer);
		}
	}
	else
	{
		/*
		 * Enough space. We also get here if ntuples==0.
		 */
		START_CRIT_SECTION();

		if (OffsetNumberIsValid(oldoffnum))
			PageIndexTupleDelete(page, oldoffnum);
		gistfillbuffer(page, itup, ntup, InvalidOffsetNumber);

		MarkBufferDirty(buffer);

		if (BufferIsValid(leftchildbuf))
			MarkBufferDirty(leftchildbuf);

		if (RelationNeedsWAL(state->r))
		{
			OffsetNumber ndeloffs = 0,
						deloffs[1];

			if (OffsetNumberIsValid(oldoffnum))
			{
				deloffs[0] = oldoffnum;
				ndeloffs = 1;
			}

			recptr = gistXLogUpdate(state->r->rd_node, buffer,
									deloffs, ndeloffs, itup, ntup,
									leftchildbuf);

<<<<<<< HEAD
			recptr = XLogInsert(RM_GIST_ID, XLOG_GIST_PAGE_UPDATE, rdata);
			PageSetLSN(state->stack->page, recptr);
		}
		else
			PageSetLSN(state->stack->page, GetXLogRecPtrForTemp());

		if (state->stack->blkno == GIST_ROOT_BLKNO)
			state->needInsertComplete = false;
=======
			PageSetLSN(page, recptr);
			PageSetTLI(page, ThisTimeLineID);
		}
		else
		{
			recptr = GetXLogRecPtrForTemp();
			PageSetLSN(page, recptr);
		}
>>>>>>> a4bebdd9

		*splitinfo = NIL;
	}

	/*
	 * If we inserted the downlink for a child page, set NSN and clear
	 * F_FOLLOW_RIGHT flag on the left child, so that concurrent scans know to
	 * follow the rightlink if and only if they looked at the parent page
	 * before we inserted the downlink.
	 *
	 * Note that we do this *after* writing the WAL record. That means that
	 * the possible full page image in the WAL record does not include these
	 * changes, and they must be replayed even if the page is restored from
	 * the full page image. There's a chicken-and-egg problem: if we updated
	 * the child pages first, we wouldn't know the recptr of the WAL record
	 * we're about to write.
	 */
	if (BufferIsValid(leftchildbuf))
	{
		Page		leftpg = BufferGetPage(leftchildbuf);

		GistPageGetOpaque(leftpg)->nsn = recptr;
		GistClearFollowRight(leftpg);

		PageSetLSN(leftpg, recptr);
		PageSetTLI(leftpg, ThisTimeLineID);
	}

	END_CRIT_SECTION();

	return is_split;
}

/*
 * Workhouse routine for doing insertion into a GiST index. Note that
 * this routine assumes it is invoked in a short-lived memory context,
 * so it does not bother releasing palloc'd allocations.
 */
static void
gistdoinsert(Relation r, IndexTuple itup, Size freespace, GISTSTATE *giststate)
{
	ItemId		iid;
	IndexTuple	idxtuple;
	GISTInsertStack firststack;
	GISTInsertStack *stack;
	GISTInsertState state;
	bool		xlocked = false;

	memset(&state, 0, sizeof(GISTInsertState));
	state.freespace = freespace;
	state.r = r;

	/* Start from the root */
	firststack.blkno = GIST_ROOT_BLKNO;
	firststack.lsn.xrecoff = 0;
	firststack.parent = NULL;
	state.stack = stack = &firststack;

	/*
	 * Walk down along the path of smallest penalty, updating the parent
	 * pointers with the key we're inserting as we go. If we crash in the
	 * middle, the tree is consistent, although the possible parent updates
	 * were a waste.
	 */
	for (;;)
	{
		if (XLogRecPtrIsInvalid(stack->lsn))
			stack->buffer = ReadBuffer(state.r, stack->blkno);

		/*
		 * Be optimistic and grab shared lock first. Swap it for an exclusive
		 * lock later if we need to update the page.
		 */
		if (!xlocked)
		{
			LockBuffer(stack->buffer, GIST_SHARE);
			gistcheckpage(state.r, stack->buffer);
		}

		stack->page = (Page) BufferGetPage(stack->buffer);
		stack->lsn = PageGetLSN(stack->page);
		Assert(!RelationNeedsWAL(state.r) || !XLogRecPtrIsInvalid(stack->lsn));

<<<<<<< HEAD
		state->stack->lsn = BufferGetLSNAtomic(state->stack->buffer);
		Assert(state->r->rd_istemp || !XLogRecPtrIsInvalid(state->stack->lsn));
=======
		/*
		 * If this page was split but the downlink was never inserted to the
		 * parent because the inserting backend crashed before doing that, fix
		 * that now.
		 */
		if (GistFollowRight(stack->page))
		{
			if (!xlocked)
			{
				LockBuffer(stack->buffer, GIST_UNLOCK);
				LockBuffer(stack->buffer, GIST_EXCLUSIVE);
				xlocked = true;
				/* someone might've completed the split when we unlocked */
				if (!GistFollowRight(stack->page))
					continue;
			}
			gistfixsplit(&state, giststate);
>>>>>>> a4bebdd9

			UnlockReleaseBuffer(stack->buffer);
			xlocked = false;
			state.stack = stack = stack->parent;
			continue;
		}

		if (stack->blkno != GIST_ROOT_BLKNO &&
			XLByteLT(stack->parent->lsn,
					 GistPageGetOpaque(stack->page)->nsn))
		{
			/*
			 * Concurrent split detected. There's no guarantee that the
			 * downlink for this page is consistent with the tuple we're
			 * inserting anymore, so go back to parent and rechoose the best
			 * child.
			 */
			UnlockReleaseBuffer(stack->buffer);
			xlocked = false;
			state.stack = stack = stack->parent;
			continue;
		}

		if (!GistPageIsLeaf(stack->page))
		{
			/*
			 * This is an internal page so continue to walk down the tree.
			 * Find the child node that has the minimum insertion penalty.
			 */
			BlockNumber childblkno;
			IndexTuple	newtup;
			GISTInsertStack *item;

			stack->childoffnum = gistchoose(state.r, stack->page, itup, giststate);
			iid = PageGetItemId(stack->page, stack->childoffnum);
			idxtuple = (IndexTuple) PageGetItem(stack->page, iid);
			childblkno = ItemPointerGetBlockNumber(&(idxtuple->t_tid));

			/*
			 * Check that it's not a leftover invalid tuple from pre-9.1
			 */
			if (GistTupleIsInvalid(idxtuple))
				ereport(ERROR,
						(errmsg("index \"%s\" contains an inner tuple marked as invalid",
								RelationGetRelationName(r)),
						 errdetail("This is caused by an incomplete page split at crash recovery before upgrading to 9.1."),
						 errhint("Please REINDEX it.")));

			/*
			 * Check that the key representing the target child node is
			 * consistent with the key we're inserting. Update it if it's not.
			 */
			newtup = gistgetadjusted(state.r, idxtuple, itup, giststate);
			if (newtup)
			{
				/*
				 * Swap shared lock for an exclusive one. Beware, the page may
				 * change while we unlock/lock the page...
				 */
				if (!xlocked)
				{
					LockBuffer(stack->buffer, GIST_UNLOCK);
					LockBuffer(stack->buffer, GIST_EXCLUSIVE);
					xlocked = true;
					stack->page = (Page) BufferGetPage(stack->buffer);

					if (!XLByteEQ(PageGetLSN(stack->page), stack->lsn))
					{
						/* the page was changed while we unlocked it, retry */
						continue;
					}
				}

				/*
				 * Update the tuple.
				 *
				 * We still hold the lock after gistinserttuples(), but it
				 * might have to split the page to make the updated tuple fit.
				 * In that case the updated tuple might migrate to the other
				 * half of the split, so we have to go back to the parent and
				 * descend back to the half that's a better fit for the new
				 * tuple.
				 */
				if (gistinserttuples(&state, stack, giststate, &newtup, 1,
									 stack->childoffnum, InvalidBuffer))
				{
					/*
					 * If this was a root split, the root page continues to be
					 * the parent and the updated tuple went to one of the
					 * child pages, so we just need to retry from the root
					 * page.
					 */
					if (stack->blkno != GIST_ROOT_BLKNO)
					{
						UnlockReleaseBuffer(stack->buffer);
						xlocked = false;
						state.stack = stack = stack->parent;
					}
					continue;
				}
			}
			LockBuffer(stack->buffer, GIST_UNLOCK);
			xlocked = false;

			/* descend to the chosen child */
			item = (GISTInsertStack *) palloc0(sizeof(GISTInsertStack));
			item->blkno = childblkno;
			item->parent = stack;
			state.stack = stack = item;
		}
		else
		{
			/*
			 * Leaf page. Insert the new key. We've already updated all the
			 * parents on the way down, but we might have to split the page if
			 * it doesn't fit. gistinserthere() will take care of that.
			 */

			/*
			 * Swap shared lock for an exclusive one. Be careful, the page may
			 * change while we unlock/lock the page...
			 */
			if (!xlocked)
			{
				LockBuffer(stack->buffer, GIST_UNLOCK);
				LockBuffer(stack->buffer, GIST_EXCLUSIVE);
				xlocked = true;
				stack->page = (Page) BufferGetPage(stack->buffer);
				stack->lsn = PageGetLSN(stack->page);

				if (stack->blkno == GIST_ROOT_BLKNO)
				{
					/*
					 * the only page that can become inner instead of leaf is
					 * the root page, so for root we should recheck it
					 */
					if (!GistPageIsLeaf(stack->page))
					{
						/*
						 * very rare situation: during unlock/lock index with
						 * number of pages = 1 was increased
						 */
						LockBuffer(stack->buffer, GIST_UNLOCK);
						xlocked = false;
						continue;
					}

					/*
					 * we don't need to check root split, because checking
					 * leaf/inner is enough to recognize split for root
					 */
				}
				else if (GistFollowRight(stack->page) ||
						 XLByteLT(stack->parent->lsn,
								  GistPageGetOpaque(stack->page)->nsn))
				{
					/*
					 * The page was split while we momentarily unlocked the
					 * page. Go back to parent.
					 */
					UnlockReleaseBuffer(stack->buffer);
					xlocked = false;
					state.stack = stack = stack->parent;
					continue;
				}
			}

			/* now state.stack->(page, buffer and blkno) points to leaf page */

			gistinserttuples(&state, stack, giststate, &itup, 1,
							 InvalidOffsetNumber, InvalidBuffer);
			LockBuffer(stack->buffer, GIST_UNLOCK);

			/* Release any pins we might still hold before exiting */
			for (; stack; stack = stack->parent)
				ReleaseBuffer(stack->buffer);
			break;
		}
	}
}

/*
 * Traverse the tree to find path from root page to specified "child" block.
 *
 * returns from the beginning of closest parent;
 *
 * To prevent deadlocks, this should lock only one page at a time.
 */
GISTInsertStack *
gistFindPath(Relation r, BlockNumber child)
{
	Page		page;
	Buffer		buffer;
	OffsetNumber i,
				maxoff;
	ItemId		iid;
	IndexTuple	idxtuple;
	GISTInsertStack *top,
			   *tail,
			   *ptr;
	BlockNumber blkno;

	top = tail = (GISTInsertStack *) palloc0(sizeof(GISTInsertStack));
	top->blkno = GIST_ROOT_BLKNO;

	while (top && top->blkno != child)
	{
		buffer = ReadBuffer(r, top->blkno);
		LockBuffer(buffer, GIST_SHARE);
		gistcheckpage(r, buffer);
		page = (Page) BufferGetPage(buffer);

		if (GistPageIsLeaf(page))
		{
			/*
			 * Because we scan the index top-down, all the rest of the pages
			 * in the queue must be leaf pages as well.
			 */
			UnlockReleaseBuffer(buffer);
			break;
		}

		top->lsn = BufferGetLSNAtomic(buffer);

		/*
		 * If F_FOLLOW_RIGHT is set, the page to the right doesn't have a
		 * downlink. This should not normally happen..
		 */
		if (GistFollowRight(page))
			elog(ERROR, "concurrent GiST page split was incomplete");

		if (top->parent && XLByteLT(top->parent->lsn, GistPageGetOpaque(page)->nsn) &&
			GistPageGetOpaque(page)->rightlink != InvalidBlockNumber /* sanity check */ )
		{
			/*
			 * Page was split while we looked elsewhere. We didn't see the
			 * downlink to the right page when we scanned the parent, so
			 * add it to the queue now.
			 *
			 * Put the right page ahead of the queue, so that we visit it
			 * next. That's important, because if this is the lowest internal
			 * level, just above leaves, we might already have queued up some
			 * leaf pages, and we assume that there can't be any non-leaf
			 * pages behind leaf pages.
			 */
			ptr = (GISTInsertStack *) palloc0(sizeof(GISTInsertStack));
			ptr->blkno = GistPageGetOpaque(page)->rightlink;
			ptr->childoffnum = InvalidOffsetNumber;
			ptr->parent = top->parent;
			ptr->next = top->next;
			top->next = ptr;
			if (tail == top)
				tail = ptr;
		}

		maxoff = PageGetMaxOffsetNumber(page);

		for (i = FirstOffsetNumber; i <= maxoff; i = OffsetNumberNext(i))
		{
			iid = PageGetItemId(page, i);
			idxtuple = (IndexTuple) PageGetItem(page, iid);
			blkno = ItemPointerGetBlockNumber(&(idxtuple->t_tid));
			if (blkno == child)
			{
				OffsetNumber poff = InvalidOffsetNumber;

				/* make childs links */
				ptr = top;
				while (ptr->parent)
				{
					/* move childoffnum.. */
					if (ptr == top)
					{
						/* first iteration */
						poff = ptr->parent->childoffnum;
						ptr->parent->childoffnum = ptr->childoffnum;
					}
					else
					{
						OffsetNumber tmp = ptr->parent->childoffnum;

						ptr->parent->childoffnum = poff;
						poff = tmp;
					}
					ptr = ptr->parent;
				}
				top->childoffnum = i;
				UnlockReleaseBuffer(buffer);
				return top;
			}
			else
			{
				/* Install next inner page to the end of stack */
				ptr = (GISTInsertStack *) palloc0(sizeof(GISTInsertStack));
				ptr->blkno = blkno;
				ptr->childoffnum = i;	/* set offsetnumber of child to child
										 * !!! */
				ptr->parent = top;
				ptr->next = NULL;
				tail->next = ptr;
				tail = ptr;
			}
		}

		UnlockReleaseBuffer(buffer);
		top = top->next;
	}

	elog(ERROR, "failed to re-find parent of a page in index \"%s\", block %u",
		 RelationGetRelationName(r), child);
	return NULL; /* keep compiler quiet */
}

/*
 * Updates the stack so that child->parent is the correct parent of the
 * child. child->parent must be exclusively locked on entry, and will
 * remain so at exit, but it might not be the same page anymore.
 */
static void
gistFindCorrectParent(Relation r, GISTInsertStack *child)
{
	GISTInsertStack *parent = child->parent;

	gistcheckpage(r, parent->buffer);
	parent->page = (Page) BufferGetPage(parent->buffer);

	/* here we don't need to distinguish between split and page update */
	if (parent->childoffnum == InvalidOffsetNumber || !XLByteEQ(parent->lsn, PageGetLSN(parent->page)))
	{
		/* parent is changed, look child in right links until found */
		OffsetNumber i,
					maxoff;
		ItemId		iid;
		IndexTuple	idxtuple;
		GISTInsertStack *ptr;

		while (true)
		{
			maxoff = PageGetMaxOffsetNumber(parent->page);
			for (i = FirstOffsetNumber; i <= maxoff; i = OffsetNumberNext(i))
			{
				iid = PageGetItemId(parent->page, i);
				idxtuple = (IndexTuple) PageGetItem(parent->page, iid);
				if (ItemPointerGetBlockNumber(&(idxtuple->t_tid)) == child->blkno)
				{
					/* yes!!, found */
					parent->childoffnum = i;
					return;
				}
			}

			parent->blkno = GistPageGetOpaque(parent->page)->rightlink;
			UnlockReleaseBuffer(parent->buffer);
			if (parent->blkno == InvalidBlockNumber)

				/*
				 * end of chain and still didn't found parent, It's very-very
				 * rare situation when root splited
				 */
				break;
			parent->buffer = ReadBuffer(r, parent->blkno);
			LockBuffer(parent->buffer, GIST_EXCLUSIVE);
			gistcheckpage(r, parent->buffer);
			parent->page = (Page) BufferGetPage(parent->buffer);
		}

		/*
		 * awful!!, we need search tree to find parent ... , but before we
		 * should release all old parent
		 */

		ptr = child->parent->parent;	/* child->parent already released
										 * above */
		while (ptr)
		{
			ReleaseBuffer(ptr->buffer);
			ptr = ptr->parent;
		}

		/* ok, find new path */
		ptr = parent = gistFindPath(r, child->blkno);

		/* read all buffers as expected by caller */
		/* note we don't lock them or gistcheckpage them here! */
		while (ptr)
		{
			ptr->buffer = ReadBuffer(r, ptr->blkno);
			ptr->page = (Page) BufferGetPage(ptr->buffer);
			ptr = ptr->parent;
		}

		/* install new chain of parents to stack */
		child->parent = parent;

		/* make recursive call to normal processing */
		LockBuffer(child->parent->buffer, GIST_EXCLUSIVE);
		gistFindCorrectParent(r, child);
	}

	return;
}

/*
 * Form a downlink pointer for the page in 'buf'.
 */
static IndexTuple
gistformdownlink(Relation rel, Buffer buf, GISTSTATE *giststate,
				 GISTInsertStack *stack)
{
	Page		page = BufferGetPage(buf);
	OffsetNumber maxoff;
	OffsetNumber offset;
	IndexTuple	downlink = NULL;

	maxoff = PageGetMaxOffsetNumber(page);
	for (offset = FirstOffsetNumber; offset <= maxoff; offset = OffsetNumberNext(offset))
	{
		IndexTuple	ituple = (IndexTuple)
		PageGetItem(page, PageGetItemId(page, offset));

		if (downlink == NULL)
			downlink = CopyIndexTuple(ituple);
		else
		{
			IndexTuple	newdownlink;

			newdownlink = gistgetadjusted(rel, downlink, ituple,
										  giststate);
			if (newdownlink)
				downlink = newdownlink;
		}
	}

	/*
	 * If the page is completely empty, we can't form a meaningful downlink
	 * for it. But we have to insert a downlink for the page. Any key will do,
	 * as long as its consistent with the downlink of parent page, so that we
	 * can legally insert it to the parent. A minimal one that matches as few
	 * scans as possible would be best, to keep scans from doing useless work,
	 * but we don't know how to construct that. So we just use the downlink of
	 * the original page that was split - that's as far from optimal as it can
	 * get but will do..
	 */
	if (!downlink)
	{
		ItemId		iid;

		LockBuffer(stack->parent->buffer, GIST_EXCLUSIVE);
		gistFindCorrectParent(rel, stack);
		iid = PageGetItemId(stack->parent->page, stack->parent->childoffnum);
		downlink = (IndexTuple) PageGetItem(stack->parent->page, iid);
		downlink = CopyIndexTuple(downlink);
		LockBuffer(stack->parent->buffer, GIST_UNLOCK);
	}

	ItemPointerSetBlockNumber(&(downlink->t_tid), BufferGetBlockNumber(buf));
	GistTupleSetValid(downlink);

	return downlink;
}


/*
 * Complete the incomplete split of state->stack->page.
 */
static void
gistfixsplit(GISTInsertState *state, GISTSTATE *giststate)
{
	GISTInsertStack *stack = state->stack;
	Buffer		buf;
	Page		page;
	List	   *splitinfo = NIL;

	elog(LOG, "fixing incomplete split in index \"%s\", block %u",
		 RelationGetRelationName(state->r), stack->blkno);

	Assert(GistFollowRight(stack->page));
	Assert(OffsetNumberIsValid(stack->parent->childoffnum));

	buf = stack->buffer;

	/*
	 * Read the chain of split pages, following the rightlinks. Construct a
	 * downlink tuple for each page.
	 */
	for (;;)
	{
		GISTPageSplitInfo *si = palloc(sizeof(GISTPageSplitInfo));
		IndexTuple	downlink;

		page = BufferGetPage(buf);

		/* Form the new downlink tuples to insert to parent */
		downlink = gistformdownlink(state->r, buf, giststate, stack);

		si->buf = buf;
		si->downlink = downlink;

		splitinfo = lappend(splitinfo, si);

		if (GistFollowRight(page))
		{
			/* lock next page */
			buf = ReadBuffer(state->r, GistPageGetOpaque(page)->rightlink);
			LockBuffer(buf, GIST_EXCLUSIVE);
		}
		else
			break;
	}

	/* Insert the downlinks */
	gistfinishsplit(state, stack, giststate, splitinfo);
}

/*
 * Insert tuples to stack->buffer. If 'oldoffnum' is valid, the new tuples
 * replace an old tuple at oldoffnum. The caller must hold an exclusive lock
 * on the page.
 *
 * If leftchild is valid, we're inserting/updating the downlink for the
 * page to the right of leftchild. We clear the F_FOLLOW_RIGHT flag and
 * update NSN on leftchild, atomically with the insertion of the downlink.
 *
 * Returns 'true' if the page had to be split. On return, we will continue
 * to hold an exclusive lock on state->stack->buffer, but if we had to split
 * the page, it might not contain the tuple we just inserted/updated.
 */
static bool
gistinserttuples(GISTInsertState *state, GISTInsertStack *stack,
				 GISTSTATE *giststate,
				 IndexTuple *tuples, int ntup, OffsetNumber oldoffnum,
				 Buffer leftchild)
{
	List	   *splitinfo;
	bool		is_split;

	is_split = gistplacetopage(state, giststate, stack->buffer,
							   tuples, ntup, oldoffnum,
							   leftchild,
							   &splitinfo);
	if (splitinfo)
		gistfinishsplit(state, stack, giststate, splitinfo);

	return is_split;
}

/*
 * Finish an incomplete split by inserting/updating the downlinks in
 * parent page. 'splitinfo' contains all the child pages, exclusively-locked,
 * involved in the split, from left-to-right.
 */
static void
gistfinishsplit(GISTInsertState *state, GISTInsertStack *stack,
				GISTSTATE *giststate, List *splitinfo)
{
	ListCell   *lc;
	List	   *reversed;
	GISTPageSplitInfo *right;
	GISTPageSplitInfo *left;
	IndexTuple	tuples[2];

	/* A split always contains at least two halves */
	Assert(list_length(splitinfo) >= 2);

	/*
	 * We need to insert downlinks for each new page, and update the downlink
	 * for the original (leftmost) page in the split. Begin at the rightmost
	 * page, inserting one downlink at a time until there's only two pages
	 * left. Finally insert the downlink for the last new page and update the
	 * downlink for the original page as one operation.
	 */

	/* for convenience, create a copy of the list in reverse order */
	reversed = NIL;
	foreach(lc, splitinfo)
	{
		reversed = lcons(lfirst(lc), reversed);
	}

	LockBuffer(stack->parent->buffer, GIST_EXCLUSIVE);
	gistFindCorrectParent(state->r, stack);

	while (list_length(reversed) > 2)
	{
		right = (GISTPageSplitInfo *) linitial(reversed);
		left = (GISTPageSplitInfo *) lsecond(reversed);

		if (gistinserttuples(state, stack->parent, giststate,
							 &right->downlink, 1,
							 InvalidOffsetNumber,
							 left->buf))
		{
			/*
			 * If the parent page was split, need to relocate the original
			 * parent pointer.
			 */
			gistFindCorrectParent(state->r, stack);
		}
		UnlockReleaseBuffer(right->buf);
		reversed = list_delete_first(reversed);
	}

	right = (GISTPageSplitInfo *) linitial(reversed);
	left = (GISTPageSplitInfo *) lsecond(reversed);

	/*
	 * Finally insert downlink for the remaining right page and update the
	 * downlink for the original page to not contain the tuples that were
	 * moved to the new pages.
	 */
	tuples[0] = left->downlink;
	tuples[1] = right->downlink;
	gistinserttuples(state, stack->parent, giststate,
					 tuples, 2,
					 stack->parent->childoffnum,
					 left->buf);
	LockBuffer(stack->parent->buffer, GIST_UNLOCK);
	UnlockReleaseBuffer(right->buf);
	Assert(left->buf == stack->buffer);
}

/*
 * gistSplit -- split a page in the tree and fill struct
 * used for XLOG and real writes buffers. Function is recursive, ie
 * it will split page until keys will fit in every page.
 */
SplitedPageLayout *
gistSplit(Relation r,
		  Page page,
		  IndexTuple *itup,		/* contains compressed entry */
		  int len,
		  GISTSTATE *giststate)
{
	IndexTuple *lvectup,
			   *rvectup;
	GistSplitVector v;
	GistEntryVector *entryvec;
	int			i;
	SplitedPageLayout *res = NULL;

	/* generate the item array */
	entryvec = palloc(GEVHDRSZ + (len + 1) * sizeof(GISTENTRY));
	entryvec->n = len + 1;

	memset(v.spl_lisnull, TRUE, sizeof(bool) * giststate->tupdesc->natts);
	memset(v.spl_risnull, TRUE, sizeof(bool) * giststate->tupdesc->natts);
	gistSplitByKey(r, page, itup, len, giststate,
				   &v, entryvec, 0);

	/* form left and right vector */
	lvectup = (IndexTuple *) palloc(sizeof(IndexTuple) * (len + 1));
	rvectup = (IndexTuple *) palloc(sizeof(IndexTuple) * (len + 1));

	for (i = 0; i < v.splitVector.spl_nleft; i++)
		lvectup[i] = itup[v.splitVector.spl_left[i] - 1];

	for (i = 0; i < v.splitVector.spl_nright; i++)
		rvectup[i] = itup[v.splitVector.spl_right[i] - 1];

	/* finalize splitting (may need another split) */
	if (!gistfitpage(rvectup, v.splitVector.spl_nright))
	{
		res = gistSplit(r, page, rvectup, v.splitVector.spl_nright, giststate);
	}
	else
	{
		ROTATEDIST(res);
		res->block.num = v.splitVector.spl_nright;
		res->list = gistfillitupvec(rvectup, v.splitVector.spl_nright, &(res->lenlist));
		res->itup = gistFormTuple(giststate, r, v.spl_rattr, v.spl_risnull, false);
	}

	if (!gistfitpage(lvectup, v.splitVector.spl_nleft))
	{
		SplitedPageLayout *resptr,
				   *subres;

		resptr = subres = gistSplit(r, page, lvectup, v.splitVector.spl_nleft, giststate);

		/* install on list's tail */
		while (resptr->next)
			resptr = resptr->next;

		resptr->next = res;
		res = subres;
	}
	else
	{
		ROTATEDIST(res);
		res->block.num = v.splitVector.spl_nleft;
		res->list = gistfillitupvec(lvectup, v.splitVector.spl_nleft, &(res->lenlist));
		res->itup = gistFormTuple(giststate, r, v.spl_lattr, v.spl_lisnull, false);
	}

	return res;
}

/*
 * Fill a GISTSTATE with information about the index
 */
void
<<<<<<< HEAD
gistnewroot(Relation r, Buffer buffer, IndexTuple *itup, int len, ItemPointer key)
{
	Page		page;

	Assert(BufferGetBlockNumber(buffer) == GIST_ROOT_BLKNO);
	page = BufferGetPage(buffer);

	START_CRIT_SECTION();

	GISTInitBuffer(buffer, 0);
	gistfillbuffer(page, itup, len, FirstOffsetNumber);

	MarkBufferDirty(buffer);

	if (!r->rd_istemp)
	{
		XLogRecPtr	recptr;
		XLogRecData *rdata;

		rdata = formUpdateRdata(r->rd_node, buffer,
								NULL, 0,
								itup, len, key);

		recptr = XLogInsert(RM_GIST_ID, XLOG_GIST_NEW_ROOT, rdata);
		PageSetLSN(page, recptr);
	}
	else
		PageSetLSN(page, GetXLogRecPtrForTemp());

	END_CRIT_SECTION();
}

void
=======
>>>>>>> a4bebdd9
initGISTstate(GISTSTATE *giststate, Relation index)
{
	int			i;

	if (index->rd_att->natts > INDEX_MAX_KEYS)
		elog(ERROR, "numberOfAttributes %d > %d",
			 index->rd_att->natts, INDEX_MAX_KEYS);

	giststate->tupdesc = index->rd_att;

	for (i = 0; i < index->rd_att->natts; i++)
	{
		fmgr_info_copy(&(giststate->consistentFn[i]),
					   index_getprocinfo(index, i + 1, GIST_CONSISTENT_PROC),
					   CurrentMemoryContext);
		fmgr_info_copy(&(giststate->unionFn[i]),
					   index_getprocinfo(index, i + 1, GIST_UNION_PROC),
					   CurrentMemoryContext);
		fmgr_info_copy(&(giststate->compressFn[i]),
					   index_getprocinfo(index, i + 1, GIST_COMPRESS_PROC),
					   CurrentMemoryContext);
		fmgr_info_copy(&(giststate->decompressFn[i]),
					   index_getprocinfo(index, i + 1, GIST_DECOMPRESS_PROC),
					   CurrentMemoryContext);
		fmgr_info_copy(&(giststate->penaltyFn[i]),
					   index_getprocinfo(index, i + 1, GIST_PENALTY_PROC),
					   CurrentMemoryContext);
		fmgr_info_copy(&(giststate->picksplitFn[i]),
					   index_getprocinfo(index, i + 1, GIST_PICKSPLIT_PROC),
					   CurrentMemoryContext);
		fmgr_info_copy(&(giststate->equalFn[i]),
					   index_getprocinfo(index, i + 1, GIST_EQUAL_PROC),
					   CurrentMemoryContext);
		/* opclasses are not required to provide a Distance method */
		if (OidIsValid(index_getprocid(index, i + 1, GIST_DISTANCE_PROC)))
			fmgr_info_copy(&(giststate->distanceFn[i]),
						 index_getprocinfo(index, i + 1, GIST_DISTANCE_PROC),
						   CurrentMemoryContext);
		else
			giststate->distanceFn[i].fn_oid = InvalidOid;

		/*
		 * If the index column has a specified collation, we should honor that
		 * while doing comparisons.  However, we may have a collatable storage
		 * type for a noncollatable indexed data type.	If there's no index
		 * collation then specify default collation in case the support
		 * functions need collation.  This is harmless if the support
		 * functions don't care about collation, so we just do it
		 * unconditionally.  (We could alternatively call get_typcollation,
		 * but that seems like expensive overkill --- there aren't going to be
		 * any cases where a GiST storage type has a nondefault collation.)
		 */
		if (OidIsValid(index->rd_indcollation[i]))
			giststate->supportCollation[i] = index->rd_indcollation[i];
		else
			giststate->supportCollation[i] = DEFAULT_COLLATION_OID;
	}
}

void
freeGISTstate(GISTSTATE *giststate __attribute__((unused)))
{
	/* no work */
}<|MERGE_RESOLUTION|>--- conflicted
+++ resolved
@@ -503,38 +503,16 @@
 		PageRestoreTempPage(dist->page, BufferGetPage(dist->buffer));
 		dist->page = BufferGetPage(dist->buffer);
 
-<<<<<<< HEAD
-			for (ptr = dist; ptr; ptr = ptr->next)
-			{
-				PageSetLSN(ptr->page, recptr);
-			}
-		}
-		else
-		{
-			for (ptr = dist; ptr; ptr = ptr->next)
-			{
-				PageSetLSN(ptr->page, GetXLogRecPtrForTemp());
-			}
-		}
-
-		/* set up NSN */
-		oldnsn = GistPageGetOpaque(dist->page)->nsn;
-		if (state->stack->blkno == GIST_ROOT_BLKNO)
-			/* if root split we should put initial value */
-			oldnsn = PageGetLSN(dist->page);
-=======
 		/* Write the WAL record */
 		if (RelationNeedsWAL(state->r))
 			recptr = gistXLogSplit(state->r->rd_node, blkno, is_leaf,
 								   dist, oldrlink, oldnsn, leftchildbuf);
 		else
 			recptr = GetXLogRecPtrForTemp();
->>>>>>> a4bebdd9
 
 		for (ptr = dist; ptr; ptr = ptr->next)
 		{
 			PageSetLSN(ptr->page, recptr);
-			PageSetTLI(ptr->page, ThisTimeLineID);
 		}
 
 		/*
@@ -581,25 +559,13 @@
 									deloffs, ndeloffs, itup, ntup,
 									leftchildbuf);
 
-<<<<<<< HEAD
-			recptr = XLogInsert(RM_GIST_ID, XLOG_GIST_PAGE_UPDATE, rdata);
-			PageSetLSN(state->stack->page, recptr);
-		}
-		else
-			PageSetLSN(state->stack->page, GetXLogRecPtrForTemp());
-
-		if (state->stack->blkno == GIST_ROOT_BLKNO)
-			state->needInsertComplete = false;
-=======
 			PageSetLSN(page, recptr);
-			PageSetTLI(page, ThisTimeLineID);
 		}
 		else
 		{
 			recptr = GetXLogRecPtrForTemp();
 			PageSetLSN(page, recptr);
 		}
->>>>>>> a4bebdd9
 
 		*splitinfo = NIL;
 	}
@@ -625,7 +591,6 @@
 		GistClearFollowRight(leftpg);
 
 		PageSetLSN(leftpg, recptr);
-		PageSetTLI(leftpg, ThisTimeLineID);
 	}
 
 	END_CRIT_SECTION();
@@ -680,13 +645,9 @@
 		}
 
 		stack->page = (Page) BufferGetPage(stack->buffer);
-		stack->lsn = PageGetLSN(stack->page);
+		stack->lsn = BufferGetLSNAtomic(stack->buffer);
 		Assert(!RelationNeedsWAL(state.r) || !XLogRecPtrIsInvalid(stack->lsn));
 
-<<<<<<< HEAD
-		state->stack->lsn = BufferGetLSNAtomic(state->stack->buffer);
-		Assert(state->r->rd_istemp || !XLogRecPtrIsInvalid(state->stack->lsn));
-=======
 		/*
 		 * If this page was split but the downlink was never inserted to the
 		 * parent because the inserting backend crashed before doing that, fix
@@ -704,7 +665,6 @@
 					continue;
 			}
 			gistfixsplit(&state, giststate);
->>>>>>> a4bebdd9
 
 			UnlockReleaseBuffer(stack->buffer);
 			xlocked = false;
@@ -1406,42 +1366,6 @@
  * Fill a GISTSTATE with information about the index
  */
 void
-<<<<<<< HEAD
-gistnewroot(Relation r, Buffer buffer, IndexTuple *itup, int len, ItemPointer key)
-{
-	Page		page;
-
-	Assert(BufferGetBlockNumber(buffer) == GIST_ROOT_BLKNO);
-	page = BufferGetPage(buffer);
-
-	START_CRIT_SECTION();
-
-	GISTInitBuffer(buffer, 0);
-	gistfillbuffer(page, itup, len, FirstOffsetNumber);
-
-	MarkBufferDirty(buffer);
-
-	if (!r->rd_istemp)
-	{
-		XLogRecPtr	recptr;
-		XLogRecData *rdata;
-
-		rdata = formUpdateRdata(r->rd_node, buffer,
-								NULL, 0,
-								itup, len, key);
-
-		recptr = XLogInsert(RM_GIST_ID, XLOG_GIST_NEW_ROOT, rdata);
-		PageSetLSN(page, recptr);
-	}
-	else
-		PageSetLSN(page, GetXLogRecPtrForTemp());
-
-	END_CRIT_SECTION();
-}
-
-void
-=======
->>>>>>> a4bebdd9
 initGISTstate(GISTSTATE *giststate, Relation index)
 {
 	int			i;
