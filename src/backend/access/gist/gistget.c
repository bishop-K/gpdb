/*-------------------------------------------------------------------------
 *
 * gistget.c
 *	  fetch tuples from a GiST scan.
 *
 *
 * Portions Copyright (c) 1996-2015, PostgreSQL Global Development Group
 * Portions Copyright (c) 1994, Regents of the University of California
 *
 * IDENTIFICATION
 *	  src/backend/access/gist/gistget.c
 *
 *-------------------------------------------------------------------------
 */
#include "postgres.h"

#include "access/gist_private.h"
#include "access/relscan.h"
<<<<<<< HEAD
#include "executor/execdebug.h"
#include "miscadmin.h"    /* work_mem */
#include "nodes/tidbitmap.h"
=======
#include "catalog/pg_type.h"
#include "miscadmin.h"
>>>>>>> ab93f90c
#include "pgstat.h"
#include "lib/pairingheap.h"
#include "utils/builtins.h"
#include "utils/memutils.h"
#include "utils/rel.h"


/*
 * gistindex_keytest() -- does this index tuple satisfy the scan key(s)?
 *
 * The index tuple might represent either a heap tuple or a lower index page,
 * depending on whether the containing page is a leaf page or not.
 *
 * On success return for a heap tuple, *recheck_p is set to indicate whether
 * the quals need to be rechecked.  We recheck if any of the consistent()
 * functions request it.  recheck is not interesting when examining a non-leaf
 * entry, since we must visit the lower index page if there's any doubt.
 * Similarly, *recheck_distances_p is set to indicate whether the distances
 * need to be rechecked, and it is also ignored for non-leaf entries.
 *
 * If we are doing an ordered scan, so->distances[] is filled with distance
 * data from the distance() functions before returning success.
 *
 * We must decompress the key in the IndexTuple before passing it to the
 * sk_funcs (which actually are the opclass Consistent or Distance methods).
 *
 * Note that this function is always invoked in a short-lived memory context,
 * so we don't need to worry about cleaning up allocated memory, either here
 * or in the implementation of any Consistent or Distance methods.
 */
static bool
gistindex_keytest(IndexScanDesc scan,
				  IndexTuple tuple,
				  Page page,
				  OffsetNumber offset,
				  bool *recheck_p,
				  bool *recheck_distances_p)
{
	GISTScanOpaque so = (GISTScanOpaque) scan->opaque;
	GISTSTATE  *giststate = so->giststate;
	ScanKey		key = scan->keyData;
	int			keySize = scan->numberOfKeys;
	double	   *distance_p;
	Relation	r = scan->indexRelation;

	*recheck_p = false;
	*recheck_distances_p = false;

	/*
	 * If it's a leftover invalid tuple from pre-9.1, treat it as a match with
	 * minimum possible distances.  This means we'll always follow it to the
	 * referenced page.
	 *
	 * GPDB: the virtual TIDs created for AO tables use the full range of
	 * offset numbers from 0 to 65535. So a tuple on leaf page that looks like
	 * an invalid tuple, is actually ok.
	 */
	if (!GistPageIsLeaf(page) && GistTupleIsInvalid(tuple))
	{
		int			i;

		for (i = 0; i < scan->numberOfOrderBys; i++)
			so->distances[i] = -get_float8_infinity();
		return true;
	}

	/* Check whether it matches according to the Consistent functions */
	while (keySize > 0)
	{
		Datum		datum;
		bool		isNull;

		datum = index_getattr(tuple,
							  key->sk_attno,
							  giststate->tupdesc,
							  &isNull);

		if (key->sk_flags & SK_ISNULL)
		{
			/*
			 * On non-leaf page we can't conclude that child hasn't NULL
			 * values because of assumption in GiST: union (VAL, NULL) is VAL.
			 * But if on non-leaf page key IS NULL, then all children are
			 * NULL.
			 */
			if (key->sk_flags & SK_SEARCHNULL)
			{
				if (GistPageIsLeaf(page) && !isNull)
					return false;
			}
			else
			{
				Assert(key->sk_flags & SK_SEARCHNOTNULL);
				if (isNull)
					return false;
			}
		}
		else if (isNull)
		{
			return false;
		}
		else
		{
			Datum		test;
			bool		recheck;
			GISTENTRY	de;

			gistdentryinit(giststate, key->sk_attno - 1, &de,
						   datum, r, page, offset,
						   FALSE, isNull);

			/*
			 * Call the Consistent function to evaluate the test.  The
			 * arguments are the index datum (as a GISTENTRY*), the comparison
			 * datum, the comparison operator's strategy number and subtype
			 * from pg_amop, and the recheck flag.
			 *
			 * (Presently there's no need to pass the subtype since it'll
			 * always be zero, but might as well pass it for possible future
			 * use.)
			 *
			 * We initialize the recheck flag to true (the safest assumption)
			 * in case the Consistent function forgets to set it.
			 */
			recheck = true;

			test = FunctionCall5Coll(&key->sk_func,
									 key->sk_collation,
									 PointerGetDatum(&de),
									 key->sk_argument,
									 Int32GetDatum(key->sk_strategy),
									 ObjectIdGetDatum(key->sk_subtype),
									 PointerGetDatum(&recheck));

			if (!DatumGetBool(test))
				return false;
			*recheck_p |= recheck;
		}

		key++;
		keySize--;
	}

	/* OK, it passes --- now let's compute the distances */
	key = scan->orderByData;
	distance_p = so->distances;
	keySize = scan->numberOfOrderBys;
	while (keySize > 0)
	{
		Datum		datum;
		bool		isNull;

		datum = index_getattr(tuple,
							  key->sk_attno,
							  giststate->tupdesc,
							  &isNull);

		if ((key->sk_flags & SK_ISNULL) || isNull)
		{
			/* Assume distance computes as null and sorts to the end */
			*distance_p = get_float8_infinity();
		}
		else
		{
			Datum		dist;
			bool		recheck;
			GISTENTRY	de;

			gistdentryinit(giststate, key->sk_attno - 1, &de,
						   datum, r, page, offset,
						   FALSE, isNull);

			/*
			 * Call the Distance function to evaluate the distance.  The
			 * arguments are the index datum (as a GISTENTRY*), the comparison
			 * datum, the ordering operator's strategy number and subtype from
			 * pg_amop, and the recheck flag.
			 *
			 * (Presently there's no need to pass the subtype since it'll
			 * always be zero, but might as well pass it for possible future
			 * use.)
			 *
			 * If the function sets the recheck flag, the returned distance is
			 * a lower bound on the true distance and needs to be rechecked.
			 * We initialize the flag to 'false'.  This flag was added in
			 * version 9.5; distance functions written before that won't know
			 * about the flag, but are expected to never be lossy.
			 */
			recheck = false;
			dist = FunctionCall5Coll(&key->sk_func,
									 key->sk_collation,
									 PointerGetDatum(&de),
									 key->sk_argument,
									 Int32GetDatum(key->sk_strategy),
									 ObjectIdGetDatum(key->sk_subtype),
									 PointerGetDatum(&recheck));
			*recheck_distances_p |= recheck;
			*distance_p = DatumGetFloat8(dist);
		}

		key++;
		distance_p++;
		keySize--;
	}

	return true;
}

/*
 * Scan all items on the GiST index page identified by *pageItem, and insert
 * them into the queue (or directly to output areas)
 *
 * scan: index scan we are executing
 * pageItem: search queue item identifying an index page to scan
 * myDistances: distances array associated with pageItem, or NULL at the root
 * tbm: if not NULL, gistgetbitmap's output bitmap
 * ntids: if not NULL, gistgetbitmap's output tuple counter
 *
 * If tbm/ntids aren't NULL, we are doing an amgetbitmap scan, and heap
 * tuples should be reported directly into the bitmap.  If they are NULL,
 * we're doing a plain or ordered indexscan.  For a plain indexscan, heap
 * tuple TIDs are returned into so->pageData[].  For an ordered indexscan,
 * heap tuple TIDs are pushed into individual search queue items.  In an
 * index-only scan, reconstructed index tuples are returned along with the
 * TIDs.
 *
 * If we detect that the index page has split since we saw its downlink
 * in the parent, we push its new right sibling onto the queue so the
 * sibling will be processed next.
 */
static void
gistScanPage(IndexScanDesc scan, GISTSearchItem *pageItem, double *myDistances,
			 TIDBitmap *tbm, int64 *ntids)
{
	GISTScanOpaque so = (GISTScanOpaque) scan->opaque;
	GISTSTATE  *giststate = so->giststate;
	Relation	r = scan->indexRelation;
	Buffer		buffer;
	Page		page;
	GISTPageOpaque opaque;
	OffsetNumber maxoff;
	OffsetNumber i;
	MemoryContext oldcxt;

	Assert(!GISTSearchItemIsHeap(*pageItem));

	buffer = ReadBuffer(scan->indexRelation, pageItem->blkno);
	LockBuffer(buffer, GIST_SHARE);
	gistcheckpage(scan->indexRelation, buffer);
	page = BufferGetPage(buffer);
	opaque = GistPageGetOpaque(page);

	/*
	 * Check if we need to follow the rightlink. We need to follow it if the
	 * page was concurrently split since we visited the parent (in which case
	 * parentlsn < nsn), or if the system crashed after a page split but
	 * before the downlink was inserted into the parent.
	 */
	if (!XLogRecPtrIsInvalid(pageItem->data.parentlsn) &&
		(GistFollowRight(page) ||
		 pageItem->data.parentlsn < GistPageGetNSN(page)) &&
		opaque->rightlink != InvalidBlockNumber /* sanity check */ )
	{
		/* There was a page split, follow right link to add pages */
		GISTSearchItem *item;

		/* This can't happen when starting at the root */
		Assert(myDistances != NULL);

		oldcxt = MemoryContextSwitchTo(so->queueCxt);

		/* Create new GISTSearchItem for the right sibling index page */
		item = palloc(SizeOfGISTSearchItem(scan->numberOfOrderBys));
		item->blkno = opaque->rightlink;
		item->data.parentlsn = pageItem->data.parentlsn;

		/* Insert it into the queue using same distances as for this page */
		memcpy(item->distances, myDistances,
			   sizeof(double) * scan->numberOfOrderBys);

		pairingheap_add(so->queue, &item->phNode);

		MemoryContextSwitchTo(oldcxt);
	}

	so->nPageData = so->curPageData = 0;
	if (so->pageDataCxt)
		MemoryContextReset(so->pageDataCxt);

	/*
	 * check all tuples on page
	 */
	maxoff = PageGetMaxOffsetNumber(page);
	for (i = FirstOffsetNumber; i <= maxoff; i = OffsetNumberNext(i))
	{
		IndexTuple	it = (IndexTuple) PageGetItem(page, PageGetItemId(page, i));
		bool		match;
		bool		recheck;
		bool		recheck_distances;

		/*
		 * Must call gistindex_keytest in tempCxt, and clean up any leftover
		 * junk afterward.
		 */
		oldcxt = MemoryContextSwitchTo(so->giststate->tempCxt);

		match = gistindex_keytest(scan, it, page, i,
								  &recheck, &recheck_distances);

		MemoryContextSwitchTo(oldcxt);
		MemoryContextReset(so->giststate->tempCxt);

		/* Ignore tuple if it doesn't match */
		if (!match)
			continue;

		if (tbm && GistPageIsLeaf(page))
		{
			/*
			 * getbitmap scan, so just push heap tuple TIDs into the bitmap
			 * without worrying about ordering
			 */
			tbm_add_tuples(tbm, &it->t_tid, 1, recheck);
			(*ntids)++;
		}
		else if (scan->numberOfOrderBys == 0 && GistPageIsLeaf(page))
		{
			/*
			 * Non-ordered scan, so report tuples in so->pageData[]
			 */
			so->pageData[so->nPageData].heapPtr = it->t_tid;
			so->pageData[so->nPageData].recheck = recheck;

			/*
			 * In an index-only scan, also fetch the data from the tuple.
			 */
			if (scan->xs_want_itup)
			{
				oldcxt = MemoryContextSwitchTo(so->pageDataCxt);
				so->pageData[so->nPageData].ftup =
					gistFetchTuple(giststate, r, it);
				MemoryContextSwitchTo(oldcxt);
			}
			so->nPageData++;
		}
		else
		{
			/*
			 * Must push item into search queue.  We get here for any lower
			 * index page, and also for heap tuples if doing an ordered
			 * search.
			 */
			GISTSearchItem *item;

			oldcxt = MemoryContextSwitchTo(so->queueCxt);

			/* Create new GISTSearchItem for this item */
			item = palloc(SizeOfGISTSearchItem(scan->numberOfOrderBys));

			if (GistPageIsLeaf(page))
			{
				/* Creating heap-tuple GISTSearchItem */
				item->blkno = InvalidBlockNumber;
				item->data.heap.heapPtr = it->t_tid;
				item->data.heap.recheck = recheck;
				item->data.heap.recheckDistances = recheck_distances;

				/*
				 * In an index-only scan, also fetch the data from the tuple.
				 */
				if (scan->xs_want_itup)
					item->data.heap.ftup = gistFetchTuple(giststate, r, it);
			}
			else
			{
				/* Creating index-page GISTSearchItem */
				item->blkno = ItemPointerGetBlockNumber(&it->t_tid);

				/*
				 * LSN of current page is lsn of parent page for child. We
				 * only have a shared lock, so we need to get the LSN
				 * atomically.
				 */
				item->data.parentlsn = BufferGetLSNAtomic(buffer);
			}

			/* Insert it into the queue using new distance data */
			memcpy(item->distances, so->distances,
				   sizeof(double) * scan->numberOfOrderBys);

			pairingheap_add(so->queue, &item->phNode);

			MemoryContextSwitchTo(oldcxt);
		}
	}

	UnlockReleaseBuffer(buffer);
}

/*
 * Extract next item (in order) from search queue
 *
 * Returns a GISTSearchItem or NULL.  Caller must pfree item when done with it.
 */
static GISTSearchItem *
getNextGISTSearchItem(GISTScanOpaque so)
{
	GISTSearchItem *item;

	if (!pairingheap_is_empty(so->queue))
	{
		item = (GISTSearchItem *) pairingheap_remove_first(so->queue);
	}
	else
	{
		/* Done when both heaps are empty */
		item = NULL;
	}

	/* Return item; caller is responsible to pfree it */
	return item;
}

/*
 * Fetch next heap tuple in an ordered search
 */
static bool
getNextNearest(IndexScanDesc scan)
{
	GISTScanOpaque so = (GISTScanOpaque) scan->opaque;
	bool		res = false;
	int			i;

	if (scan->xs_itup)
	{
		/* free previously returned tuple */
		pfree(scan->xs_itup);
		scan->xs_itup = NULL;
	}

	do
	{
		GISTSearchItem *item = getNextGISTSearchItem(so);

		if (!item)
			break;

		if (GISTSearchItemIsHeap(*item))
		{
			/* found a heap item at currently minimal distance */
			scan->xs_ctup.t_self = item->data.heap.heapPtr;
			scan->xs_recheck = item->data.heap.recheck;
			scan->xs_recheckorderby = item->data.heap.recheckDistances;
			for (i = 0; i < scan->numberOfOrderBys; i++)
			{
				if (so->orderByTypes[i] == FLOAT8OID)
				{
#ifndef USE_FLOAT8_BYVAL
					/* must free any old value to avoid memory leakage */
					if (!scan->xs_orderbynulls[i])
						pfree(DatumGetPointer(scan->xs_orderbyvals[i]));
#endif
					scan->xs_orderbyvals[i] = Float8GetDatum(item->distances[i]);
					scan->xs_orderbynulls[i] = false;
				}
				else if (so->orderByTypes[i] == FLOAT4OID)
				{
					/* convert distance function's result to ORDER BY type */
#ifndef USE_FLOAT4_BYVAL
					/* must free any old value to avoid memory leakage */
					if (!scan->xs_orderbynulls[i])
						pfree(DatumGetPointer(scan->xs_orderbyvals[i]));
#endif
					scan->xs_orderbyvals[i] = Float4GetDatum((float4) item->distances[i]);
					scan->xs_orderbynulls[i] = false;
				}
				else
				{
					/*
					 * If the ordering operator's return value is anything
					 * else, we don't know how to convert the float8 bound
					 * calculated by the distance function to that.  The
					 * executor won't actually need the order by values we
					 * return here, if there are no lossy results, so only
					 * insist on converting if the *recheck flag is set.
					 */
					if (scan->xs_recheckorderby)
						elog(ERROR, "GiST operator family's FOR ORDER BY operator must return float8 or float4 if the distance function is lossy");
					scan->xs_orderbynulls[i] = true;
				}
			}

			/* in an index-only scan, also return the reconstructed tuple. */
			if (scan->xs_want_itup)
				scan->xs_itup = item->data.heap.ftup;
			res = true;
		}
		else
		{
			/* visit an index page, extract its items into queue */
			CHECK_FOR_INTERRUPTS();

			gistScanPage(scan, item, item->distances, NULL, NULL);
		}

		pfree(item);
	} while (!res);

	return res;
}

/*
 * gistgettuple() -- Get the next tuple in the scan
 */
Datum
gistgettuple(PG_FUNCTION_ARGS)
{
	IndexScanDesc scan = (IndexScanDesc) PG_GETARG_POINTER(0);
	ScanDirection dir = (ScanDirection) PG_GETARG_INT32(1);
	GISTScanOpaque so = (GISTScanOpaque) scan->opaque;

	if (dir != ForwardScanDirection)
		elog(ERROR, "GiST only supports forward scan direction");

	if (!so->qual_ok)
		PG_RETURN_BOOL(false);

	if (so->firstCall)
	{
		/* Begin the scan by processing the root page */
		GISTSearchItem fakeItem;

		pgstat_count_index_scan(scan->indexRelation);

		so->firstCall = false;
		so->curPageData = so->nPageData = 0;
		if (so->pageDataCxt)
			MemoryContextReset(so->pageDataCxt);

		fakeItem.blkno = GIST_ROOT_BLKNO;
		memset(&fakeItem.data.parentlsn, 0, sizeof(GistNSN));
		gistScanPage(scan, &fakeItem, NULL, NULL, NULL);
	}

	if (scan->numberOfOrderBys > 0)
	{
		/* Must fetch tuples in strict distance order */
		PG_RETURN_BOOL(getNextNearest(scan));
	}
	else
	{
		/* Fetch tuples index-page-at-a-time */
		for (;;)
		{
			if (so->curPageData < so->nPageData)
			{

				/* continuing to return tuples from a leaf page */
				scan->xs_ctup.t_self = so->pageData[so->curPageData].heapPtr;
				scan->xs_recheck = so->pageData[so->curPageData].recheck;

				/* in an index-only scan, also return the reconstructed tuple */
				if (scan->xs_want_itup)
					scan->xs_itup = so->pageData[so->curPageData].ftup;

				so->curPageData++;

				PG_RETURN_BOOL(true);
			}

			/* find and process the next index page */
			do
			{
				GISTSearchItem *item = getNextGISTSearchItem(so);

				if (!item)
					PG_RETURN_BOOL(false);

				CHECK_FOR_INTERRUPTS();

				/*
				 * While scanning a leaf page, ItemPointers of matching heap
				 * tuples are stored in so->pageData.  If there are any on
				 * this page, we fall out of the inner "do" and loop around to
				 * return them.
				 */
				gistScanPage(scan, item, item->distances, NULL, NULL);

				pfree(item);
			} while (so->nPageData == 0);
		}
	}
}

/*
 * gistgetbitmap() -- Get a bitmap of all heap tuple locations
 */
Datum
gistgetbitmap(PG_FUNCTION_ARGS)
{
	IndexScanDesc scan = (IndexScanDesc) PG_GETARG_POINTER(0);
	Node	   *n = (Node *) PG_GETARG_POINTER(1);
	TIDBitmap  *tbm;
	GISTScanOpaque so = (GISTScanOpaque) scan->opaque;
	int64		ntids = 0;
	GISTSearchItem fakeItem;

	if (n == NULL)
		tbm = tbm_create(work_mem * 1024L);
	else if (!IsA(n, TIDBitmap))
		elog(ERROR, "non hash bitmap");
	else
		tbm = (TIDBitmap *) n;

	if (!so->qual_ok)
		PG_RETURN_POINTER(tbm);

	pgstat_count_index_scan(scan->indexRelation);

	/* Begin the scan by processing the root page */
	so->curPageData = so->nPageData = 0;
	if (so->pageDataCxt)
		MemoryContextReset(so->pageDataCxt);

	fakeItem.blkno = GIST_ROOT_BLKNO;
	memset(&fakeItem.data.parentlsn, 0, sizeof(GistNSN));
	gistScanPage(scan, &fakeItem, NULL, tbm, &ntids);

	/*
	 * While scanning a leaf page, ItemPointers of matching heap tuples will
	 * be stored directly into tbm, so we don't need to deal with them here.
	 */
	for (;;)
	{
		GISTSearchItem *item = getNextGISTSearchItem(so);

		if (!item)
			break;

		CHECK_FOR_INTERRUPTS();

		gistScanPage(scan, item, item->distances, tbm, &ntids);

		pfree(item);
	}

<<<<<<< HEAD
	PG_RETURN_POINTER(tbm);
=======
	PG_RETURN_INT64(ntids);
}

/*
 * Can we do index-only scans on the given index column?
 *
 * Opclasses that implement a fetch function support index-only scans.
 */
Datum
gistcanreturn(PG_FUNCTION_ARGS)
{
	Relation	index = (Relation) PG_GETARG_POINTER(0);
	int			attno = PG_GETARG_INT32(1);

	if (OidIsValid(index_getprocid(index, attno, GIST_FETCH_PROC)))
		PG_RETURN_BOOL(true);
	else
		PG_RETURN_BOOL(false);
>>>>>>> ab93f90c
}<|MERGE_RESOLUTION|>--- conflicted
+++ resolved
@@ -16,14 +16,8 @@
 
 #include "access/gist_private.h"
 #include "access/relscan.h"
-<<<<<<< HEAD
-#include "executor/execdebug.h"
-#include "miscadmin.h"    /* work_mem */
-#include "nodes/tidbitmap.h"
-=======
 #include "catalog/pg_type.h"
 #include "miscadmin.h"
->>>>>>> ab93f90c
 #include "pgstat.h"
 #include "lib/pairingheap.h"
 #include "utils/builtins.h"
@@ -670,10 +664,7 @@
 		pfree(item);
 	}
 
-<<<<<<< HEAD
 	PG_RETURN_POINTER(tbm);
-=======
-	PG_RETURN_INT64(ntids);
 }
 
 /*
@@ -691,5 +682,4 @@
 		PG_RETURN_BOOL(true);
 	else
 		PG_RETURN_BOOL(false);
->>>>>>> ab93f90c
 }