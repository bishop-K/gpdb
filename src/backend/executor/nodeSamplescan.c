--- conflicted
+++ resolved
@@ -25,6 +25,8 @@
 #include "utils/rel.h"
 #include "utils/tqual.h"
 
+#include "parser/parsetree.h"
+
 static void InitScanRelation(SampleScanState *node, EState *estate, int eflags);
 static TupleTableSlot *SampleNext(SampleScanState *node);
 static void tablesample_init(SampleScanState *scanstate);
@@ -65,7 +67,7 @@
 	if (tuple)
 		ExecStoreHeapTuple(tuple,	/* tuple to store */
 					   slot,	/* slot to store in */
-					   node->ss.ss_currentScanDesc->rs_cbuf,	/* tuple's buffer */
+					   node->ss_currentScanDesc_heap->rs_cbuf,	/* tuple's buffer */
 					   false);	/* don't pfree this pointer */
 	else
 		ExecClearTuple(slot);
@@ -114,40 +116,30 @@
 {
 	Relation	currentRelation;
 
-	/* GPDB_95_MERGE_FIXME: Add support for AO tables */
-	Oid relid = getrelid(((SampleScan *) node->ss.ps.plan)->scanrelid,
-			estate->es_range_table);
-	Relation performStorageTestRelation = RelationIdGetRelation(relid);
-	if (!RelationIsHeap(performStorageTestRelation))
+	/*
+	 * get the relation object id from the relid'th entry in the range table,
+	 * open that relation and acquire appropriate lock on it.
+	 */
+	currentRelation = ExecOpenScanRelation(estate,
+						   ((SampleScan *) node->ss.ps.plan)->scan.scanrelid,
+										   eflags);
+
+	node->ss.ss_currentRelation = currentRelation;
+
+	/*
+	 * GPDB_95_MERGE_FIXME: Add support for AO tables, external tables
+	 * should not be supported
+	 */
+	if (!RelationIsHeap(currentRelation))
 		ereport(ERROR,
 				(errcode(ERRCODE_FEATURE_NOT_SUPPORTED),
 				 errmsg("invalid relation type"),
 				 errhint("Sampling is only supported in heap tables.")));
-	RelationClose(performStorageTestRelation);
-
-	/*
-	 * get the relation object id from the relid'th entry in the range table,
-	 * open that relation and acquire appropriate lock on it.
-	 */
-	currentRelation = ExecOpenScanRelation(estate,
-						   ((SampleScan *) node->ss.ps.plan)->scan.scanrelid,
-										   eflags);
 
 	node->ss.ss_currentRelation = currentRelation;
 
-<<<<<<< HEAD
-	/*
-	 * Even though we aren't going to do a conventional seqscan, it is useful
-	 * to create a HeapScanDesc --- many of the fields in it are usable.
-	 */
-	node->ss_currentScanDesc_heap =
-		heap_beginscan_sampling(currentRelation, estate->es_snapshot, 0, NULL,
-								tablesample->tsmseqscan,
-								tablesample->tsmpagemode);
-=======
 	/* we won't set up the HeapScanDesc till later */
-	node->ss.ss_currentScanDesc = NULL;
->>>>>>> b5bce6c1
+	node->ss_currentScanDesc_heap = NULL;
 
 	/* and report the scan tuple slot's rowtype */
 	ExecAssignScanType(&node->ss, RelationGetDescr(currentRelation));
@@ -268,12 +260,8 @@
 	/*
 	 * close heap scan
 	 */
-<<<<<<< HEAD
-	heap_endscan(node->ss_currentScanDesc_heap);
-=======
-	if (node->ss.ss_currentScanDesc)
-		heap_endscan(node->ss.ss_currentScanDesc);
->>>>>>> b5bce6c1
+	if (node->ss_currentScanDesc_heap)
+		heap_endscan(node->ss_currentScanDesc_heap);
 
 	/*
 	 * close the heap relation.
@@ -291,9 +279,6 @@
 void
 ExecReScanSampleScan(SampleScanState *node)
 {
-<<<<<<< HEAD
-	heap_rescan(node->ss_currentScanDesc_heap, NULL);
-=======
 	/* Remember we need to do BeginSampleScan again (if we did it at all) */
 	node->begun = false;
 
@@ -380,9 +365,9 @@
 	allow_sync = (tsm->NextSampleBlock == NULL);
 
 	/* Now we can create or reset the HeapScanDesc */
-	if (scanstate->ss.ss_currentScanDesc == NULL)
-	{
-		scanstate->ss.ss_currentScanDesc =
+	if (scanstate->ss_currentScanDesc_heap == NULL)
+	{
+		scanstate->ss_currentScanDesc_heap =
 			heap_beginscan_sampling(scanstate->ss.ss_currentRelation,
 									scanstate->ss.ps.state->es_snapshot,
 									0, NULL,
@@ -392,7 +377,7 @@
 	}
 	else
 	{
-		heap_rescan_set_params(scanstate->ss.ss_currentScanDesc, NULL,
+		heap_rescan_set_params(scanstate->ss_currentScanDesc_heap, NULL,
 							   scanstate->use_bulkread,
 							   allow_sync,
 							   scanstate->use_pagemode);
@@ -414,7 +399,7 @@
 tablesample_getnext(SampleScanState *scanstate)
 {
 	TsmRoutine *tsm = scanstate->tsmroutine;
-	HeapScanDesc scan = scanstate->ss.ss_currentScanDesc;
+	HeapScanDesc scan = scanstate->ss_currentScanDesc_heap;
 	HeapTuple	tuple = &(scan->rs_ctup);
 	Snapshot	snapshot = scan->rs_snapshot;
 	bool		pagemode = scan->rs_pageatatime;
@@ -454,7 +439,6 @@
 		/* continue from previously returned page/tuple */
 		blockno = scan->rs_cblock;		/* current page */
 	}
->>>>>>> b5bce6c1
 
 	/*
 	 * When not using pagemode, we must lock the buffer during tuple
@@ -623,7 +607,7 @@
 	else
 	{
 		/* Otherwise, we have to check the tuple individually. */
-		return HeapTupleSatisfiesVisibility(tuple,
+		return HeapTupleSatisfiesVisibility(scan->rs_rd, tuple,
 											scan->rs_snapshot,
 											scan->rs_cbuf);
 	}
