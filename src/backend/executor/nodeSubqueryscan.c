--- conflicted
+++ resolved
@@ -7,13 +7,9 @@
  * we need two sets of code.  Ought to look at trying to unify the cases.
  *
  *
-<<<<<<< HEAD
  * Portions Copyright (c) 2006-2008, Greenplum inc
  * Portions Copyright (c) 2012-Present Pivotal Software, Inc.
- * Portions Copyright (c) 1996-2015, PostgreSQL Global Development Group
-=======
  * Portions Copyright (c) 1996-2016, PostgreSQL Global Development Group
->>>>>>> b5bce6c1
  * Portions Copyright (c) 1994, Regents of the University of California
  *
  *
@@ -66,9 +62,6 @@
 	 * cycles for ExecCopySlot().  (Our own ScanTupleSlot is used only for
 	 * EvalPlanQual rechecks.)
 	 */
-<<<<<<< HEAD
-	if (!TupIsNull(slot))
-		slot = ExecMakeSlotContentsReadOnly(slot);
 
     /*
      * CDB: Label each row with a synthetic ctid if needed for subquery dedup.
@@ -79,8 +72,6 @@
     	slot_set_ctid_from_fake(slot, &node->cdb_fake_ctid);
     }
 
-=======
->>>>>>> b5bce6c1
 	return slot;
 }
 
