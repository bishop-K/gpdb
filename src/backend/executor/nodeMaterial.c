--- conflicted
+++ resolved
@@ -67,47 +67,24 @@
 	estate = node->ss.ps.state;
 	dir = estate->es_direction;
 	forward = ScanDirectionIsForward(dir);
-<<<<<<< HEAD
 
 	ts = node->ts_state->matstore;
 	tsa = (NTupleStoreAccessor *) node->ts_pos;
 
 	ma = (Material *) node->ss.ps.plan;
 	Assert(IsA(ma, Material));
-=======
-	tuplestorestate = node->tuplestorestate;
->>>>>>> 38e93482
 
 	/*
 	 * If first time through, and we need a tuplestore, initialize it.
 	 */
 	if (ts == NULL && (ma->share_type != SHARE_NOTSHARED || node->eflags != 0))
 	{
-<<<<<<< HEAD
 		/*
 		 * For cross slice material, we only run ExecMaterial on DriverSlice
 		 */
 		if(ma->share_type == SHARE_MATERIAL_XSLICE)
 		{
 			char rwfile_prefix[100];
-=======
-		tuplestorestate = tuplestore_begin_heap(true, false, work_mem);
-		tuplestore_set_eflags(tuplestorestate, node->eflags);
-		if (node->eflags & EXEC_FLAG_MARK)
-		{
-			/*
-			 * Allocate a second read pointer to serve as the mark.
-			 * We know it must have index 1, so needn't store that.
-			 */
-			int		ptrno;
-
-			ptrno = tuplestore_alloc_read_pointer(tuplestorestate,
-												  node->eflags);
-			Assert(ptrno == 1);
-		}
-		node->tuplestorestate = tuplestorestate;
-	}
->>>>>>> 38e93482
 
 			if(ma->driver_slice != currentSliceId)
 			{
@@ -443,7 +420,6 @@
 	/*
 	 * Release tuplestore resources for cases where EagerFree doesn't do it
 	 */
-<<<<<<< HEAD
 	if (node->ts_state->matstore != NULL)
 	{
 		Material   *ma = (Material *) node->ss.ps.plan;
@@ -455,11 +431,6 @@
 
 		DestroyTupleStore(node);
 	}
-=======
-	if (node->tuplestorestate != NULL)
-		tuplestore_end(node->tuplestorestate);
-	node->tuplestorestate = NULL;
->>>>>>> 38e93482
 
 	/*
 	 * shut down the subplan
@@ -497,24 +468,12 @@
 
 	Assert(node->ts_pos);
 
-<<<<<<< HEAD
 	if(node->ts_markpos == NULL)
 	{
 		node->ts_markpos = palloc(sizeof(NTupleStorePos));
 	}
 
 	ntuplestore_acc_tell((NTupleStoreAccessor *) node->ts_pos, (NTupleStorePos *) node->ts_markpos);
-=======
-	/*
-	 * copy the active read pointer to the mark.
-	 */
-	tuplestore_copy_read_pointer(node->tuplestorestate, 0, 1);
-
-	/*
-	 * since we may have advanced the mark, try to truncate the tuplestore.
-	 */
-	tuplestore_trim(node->tuplestorestate);
->>>>>>> 38e93482
 }
 
 /* ----------------------------------------------------------------
@@ -582,7 +541,6 @@
 {
 	Assert(node);
 	/*
-<<<<<<< HEAD
 	 * if parameters of subplan have changed, then subplan will be rescanned by
 	 * first ExecProcNode. Otherwise, we need to rescan subplan here
 	 */
@@ -590,11 +548,6 @@
 		ExecReScan(((PlanState *) node)->lefttree, exprCtxt);
 
 	node->eof_underlying = false;
-=======
-	 * copy the mark to the active read pointer.
-	 */
-	tuplestore_copy_read_pointer(node->tuplestorestate, 1, 0);
->>>>>>> 38e93482
 }
 
 /* ----------------------------------------------------------------
@@ -640,23 +593,14 @@
 		if (((PlanState *) node)->lefttree->chgParam != NULL ||
 			(node->eflags & EXEC_FLAG_REWIND) == 0)
 		{
-<<<<<<< HEAD
 			DestroyTupleStore(node);
-=======
-			tuplestore_end(node->tuplestorestate);
-			node->tuplestorestate = NULL;
->>>>>>> 38e93482
 			if (((PlanState *) node)->lefttree->chgParam == NULL)
 				ExecReScan(((PlanState *) node)->lefttree, exprCtxt);
 		}
 		else
-<<<<<<< HEAD
 		{
 			ntuplestore_acc_seek_bof((NTupleStoreAccessor *) node->ts_pos);
 		}
-=======
-			tuplestore_rescan(node->tuplestorestate);
->>>>>>> 38e93482
 	}
 	else
 	{
