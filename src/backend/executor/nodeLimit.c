--- conflicted
+++ resolved
@@ -9,11 +9,7 @@
  *
  *
  * IDENTIFICATION
-<<<<<<< HEAD
- *	  $PostgreSQL: pgsql/src/backend/executor/nodeLimit.c,v 1.27.2.1 2006/12/03 21:40:13 tgl Exp $
-=======
  *	  $PostgreSQL: pgsql/src/backend/executor/nodeLimit.c,v 1.28 2006/12/03 21:40:07 tgl Exp $
->>>>>>> 782d68e3
  *
  *-------------------------------------------------------------------------
  */
