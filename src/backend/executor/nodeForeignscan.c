--- conflicted
+++ resolved
@@ -59,15 +59,7 @@
 	 * column.
 	 */
 	if (plan->fsSystemCol && !TupIsNull(slot))
-<<<<<<< HEAD
-	{
-		(void) ExecMaterializeSlot(slot);
-
-		//tup->t_tableOid = RelationGetRelid(node->ss.ss_currentRelation);
-	}
-=======
 		slot->tts_tableOid = RelationGetRelid(node->ss.ss_currentRelation);
->>>>>>> 9e1c9f95
 
 	return slot;
 }
@@ -157,36 +149,6 @@
 	 */
 	ExecAssignExprContext(estate, &scanstate->ss.ps);
 
-<<<<<<< HEAD
-	//scanstate->ss.ps.ps_TupFromTlist = false;
-
-	/*
-	 * initialize child expressions
-	 */
-	scanstate->ss.ps.targetlist = (List *)
-		ExecInitExpr((Expr *) node->scan.plan.targetlist,
-					 (PlanState *) scanstate);
-	scanstate->ss.ps.qual = (List *)
-		ExecInitExpr((Expr *) node->scan.plan.qual,
-					 (PlanState *) scanstate);
-	scanstate->fdw_recheck_quals = (List *)
-		ExecInitExpr((Expr *) node->fdw_recheck_quals,
-					 (PlanState *) scanstate);
-
-	/*
-	 * tuple table initialization
-	 *
-	 * In GPDB, cannot use ExecInitScanTupleSlot() on foreign scans of join
-	 * relations.
-	 */
-	ExecInitResultTupleSlot(estate, &scanstate->ss.ps);
-	if (scanrelid > 0)
-		ExecInitScanTupleSlot(estate, &scanstate->ss);
-	else
-		scanstate->ss.ss_ScanTupleSlot = ExecAllocTableSlot(&estate->es_tupleTable);
-
-=======
->>>>>>> 9e1c9f95
 	/*
 	 * open the scan relation, if any; also acquire function pointers from the
 	 * FDW's handler
@@ -284,10 +246,7 @@
 	if (plan->operation != CMD_SELECT)
 		node->fdwroutine->EndDirectModify(node);
 	else
-	{
-		if (!node->is_squelched)
-			node->fdwroutine->EndForeignScan(node);
-	}
+		node->fdwroutine->EndForeignScan(node);
 
 	/* Shut down any outer plan. */
 	if (outerPlanState(node))
@@ -410,28 +369,6 @@
 	}
 }
 
-<<<<<<< HEAD
-
-
-/* ----------------------------------------------------------------
-*		ExecSquelchForeignScan
-*
-*		Performs identically to ExecEndForeignScan except that
-*		closure errors are ignored.  This function is called for
-*		normal termination when the external data source is NOT
-*		exhausted (such as for a LIMIT clause).
-* ----------------------------------------------------------------
-*/
-void
-ExecSquelchForeignScan(ForeignScanState *node)
-{
-	ForeignScan *plan = (ForeignScan *) node->ss.ps.plan;
-
-	node->is_squelched = true;
-
-	if (plan->operation == CMD_SELECT)
-		node->fdwroutine->EndForeignScan(node);
-=======
 /* ----------------------------------------------------------------
  *		ExecShutdownForeignScan
  *
@@ -446,5 +383,4 @@
 
 	if (fdwroutine->ShutdownForeignScan)
 		fdwroutine->ShutdownForeignScan(node);
->>>>>>> 9e1c9f95
 }