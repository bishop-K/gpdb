--- conflicted
+++ resolved
@@ -3,13 +3,9 @@
  * nodeHash.c
  *	  Routines to hash relations for hashjoin
  *
-<<<<<<< HEAD
  * Portions Copyright (c) 2006-2008, Greenplum inc
  * Portions Copyright (c) 2012-Present Pivotal Software, Inc.
- * Portions Copyright (c) 1996-2012, PostgreSQL Global Development Group
-=======
  * Portions Copyright (c) 1996-2013, PostgreSQL Global Development Group
->>>>>>> e472b921
  * Portions Copyright (c) 1994, Regents of the University of California
  *
  *
@@ -30,11 +26,8 @@
 #include <math.h>
 #include <limits.h>
 
-<<<<<<< HEAD
 #include "access/hash.h"
-=======
 #include "access/htup_details.h"
->>>>>>> e472b921
 #include "catalog/pg_statistic.h"
 #include "commands/tablespace.h"
 #include "executor/execdebug.h"
@@ -642,22 +635,6 @@
 		nbatch = 1;
 	}
 
-<<<<<<< HEAD
-=======
-	/*
-	 * Both nbuckets and nbatch must be powers of 2 to make
-	 * ExecHashGetBucketAndBatch fast.	We already fixed nbatch; now inflate
-	 * nbuckets to the next larger power of 2.	We also force nbuckets to not
-	 * be real small, by starting the search at 2^10.  (Note: above we made
-	 * sure that nbuckets is not more than INT_MAX / 2, so this loop cannot
-	 * overflow, nor can the final shift to recalculate nbuckets.)
-	 */
-	i = 10;
-	while ((1 << i) < nbuckets)
-		i++;
-	nbuckets = (1 << i);
-
->>>>>>> e472b921
 	*numbuckets = nbuckets;
 	*numbatches = nbatch;
 }
