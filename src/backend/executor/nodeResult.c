/*-------------------------------------------------------------------------
 *
 * nodeResult.c
 *	  support for constant nodes needing special code.
 *
 * DESCRIPTION
 *
 *		Result nodes are used in queries where no relations are scanned.
 *		Examples of such queries are:
 *
 *				select 1 * 2
 *
 *				insert into emp values ('mike', 15000)
 *
 *		(Remember that in an INSERT or UPDATE, we need a plan tree that
 *		generates the new rows.)
 *
 *		Result nodes are also used to optimise queries with constant
 *		qualifications (ie, quals that do not depend on the scanned data),
 *		such as:
 *
 *				select * from emp where 2 > 1
 *
 *		In this case, the plan generated is
 *
 *						Result	(with 2 > 1 qual)
 *						/
 *				   SeqScan (emp.*)
 *
 *		At runtime, the Result node evaluates the constant qual once,
 *		which is shown by EXPLAIN as a One-Time Filter.  If it's
 *		false, we can return an empty result set without running the
 *		controlled plan at all.  If it's true, we run the controlled
 *		plan normally and pass back the results.
 *
 *
 * Portions Copyright (c) 2005-2008, Greenplum inc.
 * Portions Copyright (c) 1996-2008, PostgreSQL Global Development Group
 * Portions Copyright (c) 1994, Regents of the University of California
 *
 * IDENTIFICATION
 *	  $PostgreSQL: pgsql/src/backend/executor/nodeResult.c,v 1.37 2007/02/02 00:07:03 tgl Exp $
 *
 *-------------------------------------------------------------------------
 */

#include "postgres.h"

#include "executor/executor.h"
#include "executor/nodeResult.h"
#include "utils/memutils.h"

#include "catalog/pg_type.h"
#include "utils/lsyscache.h"

#include "cdb/cdbhash.h"
#include "cdb/cdbvars.h"
#include "cdb/memquota.h"
#include "executor/spi.h"

static TupleTableSlot *NextInputSlot(ResultState *node);
static bool TupleMatchesHashFilter(Result *resultNode, TupleTableSlot *resultSlot);

/**
 * Returns the next valid input tuple from the left subtree
 */
static TupleTableSlot *NextInputSlot(ResultState *node)
{
	Assert(outerPlanState(node));

	TupleTableSlot *inputSlot = NULL;

	while (!inputSlot)
	{
		PlanState  *outerPlan = outerPlanState(node);

		TupleTableSlot *candidateInputSlot = ExecProcNode(outerPlan);

		if (TupIsNull(candidateInputSlot))
		{
			/**
			 * No more input tuples.
			 */
			break;
		}

		ExprContext *econtext = node->ps.ps_ExprContext;

		/*
		 * Reset per-tuple memory context to free any expression evaluation
		 * storage allocated in the previous tuple cycle.  Note this can't happen
		 * until we're done projecting out tuples from a scan tuple.
		 */
		ResetExprContext(econtext);

		node->ps.ps_OuterTupleSlot = candidateInputSlot;
		econtext->ecxt_outertuple = candidateInputSlot;
		econtext->ecxt_scantuple = candidateInputSlot;

		/**
		 * Extract out qual in case result node is also performing filtering.
		 */
		List *qual = node->ps.qual;
		bool passesFilter = !qual || ExecQual(qual, econtext, false);

		if (passesFilter)
		{
			inputSlot = candidateInputSlot;
		}
	}

	return inputSlot;

}

/* ----------------------------------------------------------------
 *		ExecResult(node)
 *
 *		returns the tuples from the outer plan which satisfy the
 *		qualification clause.  Since result nodes with right
 *		subtrees are never planned, we ignore the right subtree
 *		entirely (for now).. -cim 10/7/89
 *
 *		The qualification containing only constant clauses are
 *		checked first before any processing is done. It always returns
 *		'nil' if the constant qualification is not satisfied.
 * ----------------------------------------------------------------
 */
TupleTableSlot *
ExecResult(ResultState *node)
{
	ExprContext *econtext;

	econtext = node->ps.ps_ExprContext;

	/*
	 * check constant qualifications like (2 > 1), if not already done
	 */
	if (node->rs_checkqual)
	{
		bool		qualResult = ExecQual((List *) node->resconstantqual,
										  econtext,
										  false);

		node->rs_checkqual = false;
		if (!qualResult)
		{
			return NULL;
		}
	}

	TupleTableSlot *outputSlot = NULL;

	while (!outputSlot)
	{
		TupleTableSlot *candidateOutputSlot = NULL;

		/*
		 * Check to see if we're still projecting out tuples from a previous scan
		 * tuple (because there is a function-returning-set in the projection
		 * expressions).  If so, try to project another one.
		 */
		if (node->isSRF && node->lastSRFCond == ExprMultipleResult)
		{
			ExprDoneCond isDone;

			candidateOutputSlot = ExecProject(node->ps.ps_ProjInfo, &isDone);

			Assert(isDone != ExprSingleResult);
			node->lastSRFCond = isDone;
		}

		/**
		 * If we did not find an input slot yet, we need to return from the outer plan node.
		 */
		if (TupIsNull(candidateOutputSlot) && outerPlanState(node))
		{
			TupleTableSlot *inputSlot = NextInputSlot(node);

			if (TupIsNull(inputSlot))
			{
				/**
				 * Did not find an input tuple. No point going further.
				 */
				break;
			}

			/*
			 * Reset per-tuple memory context to free any expression evaluation
			 * storage allocated in the previous tuple cycle.  Note this can't happen
			 * until we're done projecting out tuples from a scan tuple.
			 */
			ResetExprContext(econtext);

			node->ps.ps_OuterTupleSlot = inputSlot;
			econtext->ecxt_outertuple = inputSlot;
			econtext->ecxt_scantuple = inputSlot;

			ExprDoneCond isDone;

			/*
			 * form the result tuple using ExecProject(), and return it --- unless
			 * the projection produces an empty set, in which case we must loop
			 * back to see if there are more outerPlan tuples.
			 */
			candidateOutputSlot = ExecProject(node->ps.ps_ProjInfo, &isDone);
			if (isDone != ExprSingleResult)
			{
				node->isSRF = true;
				node->lastSRFCond = isDone;
			}
		}
		else if (TupIsNull(candidateOutputSlot) && !outerPlanState(node) && !(node->inputFullyConsumed))
		{
			ExprDoneCond isDone;

			/*
			 * form the result tuple using ExecProject(), and return it --- unless
			 * the projection produces an empty set, in which case we must loop
			 * back to see if there are more outerPlan tuples.
			 */
			candidateOutputSlot = ExecProject(node->ps.ps_ProjInfo, &isDone);
			node->inputFullyConsumed = true;
			if (isDone != ExprSingleResult)
			{
				node->isSRF = true;
				node->lastSRFCond = isDone;
			}
		}

		if (!TupIsNull(candidateOutputSlot))
		{
			Result *result = (Result *)node->ps.plan;
			if (TupleMatchesHashFilter(result, candidateOutputSlot))
			{
				outputSlot = candidateOutputSlot;
			}
		}

		/*
		 * Under these conditions, we don't expect to find any more tuples.
		 */
		if (TupIsNull(candidateOutputSlot)
				&& (!node->isSRF
						|| (node->isSRF && node->inputFullyConsumed)
					)
			)
		{
			break;
		}
	}

	return outputSlot;
}

/**
 * Returns true if tuple matches hash filter.
 */
static bool TupleMatchesHashFilter(Result *resultNode, TupleTableSlot *resultSlot)
{
	bool res = true;

	Assert(resultNode);
	Assert(!TupIsNull(resultSlot));

	if (resultNode->hashFilter)
	{
		Assert(resultNode->hashFilter);
		ListCell	*cell = NULL;

		Assert(list_length(resultNode->hashList) <= resultSlot->tts_tupleDescriptor->natts);

		CdbHash *hash = makeCdbHash(GpIdentity.numsegments, HASH_FNV_1);
		cdbhashinit(hash);
		foreach(cell, resultNode->hashList)
		{
			/**
			 * Note that a table may be randomly distributed. The hashList will be empty.
			 */
			Datum		hAttr;
			bool		isnull;
			Oid			att_type;

			int attnum = lfirst_int(cell);

			Assert(attnum > 0);
			hAttr = slot_getattr(resultSlot, attnum, &isnull);
			if (!isnull)
			{
				att_type = resultSlot->tts_tupleDescriptor->attrs[attnum - 1]->atttypid;

				if (get_typtype(att_type) == 'd')
					att_type = getBaseType(att_type);

				/* CdbHash treats all array-types as ANYARRAYOID, it doesn't know how to hash
				 * the individual types (why is this ?) */
				switch (att_type)
				{
					case INT2ARRAYOID:
					case INT4ARRAYOID:
					case INT8ARRAYOID:
					case FLOAT4ARRAYOID:
					case FLOAT8ARRAYOID:
					case REGTYPEARRAYOID:
						att_type = ANYARRAYOID;
						/* fall through */
					default:
						break;
				}
				cdbhash(hash, hAttr, att_type);
			}
			else
				cdbhashnull(hash);
		}
		int targetSeg = cdbhashreduce(hash);

		pfree(hash);

		res = (targetSeg == GpIdentity.segindex);
	}

	return res;
}

/* ----------------------------------------------------------------
 *		ExecResultMarkPos
 * ----------------------------------------------------------------
 */
void
ExecResultMarkPos(ResultState *node)
{
	PlanState  *outerPlan = outerPlanState(node);

	if (outerPlan != NULL)
		ExecMarkPos(outerPlan);
	else
		elog(DEBUG2, "Result nodes do not support mark/restore");
}

/* ----------------------------------------------------------------
 *		ExecResultRestrPos
 * ----------------------------------------------------------------
 */
void
ExecResultRestrPos(ResultState *node)
{
	PlanState  *outerPlan = outerPlanState(node);

	if (outerPlan != NULL)
		ExecRestrPos(outerPlan);
	else
		insist_log(false, "Result nodes do not support mark/restore");
}


/* ----------------------------------------------------------------
 *		ExecInitResult
 *
 *		Creates the run-time state information for the result node
 *		produced by the planner and initializes outer relations
 *		(child nodes).
 * ----------------------------------------------------------------
 */
ResultState *
ExecInitResult(Result *node, EState *estate, int eflags)
{
	ResultState *resstate;

	/* check for unsupported flags */
	Assert(!(eflags & (EXEC_FLAG_MARK | EXEC_FLAG_BACKWARD)) ||
		   outerPlan(node) != NULL);

	/*
	 * create state structure
	 */
	resstate = makeNode(ResultState);
	resstate->ps.plan = (Plan *) node;
	resstate->ps.state = estate;

	resstate->inputFullyConsumed = false;
	resstate->rs_checkqual = (node->resconstantqual == NULL) ? false : true;

	/*
	 * Miscellaneous initialization
	 *
	 * create expression context for node
	 */
	ExecAssignExprContext(estate, &resstate->ps);

	resstate->isSRF = false;

	/*resstate->ps.ps_TupFromTlist = false;*/

#define RESULT_NSLOTS 1

	/*
	 * tuple table initialization
	 */
	ExecInitResultTupleSlot(estate, &resstate->ps);

	/*
	 * initialize child expressions
	 */
	resstate->ps.targetlist = (List *)
		ExecInitExpr((Expr *) node->plan.targetlist,
					 (PlanState *) resstate);
	resstate->ps.qual = (List *)
		ExecInitExpr((Expr *) node->plan.qual,
					 (PlanState *) resstate);
	resstate->resconstantqual = ExecInitExpr((Expr *) node->resconstantqual,
											 (PlanState *) resstate);

	/*
	 * initialize child nodes
	 */
	outerPlanState(resstate) = ExecInitNode(outerPlan(node), estate, eflags);

	/*
	 * we don't use inner plan
	 */
	Assert(innerPlan(node) == NULL);

	/*
	 * initialize tuple type and projection info
	 */
	ExecAssignResultTypeFromTL(&resstate->ps);
	ExecAssignProjectionInfo(&resstate->ps, NULL);
<<<<<<< HEAD

	if (gp_resqueue_memory_policy != RESQUEUE_MEMORY_POLICY_NONE
			&& IsResultMemoryIntesive(node))
	{
		SPI_ReserveMemory(((Plan *)node)->operatorMemKB * 1024L);
	}

	initGpmonPktForResult((Plan *)node, &resstate->ps.gpmon_pkt, estate);
=======
>>>>>>> bd01a4e3

	return resstate;
}

int
ExecCountSlotsResult(Result *node)
{
	return ExecCountSlotsNode(outerPlan(node)) + RESULT_NSLOTS;
}

/* ----------------------------------------------------------------
 *		ExecEndResult
 *
 *		frees up storage allocated through C routines
 * ----------------------------------------------------------------
 */
void
ExecEndResult(ResultState *node)
{
	/*
	 * Free the exprcontext
	 */
	ExecFreeExprContext(&node->ps);

	/*
	 * clean out the tuple table
	 */
	ExecClearTuple(node->ps.ps_ResultTupleSlot);

	/*
	 * shut down subplans
	 */
	ExecEndNode(outerPlanState(node));

	EndPlanStateGpmonPkt(&node->ps);

}

void
ExecReScanResult(ResultState *node, ExprContext *exprCtxt)
{
	node->inputFullyConsumed = false;
	node->isSRF = false;
	node->rs_checkqual = (node->resconstantqual == NULL) ? false : true;

	/*
	 * If chgParam of subnode is not null then plan will be re-scanned by
	 * first ExecProcNode.  However, if caller is passing us an exprCtxt
	 * then forcibly rescan the subnode now, so that we can pass the
	 * exprCtxt down to the subnode (needed for gated indexscan).
	 */
	if (node->ps.lefttree &&
		(node->ps.lefttree->chgParam == NULL || exprCtxt != NULL))
		ExecReScan(node->ps.lefttree, exprCtxt);
}

void
initGpmonPktForResult(Plan *planNode, gpmon_packet_t *gpmon_pkt, EState *estate)
{
	Assert(planNode != NULL && gpmon_pkt != NULL && IsA(planNode, Result));

	{
		Assert(GPMON_RESULT_TOTAL <= (int)GPMON_QEXEC_M_COUNT);
		InitPlanNodeGpmonPkt(planNode, gpmon_pkt, estate, PMNT_Result, (int64)0, NULL);
	}
}<|MERGE_RESOLUTION|>--- conflicted
+++ resolved
@@ -425,7 +425,6 @@
 	 */
 	ExecAssignResultTypeFromTL(&resstate->ps);
 	ExecAssignProjectionInfo(&resstate->ps, NULL);
-<<<<<<< HEAD
 
 	if (gp_resqueue_memory_policy != RESQUEUE_MEMORY_POLICY_NONE
 			&& IsResultMemoryIntesive(node))
@@ -434,8 +433,6 @@
 	}
 
 	initGpmonPktForResult((Plan *)node, &resstate->ps.gpmon_pkt, estate);
-=======
->>>>>>> bd01a4e3
 
 	return resstate;
 }
