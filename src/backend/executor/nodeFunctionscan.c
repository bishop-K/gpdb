/*-------------------------------------------------------------------------
 *
 * nodeFunctionscan.c
 *	  Support routines for scanning RangeFunctions (functions in rangetable).
 *
<<<<<<< HEAD
 * Portions Copyright (c) 2006-2008, Greenplum inc
 * Portions Copyright (c) 2012-Present Pivotal Software, Inc.
 * Portions Copyright (c) 1996-2011, PostgreSQL Global Development Group
=======
 * Portions Copyright (c) 1996-2012, PostgreSQL Global Development Group
>>>>>>> 80edfd76
 * Portions Copyright (c) 1994, Regents of the University of California
 *
 *
 * IDENTIFICATION
 *	  src/backend/executor/nodeFunctionscan.c
 *
 *-------------------------------------------------------------------------
 */
/*
 * INTERFACE ROUTINES
 *		ExecFunctionScan		scans a function.
 *		ExecFunctionNext		retrieve next tuple in sequential order.
 *		ExecInitFunctionScan	creates and initializes a functionscan node.
 *		ExecEndFunctionScan		releases any storage allocated.
 *		ExecReScanFunctionScan	rescans the function
 */
#include "postgres.h"

#include "cdb/cdbvars.h"
#include "executor/nodeFunctionscan.h"
#include "funcapi.h"
#include "optimizer/var.h"              /* CDB: contain_ctid_var_reference() */
#include "nodes/nodeFuncs.h"
<<<<<<< HEAD
#include "utils/builtins.h"
#include "utils/lsyscache.h"
#include "cdb/memquota.h"
#include "executor/spi.h"
#include "executor/instrument.h"
=======
>>>>>>> 80edfd76


static TupleTableSlot *FunctionNext(FunctionScanState *node);
static void ExecFunctionScanExplainEnd(PlanState *planstate, struct StringInfoData *buf);

/* ----------------------------------------------------------------
 *						Scan Support
 * ----------------------------------------------------------------
 */
/* ----------------------------------------------------------------
 *		FunctionNext
 *
 *		This is a workhorse for ExecFunctionScan
 * ----------------------------------------------------------------
 */
static TupleTableSlot *
FunctionNext(FunctionScanState *node)
{
	TupleTableSlot *slot;
	EState	   *estate;
	ScanDirection direction;
	Tuplestorestate *tuplestorestate;

	/*
	 * get information from the estate and scan state
	 */
	estate = node->ss.ps.state;
	direction = estate->es_direction;

	tuplestorestate = node->tuplestorestate;

	/*
	 * If first time through, read all tuples from function and put them in a
	 * tuplestore. Subsequent calls just fetch tuples from tuplestore.
	 */
	if (tuplestorestate == NULL)
	{
		node->tuplestorestate = tuplestorestate =
			ExecMakeTableFunctionResult(node->funcexpr,
										node->ss.ps.ps_ExprContext,
										node->tupdesc,
										node->eflags & EXEC_FLAG_BACKWARD,
										PlanStateOperatorMemKB( (PlanState *) node));

		/* CDB: Offer extra info for EXPLAIN ANALYZE. */
		if (node->ss.ps.instrument && node->ss.ps.instrument->need_cdb)
		{
			/* Let the tuplestore share our Instrumentation object. */
			tuplestore_set_instrument(tuplestorestate, node->ss.ps.instrument);

			/* Request a callback at end of query. */
			node->ss.ps.cdbexplainfun = ExecFunctionScanExplainEnd;
		}
	}

	/*
	 * Get the next tuple from tuplestore. Return NULL if no more tuples.
	 */
	slot = node->ss.ss_ScanTupleSlot;
	if (tuplestore_gettupleslot(tuplestorestate, 
				ScanDirectionIsForward(direction),
				false,
				slot))
	{
		/* CDB: Label each row with a synthetic ctid for subquery dedup. */
		if (node->cdb_want_ctid)
		{
			HeapTuple   tuple = ExecFetchSlotHeapTuple(slot); 

			/* Increment 48-bit row count */
			node->cdb_fake_ctid.ip_posid++;
			if (node->cdb_fake_ctid.ip_posid == 0)
				ItemPointerSetBlockNumber(&node->cdb_fake_ctid,
						1 + ItemPointerGetBlockNumber(&node->cdb_fake_ctid));

			tuple->t_self = node->cdb_fake_ctid;
		}
	}

	if (TupIsNull(slot) && !node->ss.ps.delayEagerFree)
	{
		ExecEagerFreeFunctionScan((FunctionScanState *)(&node->ss.ps));
	}

	return slot;
}

/*
 * FunctionRecheck -- access method routine to recheck a tuple in EvalPlanQual
 */
static bool
FunctionRecheck(FunctionScanState *node, TupleTableSlot *slot)
{
	/* nothing to check */
	return true;
}

/* ----------------------------------------------------------------
 *		ExecFunctionScan(node)
 *
 *		Scans the function sequentially and returns the next qualifying
 *		tuple.
 *		We call the ExecScan() routine and pass it the appropriate
 *		access method functions.
 * ----------------------------------------------------------------
 */
TupleTableSlot *
ExecFunctionScan(FunctionScanState *node)
{
	return ExecScan(&node->ss,
					(ExecScanAccessMtd) FunctionNext,
					(ExecScanRecheckMtd) FunctionRecheck);
}

/* ----------------------------------------------------------------
 *		ExecInitFunctionScan
 * ----------------------------------------------------------------
 */
FunctionScanState *
ExecInitFunctionScan(FunctionScan *node, EState *estate, int eflags)
{
	FunctionScanState *scanstate;
	Oid			funcrettype;
	TypeFuncClass functypclass;
	TupleDesc	tupdesc = NULL;

	/* check for unsupported flags */
	Assert(!(eflags & EXEC_FLAG_MARK));

	/*
	 * FunctionScan should not have any children.
	 */
	Assert(outerPlan(node) == NULL);
	Assert(innerPlan(node) == NULL);

	/*
	 * create new ScanState for node
	 */
	scanstate = makeNode(FunctionScanState);
	scanstate->ss.ps.plan = (Plan *) node;
	scanstate->ss.ps.state = estate;
	scanstate->eflags = eflags;

	/*
	 * Miscellaneous initialization
	 *
	 * create expression context for node
	 */
	ExecAssignExprContext(estate, &scanstate->ss.ps);

	/*
	 * tuple table initialization
	 */
	ExecInitResultTupleSlot(estate, &scanstate->ss.ps);
	ExecInitScanTupleSlot(estate, &scanstate->ss);

	/*
	 * initialize child expressions
	 */
	scanstate->ss.ps.targetlist = (List *)
		ExecInitExpr((Expr *) node->scan.plan.targetlist,
					 (PlanState *) scanstate);
	scanstate->ss.ps.qual = (List *)
		ExecInitExpr((Expr *) node->scan.plan.qual,
					 (PlanState *) scanstate);

	/* Check if targetlist or qual contains a var node referencing the ctid column */
	scanstate->cdb_want_ctid = contain_ctid_var_reference(&node->scan);

    ItemPointerSet(&scanstate->cdb_fake_ctid, 0, 0);
    ItemPointerSet(&scanstate->cdb_mark_ctid, 0, 0);

	/*
	 * Now determine if the function returns a simple or composite type, and
	 * build an appropriate tupdesc.
	 */
	functypclass = get_expr_result_type(node->funcexpr,
										&funcrettype,
										&tupdesc);

	if (functypclass == TYPEFUNC_COMPOSITE)
	{
		/* Composite data type, e.g. a table's row type */
		Assert(tupdesc);
		/* Must copy it out of typcache for safety */
		tupdesc = CreateTupleDescCopy(tupdesc);
	}
	else if (functypclass == TYPEFUNC_SCALAR)
	{
		/* Base data type, i.e. scalar */
		char	   *attname = strVal(linitial(node->funccolnames));

		tupdesc = CreateTemplateTupleDesc(1, false);
		TupleDescInitEntry(tupdesc,
						   (AttrNumber) 1,
						   attname,
						   funcrettype,
						   -1,
						   0);
		TupleDescInitEntryCollation(tupdesc,
									(AttrNumber) 1,
									exprCollation(node->funcexpr));
	}
	else if (functypclass == TYPEFUNC_RECORD)
	{
		tupdesc = BuildDescFromLists(node->funccolnames,
									 node->funccoltypes,
									 node->funccoltypmods,
									 node->funccolcollations);
	}
	else
	{
		/* crummy error message, but parser should have caught this */
		elog(ERROR, "function in FROM has unsupported return type");
	}

	/*
	 * For RECORD results, make sure a typmod has been assigned.  (The
	 * function should do this for itself, but let's cover things in case it
	 * doesn't.)
	 */
	BlessTupleDesc(tupdesc);

	scanstate->tupdesc = tupdesc;
	ExecAssignScanType(&scanstate->ss, tupdesc);

	/*
	 * Other node-specific setup
	 */
	scanstate->tuplestorestate = NULL;
	scanstate->funcexpr = ExecInitExpr((Expr *) node->funcexpr,
									   (PlanState *) scanstate);

	/*
	 * Initialize result tuple type and projection info.
	 */
	ExecAssignResultTypeFromTL(&scanstate->ss.ps);
	ExecAssignScanProjectionInfo(&scanstate->ss);
	
	if (!IsResManagerMemoryPolicyNone())
	{
		SPI_ReserveMemory(((Plan *)node)->operatorMemKB * 1024L);
	}

	return scanstate;
}

/*
 * ExecFunctionScanExplainEnd
 *      Called before ExecutorEnd to finish EXPLAIN ANALYZE reporting.
 *
 * The cleanup that ordinarily would occur during ExecutorEnd() needs to be 
 * done earlier in order to report statistics to EXPLAIN ANALYZE.  Note that 
 * ExecEndFunctionScan() will be called for a second time during ExecutorEnd().
 */
void
ExecFunctionScanExplainEnd(PlanState *planstate, struct StringInfoData *buf __attribute__((unused)))
{
	ExecEagerFreeFunctionScan((FunctionScanState *) planstate);
}                               /* ExecFunctionScanExplainEnd */

/* ----------------------------------------------------------------
 *		ExecEndFunctionScan
 *
 *		frees any storage allocated through C routines.
 * ----------------------------------------------------------------
 */
void
ExecEndFunctionScan(FunctionScanState *node)
{
	/*
	 * Free the exprcontext
	 */
	ExecFreeExprContext(&node->ss.ps);

	/*
	 * clean out the tuple table
	 */
	ExecClearTuple(node->ss.ps.ps_ResultTupleSlot);
	ExecClearTuple(node->ss.ss_ScanTupleSlot);

	ExecEagerFreeFunctionScan(node);

	EndPlanStateGpmonPkt(&node->ss.ps);
}

/* ----------------------------------------------------------------
 *		ExecReScanFunctionScan
 *
 *		Rescans the relation.
 * ----------------------------------------------------------------
 */
void
ExecReScanFunctionScan(FunctionScanState *node)
{
	ExecClearTuple(node->ss.ps.ps_ResultTupleSlot);

	ExecScanReScan(&node->ss);

	/*
	 * If we haven't materialized yet, just return.
	 */
	if (!node->tuplestorestate)
		return;

    ItemPointerSet(&node->cdb_fake_ctid, 0, 0);

	/*
	 * Here we have a choice whether to drop the tuplestore (and recompute the
	 * function outputs) or just rescan it.  We must recompute if the
	 * expression contains parameters, else we rescan.	XXX maybe we should
	 * recompute if the function is volatile?
	 */
	if (node->ss.ps.chgParam != NULL)
	{
		ExecEagerFreeFunctionScan(node);
	}
	else
		tuplestore_rescan(node->tuplestorestate);
}

void
ExecEagerFreeFunctionScan(FunctionScanState *node)
{
	if (node->tuplestorestate != NULL)
	{
		tuplestore_end(node->tuplestorestate);
	}
	
	node->tuplestorestate = NULL;
}<|MERGE_RESOLUTION|>--- conflicted
+++ resolved
@@ -3,13 +3,9 @@
  * nodeFunctionscan.c
  *	  Support routines for scanning RangeFunctions (functions in rangetable).
  *
-<<<<<<< HEAD
  * Portions Copyright (c) 2006-2008, Greenplum inc
  * Portions Copyright (c) 2012-Present Pivotal Software, Inc.
- * Portions Copyright (c) 1996-2011, PostgreSQL Global Development Group
-=======
  * Portions Copyright (c) 1996-2012, PostgreSQL Global Development Group
->>>>>>> 80edfd76
  * Portions Copyright (c) 1994, Regents of the University of California
  *
  *
@@ -33,14 +29,8 @@
 #include "funcapi.h"
 #include "optimizer/var.h"              /* CDB: contain_ctid_var_reference() */
 #include "nodes/nodeFuncs.h"
-<<<<<<< HEAD
-#include "utils/builtins.h"
-#include "utils/lsyscache.h"
 #include "cdb/memquota.h"
 #include "executor/spi.h"
-#include "executor/instrument.h"
-=======
->>>>>>> 80edfd76
 
 
 static TupleTableSlot *FunctionNext(FunctionScanState *node);
