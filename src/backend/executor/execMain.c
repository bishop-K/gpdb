--- conflicted
+++ resolved
@@ -26,13 +26,9 @@
  *	before ExecutorEnd.  This can be omitted only in case of EXPLAIN,
  *	which should also omit ExecutorRun.
  *
-<<<<<<< HEAD
  * Portions Copyright (c) 2005-2010, Greenplum inc
  * Portions Copyright (c) 2012-Present Pivotal Software, Inc.
- * Portions Copyright (c) 1996-2014, PostgreSQL Global Development Group
-=======
  * Portions Copyright (c) 1996-2015, PostgreSQL Global Development Group
->>>>>>> ab93f90c
  * Portions Copyright (c) 1994, Regents of the University of California
  *
  *
@@ -140,13 +136,9 @@
 			long numberTuples,
 			ScanDirection direction,
 			DestReceiver *dest);
-<<<<<<< HEAD
-=======
-static bool ExecCheckRTEPerms(RangeTblEntry *rte);
 static bool ExecCheckRTEPermsModified(Oid relOid, Oid userid,
 						  Bitmapset *modifiedCols,
 						  AclMode requiredPerms);
->>>>>>> ab93f90c
 static void ExecCheckXactReadOnly(PlannedStmt *plannedstmt);
 static char *ExecBuildSlotValueDescription(Oid reloid,
 							  TupleTableSlot *slot,
@@ -156,14 +148,12 @@
 static void EvalPlanQualStart(EPQState *epqstate, EState *parentestate,
 				  Plan *planTree);
 
-<<<<<<< HEAD
 static void FillSliceGangInfo(Slice *slice, int numsegments);
 static void FillSliceTable(EState *estate, PlannedStmt *stmt);
-
 static PartitionNode *BuildPartitionNodeFromRoot(Oid relid);
 static void InitializeQueryPartsMetadata(PlannedStmt *plannedstmt, EState *estate);
 static void AdjustReplicatedTableCounts(EState *estate);
-=======
+
 /*
  * Note that GetUpdatedColumns() also exists in commands/trigger.c.  There does
  * not appear to be any good header to put it into, given the structures that
@@ -174,7 +164,6 @@
 	(rt_fetch((relinfo)->ri_RangeTableIndex, (estate)->es_range_table)->insertedCols)
 #define GetUpdatedColumns(relinfo, estate) \
 	(rt_fetch((relinfo)->ri_RangeTableIndex, (estate)->es_range_table)->updatedCols)
->>>>>>> ab93f90c
 
 /* end of local decls */
 
@@ -362,13 +351,6 @@
 	 * If the transaction is read-only, we need to check if any writes are
 	 * planned to non-temporary tables.  EXPLAIN is considered read-only.
 	 *
-<<<<<<< HEAD
-	 * In GPDB, we must call ExecCheckXactReadOnly() in the QD even if the
-	 * transaction is not read-only, because ExecCheckXactReadOnly() also
-	 * determines if two-phase commit is needed.
-	 */
-	if ((XactReadOnly || Gp_role == GP_ROLE_DISPATCH) && !(eflags & EXEC_FLAG_EXPLAIN_ONLY))
-=======
 	 * Don't allow writes in parallel mode.  Supporting UPDATE and DELETE
 	 * would require (a) storing the combocid hash in shared memory, rather
 	 * than synchronizing it just once at the start of parallelism, and (b) an
@@ -379,10 +361,13 @@
 	 * We have lower-level defenses in CommandCounterIncrement and elsewhere
 	 * against performing unsafe operations in parallel mode, but this gives a
 	 * more user-friendly error message.
-	 */
-	if ((XactReadOnly || IsInParallelMode()) &&
+	 *
+	 * In GPDB, we must call ExecCheckXactReadOnly() in the QD even if the
+	 * transaction is not read-only, because ExecCheckXactReadOnly() also
+	 * determines if two-phase commit is needed.
+	 */
+	if ((XactReadOnly || IsInParallelMode() || Gp_role == GP_ROLE_DISPATCH) &&
 		!(eflags & EXEC_FLAG_EXPLAIN_ONLY))
->>>>>>> ab93f90c
 		ExecCheckXactReadOnly(queryDesc->plannedstmt);
 
 	/*
@@ -1590,17 +1575,12 @@
  *      "dirty" and will require 2pc.
  *
  * Note: in a Hot Standby slave this would need to reject writes to temp
-<<<<<<< HEAD
- * tables as well; but an HS slave can't have created any temp tables
- * in the first place, so no need to check that.
+ * tables just as we do in parallel mode; but an HS slave can't have created
+ * any temp tables in the first place, so no need to check that.
  *
  * In GPDB, an important side-effect of this is to call
  * ExecutorMarkTransactionDoesWrites(), if the query is not read-only. That
  * ensures that we use two-phase commit for this transaction.
-=======
- * tables just as we do in parallel mode; but an HS slave can't have created
- * any temp tables in the first place, so no need to check that.
->>>>>>> ab93f90c
  */
 static void
 ExecCheckXactReadOnly(PlannedStmt *plannedstmt)
@@ -1624,15 +1604,11 @@
 			PreventCommandIfReadOnly(CreateCommandTag((Node *) plannedstmt));
 	}
 
-<<<<<<< HEAD
-	/* Fail if write permissions are requested on any non-temp table */
     rti = 0;
-=======
 	/*
 	 * Fail if write permissions are requested in parallel mode for table
 	 * (temp or non-temp), otherwise fail for any non-temp table.
 	 */
->>>>>>> ab93f90c
 	foreach(l, plannedstmt->rtable)
 	{
 		RangeTblEntry *rte = (RangeTblEntry *) lfirst(l);
@@ -1994,12 +1970,9 @@
 		if (rc->isParent)
 			continue;
 
-<<<<<<< HEAD
-		lm = rc->canOptSelectLockingClause ? RowShareLock : ExclusiveLock;
-=======
 		/* get relation's OID (will produce InvalidOid if subquery) */
 		relid = getrelid(rc->rti, rangeTable);
->>>>>>> ab93f90c
+		lm = rc->canOptSelectLockingClause ? RowShareLock : ExclusiveLock;
 
 		/*
 		 * If you change the conditions under which rel locks are acquired
@@ -2025,16 +1998,8 @@
 			case ROW_MARK_NOKEYEXCLUSIVE:
 			case ROW_MARK_SHARE:
 			case ROW_MARK_KEYSHARE:
-<<<<<<< HEAD
 			case ROW_MARK_REFERENCE:
-				relid = getrelid(rc->rti, rangeTable);
 				relation = heap_open(relid, lm);
-=======
-				relation = heap_open(relid, RowShareLock);
-				break;
-			case ROW_MARK_REFERENCE:
-				relation = heap_open(relid, AccessShareLock);
->>>>>>> ab93f90c
 				break;
 			case ROW_MARK_COPY:
 				/* no physical table access is required */
@@ -3256,16 +3221,9 @@
 				slot_attisnull(slot, attrChk))
 			{
 				char	   *val_desc;
-<<<<<<< HEAD
-				Bitmapset  *modifiedCols;
-
-				modifiedCols = GetModifiedColumns(resultRelInfo, estate);
-=======
-
 				insertedCols = GetInsertedColumns(resultRelInfo, estate);
 				updatedCols = GetUpdatedColumns(resultRelInfo, estate);
 				modifiedCols = bms_union(insertedCols, updatedCols);
->>>>>>> ab93f90c
 				val_desc = ExecBuildSlotValueDescription(RelationGetRelid(rel),
 														 slot,
 														 tupdesc,
@@ -3289,16 +3247,9 @@
 		if ((failed = ExecRelCheck(resultRelInfo, slot, estate)) != NULL)
 		{
 			char	   *val_desc;
-<<<<<<< HEAD
-			Bitmapset  *modifiedCols;
-
-			modifiedCols = GetModifiedColumns(resultRelInfo, estate);
-=======
-
 			insertedCols = GetInsertedColumns(resultRelInfo, estate);
 			updatedCols = GetUpdatedColumns(resultRelInfo, estate);
 			modifiedCols = bms_union(insertedCols, updatedCols);
->>>>>>> ab93f90c
 			val_desc = ExecBuildSlotValueDescription(RelationGetRelid(rel),
 													 slot,
 													 tupdesc,
@@ -3308,11 +3259,7 @@
 					(errcode(ERRCODE_CHECK_VIOLATION),
 					 errmsg("new row for relation \"%s\" violates check constraint \"%s\"",
 							RelationGetRelationName(rel), failed),
-<<<<<<< HEAD
-					 val_desc ? errdetail("Failing row contains %s.", val_desc) : 0,
-=======
 			  val_desc ? errdetail("Failing row contains %s.", val_desc) : 0,
->>>>>>> ab93f90c
 					 errtableconstraint(rel, failed)));
 		}
 	}
@@ -3373,22 +3320,6 @@
 		{
 			char	   *val_desc;
 			Bitmapset  *modifiedCols;
-<<<<<<< HEAD
-
-			modifiedCols = GetModifiedColumns(resultRelInfo, estate);
-			val_desc = ExecBuildSlotValueDescription(RelationGetRelid(rel),
-													 slot,
-													 tupdesc,
-													 modifiedCols,
-													 64);
-
-			ereport(ERROR,
-					(errcode(ERRCODE_WITH_CHECK_OPTION_VIOLATION),
-				 errmsg("new row violates WITH CHECK OPTION for view \"%s\"",
-						wco->viewname),
-					val_desc ? errdetail("Failing row contains %s.", val_desc) :
-							   0));
-=======
 			Bitmapset  *insertedCols;
 			Bitmapset  *updatedCols;
 
@@ -3437,7 +3368,6 @@
 					elog(ERROR, "unrecognized WCO kind: %u", wco->kind);
 					break;
 			}
->>>>>>> ab93f90c
 		}
 	}
 }
@@ -3476,8 +3406,6 @@
 	AclResult	aclresult;
 	bool		table_perm = false;
 	bool		any_perm = false;
-<<<<<<< HEAD
-=======
 
 	/*
 	 * Check if RLS is enabled and should be active for the relation; if so,
@@ -3486,7 +3414,6 @@
 	 */
 	if (check_enable_rls(reloid, GetUserId(), true) == RLS_ENABLED)
 		return NULL;
->>>>>>> ab93f90c
 
 	initStringInfo(&buf);
 
@@ -3526,13 +3453,8 @@
 		{
 			/*
 			 * No table-level SELECT, so need to make sure they either have
-<<<<<<< HEAD
-			 * SELECT rights on the column or that they have provided the
-			 * data for the column.  If not, omit this column from the error
-=======
 			 * SELECT rights on the column or that they have provided the data
 			 * for the column.  If not, omit this column from the error
->>>>>>> ab93f90c
 			 * message.
 			 */
 			aclresult = pg_attribute_aclcheck(reloid, tupdesc->attrs[i]->attnum,
@@ -3553,11 +3475,7 @@
 
 		if (table_perm || column_perm)
 		{
-<<<<<<< HEAD
 			if (slot->PRIVATE_tts_isnull[i])
-=======
-			if (slot->tts_isnull[i])
->>>>>>> ab93f90c
 				val = "null";
 			else
 			{
@@ -3566,11 +3484,7 @@
 
 				getTypeOutputInfo(tupdesc->attrs[i]->atttypid,
 								  &foutoid, &typisvarlena);
-<<<<<<< HEAD
 				val = OidOutputFunctionCall(foutoid, slot->PRIVATE_tts_values[i]);
-=======
-				val = OidOutputFunctionCall(foutoid, slot->tts_values[i]);
->>>>>>> ab93f90c
 			}
 
 			if (write_comma)
@@ -3768,11 +3682,7 @@
 	/*
 	 * Get and lock the updated version of the row; if fail, return NULL.
 	 */
-<<<<<<< HEAD
-	copyTuple = EvalPlanQualFetch(estate, relation, lockmode, false /* wait */,
-=======
 	copyTuple = EvalPlanQualFetch(estate, relation, lockmode, LockWaitBlock,
->>>>>>> ab93f90c
 								  tid, priorXmax);
 
 	if (copyTuple == NULL)
@@ -3831,11 +3741,7 @@
  *	estate - executor state data
  *	relation - table containing tuple
  *	lockmode - requested tuple lock mode
-<<<<<<< HEAD
- *	noWait - wait mode to pass to heap_lock_tuple
-=======
  *	wait_policy - requested lock wait policy
->>>>>>> ab93f90c
  *	*tid - t_ctid from the outdated tuple (ie, next updated version)
  *	priorXmax - t_xmax from the outdated tuple
  *
@@ -3851,12 +3757,8 @@
  * but we use "int" to avoid having to include heapam.h in executor.h.
  */
 HeapTuple
-<<<<<<< HEAD
-EvalPlanQualFetch(EState *estate, Relation relation, int lockmode, bool noWait,
-=======
 EvalPlanQualFetch(EState *estate, Relation relation, int lockmode,
 				  LockWaitPolicy wait_policy,
->>>>>>> ab93f90c
 				  ItemPointer tid, TransactionId priorXmax)
 {
 	HeapTuple	copyTuple = NULL;
@@ -3906,20 +3808,6 @@
 			if (TransactionIdIsValid(SnapshotDirty.xmax))
 			{
 				ReleaseBuffer(buffer);
-<<<<<<< HEAD
-				if (noWait)
-				{
-					if (!ConditionalXactLockTableWait(SnapshotDirty.xmax))
-						ereport(ERROR,
-								(errcode(ERRCODE_LOCK_NOT_AVAILABLE),
-								 errmsg("could not obtain lock on row in relation \"%s\"",
-										RelationGetRelationName(relation))));
-				}
-				else
-					XactLockTableWait(SnapshotDirty.xmax,
-									  relation, &tuple.t_self,
-									  XLTW_FetchUpdated);
-=======
 				switch (wait_policy)
 				{
 					case LockWaitBlock:
@@ -3939,7 +3827,6 @@
 										RelationGetRelationName(relation))));
 						break;
 				}
->>>>>>> ab93f90c
 				continue;		/* loop back to repeat heap_fetch */
 			}
 
@@ -3966,12 +3853,7 @@
 			 */
 			test = heap_lock_tuple(relation, &tuple,
 								   estate->es_output_cid,
-<<<<<<< HEAD
-								   lockmode,
-								   (noWait ? LockTupleNoWait : LockTupleWait),
-=======
 								   lockmode, wait_policy,
->>>>>>> ab93f90c
 								   false, &buffer, &hufd);
 			/* We now have two pins on the buffer, get rid of one */
 			ReleaseBuffer(buffer);
@@ -4290,18 +4172,7 @@
 
 			/* build a temporary HeapTuple control structure */
 			tuple.t_len = HeapTupleHeaderGetDatumLength(td);
-<<<<<<< HEAD
-			ItemPointerSetInvalid(&(tuple.t_self));
-#if 0
-			/* relation might be a foreign table, if so provide tableoid */
-			tuple.t_tableOid = getrelid(erm->rti,
-										epqstate->estate->es_range_table);
-#endif
-=======
->>>>>>> ab93f90c
 			tuple.t_data = td;
-			/* relation might be a foreign table, if so provide tableoid */
-			tuple.t_tableOid = erm->relid;
 			/* also copy t_ctid in case there's valid data there */
 			tuple.t_self = td->t_ctid;
 
@@ -4687,7 +4558,7 @@
 						  estate->es_instrument);
 
 		if (openIndices)
-			ExecOpenIndices(childInfo);
+			ExecOpenIndices(childInfo, false);
 
 		map_part_attrs(parentInfo->ri_RelationDesc,
 					   childInfo->ri_RelationDesc,
