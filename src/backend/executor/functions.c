--- conflicted
+++ resolved
@@ -480,12 +480,8 @@
 		param = ParseFuncOrColumn(pstate,
 								  list_make1(subfield),
 								  list_make1(param),
-<<<<<<< HEAD
-								  NULL, cref->location);
-=======
 								  NULL,
 								  cref->location);
->>>>>>> ab76208e
 	}
 
 	return param;
