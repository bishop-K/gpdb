--- conflicted
+++ resolved
@@ -8,11 +8,7 @@
  *
  *
  * IDENTIFICATION
-<<<<<<< HEAD
- *	  $PostgreSQL: pgsql/src/backend/executor/functions.c,v 1.126 2008/08/25 22:42:32 tgl Exp $
-=======
  *	  $PostgreSQL: pgsql/src/backend/executor/functions.c,v 1.125 2008/05/12 20:02:00 alvherre Exp $
->>>>>>> 49f001d8
  *
  *-------------------------------------------------------------------------
  */
@@ -562,14 +558,11 @@
 	if (es->qd->utilitystmt == NULL)
 	{
 		/* Make our snapshot the active one for any called functions */
-<<<<<<< HEAD
-		saveActiveSnapshot = ActiveSnapshot;
-		PG_TRY();
+		PushActiveSnapshot(es->qd->snapshot);
+
 		{
 			Oid			relationOid = InvalidOid; 	/* relation that is modified */
 			AutoStatsCmdType cmdType = AUTOSTATS_CMDTYPE_SENTINEL; 	/* command type */
-
-			ActiveSnapshot = es->qd->snapshot;
 
 			if (es->qd->operation != CMD_SELECT)
 				AfterTriggerEndQuery(es->qd->estate);
@@ -583,23 +576,8 @@
 			if (Gp_role == GP_ROLE_DISPATCH)
 				auto_stats(cmdType, relationOid, es->qd->es_processed, true /* inFunction */);
 		}
-		PG_CATCH();
-		{
-			/* Restore global vars and propagate error */
-			ActiveSnapshot = saveActiveSnapshot;
-			PG_RE_THROW();
-		}
-		PG_END_TRY();
-		ActiveSnapshot = saveActiveSnapshot;
-=======
-		PushActiveSnapshot(es->qd->snapshot);
-
-		if (es->qd->operation != CMD_SELECT)
-			AfterTriggerEndQuery(es->qd->estate);
-		ExecutorEnd(es->qd);
 
 		PopActiveSnapshot();
->>>>>>> 49f001d8
 	}
 
 	FreeQueryDesc(es->qd);
