/*-------------------------------------------------------------------------
 *
 * portalcmds.c
 *	  Utility commands affecting portals (that is, SQL cursor commands)
 *
 * Note: see also tcop/pquery.c, which implements portal operations for
 * the FE/BE protocol.	This module uses pquery.c for some operations.
 * And both modules depend on utils/mmgr/portalmem.c, which controls
 * storage management for portals (but doesn't run any queries in them).
 *
 *
<<<<<<< HEAD
 * Portions Copyright (c) 2006-2008, Greenplum inc
 * Portions Copyright (c) 2012-Present Pivotal Software, Inc.
 * Portions Copyright (c) 1996-2011, PostgreSQL Global Development Group
=======
 * Portions Copyright (c) 1996-2012, PostgreSQL Global Development Group
>>>>>>> 80edfd76
 * Portions Copyright (c) 1994, Regents of the University of California
 *
 *
 * IDENTIFICATION
 *	  src/backend/commands/portalcmds.c
 *
 *-------------------------------------------------------------------------
 */

#include "postgres.h"

#include <limits.h>

#include "access/xact.h"
#include "commands/portalcmds.h"
#include "executor/executor.h"
#include "executor/tstoreReceiver.h"
#include "tcop/pquery.h"
#include "utils/memutils.h"
#include "utils/snapmgr.h"

#include "cdb/cdbgang.h"
#include "cdb/cdbvars.h"
#include "postmaster/backoff.h"
#include "utils/resscheduler.h"


/*
 * PerformCursorOpen
 *		Execute SQL DECLARE CURSOR command.
 *
 * The query has already been through parse analysis, rewriting, and planning.
 * When it gets here, it looks like a SELECT PlannedStmt, except that the
 * utilityStmt field is set.
 */
void
PerformCursorOpen(PlannedStmt *stmt, ParamListInfo params,
				  const char *queryString, bool isTopLevel)
{
	DeclareCursorStmt *cstmt = (DeclareCursorStmt *) stmt->utilityStmt;
	Portal		portal;
	MemoryContext oldContext;

	if (cstmt == NULL || !IsA(cstmt, DeclareCursorStmt))
		elog(ERROR, "PerformCursorOpen called for non-cursor query");

	/*
	 * Disallow empty-string cursor name (conflicts with protocol-level
	 * unnamed portal).
	 */
	if (!cstmt->portalname || cstmt->portalname[0] == '\0')
		ereport(ERROR,
				(errcode(ERRCODE_INVALID_CURSOR_NAME),
				 errmsg("invalid cursor name: must not be empty")));

	/*
	 * If this is a non-holdable cursor, we require that this statement has
	 * been executed inside a transaction block (or else, it would have no
	 * user-visible effect).
	 */
	if (!(cstmt->options & CURSOR_OPT_HOLD))
		RequireTransactionChain(isTopLevel, "DECLARE CURSOR");

	/*
	 * Allow using the SCROLL keyword even though we don't support its
	 * functionality (backward scrolling). Silently accept it and instead
	 * of reporting an error like before, override it to NO SCROLL.
	 * 
	 * for information see: MPP-5305 and BIT-93
	 */
	if (cstmt->options & CURSOR_OPT_SCROLL)
	{
		/*ereport(ERROR,
				(errcode(ERRCODE_GP_FEATURE_NOT_YET),
				 errmsg("scrollable cursors are not yet supported in Greenplum Database")));*/

		cstmt->options -= CURSOR_OPT_SCROLL;
	}

	cstmt->options |= CURSOR_OPT_NO_SCROLL;
	
	Assert(!(cstmt->options & CURSOR_OPT_SCROLL && cstmt->options & CURSOR_OPT_NO_SCROLL));

	/*
	 * Create a portal and copy the plan and queryString into its memory.
	 */
	portal = CreatePortal(cstmt->portalname, false, false);

	oldContext = MemoryContextSwitchTo(PortalGetHeapMemory(portal));

	stmt = copyObject(stmt);
	stmt->utilityStmt = NULL;	/* make it look like plain SELECT */

	queryString = pstrdup(queryString);

	PortalDefineQuery(portal,
					  NULL,
					  queryString,
					  T_DeclareCursorStmt,
					  "SELECT", /* cursor's query is always a SELECT */
					  list_make1(stmt),
					  NULL);

	portal->is_extended_query = true; /* cursors run in extended query mode */

	/*----------
	 * Also copy the outer portal's parameter list into the inner portal's
	 * memory context.	We want to pass down the parameter values in case we
	 * had a command like
	 *		DECLARE c CURSOR FOR SELECT ... WHERE foo = $1
	 * This will have been parsed using the outer parameter set and the
	 * parameter value needs to be preserved for use when the cursor is
	 * executed.
	 *----------
	 */
	params = copyParamList(params);

	MemoryContextSwitchTo(oldContext);

	portal->cursorOptions = cstmt->options;

	/*
	 * Set up options for portal.
	 *
	 * If the user didn't specify a SCROLL type, allow or disallow scrolling
	 * based on whether it would require any additional runtime overhead to do
	 * so.	Also, we disallow scrolling for FOR UPDATE cursors.
	 *
	 * GPDB: we do not allow backward scans at the moment regardless
	 * of any additional runtime overhead. We forced CURSOR_OPT_NO_SCROLL
	 * above. Comment out this logic.
	 */
#if 0
	portal->cursorOptions = cstmt->options;
	if (!(portal->cursorOptions & (CURSOR_OPT_SCROLL | CURSOR_OPT_NO_SCROLL)))
	{
		if (stmt->rowMarks == NIL &&
			ExecSupportsBackwardScan(stmt->planTree))
			portal->cursorOptions |= CURSOR_OPT_SCROLL;
		else
			portal->cursorOptions |= CURSOR_OPT_NO_SCROLL;
	}
#endif

	/*
	 * Start execution, inserting parameters if any.
	 */
<<<<<<< HEAD
	PortalStart(portal, params, GetActiveSnapshot(), NULL);
=======
	PortalStart(portal, params, 0, true);
>>>>>>> 80edfd76

	Assert(portal->strategy == PORTAL_ONE_SELECT);

	/*
	 * We're done; the query won't actually be run until PerformPortalFetch is
	 * called.
	 */
}

/*
 * PerformPortalFetch
 *		Execute SQL FETCH or MOVE command.
 *
 *	stmt: parsetree node for command
 *	dest: where to send results
 *	completionTag: points to a buffer of size COMPLETION_TAG_BUFSIZE
 *		in which to store a command completion status string.
 *
 * completionTag may be NULL if caller doesn't want a status string.
 */
void
PerformPortalFetch(FetchStmt *stmt,
				   DestReceiver *dest,
				   char *completionTag)
{
	Portal		portal;
	uint64		nprocessed;

	/*
	 * Disallow empty-string cursor name (conflicts with protocol-level
	 * unnamed portal).
	 */
	if (!stmt->portalname || stmt->portalname[0] == '\0')
		ereport(ERROR,
				(errcode(ERRCODE_INVALID_CURSOR_NAME),
				 errmsg("invalid cursor name: must not be empty")));

	/* get the portal from the portal name */
	portal = GetPortalByName(stmt->portalname);
	if (!PortalIsValid(portal))
	{
		ereport(ERROR,
				(errcode(ERRCODE_UNDEFINED_CURSOR),
				 errmsg("cursor \"%s\" does not exist", stmt->portalname)));
		return;					/* keep compiler happy */
	}

	/* Adjust dest if needed.  MOVE wants destination DestNone */
	if (stmt->ismove)
		dest = None_Receiver;

	/* Do it */
	nprocessed = PortalRunFetch(portal,
								stmt->direction,
								stmt->howMany,
								dest);

	/* Return command status if wanted */
	if (completionTag)
		snprintf(completionTag, COMPLETION_TAG_BUFSIZE, "%s " UINT64_FORMAT,
				 stmt->ismove ? "MOVE" : "FETCH",
				 nprocessed);
}

/*
 * PerformPortalClose
 *		Close a cursor.
 */
void
PerformPortalClose(const char *name)
{
	Portal		portal;

	/* NULL means CLOSE ALL */
	if (name == NULL)
	{
		PortalHashTableDeleteAll();
		return;
	}

	/*
	 * Disallow empty-string cursor name (conflicts with protocol-level
	 * unnamed portal).
	 */
	if (name[0] == '\0')
		ereport(ERROR,
				(errcode(ERRCODE_INVALID_CURSOR_NAME),
				 errmsg("invalid cursor name: must not be empty")));

	/*
	 * get the portal from the portal name
	 */
	portal = GetPortalByName(name);
	if (!PortalIsValid(portal))
	{
		ereport(ERROR,
				(errcode(ERRCODE_UNDEFINED_CURSOR),
				 errmsg("cursor \"%s\" does not exist", name)));
		return;					/* keep compiler happy */
	}

	/*
	 * Note: PortalCleanup is called as a side-effect, if not already done.
	 */
	PortalDrop(portal, false);
}

/*
 * PortalCleanup
 *
 * Clean up a portal when it's dropped.  This is the standard cleanup hook
 * for portals.
 *
 * Note: if portal->status is PORTAL_FAILED, we are probably being called
 * during error abort, and must be careful to avoid doing anything that
 * is likely to fail again.
 */
void
PortalCleanup(Portal portal)
{
	QueryDesc  *queryDesc;

	/*
	 * sanity checks
	 */
	AssertArg(PortalIsValid(portal));
	AssertArg(portal->cleanup == PortalCleanup);

	/*
	 * Shut down executor, if still running.  We skip this during error abort,
	 * since other mechanisms will take care of releasing executor resources,
	 * and we can't be sure that ExecutorEnd itself wouldn't fail.
	 */
	queryDesc = PortalGetQueryDesc(portal);
	if (queryDesc)
	{
		/*
		 * Reset the queryDesc before anything else.  This prevents us from
		 * trying to shut down the executor twice, in case of an error below.
		 * The transaction abort mechanisms will take care of resource cleanup
		 * in such a case.
		 */
		portal->queryDesc = NULL;

		if (portal->status != PORTAL_FAILED)
		{
			ResourceOwner saveResourceOwner;

			/* We must make the portal's resource owner current */
			saveResourceOwner = CurrentResourceOwner;
			PG_TRY();
			{
				CurrentResourceOwner = portal->resowner;

				/*
				 * If we still have an estate -- then we need to cancel unfinished work.
				 */
				queryDesc->estate->cancelUnfinished = true;

				ExecutorFinish(queryDesc);
				ExecutorEnd(queryDesc);
				FreeQueryDesc(queryDesc);
			}
			PG_CATCH();
			{
				/* Ensure CurrentResourceOwner is restored on error */
				CurrentResourceOwner = saveResourceOwner;

				/*
				 * If ExecutorEnd() threw an error, our gangs might be sitting
				 * on the allocated-list without having been properly free()ed.
				 *
				 * For cursor-queries with large numbers of slices, this
				 * can "leak" a lot of resources on the segments.
				 */
				if (Gp_role == GP_ROLE_DISPATCH)
				{
					freeGangsForPortal((char *) portal->name);
					cleanupPortalGangs(portal);
				}

				PG_RE_THROW();
			}
			PG_END_TRY();
			CurrentResourceOwner = saveResourceOwner;
		}
	}

	/*
	 * Terminate unneeded QE processes.
	 */
	if (Gp_role == GP_ROLE_DISPATCH)
		cleanupPortalGangs(portal);

	/* 
	 * If resource scheduling is enabled, release the resource lock. 
	 */
	if (portal->releaseResLock)
	{
		portal->releaseResLock = false;
        ResUnLockPortal(portal);
	}

	/**
	 * Clean up backend's backoff entry
	 */
	if (gp_enable_resqueue_priority
			&& Gp_role == GP_ROLE_DISPATCH
			&& gp_session_id > -1)
	{
		BackoffBackendEntryExit();
	}
}

/*
 * PersistHoldablePortal
 *
 * Prepare the specified Portal for access outside of the current
 * transaction. When this function returns, all future accesses to the
 * portal must be done via the Tuplestore (not by invoking the
 * executor).
 */
void
PersistHoldablePortal(Portal portal)
{
	QueryDesc  *queryDesc = PortalGetQueryDesc(portal);
	Portal		saveActivePortal;
	ResourceOwner saveResourceOwner;
	MemoryContext savePortalContext;
	MemoryContext oldcxt;

	/*
	 * If we're preserving a holdable portal, we had better be inside the
	 * transaction that originally created it.
	 */
	Assert(portal->createSubid != InvalidSubTransactionId);
	Assert(queryDesc != NULL);

	/*
	 * Caller must have created the tuplestore already.
	 */
	Assert(portal->holdContext != NULL);
	Assert(portal->holdStore != NULL);

	/*
	 * Before closing down the executor, we must copy the tupdesc into
	 * long-term memory, since it was created in executor memory.
	 */
	oldcxt = MemoryContextSwitchTo(portal->holdContext);

	portal->tupDesc = CreateTupleDescCopy(portal->tupDesc);

	MemoryContextSwitchTo(oldcxt);

	/*
	 * Check for improper portal use, and mark portal active.
	 */
	if (portal->status != PORTAL_READY)
		ereport(ERROR,
				(errcode(ERRCODE_OBJECT_NOT_IN_PREREQUISITE_STATE),
				 errmsg("portal \"%s\" cannot be run", portal->name)));
	portal->status = PORTAL_ACTIVE;

	/*
	 * Set up global portal context pointers.
	 */
	saveActivePortal = ActivePortal;
	saveResourceOwner = CurrentResourceOwner;
	savePortalContext = PortalContext;
	PG_TRY();
	{
		ActivePortal = portal;
		if (portal->resowner)
			CurrentResourceOwner = portal->resowner;
		PortalContext = PortalGetHeapMemory(portal);

		MemoryContextSwitchTo(PortalContext);

		PushActiveSnapshot(queryDesc->snapshot);

		/*
		 * Rewind the executor: we need to store the entire result set in the
		 * tuplestore, so that subsequent backward FETCHs can be processed.
		 */
		/*
		 * We don't allow scanning backwards in MPP! skip this call and 
		 * skip the reset position call few lines down.
		 */
		if (Gp_role == GP_ROLE_UTILITY)
			ExecutorRewind(queryDesc);

		/*
		 * Change the destination to output to the tuplestore.	Note we tell
		 * the tuplestore receiver to detoast all data passed through it.
		 */
		queryDesc->dest = CreateDestReceiver(DestTuplestore);
		SetTuplestoreDestReceiverParams(queryDesc->dest,
										portal->holdStore,
										portal->holdContext,
										true);

		/* Fetch the result set into the tuplestore */
		ExecutorRun(queryDesc, ForwardScanDirection, 0);

		(*queryDesc->dest->rDestroy) (queryDesc->dest);
		queryDesc->dest = NULL;

		/*
		 * Now shut down the inner executor.
		 */
		portal->queryDesc = NULL;		/* prevent double shutdown */
		ExecutorFinish(queryDesc);
		ExecutorEnd(queryDesc);
		FreeQueryDesc(queryDesc);

		/*
		 * Set the position in the result set: ideally, this could be
		 * implemented by just skipping straight to the tuple # that we need
		 * to be at, but the tuplestore API doesn't support that. So we start
		 * at the beginning of the tuplestore and iterate through it until we
		 * reach where we need to be.  FIXME someday?  (Fortunately, the
		 * typical case is that we're supposed to be at or near the start of
		 * the result set, so this isn't as bad as it sounds.)
		 */
		MemoryContextSwitchTo(portal->holdContext);

		/*
		 * Since we don't allow backward scan in MPP we didn't do the 
		 * ExecutorRewind() call few lines just above. Therefore we 
		 * don't want to reset the position because we are already in
		 * the position we need to be. Allow this only in utility mode.
		 */
		if(Gp_role == GP_ROLE_UTILITY)
		{
			if (portal->atEnd)
			{
				/*
				 * Just force the tuplestore forward to its end.  The size of the
				 * skip request here is arbitrary.
				 */
				while (tuplestore_advance(portal->holdStore, true))
					/* continue */ ;
			}
			else
			{
				int64		store_pos;
	
				tuplestore_rescan(portal->holdStore);
	
				for (store_pos = 0; store_pos < portal->portalPos; store_pos++)
				{
					if (!tuplestore_advance(portal->holdStore, true))
						elog(ERROR, "unexpected end of tuple stream");
				}
			}
		}
	}
	PG_CATCH();
	{
		/* Uncaught error while executing portal: mark it dead */
		MarkPortalFailed(portal);

		/* GPDB: cleanup dispatch and teardown interconnect */
		if (portal->queryDesc)
			mppExecutorCleanup(portal->queryDesc);

		/* Restore global vars and propagate error */
		ActivePortal = saveActivePortal;
		CurrentResourceOwner = saveResourceOwner;
		PortalContext = savePortalContext;

		PG_RE_THROW();
	}
	PG_END_TRY();

	MemoryContextSwitchTo(oldcxt);

	/* Mark portal not active */
	portal->status = PORTAL_READY;

	ActivePortal = saveActivePortal;
	CurrentResourceOwner = saveResourceOwner;
	PortalContext = savePortalContext;

	PopActiveSnapshot();

	/*
	 * We can now release any subsidiary memory of the portal's heap context;
	 * we'll never use it again.  The executor already dropped its context,
	 * but this will clean up anything that glommed onto the portal's heap via
	 * PortalContext.
	 */
	MemoryContextDeleteChildren(PortalGetHeapMemory(portal));
}<|MERGE_RESOLUTION|>--- conflicted
+++ resolved
@@ -9,13 +9,9 @@
  * storage management for portals (but doesn't run any queries in them).
  *
  *
-<<<<<<< HEAD
  * Portions Copyright (c) 2006-2008, Greenplum inc
  * Portions Copyright (c) 2012-Present Pivotal Software, Inc.
- * Portions Copyright (c) 1996-2011, PostgreSQL Global Development Group
-=======
  * Portions Copyright (c) 1996-2012, PostgreSQL Global Development Group
->>>>>>> 80edfd76
  * Portions Copyright (c) 1994, Regents of the University of California
  *
  *
@@ -163,11 +159,7 @@
 	/*
 	 * Start execution, inserting parameters if any.
 	 */
-<<<<<<< HEAD
-	PortalStart(portal, params, GetActiveSnapshot(), NULL);
-=======
-	PortalStart(portal, params, 0, true);
->>>>>>> 80edfd76
+	PortalStart(portal, params, 0, GetActiveSnapshot(), NULL);
 
 	Assert(portal->strategy == PORTAL_ONE_SELECT);
 
