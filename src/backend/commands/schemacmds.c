--- conflicted
+++ resolved
@@ -3,13 +3,9 @@
  * schemacmds.c
  *	  schema creation/manipulation commands
  *
-<<<<<<< HEAD
  * Portions Copyright (c) 2005-2010, Greenplum inc
  * Portions Copyright (c) 2012-Present Pivotal Software, Inc.
- * Portions Copyright (c) 1996-2010, PostgreSQL Global Development Group
-=======
  * Portions Copyright (c) 1996-2011, PostgreSQL Global Development Group
->>>>>>> a4bebdd9
  * Portions Copyright (c) 1994, Regents of the University of California
  *
  * IDENTIFICATION
@@ -131,7 +127,7 @@
 	/* Create the schema's namespace */
 	if (shouldDispatch || Gp_role != GP_ROLE_EXECUTE)
 	{
-		namespaceId = NamespaceCreate(schemaName, owner_uid);
+		namespaceId = NamespaceCreate(schemaName, owner_uid, false);
 
 		if (shouldDispatch)
 		{
@@ -160,7 +156,7 @@
 	}
 	else
 	{
-		namespaceId = NamespaceCreate(schemaName, owner_uid);
+		namespaceId = NamespaceCreate(schemaName, owner_uid, false);
 	}
 
 	/* Advance cmd counter to make the namespace visible */
@@ -249,26 +245,10 @@
 
 		if (!OidIsValid(namespaceId))
 		{
-<<<<<<< HEAD
-			if (!drop->missing_ok)
-			{
-				ereport(ERROR,
-						(errcode(ERRCODE_UNDEFINED_SCHEMA),
-						 errmsg("schema \"%s\" does not exist",
-								namespaceName)));
-			}
-			else
-			{
-				if (Gp_role != GP_ROLE_EXECUTE)
-					ereport(NOTICE,
-							(errmsg("schema \"%s\" does not exist, skipping",
-								namespaceName)));
-			}
-=======
-			ereport(NOTICE,
+			if (Gp_role != GP_ROLE_EXECUTE)
+				ereport(NOTICE,
 					(errmsg("schema \"%s\" does not exist, skipping",
 							namespaceName)));
->>>>>>> a4bebdd9
 			continue;
 		}
 
