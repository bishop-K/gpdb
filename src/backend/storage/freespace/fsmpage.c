/*-------------------------------------------------------------------------
 *
 * fsmpage.c
 *	  routines to search and manipulate one FSM page.
 *
 *
 * Portions Copyright (c) 1996-2013, PostgreSQL Global Development Group
 * Portions Copyright (c) 1994, Regents of the University of California
 *
 * IDENTIFICATION
 *	  src/backend/storage/freespace/fsmpage.c
 *
 * NOTES:
 *
 *	The public functions in this file form an API that hides the internal
 *	structure of a FSM page. This allows freespace.c to treat each FSM page
 *	as a black box with SlotsPerPage "slots". fsm_set_avail() and
 *	fsm_get_avail() let you get/set the value of a slot, and
 *	fsm_search_avail() lets you search for a slot with value >= X.
 *
 *-------------------------------------------------------------------------
 */
#include "postgres.h"

#include "storage/bufmgr.h"
#include "storage/fsm_internals.h"

/* Macros to navigate the tree within a page. Root has index zero. */
#define leftchild(x)	(2 * (x) + 1)
#define rightchild(x)	(2 * (x) + 2)
#define parentof(x)		(((x) - 1) / 2)

/*
 * Find right neighbor of x, wrapping around within the level
 */
static int
rightneighbor(int x)
{
	/*
	 * Move right. This might wrap around, stepping to the leftmost node at
	 * the next level.
	 */
	x++;

	/*
	 * Check if we stepped to the leftmost node at next level, and correct if
	 * so. The leftmost nodes at each level are numbered x = 2^level - 1, so
	 * check if (x + 1) is a power of two, using a standard
	 * twos-complement-arithmetic trick.
	 */
	if (((x + 1) & x) == 0)
		x = parentof(x);

	return x;
}

/*
 * Sets the value of a slot on page. Returns true if the page was modified.
 *
 * The caller must hold an exclusive lock on the page.
 */
bool
fsm_set_avail(Page page, int slot, uint8 value)
{
	int			nodeno = NonLeafNodesPerPage + slot;
	FSMPage		fsmpage = (FSMPage) PageGetContents(page);
	uint8		oldvalue;

	Assert(slot < LeafNodesPerPage);

	oldvalue = fsmpage->fp_nodes[nodeno];

	/* If the value hasn't changed, we don't need to do anything */
	if (oldvalue == value && value <= fsmpage->fp_nodes[0])
		return false;

	fsmpage->fp_nodes[nodeno] = value;

	/*
	 * Propagate up, until we hit the root or a node that doesn't need to be
	 * updated.
	 */
	do
	{
		uint8		newvalue = 0;
		int			lchild;
		int			rchild;

		nodeno = parentof(nodeno);
		lchild = leftchild(nodeno);
		rchild = lchild + 1;

		newvalue = fsmpage->fp_nodes[lchild];
		if (rchild < NodesPerPage)
			newvalue = Max(newvalue,
						   fsmpage->fp_nodes[rchild]);

		oldvalue = fsmpage->fp_nodes[nodeno];
		if (oldvalue == newvalue)
			break;

		fsmpage->fp_nodes[nodeno] = newvalue;
	} while (nodeno > 0);

	/*
	 * sanity check: if the new value is (still) higher than the value at the
	 * top, the tree is corrupt.  If so, rebuild.
	 */
	if (value > fsmpage->fp_nodes[0])
		fsm_rebuild_page(page);

	return true;
}

/*
 * Returns the value of given slot on page.
 *
 * Since this is just a read-only access of a single byte, the page doesn't
 * need to be locked.
 */
uint8
fsm_get_avail(Page page, int slot)
{
	FSMPage		fsmpage = (FSMPage) PageGetContents(page);

	Assert(slot < LeafNodesPerPage);

	return fsmpage->fp_nodes[NonLeafNodesPerPage + slot];
}

/*
 * Returns the value at the root of a page.
 *
 * Since this is just a read-only access of a single byte, the page doesn't
 * need to be locked.
 */
uint8
fsm_get_max_avail(Page page)
{
	FSMPage		fsmpage = (FSMPage) PageGetContents(page);

	return fsmpage->fp_nodes[0];
}

/*
 * Searches for a slot with category at least minvalue.
 * Returns slot number, or -1 if none found.
 *
 * The caller must hold at least a shared lock on the page, and this
 * function can unlock and lock the page again in exclusive mode if it
 * needs to be updated. exclusive_lock_held should be set to true if the
 * caller is already holding an exclusive lock, to avoid extra work.
 *
 * If advancenext is false, fp_next_slot is set to point to the returned
 * slot, and if it's true, to the slot after the returned slot.
 */
int
fsm_search_avail(Buffer buf, uint8 minvalue, bool advancenext,
				 bool exclusive_lock_held)
{
	Page		page = BufferGetPage(buf);
	FSMPage		fsmpage = (FSMPage) PageGetContents(page);
	int			nodeno;
	int			target;
	uint16		slot;

restart:

	/*
	 * Check the root first, and exit quickly if there's no leaf with enough
	 * free space
	 */
	if (fsmpage->fp_nodes[0] < minvalue)
		return -1;

	/*
	 * Start search using fp_next_slot.  It's just a hint, so check that it's
	 * sane.  (This also handles wrapping around when the prior call returned
	 * the last slot on the page.)
	 */
	target = fsmpage->fp_next_slot;
	if (target < 0 || target >= LeafNodesPerPage)
		target = 0;
	target += NonLeafNodesPerPage;

	/*----------
	 * Start the search from the target slot.  At every step, move one
	 * node to the right, then climb up to the parent.	Stop when we reach
	 * a node with enough free space (as we must, since the root has enough
	 * space).
	 *
	 * The idea is to gradually expand our "search triangle", that is, all
	 * nodes covered by the current node, and to be sure we search to the
	 * right from the start point.	At the first step, only the target slot
	 * is examined.  When we move up from a left child to its parent, we are
	 * adding the right-hand subtree of that parent to the search triangle.
	 * When we move right then up from a right child, we are dropping the
	 * current search triangle (which we know doesn't contain any suitable
	 * page) and instead looking at the next-larger-size triangle to its
	 * right.  So we never look left from our original start point, and at
	 * each step the size of the search triangle doubles, ensuring it takes
	 * only log2(N) work to search N pages.
	 *
	 * The "move right" operation will wrap around if it hits the right edge
	 * of the tree, so the behavior is still good if we start near the right.
	 * Note also that the move-and-climb behavior ensures that we can't end
	 * up on one of the missing nodes at the right of the leaf level.
	 *
	 * For example, consider this tree:
	 *
	 *		   7
	 *	   7	   6
	 *	 5	 7	 6	 5
	 *	4 5 5 7 2 6 5 2
	 *				T
	 *
	 * Assume that the target node is the node indicated by the letter T,
	 * and we're searching for a node with value of 6 or higher. The search
	 * begins at T. At the first iteration, we move to the right, then to the
	 * parent, arriving at the rightmost 5. At the second iteration, we move
	 * to the right, wrapping around, then climb up, arriving at the 7 on the
	 * third level.  7 satisfies our search, so we descend down to the bottom,
	 * following the path of sevens.  This is in fact the first suitable page
	 * to the right of (allowing for wraparound) our start point.
	 *----------
	 */
	nodeno = target;
	while (nodeno > 0)
	{
		if (fsmpage->fp_nodes[nodeno] >= minvalue)
			break;

		/*
		 * Move to the right, wrapping around on same level if necessary, then
		 * climb up.
		 */
		nodeno = parentof(rightneighbor(nodeno));
	}

	/*
	 * We're now at a node with enough free space, somewhere in the middle of
	 * the tree. Descend to the bottom, following a path with enough free
	 * space, preferring to move left if there's a choice.
	 */
	while (nodeno < NonLeafNodesPerPage)
	{
		int			childnodeno = leftchild(nodeno);

		if (childnodeno < NodesPerPage &&
			fsmpage->fp_nodes[childnodeno] >= minvalue)
		{
			nodeno = childnodeno;
			continue;
		}
		childnodeno++;			/* point to right child */
		if (childnodeno < NodesPerPage &&
			fsmpage->fp_nodes[childnodeno] >= minvalue)
		{
			nodeno = childnodeno;
		}
		else
		{
			/*
			 * Oops. The parent node promised that either left or right child
			 * has enough space, but neither actually did. This can happen in
			 * case of a "torn page", IOW if we crashed earlier while writing
			 * the page to disk, and only part of the page made it to disk.
			 *
			 * Fix the corruption and restart.
			 */
			RelFileNode rnode;
			ForkNumber	forknum;
			BlockNumber blknum;

			BufferGetTag(buf, &rnode, &forknum, &blknum);
			elog(DEBUG1, "fixing corrupt FSM block %u, relation %u/%u/%u",
				 blknum, rnode.spcNode, rnode.dbNode, rnode.relNode);

			/* make sure we hold an exclusive lock */
			if (!exclusive_lock_held)
			{
				LockBuffer(buf, BUFFER_LOCK_UNLOCK);
				LockBuffer(buf, BUFFER_LOCK_EXCLUSIVE);
				exclusive_lock_held = true;
			}
			fsm_rebuild_page(page);
<<<<<<< HEAD
			/* GPDB_84_MERGE_FIXME: upstream calls MarkBufferDirtyHint instead.
			 * Backport commit 20723ce80 to fix. */
			MarkBufferDirty(buf);
=======
			MarkBufferDirtyHint(buf);
>>>>>>> e472b921
			goto restart;
		}
	}

	/* We're now at the bottom level, at a node with enough space. */
	slot = nodeno - NonLeafNodesPerPage;

	/*
	 * Update the next-target pointer. Note that we do this even if we're only
	 * holding a shared lock, on the grounds that it's better to use a shared
	 * lock and get a garbled next pointer every now and then, than take the
	 * concurrency hit of an exclusive lock.
	 *
	 * Wrap-around is handled at the beginning of this function.
	 */
	fsmpage->fp_next_slot = slot + (advancenext ? 1 : 0);

	return slot;
}

/*
 * Sets the available space to zero for all slots numbered >= nslots.
 * Returns true if the page was modified.
 */
bool
fsm_truncate_avail(Page page, int nslots)
{
	FSMPage		fsmpage = (FSMPage) PageGetContents(page);
	uint8	   *ptr;
	bool		changed = false;

	Assert(nslots >= 0 && nslots < LeafNodesPerPage);

	/* Clear all truncated leaf nodes */
	ptr = &fsmpage->fp_nodes[NonLeafNodesPerPage + nslots];
	for (; ptr < &fsmpage->fp_nodes[NodesPerPage]; ptr++)
	{
		if (*ptr != 0)
			changed = true;
		*ptr = 0;
	}

	/* Fix upper nodes. */
	if (changed)
		fsm_rebuild_page(page);

	return changed;
}

/*
 * Reconstructs the upper levels of a page. Returns true if the page
 * was modified.
 */
bool
fsm_rebuild_page(Page page)
{
	FSMPage		fsmpage = (FSMPage) PageGetContents(page);
	bool		changed = false;
	int			nodeno;

	/*
	 * Start from the lowest non-leaf level, at last node, working our way
	 * backwards, through all non-leaf nodes at all levels, up to the root.
	 */
	for (nodeno = NonLeafNodesPerPage - 1; nodeno >= 0; nodeno--)
	{
		int			lchild = leftchild(nodeno);
		int			rchild = lchild + 1;
		uint8		newvalue = 0;

		/* The first few nodes we examine might have zero or one child. */
		if (lchild < NodesPerPage)
			newvalue = fsmpage->fp_nodes[lchild];

		if (rchild < NodesPerPage)
			newvalue = Max(newvalue,
						   fsmpage->fp_nodes[rchild]);

		if (fsmpage->fp_nodes[nodeno] != newvalue)
		{
			fsmpage->fp_nodes[nodeno] = newvalue;
			changed = true;
		}
	}

	return changed;
}<|MERGE_RESOLUTION|>--- conflicted
+++ resolved
@@ -284,13 +284,7 @@
 				exclusive_lock_held = true;
 			}
 			fsm_rebuild_page(page);
-<<<<<<< HEAD
-			/* GPDB_84_MERGE_FIXME: upstream calls MarkBufferDirtyHint instead.
-			 * Backport commit 20723ce80 to fix. */
-			MarkBufferDirty(buf);
-=======
 			MarkBufferDirtyHint(buf);
->>>>>>> e472b921
 			goto restart;
 		}
 	}
