--- conflicted
+++ resolved
@@ -3,13 +3,9 @@
  * proc.c
  *	  routines to manage per-process shared memory data structure
  *
-<<<<<<< HEAD
  * Portions Copyright (c) 2006-2008, Greenplum inc
  * Portions Copyright (c) 2012-Present Pivotal Software, Inc.
- * Portions Copyright (c) 1996-2009, PostgreSQL Global Development Group
-=======
  * Portions Copyright (c) 1996-2010, PostgreSQL Global Development Group
->>>>>>> 1084f317
  * Portions Copyright (c) 1994, Regents of the University of California
  *
  *
@@ -47,11 +43,8 @@
 #include "commands/async.h"
 #include "miscadmin.h"
 #include "postmaster/autovacuum.h"
-<<<<<<< HEAD
 #include "postmaster/fts.h"
 #include "replication/syncrep.h"
-=======
->>>>>>> 1084f317
 #include "replication/walsender.h"
 #include "storage/ipc.h"
 #include "storage/spin.h"
@@ -60,16 +53,11 @@
 #include "storage/pmsignal.h"
 #include "storage/proc.h"
 #include "storage/procarray.h"
-<<<<<<< HEAD
-#include "storage/pmsignal.h"
+#include "storage/procsignal.h"
 #include "executor/execdesc.h"
 #include "utils/resscheduler.h"
 #include "utils/timestamp.h"
 #include "utils/portal.h"
-=======
-#include "storage/procsignal.h"
-#include "storage/spin.h"
->>>>>>> 1084f317
 
 #include "utils/sharedsnapshot.h"  /*SharedLocalSnapshotSlot*/
 
@@ -128,12 +116,9 @@
 static void ProcKill(int code, Datum arg);
 static void AuxiliaryProcKill(int code, Datum arg);
 static bool CheckStatementTimeout(void);
-<<<<<<< HEAD
+static bool CheckStandbyTimeout(void);
 static void ClientWaitTimeoutInterruptHandler(void);
 static void ProcessClientWaitTimeout(void);
-=======
-static bool CheckStandbyTimeout(void);
->>>>>>> 1084f317
 
 
 /*
@@ -381,19 +366,9 @@
 	 * for ftsProber, SeqServer etc who call InitProcess().
 	 * But MyPMChildSlot helps to get away with it.
 	 */
-<<<<<<< HEAD
 	if (IsUnderPostmaster && !IsAutoVacuumLauncherProcess()
 		&& MyPMChildSlot > 0)
 		MarkPostmasterChildActive();
-=======
-	if (IsUnderPostmaster && !IsAutoVacuumLauncherProcess())
-	{
-		if (am_walsender)
-			MarkPostmasterChildWalSender();
-		else
-			MarkPostmasterChildActive();
-	}
->>>>>>> 1084f317
 
 	/*
 	 * Initialize all fields of MyProc, except for the semaphore which was
@@ -2036,7 +2011,6 @@
 	errno = save_errno;
 }
 
-<<<<<<< HEAD
 void
 EnableClientWaitTimeoutInterrupt(void)
 {
@@ -2212,7 +2186,38 @@
 {
 	if (ProcGlobal == NULL || MyProc == NULL)
 		return false;
-=======
+
+	return true;
+}
+
+
+void ProcNewMppSessionId(int *newSessionId)
+{
+	Assert(newSessionId != NULL);
+
+    *newSessionId = MyProc->mppSessionId =
+		pg_atomic_add_fetch_u32((pg_atomic_uint32 *)&ProcGlobal->mppLocalProcessCounter, 1);
+
+    /*
+     * Make sure that our SessionState entry correctly records our
+     * new session id.
+     */
+    if (NULL != MySessionState)
+    {
+    	/* This should not happen outside of dispatcher on the master */
+    	Assert(GpIdentity.segindex == MASTER_CONTENT_ID && Gp_role == GP_ROLE_DISPATCH);
+
+    	ereport(gp_sessionstate_loglevel, (errmsg("ProcNewMppSessionId: changing session id (old: %d, new: %d), pinCount: %d, activeProcessCount: %d",
+    			MySessionState->sessionId, *newSessionId, MySessionState->pinCount, MySessionState->activeProcessCount), errprintstack(true)));
+
+#ifdef USE_ASSERT_CHECKING
+    	MySessionState->isModifiedSessionId = true;
+#endif
+
+    	MySessionState->sessionId = *newSessionId;
+    }
+}
+
 /*
  * Signal handler for SIGALRM in Startup process
  *
@@ -2375,38 +2380,10 @@
 			return false;
 		standby_timeout_active = true;
 	}
->>>>>>> 1084f317
 
 	return true;
 }
 
-<<<<<<< HEAD
-void ProcNewMppSessionId(int *newSessionId)
-{
-	Assert(newSessionId != NULL);
-
-    *newSessionId = MyProc->mppSessionId =
-		pg_atomic_add_fetch_u32((pg_atomic_uint32 *)&ProcGlobal->mppLocalProcessCounter, 1);
-
-    /*
-     * Make sure that our SessionState entry correctly records our
-     * new session id.
-     */
-    if (NULL != MySessionState)
-    {
-    	/* This should not happen outside of dispatcher on the master */
-    	Assert(GpIdentity.segindex == MASTER_CONTENT_ID && Gp_role == GP_ROLE_DISPATCH);
-
-    	ereport(gp_sessionstate_loglevel, (errmsg("ProcNewMppSessionId: changing session id (old: %d, new: %d), pinCount: %d, activeProcessCount: %d",
-    			MySessionState->sessionId, *newSessionId, MySessionState->pinCount, MySessionState->activeProcessCount), errprintstack(true)));
-
-#ifdef USE_ASSERT_CHECKING
-    	MySessionState->isModifiedSessionId = true;
-#endif
-
-    	MySessionState->sessionId = *newSessionId;
-    }
-=======
 void
 handle_standby_sig_alarm(SIGNAL_ARGS)
 {
@@ -2416,5 +2393,4 @@
 		(void) CheckStandbyTimeout();
 
 	errno = save_errno;
->>>>>>> 1084f317
 }