/*-------------------------------------------------------------------------
 *
 * pg_proc.c
 *	  routines to support manipulation of the pg_proc relation
 *
 * Portions Copyright (c) 1996-2012, PostgreSQL Global Development Group
 * Portions Copyright (c) 1994, Regents of the University of California
 *
 *
 * IDENTIFICATION
 *	  src/backend/catalog/pg_proc.c
 *
 *-------------------------------------------------------------------------
 */
#include "postgres.h"

<<<<<<< HEAD
#include "access/genam.h"
#include "access/heapam.h"
=======
>>>>>>> 80edfd76
#include "access/xact.h"
#include "catalog/dependency.h"
#include "catalog/indexing.h"
#include "catalog/objectaccess.h"
#include "catalog/oid_dispatch.h"
#include "catalog/pg_depend.h"
#include "catalog/pg_language.h"
#include "catalog/pg_namespace.h"
#include "catalog/pg_proc.h"
#include "catalog/pg_proc_callback.h"
#include "catalog/pg_proc_fn.h"
#include "catalog/pg_type.h"
#include "catalog/pg_rewrite.h"
#include "executor/functions.h"
#include "funcapi.h"
#include "mb/pg_wchar.h"
#include "miscadmin.h"
#include "nodes/nodeFuncs.h"
#include "parser/parse_expr.h"
#include "parser/parse_type.h"
#include "tcop/pquery.h"
#include "tcop/tcopprot.h"
#include "utils/acl.h"
#include "utils/builtins.h"
#include "utils/fmgroids.h"
#include "utils/lsyscache.h"
#include "utils/rel.h"
#include "utils/syscache.h"
#include "utils/tqual.h"
#include "cdb/cdbvars.h"


Datum		fmgr_internal_validator(PG_FUNCTION_ARGS);
Datum		fmgr_c_validator(PG_FUNCTION_ARGS);
Datum		fmgr_sql_validator(PG_FUNCTION_ARGS);

typedef struct
{
	char	   *proname;
	char	   *prosrc;
} parse_error_callback_arg;

static void sql_function_parse_error_callback(void *arg);
static int match_prosrc_to_query(const char *prosrc, const char *queryText,
					  int cursorpos);
static bool match_prosrc_to_literal(const char *prosrc, const char *literal,
						int cursorpos, int *newcursorpos);


/* ----------------------------------------------------------------
 *		ProcedureCreate
 *
 * Note: allParameterTypes, parameterModes, parameterNames, and proconfig
 * are either arrays of the proper types or NULL.  We declare them Datum,
 * not "ArrayType *", to avoid importing array.h into pg_proc_fn.h.
 * ----------------------------------------------------------------
 */
Oid
ProcedureCreate(const char *procedureName,
				Oid procNamespace,
				bool replace,
				bool returnsSet,
				Oid returnType,
				Oid proowner,
				Oid languageObjectId,
				Oid languageValidator,
				Oid describeFuncOid,
				const char *prosrc,
				const char *probin,
				bool isAgg,
				bool isWindowFunc,
				bool security_definer,
				bool isLeakProof,
				bool isStrict,
				char volatility,
				const oidvector *parameterTypes,
				Datum allParameterTypes,
				Datum parameterModes,
				Datum parameterNames,
				List *parameterDefaults,
				Datum proconfig,
				float4 procost,
				float4 prorows,
				char prodataaccess,
				char proexeclocation)
{
	Oid			retval;
	int			parameterCount;
	int			allParamCount;
<<<<<<< HEAD
	const Oid  *allParams;
=======
	Oid		   *allParams;
	char	   *paramModes = NULL;
>>>>>>> 80edfd76
	bool		genericInParam = false;
	bool		genericOutParam = false;
	bool		anyrangeInParam = false;
	bool		anyrangeOutParam = false;
	bool		internalInParam = false;
	bool		internalOutParam = false;
	Oid			variadicType = InvalidOid;
	Acl		   *proacl = NULL;
	Relation	rel;
	HeapTuple	tup;
	HeapTuple	oldtup;
	bool		nulls[Natts_pg_proc];
	Datum		values[Natts_pg_proc];
	bool		replaces[Natts_pg_proc];
	Oid			relid;
	NameData	procname;
	TupleDesc	tupDesc;
	bool		is_update;
	ObjectAddress myself,
				referenced;
	int			i;

	/*
	 * sanity checks
	 */
	Assert(PointerIsValid(prosrc));

	parameterCount = parameterTypes->dim1;
	if (parameterCount < 0 || parameterCount > FUNC_MAX_ARGS)
		ereport(ERROR,
				(errcode(ERRCODE_TOO_MANY_ARGUMENTS),
				 errmsg_plural("functions cannot have more than %d argument",
							   "functions cannot have more than %d arguments",
							   FUNC_MAX_ARGS,
							   FUNC_MAX_ARGS)));
	/* note: the above is correct, we do NOT count output arguments */

	/* Deconstruct array inputs */
	if (allParameterTypes != PointerGetDatum(NULL))
	{
		/*
		 * We expect the array to be a 1-D OID array; verify that. We don't
		 * need to use deconstruct_array() since the array data is just going
		 * to look like a C array of OID values.
		 */
		ArrayType  *allParamArray = (ArrayType *) DatumGetPointer(allParameterTypes);

		allParamCount = ARR_DIMS(allParamArray)[0];
		if (ARR_NDIM(allParamArray) != 1 ||
			allParamCount <= 0 ||
			ARR_HASNULL(allParamArray) ||
			ARR_ELEMTYPE(allParamArray) != OIDOID)
			elog(ERROR, "allParameterTypes is not a 1-D Oid array");
		allParams = (Oid *) ARR_DATA_PTR(allParamArray);
		Assert(allParamCount >= parameterCount);
		/* we assume caller got the contents right */
	}
	else
	{
		allParamCount = parameterCount;
		allParams = parameterTypes->values;
	}

	if (parameterModes != PointerGetDatum(NULL))
	{
		/*
		 * We expect the array to be a 1-D CHAR array; verify that. We don't
		 * need to use deconstruct_array() since the array data is just going
		 * to look like a C array of char values.
		 */
		ArrayType  *modesArray = (ArrayType *) DatumGetPointer(parameterModes);

		if (ARR_NDIM(modesArray) != 1 ||
			ARR_DIMS(modesArray)[0] != allParamCount ||
			ARR_HASNULL(modesArray) ||
			ARR_ELEMTYPE(modesArray) != CHAROID)
			elog(ERROR, "parameterModes is not a 1-D char array");
		paramModes = (char *) ARR_DATA_PTR(modesArray);
	}

	/*
	 * Detect whether we have polymorphic or INTERNAL arguments.  The first
	 * loop checks input arguments, the second output arguments.
	 */
	for (i = 0; i < parameterCount; i++)
	{
		switch (parameterTypes->values[i])
		{
			case ANYARRAYOID:
			case ANYELEMENTOID:
			case ANYNONARRAYOID:
			case ANYENUMOID:
				genericInParam = true;
				break;
			case ANYRANGEOID:
				genericInParam = true;
				anyrangeInParam = true;
				break;
			case INTERNALOID:
				internalInParam = true;
				break;
		}
	}

	if (allParameterTypes != PointerGetDatum(NULL))
	{
		for (i = 0; i < allParamCount; i++)
		{
			if (paramModes == NULL ||
				paramModes[i] == PROARGMODE_IN ||
				paramModes[i] == PROARGMODE_VARIADIC)
				continue;		/* ignore input-only params */

			switch (allParams[i])
			{
				case ANYARRAYOID:
				case ANYELEMENTOID:
				case ANYNONARRAYOID:
				case ANYENUMOID:
					genericOutParam = true;
					break;
				case ANYRANGEOID:
					genericOutParam = true;
					anyrangeOutParam = true;
					break;
				case INTERNALOID:
					internalOutParam = true;
					break;
			}
		}
	}

	/*
	 * Do not allow polymorphic return type unless at least one input argument
	 * is polymorphic.	ANYRANGE return type is even stricter: must have an
	 * ANYRANGE input (since we can't deduce the specific range type from
	 * ANYELEMENT).  Also, do not allow return type INTERNAL unless at least
	 * one input argument is INTERNAL.
	 */
	if ((IsPolymorphicType(returnType) || genericOutParam)
		&& !genericInParam)
		ereport(ERROR,
				(errcode(ERRCODE_INVALID_FUNCTION_DEFINITION),
				 errmsg("cannot determine result data type"),
				 errdetail("A function returning a polymorphic type must have at least one polymorphic argument.")));

	if ((returnType == ANYRANGEOID || anyrangeOutParam) &&
		!anyrangeInParam)
		ereport(ERROR,
				(errcode(ERRCODE_INVALID_FUNCTION_DEFINITION),
				 errmsg("cannot determine result data type"),
				 errdetail("A function returning ANYRANGE must have at least one ANYRANGE argument.")));

	if ((returnType == INTERNALOID || internalOutParam) && !internalInParam)
		ereport(ERROR,
				(errcode(ERRCODE_INVALID_FUNCTION_DEFINITION),
				 errmsg("unsafe use of pseudo-type \"internal\""),
				 errdetail("A function returning \"internal\" must have at least one \"internal\" argument.")));

	/*
	 * don't allow functions of complex types that have the same name as
	 * existing attributes of the type
	 */
	if (parameterCount == 1 &&
		OidIsValid(parameterTypes->values[0]) &&
		(relid = typeidTypeRelid(parameterTypes->values[0])) != InvalidOid &&
		get_attnum(relid, procedureName) != InvalidAttrNumber)
		ereport(ERROR,
				(errcode(ERRCODE_DUPLICATE_COLUMN),
				 errmsg("\"%s\" is already an attribute of type %s",
						procedureName,
						format_type_be(parameterTypes->values[0]))));

	if (paramModes != NULL)
	{
		/*
		 * Only the last input parameter can be variadic; if it is, save its
		 * element type.  Errors here are just elog since caller should have
		 * checked this already.
		 */
		for (i = 0; i < allParamCount; i++)
		{
			switch (paramModes[i])
			{
				case PROARGMODE_IN:
				case PROARGMODE_INOUT:
					if (OidIsValid(variadicType))
						elog(ERROR, "variadic parameter must be last");
					break;
				case PROARGMODE_OUT:
				case PROARGMODE_TABLE:
					/* okay */
					break;
				case PROARGMODE_VARIADIC:
					if (OidIsValid(variadicType))
						elog(ERROR, "variadic parameter must be last");
					switch (allParams[i])
					{
						case ANYOID:
							variadicType = ANYOID;
							break;
						case ANYARRAYOID:
							variadicType = ANYELEMENTOID;
							break;
						default:
							variadicType = get_element_type(allParams[i]);
							if (!OidIsValid(variadicType))
								elog(ERROR, "variadic parameter is not an array");
							break;
					}
					break;
				default:
					elog(ERROR, "invalid parameter mode '%c'", paramModes[i]);
					break;
			}
		}
	}

	/* Guard against a case the planner doesn't handle yet */
	if (isWindowFunc && parameterDefaults != NIL)
		ereport(ERROR,
				(errcode(ERRCODE_FEATURE_NOT_SUPPORTED),
				 errmsg("window functions cannot have default arguments")));

	/*
	 * All seems OK; prepare the data to be inserted into pg_proc.
	 */

	for (i = 0; i < Natts_pg_proc; ++i)
	{
		nulls[i] = false;
		values[i] = (Datum) 0;
		replaces[i] = true;
	}

	namestrcpy(&procname, procedureName);
	values[Anum_pg_proc_proname - 1] = NameGetDatum(&procname);
	values[Anum_pg_proc_pronamespace - 1] = ObjectIdGetDatum(procNamespace);
	values[Anum_pg_proc_proowner - 1] = ObjectIdGetDatum(proowner);
	values[Anum_pg_proc_prolang - 1] = ObjectIdGetDatum(languageObjectId);
	values[Anum_pg_proc_procost - 1] = Float4GetDatum(procost);
	values[Anum_pg_proc_prorows - 1] = Float4GetDatum(prorows);
	values[Anum_pg_proc_provariadic - 1] = ObjectIdGetDatum(variadicType);
	values[Anum_pg_proc_protransform - 1] = ObjectIdGetDatum(InvalidOid);
	values[Anum_pg_proc_proisagg - 1] = BoolGetDatum(isAgg);
	values[Anum_pg_proc_proiswindow - 1] = BoolGetDatum(isWindowFunc);
	values[Anum_pg_proc_prosecdef - 1] = BoolGetDatum(security_definer);
	values[Anum_pg_proc_proleakproof - 1] = BoolGetDatum(isLeakProof);
	values[Anum_pg_proc_proisstrict - 1] = BoolGetDatum(isStrict);
	values[Anum_pg_proc_proretset - 1] = BoolGetDatum(returnsSet);
	values[Anum_pg_proc_provolatile - 1] = CharGetDatum(volatility);
	values[Anum_pg_proc_pronargs - 1] = UInt16GetDatum(parameterCount);
	values[Anum_pg_proc_pronargdefaults - 1] = UInt16GetDatum(list_length(parameterDefaults));
	values[Anum_pg_proc_prorettype - 1] = ObjectIdGetDatum(returnType);
	values[Anum_pg_proc_proargtypes - 1] = PointerGetDatum(parameterTypes);
	if (allParameterTypes != PointerGetDatum(NULL))
		values[Anum_pg_proc_proallargtypes - 1] = allParameterTypes;
	else
		nulls[Anum_pg_proc_proallargtypes - 1] = true;
	if (parameterModes != PointerGetDatum(NULL))
		values[Anum_pg_proc_proargmodes - 1] = parameterModes;
	else
		nulls[Anum_pg_proc_proargmodes - 1] = true;
	if (parameterNames != PointerGetDatum(NULL))
		values[Anum_pg_proc_proargnames - 1] = parameterNames;
	else
		nulls[Anum_pg_proc_proargnames - 1] = true;
	if (parameterDefaults != NIL)
		values[Anum_pg_proc_proargdefaults - 1] = CStringGetTextDatum(nodeToString(parameterDefaults));
	else
		nulls[Anum_pg_proc_proargdefaults - 1] = true;
	values[Anum_pg_proc_prosrc - 1] = CStringGetTextDatum(prosrc);
	if (probin)
		values[Anum_pg_proc_probin - 1] = CStringGetTextDatum(probin);
	else
		nulls[Anum_pg_proc_probin - 1] = true;
	if (proconfig != PointerGetDatum(NULL))
		values[Anum_pg_proc_proconfig - 1] = proconfig;
	else
		nulls[Anum_pg_proc_proconfig - 1] = true;
	/* proacl will be determined later */
	values[Anum_pg_proc_prodataaccess - 1] = CharGetDatum(prodataaccess);
	values[Anum_pg_proc_proexeclocation - 1] = CharGetDatum(proexeclocation);

	rel = heap_open(ProcedureRelationId, RowExclusiveLock);
	tupDesc = RelationGetDescr(rel);

	/* Check for pre-existing definition */
	oldtup = SearchSysCache3(PROCNAMEARGSNSP,
							 PointerGetDatum(procedureName),
							 PointerGetDatum(parameterTypes),
							 ObjectIdGetDatum(procNamespace));

	if (HeapTupleIsValid(oldtup))
	{
		/* There is one; okay to replace it? */
		Form_pg_proc oldproc = (Form_pg_proc) GETSTRUCT(oldtup);
		Datum		proargnames;
		bool		isnull;
		Oid oldOid = HeapTupleGetOid(oldtup);

		if (!replace)
			ereport(ERROR,
					(errcode(ERRCODE_DUPLICATE_FUNCTION),
			errmsg("function \"%s\" already exists with same argument types",
				   procedureName)));
		if (!pg_proc_ownercheck(oldOid, proowner))
			aclcheck_error(ACLCHECK_NOT_OWNER, ACL_KIND_PROC,
						   procedureName);

		/*
		 * Not okay to change the return type of the existing proc, since
		 * existing rules, views, etc may depend on the return type.
		 */
		if (returnType != oldproc->prorettype ||
			returnsSet != oldproc->proretset)
			ereport(ERROR,
					(errcode(ERRCODE_INVALID_FUNCTION_DEFINITION),
					 errmsg("cannot change return type of existing function"),
					 errhint("Use DROP FUNCTION first.")));

		/*
		 * If it returns RECORD, check for possible change of record type
		 * implied by OUT parameters
		 */
		if (returnType == RECORDOID)
		{
			TupleDesc	olddesc;
			TupleDesc	newdesc;

			olddesc = build_function_result_tupdesc_t(oldtup);
			newdesc = build_function_result_tupdesc_d(allParameterTypes,
													  parameterModes,
													  parameterNames);
			if (olddesc == NULL && newdesc == NULL)
				 /* ok, both are runtime-defined RECORDs */ ;
			else if (olddesc == NULL || newdesc == NULL ||
					 !equalTupleDescs(olddesc, newdesc, true))
				ereport(ERROR,
						(errcode(ERRCODE_INVALID_FUNCTION_DEFINITION),
					errmsg("cannot change return type of existing function"),
				errdetail("Row type defined by OUT parameters is different."),
						 errhint("Use DROP FUNCTION first.")));
		}

		/*
		 * If there were any named input parameters, check to make sure the
		 * names have not been changed, as this could break existing calls. We
		 * allow adding names to formerly unnamed parameters, though.
		 */
		proargnames = SysCacheGetAttr(PROCNAMEARGSNSP, oldtup,
									  Anum_pg_proc_proargnames,
									  &isnull);
		if (!isnull)
		{
			Datum		proargmodes;
			char	  **old_arg_names;
			char	  **new_arg_names;
			int			n_old_arg_names;
			int			n_new_arg_names;
			int			j;

			proargmodes = SysCacheGetAttr(PROCNAMEARGSNSP, oldtup,
										  Anum_pg_proc_proargmodes,
										  &isnull);
			if (isnull)
				proargmodes = PointerGetDatum(NULL);	/* just to be sure */

			n_old_arg_names = get_func_input_arg_names(proargnames,
													   proargmodes,
													   &old_arg_names);
			n_new_arg_names = get_func_input_arg_names(parameterNames,
													   parameterModes,
													   &new_arg_names);
			for (j = 0; j < n_old_arg_names; j++)
			{
				if (old_arg_names[j] == NULL)
					continue;
				if (j >= n_new_arg_names || new_arg_names[j] == NULL ||
					strcmp(old_arg_names[j], new_arg_names[j]) != 0)
					ereport(ERROR,
							(errcode(ERRCODE_INVALID_FUNCTION_DEFINITION),
					   errmsg("cannot change name of input parameter \"%s\"",
							  old_arg_names[j]),
							 errhint("Use DROP FUNCTION first.")));
			}
		}

		/*
		 * If there are existing defaults, check compatibility: redefinition
		 * must not remove any defaults nor change their types.  (Removing a
		 * default might cause a function to fail to satisfy an existing call.
		 * Changing type would only be possible if the associated parameter is
		 * polymorphic, and in such cases a change of default type might alter
		 * the resolved output type of existing calls.)
		 */
		if (oldproc->pronargdefaults != 0)
		{
			Datum		proargdefaults;
			List	   *oldDefaults;
			ListCell   *oldlc;
			ListCell   *newlc;

			if (list_length(parameterDefaults) < oldproc->pronargdefaults)
				ereport(ERROR,
						(errcode(ERRCODE_INVALID_FUNCTION_DEFINITION),
						 errmsg("cannot remove parameter defaults from existing function"),
						 errhint("Use DROP FUNCTION first.")));

			proargdefaults = SysCacheGetAttr(PROCNAMEARGSNSP, oldtup,
											 Anum_pg_proc_proargdefaults,
											 &isnull);
			Assert(!isnull);
			oldDefaults = (List *) stringToNode(TextDatumGetCString(proargdefaults));
			Assert(IsA(oldDefaults, List));
			Assert(list_length(oldDefaults) == oldproc->pronargdefaults);

			/* new list can have more defaults than old, advance over 'em */
			newlc = list_head(parameterDefaults);
			for (i = list_length(parameterDefaults) - oldproc->pronargdefaults;
				 i > 0;
				 i--)
				newlc = lnext(newlc);

			foreach(oldlc, oldDefaults)
			{
				Node	   *oldDef = (Node *) lfirst(oldlc);
				Node	   *newDef = (Node *) lfirst(newlc);

				if (exprType(oldDef) != exprType(newDef))
					ereport(ERROR,
							(errcode(ERRCODE_INVALID_FUNCTION_DEFINITION),
							 errmsg("cannot change data type of existing parameter default value"),
							 errhint("Use DROP FUNCTION first.")));
				newlc = lnext(newlc);
			}
		}

		/*
		 * Cannot add a describe callback to a function that has views defined
		 * on it.  This restriction is for the same set of reasons that we 
		 * cannot change the return type of existing functions.
		 */
		if (OidIsValid(describeFuncOid))
		{
			Relation	depRel;
			ScanKeyData key[3];
			SysScanDesc scan;
			HeapTuple   depTup;

			depRel = heap_open(DependRelationId, AccessShareLock);

			/*
			 * This is equivalent to:
			 *
			 * SELECT * FROM pg_depend
			 * WHERE refclassid = :1 AND refobjid = :2 AND classid = :3
			 */
			ScanKeyInit(&key[0],
						Anum_pg_depend_refclassid,
						BTEqualStrategyNumber, F_OIDEQ,
						ObjectIdGetDatum(ProcedureRelationId));
			ScanKeyInit(&key[1],
						Anum_pg_depend_refobjid,
						BTEqualStrategyNumber, F_OIDEQ,
						ObjectIdGetDatum(oldOid));

			scan = systable_beginscan(depRel, DependReferenceIndexId, true,
									  SnapshotNow, 2, key);

			while (HeapTupleIsValid(depTup = systable_getnext(scan)))
			{
				Form_pg_depend depData = (Form_pg_depend) GETSTRUCT(depTup);
				if (depData->classid == RewriteRelationId)
				{
					ereport(ERROR,
							(errcode(ERRCODE_INVALID_FUNCTION_DEFINITION),
							 errmsg("cannot add DESCRIBE callback to function used in view(s)")));
				}
			}
			systable_endscan(scan);

			heap_close(depRel, AccessShareLock);
		}

		/* Can't change aggregate or window status, either */
		if (oldproc->proisagg != isAgg)
		{
			if (oldproc->proisagg)
				ereport(ERROR,
						(errcode(ERRCODE_WRONG_OBJECT_TYPE),
						 errmsg("function \"%s\" is an aggregate function",
								procedureName)));
			else
				ereport(ERROR,
						(errcode(ERRCODE_WRONG_OBJECT_TYPE),
					   errmsg("function \"%s\" is not an aggregate function",
							  procedureName)));
		}
		if (oldproc->proiswindow != isWindowFunc)
		{
			if (oldproc->proiswindow)
				ereport(ERROR,
						(errcode(ERRCODE_WRONG_OBJECT_TYPE),
						 errmsg("function \"%s\" is a window function",
								procedureName)));
			else
				ereport(ERROR,
						(errcode(ERRCODE_WRONG_OBJECT_TYPE),
						 errmsg("function \"%s\" is not a window function",
								procedureName)));
		}

		/*
		 * Do not change existing ownership or permissions, either.  Note
		 * dependency-update code below has to agree with this decision.
		 */
		replaces[Anum_pg_proc_proowner - 1] = false;
		replaces[Anum_pg_proc_proacl - 1] = false;

		/* Okay, do it... */
		tup = heap_modify_tuple(oldtup, tupDesc, values, nulls, replaces);
		simple_heap_update(rel, &tup->t_self, tup);

		ReleaseSysCache(oldtup);
		is_update = true;
	}
	else
	{
		/* Creating a new procedure */

		/* First, get default permissions and set up proacl */
		proacl = get_user_default_acl(ACL_OBJECT_FUNCTION, proowner,
									  procNamespace);
		if (proacl != NULL)
			values[Anum_pg_proc_proacl - 1] = PointerGetDatum(proacl);
		else
			nulls[Anum_pg_proc_proacl - 1] = true;

		tup = heap_form_tuple(tupDesc, values, nulls);
		simple_heap_insert(rel, tup);
		is_update = false;
	}

	/* Need to update indexes for either the insert or update case */
	CatalogUpdateIndexes(rel, tup);

	retval = HeapTupleGetOid(tup);

	/*
	 * Create dependencies for the new function.  If we are updating an
	 * existing function, first delete any existing pg_depend entries.
	 * (However, since we are not changing ownership or permissions, the
	 * shared dependencies do *not* need to change, and we leave them alone.)
	 */
	if (is_update)
	{
		deleteDependencyRecordsFor(ProcedureRelationId, retval, true);
		deleteProcCallbacks(retval);
	}

	myself.classId = ProcedureRelationId;
	myself.objectId = retval;
	myself.objectSubId = 0;

	/* dependency on namespace */
	referenced.classId = NamespaceRelationId;
	referenced.objectId = procNamespace;
	referenced.objectSubId = 0;
	recordDependencyOn(&myself, &referenced, DEPENDENCY_NORMAL);

	/* dependency on implementation language */
	referenced.classId = LanguageRelationId;
	referenced.objectId = languageObjectId;
	referenced.objectSubId = 0;
	recordDependencyOn(&myself, &referenced, DEPENDENCY_NORMAL);

	/* dependency on return type */
	referenced.classId = TypeRelationId;
	referenced.objectId = returnType;
	referenced.objectSubId = 0;
	recordDependencyOn(&myself, &referenced, DEPENDENCY_NORMAL);

	/* dependency on describe function */
	if (OidIsValid(describeFuncOid))
	{
		referenced.classId = ProcedureRelationId;
		referenced.objectId = describeFuncOid;
		referenced.objectSubId = 0;
		recordDependencyOn(&myself, &referenced, DEPENDENCY_NORMAL);
		addProcCallback(retval, describeFuncOid, PROMETHOD_DESCRIBE);
	}

	/* dependency on parameter types */
	for (i = 0; i < allParamCount; i++)
	{
		referenced.classId = TypeRelationId;
		referenced.objectId = allParams[i];
		referenced.objectSubId = 0;
		recordDependencyOn(&myself, &referenced, DEPENDENCY_NORMAL);
	}

	/* dependency on parameter default expressions */
	if (parameterDefaults)
		recordDependencyOnExpr(&myself, (Node *) parameterDefaults,
							   NIL, DEPENDENCY_NORMAL);

	/* dependency on owner */
	if (!is_update)
		recordDependencyOnOwner(ProcedureRelationId, retval, proowner);

	/* dependency on any roles mentioned in ACL */
	if (!is_update && proacl != NULL)
	{
		int			nnewmembers;
		Oid		   *newmembers;

		nnewmembers = aclmembers(proacl, &newmembers);
		updateAclDependencies(ProcedureRelationId, retval, 0,
							  proowner,
							  0, NULL,
							  nnewmembers, newmembers);
	}

	/* dependency on extension */
	recordDependencyOnCurrentExtension(&myself, is_update);

	heap_freetuple(tup);

	/* Post creation hook for new function */
	InvokeObjectAccessHook(OAT_POST_CREATE,
						   ProcedureRelationId, retval, 0, NULL);

	heap_close(rel, RowExclusiveLock);

	/* Verify function body */
	if (OidIsValid(languageValidator))
	{
		ArrayType  *set_items;
		int			save_nestlevel;

		/* Advance command counter so new tuple can be seen by validator */
		CommandCounterIncrement();

		/* Set per-function configuration parameters */
		set_items = (ArrayType *) DatumGetPointer(proconfig);
		if (set_items)			/* Need a new GUC nesting level */
		{
			save_nestlevel = NewGUCNestLevel();
			ProcessGUCArray(set_items,
							(superuser() ? PGC_SUSET : PGC_USERSET),
							PGC_S_SESSION,
							GUC_ACTION_SAVE);
		}
		else
			save_nestlevel = 0; /* keep compiler quiet */

		OidFunctionCall1(languageValidator, ObjectIdGetDatum(retval));

		if (set_items)
			AtEOXact_GUC(true, save_nestlevel);
	}

	return retval;
}



/*
 * Validator for internal functions
 *
 * Check that the given internal function name (the "prosrc" value) is
 * a known builtin function.
 */
Datum
fmgr_internal_validator(PG_FUNCTION_ARGS)
{
	Oid			funcoid = PG_GETARG_OID(0);
	HeapTuple	tuple;
	bool		isnull;
	Datum		tmp;
	char	   *prosrc;

	if (!CheckFunctionValidatorAccess(fcinfo->flinfo->fn_oid, funcoid))
		PG_RETURN_VOID();

	/*
	 * We do not honor check_function_bodies since it's unlikely the function
	 * name will be found later if it isn't there now.
	 */

	tuple = SearchSysCache1(PROCOID, ObjectIdGetDatum(funcoid));
	if (!HeapTupleIsValid(tuple))
		elog(ERROR, "cache lookup failed for function %u", funcoid);

	tmp = SysCacheGetAttr(PROCOID, tuple, Anum_pg_proc_prosrc, &isnull);
	if (isnull)
		elog(ERROR, "null prosrc");
	prosrc = TextDatumGetCString(tmp);

	if (fmgr_internal_function(prosrc) == InvalidOid)
		ereport(ERROR,
				(errcode(ERRCODE_UNDEFINED_FUNCTION),
				 errmsg("there is no built-in function named \"%s\"",
						prosrc)));

	ReleaseSysCache(tuple);

	PG_RETURN_VOID();
}



/*
 * Validator for C language functions
 *
 * Make sure that the library file exists, is loadable, and contains
 * the specified link symbol. Also check for a valid function
 * information record.
 */
Datum
fmgr_c_validator(PG_FUNCTION_ARGS)
{
	Oid			funcoid = PG_GETARG_OID(0);
	void	   *libraryhandle;
	HeapTuple	tuple;
	bool		isnull;
	Datum		tmp;
	char	   *prosrc;
	char	   *probin;

	if (!CheckFunctionValidatorAccess(fcinfo->flinfo->fn_oid, funcoid))
		PG_RETURN_VOID();

	/*
	 * It'd be most consistent to skip the check if !check_function_bodies,
	 * but the purpose of that switch is to be helpful for pg_dump loading,
	 * and for pg_dump loading it's much better if we *do* check.
	 */

	tuple = SearchSysCache1(PROCOID, ObjectIdGetDatum(funcoid));
	if (!HeapTupleIsValid(tuple))
		elog(ERROR, "cache lookup failed for function %u", funcoid);

	tmp = SysCacheGetAttr(PROCOID, tuple, Anum_pg_proc_prosrc, &isnull);
	if (isnull)
		elog(ERROR, "null prosrc for C function %u", funcoid);
	prosrc = TextDatumGetCString(tmp);

	tmp = SysCacheGetAttr(PROCOID, tuple, Anum_pg_proc_probin, &isnull);
	if (isnull)
		elog(ERROR, "null probin for C function %u", funcoid);
	probin = TextDatumGetCString(tmp);

	(void) load_external_function(probin, prosrc, true, &libraryhandle);
	(void) fetch_finfo_record(libraryhandle, prosrc);

	ReleaseSysCache(tuple);

	PG_RETURN_VOID();
}


/*
 * Validator for SQL language functions
 *
 * Parse it here in order to be sure that it contains no syntax errors.
 */
Datum
fmgr_sql_validator(PG_FUNCTION_ARGS)
{
	Oid			funcoid = PG_GETARG_OID(0);
	HeapTuple	tuple;
	Form_pg_proc proc;
	List	   *raw_parsetree_list;
	List	   *querytree_list;
	ListCell   *lc;
	bool		isnull;
	Datum		tmp;
	char	   *prosrc;
	parse_error_callback_arg callback_arg;
	ErrorContextCallback sqlerrcontext;
	bool		haspolyarg;
	int			i;

	if (!CheckFunctionValidatorAccess(fcinfo->flinfo->fn_oid, funcoid))
		PG_RETURN_VOID();

	tuple = SearchSysCache1(PROCOID, ObjectIdGetDatum(funcoid));
	if (!HeapTupleIsValid(tuple))
		elog(ERROR, "cache lookup failed for function %u", funcoid);
	proc = (Form_pg_proc) GETSTRUCT(tuple);

	/* Disallow pseudotype result */
	/* except for RECORD, VOID, or polymorphic */
	if (get_typtype(proc->prorettype) == TYPTYPE_PSEUDO &&
		proc->prorettype != RECORDOID &&
		proc->prorettype != VOIDOID &&
		!IsPolymorphicType(proc->prorettype))
		ereport(ERROR,
				(errcode(ERRCODE_INVALID_FUNCTION_DEFINITION),
				 errmsg("SQL functions cannot return type %s",
						format_type_be(proc->prorettype))));

	/* Disallow pseudotypes in arguments */
	/* except for polymorphic */
	haspolyarg = false;
	for (i = 0; i < proc->pronargs; i++)
	{
		if (get_typtype(proc->proargtypes.values[i]) == TYPTYPE_PSEUDO)
		{
			if (IsPolymorphicType(proc->proargtypes.values[i]))
				haspolyarg = true;
			else
				ereport(ERROR,
						(errcode(ERRCODE_INVALID_FUNCTION_DEFINITION),
					 errmsg("SQL functions cannot have arguments of type %s",
							format_type_be(proc->proargtypes.values[i]))));
		}
	}

	/* Postpone body checks if !check_function_bodies */
	if (check_function_bodies)
	{
		tmp = SysCacheGetAttr(PROCOID, tuple, Anum_pg_proc_prosrc, &isnull);
		if (isnull)
			elog(ERROR, "null prosrc");

		prosrc = TextDatumGetCString(tmp);

		/*
		 * Setup error traceback support for ereport().
		 */
		callback_arg.proname = NameStr(proc->proname);
		callback_arg.prosrc = prosrc;

		sqlerrcontext.callback = sql_function_parse_error_callback;
		sqlerrcontext.arg = (void *) &callback_arg;
		sqlerrcontext.previous = error_context_stack;
		error_context_stack = &sqlerrcontext;

		/*
		 * We can't do full prechecking of the function definition if there
		 * are any polymorphic input types, because actual datatypes of
		 * expression results will be unresolvable.  The check will be done at
		 * runtime instead.
		 *
		 * We can run the text through the raw parser though; this will at
		 * least catch silly syntactic errors.
		 */
		raw_parsetree_list = pg_parse_query(prosrc);

		if (!haspolyarg)
		{
			/*
			 * OK to do full precheck: analyze and rewrite the queries, then
			 * verify the result type.
			 */
			SQLFunctionParseInfoPtr pinfo;

			/* But first, set up parameter information */
			pinfo = prepare_sql_fn_parse_info(tuple, NULL, InvalidOid);

			querytree_list = NIL;
			foreach(lc, raw_parsetree_list)
			{
				Node	   *parsetree = (Node *) lfirst(lc);
				List	   *querytree_sublist;

				querytree_sublist = pg_analyze_and_rewrite_params(parsetree,
																  prosrc,
									   (ParserSetupHook) sql_fn_parser_setup,
																  pinfo);
				querytree_list = list_concat(querytree_list,
											 querytree_sublist);
			}

			(void) check_sql_fn_retval(funcoid, proc->prorettype,
									   querytree_list,
									   NULL, NULL);
		}

		error_context_stack = sqlerrcontext.previous;
	}

	ReleaseSysCache(tuple);

	PG_RETURN_VOID();
}

/*
 * Error context callback for handling errors in SQL function definitions
 */
static void
sql_function_parse_error_callback(void *arg)
{
	parse_error_callback_arg *callback_arg = (parse_error_callback_arg *) arg;

	/* See if it's a syntax error; if so, transpose to CREATE FUNCTION */
	if (!function_parse_error_transpose(callback_arg->prosrc))
	{
		/* If it's not a syntax error, push info onto context stack */
		errcontext("SQL function \"%s\"", callback_arg->proname);
	}
}

/*
 * Adjust a syntax error occurring inside the function body of a CREATE
 * FUNCTION or DO command.	This can be used by any function validator or
 * anonymous-block handler, not only for SQL-language functions.
 * It is assumed that the syntax error position is initially relative to the
 * function body string (as passed in).  If possible, we adjust the position
 * to reference the original command text; if we can't manage that, we set
 * up an "internal query" syntax error instead.
 *
 * Returns true if a syntax error was processed, false if not.
 */
bool
function_parse_error_transpose(const char *prosrc)
{
	int			origerrposition;
	int			newerrposition;
	const char *queryText;

	/*
	 * Nothing to do unless we are dealing with a syntax error that has a
	 * cursor position.
	 *
	 * Some PLs may prefer to report the error position as an internal error
	 * to begin with, so check that too.
	 */
	origerrposition = geterrposition();
	if (origerrposition <= 0)
	{
		origerrposition = getinternalerrposition();
		if (origerrposition <= 0)
			return false;
	}

	/* We can get the original query text from the active portal (hack...) */
	/* Assert(ActivePortal && PortalGetStatus(ActivePortal) == PORTAL_ACTIVE); */
	queryText = ActivePortal->sourceText;

	/* Try to locate the prosrc in the original text */
	newerrposition = match_prosrc_to_query(prosrc, queryText, origerrposition);

	if (newerrposition > 0)
	{
		/* Successful, so fix error position to reference original query */
		errposition(newerrposition);
		/* Get rid of any report of the error as an "internal query" */
		internalerrposition(0);
		internalerrquery(NULL);
	}
	else
	{
		/*
		 * If unsuccessful, convert the position to an internal position
		 * marker and give the function text as the internal query.
		 */
		errposition(0);
		internalerrposition(origerrposition);
		internalerrquery(prosrc);
	}

	return true;
}

/*
 * Try to locate the string literal containing the function body in the
 * given text of the CREATE FUNCTION or DO command.  If successful, return
 * the character (not byte) index within the command corresponding to the
 * given character index within the literal.  If not successful, return 0.
 */
static int
match_prosrc_to_query(const char *prosrc, const char *queryText,
					  int cursorpos)
{
	/*
	 * Rather than fully parsing the original command, we just scan the
	 * command looking for $prosrc$ or 'prosrc'.  This could be fooled (though
	 * not in any very probable scenarios), so fail if we find more than one
	 * match.
	 */
	int			prosrclen = strlen(prosrc);
	int			querylen = strlen(queryText);
	int			matchpos = 0;
	int			curpos;
	int			newcursorpos;

	for (curpos = 0; curpos < querylen - prosrclen; curpos++)
	{
		if (queryText[curpos] == '$' &&
			strncmp(prosrc, &queryText[curpos + 1], prosrclen) == 0 &&
			queryText[curpos + 1 + prosrclen] == '$')
		{
			/*
			 * Found a $foo$ match.  Since there are no embedded quoting
			 * characters in a dollar-quoted literal, we don't have to do any
			 * fancy arithmetic; just offset by the starting position.
			 */
			if (matchpos)
				return 0;		/* multiple matches, fail */
			matchpos = pg_mbstrlen_with_len(queryText, curpos + 1)
				+ cursorpos;
		}
		else if (queryText[curpos] == '\'' &&
				 match_prosrc_to_literal(prosrc, &queryText[curpos + 1],
										 cursorpos, &newcursorpos))
		{
			/*
			 * Found a 'foo' match.  match_prosrc_to_literal() has adjusted
			 * for any quotes or backslashes embedded in the literal.
			 */
			if (matchpos)
				return 0;		/* multiple matches, fail */
			matchpos = pg_mbstrlen_with_len(queryText, curpos + 1)
				+ newcursorpos;
		}
	}

	return matchpos;
}

/*
 * Try to match the given source text to a single-quoted literal.
 * If successful, adjust newcursorpos to correspond to the character
 * (not byte) index corresponding to cursorpos in the source text.
 *
 * At entry, literal points just past a ' character.  We must check for the
 * trailing quote.
 */
static bool
match_prosrc_to_literal(const char *prosrc, const char *literal,
						int cursorpos, int *newcursorpos)
{
	int			newcp = cursorpos;
	int			chlen;

	/*
	 * This implementation handles backslashes and doubled quotes in the
	 * string literal.	It does not handle the SQL syntax for literals
	 * continued across line boundaries.
	 *
	 * We do the comparison a character at a time, not a byte at a time, so
	 * that we can do the correct cursorpos math.
	 */
	while (*prosrc)
	{
		cursorpos--;			/* characters left before cursor */

		/*
		 * Check for backslashes and doubled quotes in the literal; adjust
		 * newcp when one is found before the cursor.
		 */
		if (*literal == '\\')
		{
			literal++;
			if (cursorpos > 0)
				newcp++;
		}
		else if (*literal == '\'')
		{
			if (literal[1] != '\'')
				goto fail;
			literal++;
			if (cursorpos > 0)
				newcp++;
		}
		chlen = pg_mblen(prosrc);
		if (strncmp(prosrc, literal, chlen) != 0)
			goto fail;
		prosrc += chlen;
		literal += chlen;
	}

	if (*literal == '\'' && literal[1] != '\'')
	{
		/* success */
		*newcursorpos = newcp;
		return true;
	}

fail:
	/* Must set *newcursorpos to suppress compiler warning */
	*newcursorpos = newcp;
	return false;
}<|MERGE_RESOLUTION|>--- conflicted
+++ resolved
@@ -14,11 +14,8 @@
  */
 #include "postgres.h"
 
-<<<<<<< HEAD
 #include "access/genam.h"
 #include "access/heapam.h"
-=======
->>>>>>> 80edfd76
 #include "access/xact.h"
 #include "catalog/dependency.h"
 #include "catalog/indexing.h"
@@ -94,7 +91,7 @@
 				bool isLeakProof,
 				bool isStrict,
 				char volatility,
-				const oidvector *parameterTypes,
+				oidvector *parameterTypes,
 				Datum allParameterTypes,
 				Datum parameterModes,
 				Datum parameterNames,
@@ -108,12 +105,8 @@
 	Oid			retval;
 	int			parameterCount;
 	int			allParamCount;
-<<<<<<< HEAD
-	const Oid  *allParams;
-=======
 	Oid		   *allParams;
 	char	   *paramModes = NULL;
->>>>>>> 80edfd76
 	bool		genericInParam = false;
 	bool		genericOutParam = false;
 	bool		anyrangeInParam = false;
