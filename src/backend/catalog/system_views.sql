/*
 * PostgreSQL System Views
 *
<<<<<<< HEAD
 * Portions Copyright (c) 2006-2010, Greenplum inc.
 * Portions Copyright (c) 2012-Present Pivotal Software, Inc.
 * Copyright (c) 1996-2016, PostgreSQL Global Development Group
=======
 * Copyright (c) 1996-2019, PostgreSQL Global Development Group
>>>>>>> 9e1c9f95
 *
 * src/backend/catalog/system_views.sql
 *
 * Note: this file is read in single-user -j mode, which means that the
 * command terminator is semicolon-newline-newline; whenever the backend
 * sees that, it stops and executes what it's got.  If you write a lot of
 * statements without empty lines between, they'll all get quoted to you
 * in any error message about one of them, so don't do that.  Also, you
 * cannot write a semicolon immediately followed by an empty line in a
 * string literal (including a function body!) or a multiline comment.
 */

CREATE VIEW pg_roles AS
    SELECT
        rolname,
        rolsuper,
        rolinherit,
        rolcreaterole,
        rolcreatedb,
        rolcanlogin,
        rolreplication,
        rolconnlimit,
        '********'::text as rolpassword,
        rolvaliduntil,
        rolbypassrls,
        setconfig as rolconfig,
		rolresqueue,
        pg_authid.oid,
        rolcreaterextgpfd,
        rolcreaterexthttp,
        rolcreatewextgpfd,
        rolresgroup
    FROM pg_authid LEFT JOIN pg_db_role_setting s
    ON (pg_authid.oid = setrole AND setdatabase = 0);

CREATE VIEW pg_shadow AS
    SELECT
        rolname AS usename,
        pg_authid.oid AS usesysid,
        rolcreatedb AS usecreatedb,
        rolsuper AS usesuper,
        rolreplication AS userepl,
        rolbypassrls AS usebypassrls,
        rolpassword AS passwd,
        rolvaliduntil AS valuntil,
        setconfig AS useconfig
    FROM pg_authid LEFT JOIN pg_db_role_setting s
    ON (pg_authid.oid = setrole AND setdatabase = 0)
    WHERE rolcanlogin;

REVOKE ALL on pg_shadow FROM public;

CREATE VIEW pg_group AS
    SELECT
        rolname AS groname,
        oid AS grosysid,
        ARRAY(SELECT member FROM pg_auth_members WHERE roleid = oid) AS grolist
    FROM pg_authid
    WHERE NOT rolcanlogin;

CREATE VIEW pg_user AS
    SELECT
        usename,
        usesysid,
        usecreatedb,
        usesuper,
        userepl,
        usebypassrls,
        '********'::text as passwd,
        valuntil,
        useconfig
    FROM pg_shadow;

CREATE VIEW pg_policies AS
    SELECT
        N.nspname AS schemaname,
        C.relname AS tablename,
        pol.polname AS policyname,
        CASE
            WHEN pol.polpermissive THEN
                'PERMISSIVE'
            ELSE
                'RESTRICTIVE'
        END AS permissive,
        CASE
            WHEN pol.polroles = '{0}' THEN
                string_to_array('public', '')
            ELSE
                ARRAY
                (
                    SELECT rolname
                    FROM pg_catalog.pg_authid
                    WHERE oid = ANY (pol.polroles) ORDER BY 1
                )
        END AS roles,
        CASE pol.polcmd
            WHEN 'r' THEN 'SELECT'
            WHEN 'a' THEN 'INSERT'
            WHEN 'w' THEN 'UPDATE'
            WHEN 'd' THEN 'DELETE'
            WHEN '*' THEN 'ALL'
        END AS cmd,
        pg_catalog.pg_get_expr(pol.polqual, pol.polrelid) AS qual,
        pg_catalog.pg_get_expr(pol.polwithcheck, pol.polrelid) AS with_check
    FROM pg_catalog.pg_policy pol
    JOIN pg_catalog.pg_class C ON (C.oid = pol.polrelid)
    LEFT JOIN pg_catalog.pg_namespace N ON (N.oid = C.relnamespace);

CREATE VIEW pg_rules AS
    SELECT
        N.nspname AS schemaname,
        C.relname AS tablename,
        R.rulename AS rulename,
        pg_get_ruledef(R.oid) AS definition
    FROM (pg_rewrite R JOIN pg_class C ON (C.oid = R.ev_class))
        LEFT JOIN pg_namespace N ON (N.oid = C.relnamespace)
    WHERE R.rulename != '_RETURN';

CREATE VIEW pg_views AS
    SELECT
        N.nspname AS schemaname,
        C.relname AS viewname,
        pg_get_userbyid(C.relowner) AS viewowner,
        pg_get_viewdef(C.oid) AS definition
    FROM pg_class C LEFT JOIN pg_namespace N ON (N.oid = C.relnamespace)
    WHERE C.relkind = 'v';

CREATE VIEW pg_tables AS
    SELECT
        N.nspname AS schemaname,
        C.relname AS tablename,
        pg_get_userbyid(C.relowner) AS tableowner,
        T.spcname AS tablespace,
        C.relhasindex AS hasindexes,
        C.relhasrules AS hasrules,
        C.relhastriggers AS hastriggers,
        C.relrowsecurity AS rowsecurity
    FROM pg_class C LEFT JOIN pg_namespace N ON (N.oid = C.relnamespace)
         LEFT JOIN pg_tablespace T ON (T.oid = C.reltablespace)
    WHERE C.relkind IN ('r', 'p');

CREATE VIEW pg_matviews AS
    SELECT
        N.nspname AS schemaname,
        C.relname AS matviewname,
        pg_get_userbyid(C.relowner) AS matviewowner,
        T.spcname AS tablespace,
        C.relhasindex AS hasindexes,
        C.relispopulated AS ispopulated,
        pg_get_viewdef(C.oid) AS definition
    FROM pg_class C LEFT JOIN pg_namespace N ON (N.oid = C.relnamespace)
         LEFT JOIN pg_tablespace T ON (T.oid = C.reltablespace)
    WHERE C.relkind = 'm';

CREATE VIEW pg_indexes AS
    SELECT
        N.nspname AS schemaname,
        C.relname AS tablename,
        I.relname AS indexname,
        T.spcname AS tablespace,
        pg_get_indexdef(I.oid) AS indexdef
    FROM pg_index X JOIN pg_class C ON (C.oid = X.indrelid)
         JOIN pg_class I ON (I.oid = X.indexrelid)
         LEFT JOIN pg_namespace N ON (N.oid = C.relnamespace)
         LEFT JOIN pg_tablespace T ON (T.oid = I.reltablespace)
    WHERE C.relkind IN ('r', 'm', 'p') AND I.relkind IN ('i', 'I');

CREATE OR REPLACE VIEW pg_sequences AS
    SELECT
        N.nspname AS schemaname,
        C.relname AS sequencename,
        pg_get_userbyid(C.relowner) AS sequenceowner,
        S.seqtypid::regtype AS data_type,
        S.seqstart AS start_value,
        S.seqmin AS min_value,
        S.seqmax AS max_value,
        S.seqincrement AS increment_by,
        S.seqcycle AS cycle,
        S.seqcache AS cache_size,
        CASE
            WHEN has_sequence_privilege(C.oid, 'SELECT,USAGE'::text)
                THEN pg_sequence_last_value(C.oid)
            ELSE NULL
        END AS last_value
    FROM pg_sequence S JOIN pg_class C ON (C.oid = S.seqrelid)
         LEFT JOIN pg_namespace N ON (N.oid = C.relnamespace)
    WHERE NOT pg_is_other_temp_schema(N.oid)
          AND relkind = 'S';

CREATE VIEW pg_stats WITH (security_barrier) AS
    SELECT
        nspname AS schemaname,
        relname AS tablename,
        attname AS attname,
        stainherit AS inherited,
        stanullfrac AS null_frac,
        stawidth AS avg_width,
        stadistinct AS n_distinct,
        CASE
            WHEN stakind1 = 1 THEN stavalues1
            WHEN stakind2 = 1 THEN stavalues2
            WHEN stakind3 = 1 THEN stavalues3
            WHEN stakind4 = 1 THEN stavalues4
            WHEN stakind5 = 1 THEN stavalues5
        END AS most_common_vals,
        CASE
            WHEN stakind1 = 1 THEN stanumbers1
            WHEN stakind2 = 1 THEN stanumbers2
            WHEN stakind3 = 1 THEN stanumbers3
            WHEN stakind4 = 1 THEN stanumbers4
            WHEN stakind5 = 1 THEN stanumbers5
        END AS most_common_freqs,
        CASE
            WHEN stakind1 = 2 THEN stavalues1
            WHEN stakind2 = 2 THEN stavalues2
            WHEN stakind3 = 2 THEN stavalues3
            WHEN stakind4 = 2 THEN stavalues4
            WHEN stakind5 = 2 THEN stavalues5
        END AS histogram_bounds,
        CASE
            WHEN stakind1 = 3 THEN stanumbers1[1]
            WHEN stakind2 = 3 THEN stanumbers2[1]
            WHEN stakind3 = 3 THEN stanumbers3[1]
            WHEN stakind4 = 3 THEN stanumbers4[1]
            WHEN stakind5 = 3 THEN stanumbers5[1]
        END AS correlation,
        CASE
            WHEN stakind1 = 4 THEN stavalues1
            WHEN stakind2 = 4 THEN stavalues2
            WHEN stakind3 = 4 THEN stavalues3
            WHEN stakind4 = 4 THEN stavalues4
            WHEN stakind5 = 4 THEN stavalues5
        END AS most_common_elems,
        CASE
            WHEN stakind1 = 4 THEN stanumbers1
            WHEN stakind2 = 4 THEN stanumbers2
            WHEN stakind3 = 4 THEN stanumbers3
            WHEN stakind4 = 4 THEN stanumbers4
            WHEN stakind5 = 4 THEN stanumbers5
        END AS most_common_elem_freqs,
        CASE
            WHEN stakind1 = 5 THEN stanumbers1
            WHEN stakind2 = 5 THEN stanumbers2
            WHEN stakind3 = 5 THEN stanumbers3
            WHEN stakind4 = 5 THEN stanumbers4
            WHEN stakind5 = 5 THEN stanumbers5
        END AS elem_count_histogram
    FROM pg_statistic s JOIN pg_class c ON (c.oid = s.starelid)
         JOIN pg_attribute a ON (c.oid = attrelid AND attnum = s.staattnum)
         LEFT JOIN pg_namespace n ON (n.oid = c.relnamespace)
    WHERE NOT attisdropped
    AND has_column_privilege(c.oid, a.attnum, 'select')
    AND (c.relrowsecurity = false OR NOT row_security_active(c.oid));

REVOKE ALL on pg_statistic FROM public;

CREATE VIEW pg_stats_ext WITH (security_barrier) AS
    SELECT cn.nspname AS schemaname,
           c.relname AS tablename,
           sn.nspname AS statistics_schemaname,
           s.stxname AS statistics_name,
           pg_get_userbyid(s.stxowner) AS statistics_owner,
           ( SELECT array_agg(a.attname ORDER BY a.attnum)
             FROM unnest(s.stxkeys) k
                  JOIN pg_attribute a
                       ON (a.attrelid = s.stxrelid AND a.attnum = k)
           ) AS attnames,
           s.stxkind AS kinds,
           sd.stxdndistinct AS n_distinct,
           sd.stxddependencies AS dependencies,
           m.most_common_vals,
           m.most_common_val_nulls,
           m.most_common_freqs,
           m.most_common_base_freqs
    FROM pg_statistic_ext s JOIN pg_class c ON (c.oid = s.stxrelid)
         JOIN pg_statistic_ext_data sd ON (s.oid = sd.stxoid)
         LEFT JOIN pg_namespace cn ON (cn.oid = c.relnamespace)
         LEFT JOIN pg_namespace sn ON (sn.oid = s.stxnamespace)
         LEFT JOIN LATERAL
                   ( SELECT array_agg(values) AS most_common_vals,
                            array_agg(nulls) AS most_common_val_nulls,
                            array_agg(frequency) AS most_common_freqs,
                            array_agg(base_frequency) AS most_common_base_freqs
                     FROM pg_mcv_list_items(sd.stxdmcv)
                   ) m ON sd.stxdmcv IS NOT NULL
    WHERE NOT EXISTS
              ( SELECT 1
                FROM unnest(stxkeys) k
                     JOIN pg_attribute a
                          ON (a.attrelid = s.stxrelid AND a.attnum = k)
                WHERE NOT has_column_privilege(c.oid, a.attnum, 'select') )
    AND (c.relrowsecurity = false OR NOT row_security_active(c.oid));

-- unprivileged users may read pg_statistic_ext but not pg_statistic_ext_data
REVOKE ALL on pg_statistic_ext_data FROM public;

CREATE VIEW pg_publication_tables AS
    SELECT
        P.pubname AS pubname,
        N.nspname AS schemaname,
        C.relname AS tablename
    FROM pg_publication P,
         LATERAL pg_get_publication_tables(P.pubname) GPT,
         pg_class C JOIN pg_namespace N ON (N.oid = C.relnamespace)
    WHERE C.oid = GPT.relid;

CREATE VIEW pg_locks AS
    SELECT * FROM pg_lock_status() AS L;

CREATE VIEW pg_cursors AS
    SELECT * FROM pg_cursor() AS C;

CREATE VIEW pg_available_extensions AS
    SELECT E.name, E.default_version, X.extversion AS installed_version,
           E.comment
      FROM pg_available_extensions() AS E
           LEFT JOIN pg_extension AS X ON E.name = X.extname;

CREATE VIEW pg_available_extension_versions AS
    SELECT E.name, E.version, (X.extname IS NOT NULL) AS installed,
           E.superuser, E.relocatable, E.schema, E.requires, E.comment
      FROM pg_available_extension_versions() AS E
           LEFT JOIN pg_extension AS X
             ON E.name = X.extname AND E.version = X.extversion;

CREATE VIEW pg_prepared_xacts AS
    SELECT P.transaction, P.gid, P.prepared,
           U.rolname AS owner, D.datname AS database
    FROM pg_prepared_xact() AS P
         LEFT JOIN pg_authid U ON P.ownerid = U.oid
         LEFT JOIN pg_database D ON P.dbid = D.oid;

CREATE VIEW pg_prepared_statements AS
    SELECT * FROM pg_prepared_statement() AS P;

CREATE VIEW pg_seclabels AS
SELECT
    l.objoid, l.classoid, l.objsubid,
    CASE WHEN rel.relkind IN ('r', 'p') THEN 'table'::text
         WHEN rel.relkind = 'v' THEN 'view'::text
         WHEN rel.relkind = 'm' THEN 'materialized view'::text
         WHEN rel.relkind = 'S' THEN 'sequence'::text
         WHEN rel.relkind = 'f' THEN 'foreign table'::text END AS objtype,
    rel.relnamespace AS objnamespace,
    CASE WHEN pg_table_is_visible(rel.oid)
         THEN quote_ident(rel.relname)
         ELSE quote_ident(nsp.nspname) || '.' || quote_ident(rel.relname)
         END AS objname,
    l.provider, l.label
FROM
    pg_seclabel l
    JOIN pg_class rel ON l.classoid = rel.tableoid AND l.objoid = rel.oid
    JOIN pg_namespace nsp ON rel.relnamespace = nsp.oid
WHERE
    l.objsubid = 0
UNION ALL
SELECT
    l.objoid, l.classoid, l.objsubid,
    'column'::text AS objtype,
    rel.relnamespace AS objnamespace,
    CASE WHEN pg_table_is_visible(rel.oid)
         THEN quote_ident(rel.relname)
         ELSE quote_ident(nsp.nspname) || '.' || quote_ident(rel.relname)
         END || '.' || att.attname AS objname,
    l.provider, l.label
FROM
    pg_seclabel l
    JOIN pg_class rel ON l.classoid = rel.tableoid AND l.objoid = rel.oid
    JOIN pg_attribute att
         ON rel.oid = att.attrelid AND l.objsubid = att.attnum
    JOIN pg_namespace nsp ON rel.relnamespace = nsp.oid
WHERE
    l.objsubid != 0
UNION ALL
SELECT
    l.objoid, l.classoid, l.objsubid,
    CASE pro.prokind
            WHEN 'a' THEN 'aggregate'::text
            WHEN 'f' THEN 'function'::text
            WHEN 'p' THEN 'procedure'::text
            WHEN 'w' THEN 'window'::text END AS objtype,
    pro.pronamespace AS objnamespace,
    CASE WHEN pg_function_is_visible(pro.oid)
         THEN quote_ident(pro.proname)
         ELSE quote_ident(nsp.nspname) || '.' || quote_ident(pro.proname)
    END || '(' || pg_catalog.pg_get_function_arguments(pro.oid) || ')' AS objname,
    l.provider, l.label
FROM
    pg_seclabel l
    JOIN pg_proc pro ON l.classoid = pro.tableoid AND l.objoid = pro.oid
    JOIN pg_namespace nsp ON pro.pronamespace = nsp.oid
WHERE
    l.objsubid = 0
UNION ALL
SELECT
    l.objoid, l.classoid, l.objsubid,
    CASE WHEN typ.typtype = 'd' THEN 'domain'::text
    ELSE 'type'::text END AS objtype,
    typ.typnamespace AS objnamespace,
    CASE WHEN pg_type_is_visible(typ.oid)
    THEN quote_ident(typ.typname)
    ELSE quote_ident(nsp.nspname) || '.' || quote_ident(typ.typname)
    END AS objname,
    l.provider, l.label
FROM
    pg_seclabel l
    JOIN pg_type typ ON l.classoid = typ.tableoid AND l.objoid = typ.oid
    JOIN pg_namespace nsp ON typ.typnamespace = nsp.oid
WHERE
    l.objsubid = 0
UNION ALL
SELECT
    l.objoid, l.classoid, l.objsubid,
    'large object'::text AS objtype,
    NULL::oid AS objnamespace,
    l.objoid::text AS objname,
    l.provider, l.label
FROM
    pg_seclabel l
    JOIN pg_largeobject_metadata lom ON l.objoid = lom.oid
WHERE
    l.classoid = 'pg_catalog.pg_largeobject'::regclass AND l.objsubid = 0
UNION ALL
SELECT
    l.objoid, l.classoid, l.objsubid,
    'language'::text AS objtype,
    NULL::oid AS objnamespace,
    quote_ident(lan.lanname) AS objname,
    l.provider, l.label
FROM
    pg_seclabel l
    JOIN pg_language lan ON l.classoid = lan.tableoid AND l.objoid = lan.oid
WHERE
    l.objsubid = 0
UNION ALL
SELECT
    l.objoid, l.classoid, l.objsubid,
    'schema'::text AS objtype,
    nsp.oid AS objnamespace,
    quote_ident(nsp.nspname) AS objname,
    l.provider, l.label
FROM
    pg_seclabel l
    JOIN pg_namespace nsp ON l.classoid = nsp.tableoid AND l.objoid = nsp.oid
WHERE
    l.objsubid = 0
UNION ALL
SELECT
    l.objoid, l.classoid, l.objsubid,
    'event trigger'::text AS objtype,
    NULL::oid AS objnamespace,
    quote_ident(evt.evtname) AS objname,
    l.provider, l.label
FROM
    pg_seclabel l
    JOIN pg_event_trigger evt ON l.classoid = evt.tableoid
        AND l.objoid = evt.oid
WHERE
    l.objsubid = 0
UNION ALL
SELECT
    l.objoid, l.classoid, l.objsubid,
    'publication'::text AS objtype,
    NULL::oid AS objnamespace,
    quote_ident(p.pubname) AS objname,
    l.provider, l.label
FROM
    pg_seclabel l
    JOIN pg_publication p ON l.classoid = p.tableoid AND l.objoid = p.oid
WHERE
    l.objsubid = 0
UNION ALL
SELECT
    l.objoid, l.classoid, 0::int4 AS objsubid,
    'subscription'::text AS objtype,
    NULL::oid AS objnamespace,
    quote_ident(s.subname) AS objname,
    l.provider, l.label
FROM
    pg_shseclabel l
    JOIN pg_subscription s ON l.classoid = s.tableoid AND l.objoid = s.oid
UNION ALL
SELECT
    l.objoid, l.classoid, 0::int4 AS objsubid,
    'database'::text AS objtype,
    NULL::oid AS objnamespace,
    quote_ident(dat.datname) AS objname,
    l.provider, l.label
FROM
    pg_shseclabel l
    JOIN pg_database dat ON l.classoid = dat.tableoid AND l.objoid = dat.oid
UNION ALL
SELECT
    l.objoid, l.classoid, 0::int4 AS objsubid,
    'tablespace'::text AS objtype,
    NULL::oid AS objnamespace,
    quote_ident(spc.spcname) AS objname,
    l.provider, l.label
FROM
    pg_shseclabel l
    JOIN pg_tablespace spc ON l.classoid = spc.tableoid AND l.objoid = spc.oid
UNION ALL
SELECT
    l.objoid, l.classoid, 0::int4 AS objsubid,
    'role'::text AS objtype,
    NULL::oid AS objnamespace,
    quote_ident(rol.rolname) AS objname,
    l.provider, l.label
FROM
    pg_shseclabel l
    JOIN pg_authid rol ON l.classoid = rol.tableoid AND l.objoid = rol.oid;

CREATE VIEW pg_settings AS
    SELECT * FROM pg_show_all_settings() AS A;

CREATE RULE pg_settings_u AS
    ON UPDATE TO pg_settings
    WHERE new.name = old.name DO
    SELECT set_config(old.name, new.setting, 'f');

CREATE RULE pg_settings_n AS
    ON UPDATE TO pg_settings
    DO INSTEAD NOTHING;

GRANT SELECT, UPDATE ON pg_settings TO PUBLIC;

CREATE VIEW pg_file_settings AS
   SELECT * FROM pg_show_all_file_settings() AS A;

REVOKE ALL on pg_file_settings FROM PUBLIC;
REVOKE EXECUTE ON FUNCTION pg_show_all_file_settings() FROM PUBLIC;

CREATE VIEW pg_hba_file_rules AS
   SELECT * FROM pg_hba_file_rules() AS A;

REVOKE ALL on pg_hba_file_rules FROM PUBLIC;
REVOKE EXECUTE ON FUNCTION pg_hba_file_rules() FROM PUBLIC;

CREATE VIEW pg_timezone_abbrevs AS
    SELECT * FROM pg_timezone_abbrevs();

CREATE VIEW pg_timezone_names AS
    SELECT * FROM pg_timezone_names();

CREATE VIEW pg_config AS
    SELECT * FROM pg_config();

REVOKE ALL on pg_config FROM PUBLIC;
REVOKE EXECUTE ON FUNCTION pg_config() FROM PUBLIC;

-- Statistics views

CREATE VIEW pg_stat_all_tables_internal AS
    SELECT
            C.oid AS relid,
            N.nspname AS schemaname,
            C.relname AS relname,
            pg_stat_get_numscans(C.oid) AS seq_scan,
            pg_stat_get_tuples_returned(C.oid) AS seq_tup_read,
            sum(pg_stat_get_numscans(I.indexrelid))::bigint AS idx_scan,
            sum(pg_stat_get_tuples_fetched(I.indexrelid))::bigint +
            pg_stat_get_tuples_fetched(C.oid) AS idx_tup_fetch,
            pg_stat_get_tuples_inserted(C.oid) AS n_tup_ins,
            pg_stat_get_tuples_updated(C.oid) AS n_tup_upd,
            pg_stat_get_tuples_deleted(C.oid) AS n_tup_del,
            pg_stat_get_tuples_hot_updated(C.oid) AS n_tup_hot_upd,
            pg_stat_get_live_tuples(C.oid) AS n_live_tup,
            pg_stat_get_dead_tuples(C.oid) AS n_dead_tup,
            pg_stat_get_mod_since_analyze(C.oid) AS n_mod_since_analyze,
            pg_stat_get_last_vacuum_time(C.oid) as last_vacuum,
            pg_stat_get_last_autovacuum_time(C.oid) as last_autovacuum,
            pg_stat_get_last_analyze_time(C.oid) as last_analyze,
            pg_stat_get_last_autoanalyze_time(C.oid) as last_autoanalyze,
            pg_stat_get_vacuum_count(C.oid) AS vacuum_count,
            pg_stat_get_autovacuum_count(C.oid) AS autovacuum_count,
            pg_stat_get_analyze_count(C.oid) AS analyze_count,
            pg_stat_get_autoanalyze_count(C.oid) AS autoanalyze_count
    FROM pg_class C LEFT JOIN
         pg_index I ON C.oid = I.indrelid
         LEFT JOIN pg_namespace N ON (N.oid = C.relnamespace)
    WHERE C.relkind IN ('r', 't', 'm')
    GROUP BY C.oid, N.nspname, C.relname;

-- Gather data from segments on user tables, and use data on master on system tables.

CREATE VIEW pg_stat_all_tables AS
SELECT
    s.relid,
    s.schemaname,
    s.relname,
    m.seq_scan,
    m.seq_tup_read,
    m.idx_scan,
    m.idx_tup_fetch,
    m.n_tup_ins,
    m.n_tup_upd,
    m.n_tup_del,
    m.n_tup_hot_upd,
    m.n_live_tup,
    m.n_dead_tup,
    m.n_mod_since_analyze,
    s.last_vacuum,
    s.last_autovacuum,
    s.last_analyze,
    s.last_autoanalyze,
    s.vacuum_count,
    s.autovacuum_count,
    s.analyze_count,
    s.autoanalyze_count
FROM
    (SELECT
         relid,
         schemaname,
         relname,
         sum(seq_scan) as seq_scan,
         sum(seq_tup_read) as seq_tup_read,
         sum(idx_scan) as idx_scan,
         sum(idx_tup_fetch) as idx_tup_fetch,
         sum(n_tup_ins) as n_tup_ins,
         sum(n_tup_upd) as n_tup_upd,
         sum(n_tup_del) as n_tup_del,
         sum(n_tup_hot_upd) as n_tup_hot_upd,
         sum(n_live_tup) as n_live_tup,
         sum(n_dead_tup) as n_dead_tup,
         max(n_mod_since_analyze) as n_mod_since_analyze,
         max(last_vacuum) as last_vacuum,
         max(last_autovacuum) as last_autovacuum,
         max(last_analyze) as last_analyze,
         max(last_autoanalyze) as last_autoanalyze,
         max(vacuum_count) as vacuum_count,
         max(autovacuum_count) as autovacuum_count,
         max(analyze_count) as analyze_count,
         max(autoanalyze_count) as autoanalyze_count
     FROM
         gp_dist_random('pg_stat_all_tables_internal')
     WHERE
             relid >= 16384
     GROUP BY relid, schemaname, relname

     UNION ALL

     SELECT
         *
     FROM
         pg_stat_all_tables_internal
     WHERE
             relid < 16384) m, pg_stat_all_tables_internal s
WHERE m.relid = s.relid;

CREATE VIEW pg_stat_xact_all_tables AS
    SELECT
            C.oid AS relid,
            N.nspname AS schemaname,
            C.relname AS relname,
            pg_stat_get_xact_numscans(C.oid) AS seq_scan,
            pg_stat_get_xact_tuples_returned(C.oid) AS seq_tup_read,
            sum(pg_stat_get_xact_numscans(I.indexrelid))::bigint AS idx_scan,
            sum(pg_stat_get_xact_tuples_fetched(I.indexrelid))::bigint +
            pg_stat_get_xact_tuples_fetched(C.oid) AS idx_tup_fetch,
            pg_stat_get_xact_tuples_inserted(C.oid) AS n_tup_ins,
            pg_stat_get_xact_tuples_updated(C.oid) AS n_tup_upd,
            pg_stat_get_xact_tuples_deleted(C.oid) AS n_tup_del,
            pg_stat_get_xact_tuples_hot_updated(C.oid) AS n_tup_hot_upd
    FROM pg_class C LEFT JOIN
         pg_index I ON C.oid = I.indrelid
         LEFT JOIN pg_namespace N ON (N.oid = C.relnamespace)
    WHERE C.relkind IN ('r', 't', 'm')
    GROUP BY C.oid, N.nspname, C.relname;

CREATE VIEW pg_stat_sys_tables AS
    SELECT * FROM pg_stat_all_tables
    WHERE schemaname IN ('pg_catalog', 'information_schema') OR
          schemaname ~ '^pg_toast';

CREATE VIEW pg_stat_xact_sys_tables AS
    SELECT * FROM pg_stat_xact_all_tables
    WHERE schemaname IN ('pg_catalog', 'information_schema') OR
          schemaname ~ '^pg_toast';

CREATE VIEW pg_stat_user_tables AS
    SELECT * FROM pg_stat_all_tables
    WHERE schemaname NOT IN ('pg_catalog', 'information_schema') AND
          schemaname !~ '^pg_toast';

CREATE VIEW pg_stat_xact_user_tables AS
    SELECT * FROM pg_stat_xact_all_tables
    WHERE schemaname NOT IN ('pg_catalog', 'information_schema') AND
          schemaname !~ '^pg_toast';

CREATE VIEW pg_statio_all_tables AS
    SELECT
            C.oid AS relid,
            N.nspname AS schemaname,
            C.relname AS relname,
            pg_stat_get_blocks_fetched(C.oid) -
                    pg_stat_get_blocks_hit(C.oid) AS heap_blks_read,
            pg_stat_get_blocks_hit(C.oid) AS heap_blks_hit,
            sum(pg_stat_get_blocks_fetched(I.indexrelid) -
                    pg_stat_get_blocks_hit(I.indexrelid))::bigint AS idx_blks_read,
            sum(pg_stat_get_blocks_hit(I.indexrelid))::bigint AS idx_blks_hit,
            pg_stat_get_blocks_fetched(T.oid) -
                    pg_stat_get_blocks_hit(T.oid) AS toast_blks_read,
            pg_stat_get_blocks_hit(T.oid) AS toast_blks_hit,
            sum(pg_stat_get_blocks_fetched(X.indexrelid) -
                    pg_stat_get_blocks_hit(X.indexrelid))::bigint AS tidx_blks_read,
            sum(pg_stat_get_blocks_hit(X.indexrelid))::bigint AS tidx_blks_hit
    FROM pg_class C LEFT JOIN
            pg_index I ON C.oid = I.indrelid LEFT JOIN
            pg_class T ON C.reltoastrelid = T.oid LEFT JOIN
            pg_index X ON T.oid = X.indrelid
            LEFT JOIN pg_namespace N ON (N.oid = C.relnamespace)
    WHERE C.relkind IN ('r', 't', 'm')
    GROUP BY C.oid, N.nspname, C.relname, T.oid, X.indrelid;

CREATE VIEW pg_statio_sys_tables AS
    SELECT * FROM pg_statio_all_tables
    WHERE schemaname IN ('pg_catalog', 'information_schema') OR
          schemaname ~ '^pg_toast';

CREATE VIEW pg_statio_user_tables AS
    SELECT * FROM pg_statio_all_tables
    WHERE schemaname NOT IN ('pg_catalog', 'information_schema') AND
          schemaname !~ '^pg_toast';

CREATE VIEW pg_stat_all_indexes_internal AS
    SELECT
            C.oid AS relid,
            I.oid AS indexrelid,
            N.nspname AS schemaname,
            C.relname AS relname,
            I.relname AS indexrelname,
            pg_stat_get_numscans(I.oid) AS idx_scan,
            pg_stat_get_tuples_returned(I.oid) AS idx_tup_read,
            pg_stat_get_tuples_fetched(I.oid) AS idx_tup_fetch
    FROM pg_class C JOIN
            pg_index X ON C.oid = X.indrelid JOIN
            pg_class I ON I.oid = X.indexrelid
            LEFT JOIN pg_namespace N ON (N.oid = C.relnamespace)
    WHERE C.relkind IN ('r', 't', 'm');

-- Gather data from segments on user tables, and use data on master on system tables.

CREATE VIEW pg_stat_all_indexes AS
SELECT
    s.relid,
    s.indexrelid,
    s.schemaname,
    s.relname,
    s.indexrelname,
    m.idx_scan,
    m.idx_tup_read,
    m.idx_tup_fetch
FROM
    (SELECT
         relid,
         indexrelid,
         schemaname,
         relname,
         indexrelname,
         sum(idx_scan) as idx_scan,
         sum(idx_tup_read) as idx_tup_read,
         sum(idx_tup_fetch) as idx_tup_fetch
     FROM
         gp_dist_random('pg_stat_all_indexes_internal')
     WHERE
             relid >= 16384
     GROUP BY relid, indexrelid, schemaname, relname, indexrelname

     UNION ALL

     SELECT
         *
     FROM
         pg_stat_all_indexes_internal
     WHERE
             relid < 16384) m, pg_stat_all_indexes_internal s
WHERE m.relid = s.relid;

CREATE VIEW pg_stat_sys_indexes AS
    SELECT * FROM pg_stat_all_indexes
    WHERE schemaname IN ('pg_catalog', 'information_schema') OR
          schemaname ~ '^pg_toast';

CREATE VIEW pg_stat_user_indexes AS
    SELECT * FROM pg_stat_all_indexes
    WHERE schemaname NOT IN ('pg_catalog', 'information_schema') AND
          schemaname !~ '^pg_toast';

CREATE VIEW pg_statio_all_indexes AS
    SELECT
            C.oid AS relid,
            I.oid AS indexrelid,
            N.nspname AS schemaname,
            C.relname AS relname,
            I.relname AS indexrelname,
            pg_stat_get_blocks_fetched(I.oid) -
                    pg_stat_get_blocks_hit(I.oid) AS idx_blks_read,
            pg_stat_get_blocks_hit(I.oid) AS idx_blks_hit
    FROM pg_class C JOIN
            pg_index X ON C.oid = X.indrelid JOIN
            pg_class I ON I.oid = X.indexrelid
            LEFT JOIN pg_namespace N ON (N.oid = C.relnamespace)
    WHERE C.relkind IN ('r', 't', 'm');

CREATE VIEW pg_statio_sys_indexes AS
    SELECT * FROM pg_statio_all_indexes
    WHERE schemaname IN ('pg_catalog', 'information_schema') OR
          schemaname ~ '^pg_toast';

CREATE VIEW pg_statio_user_indexes AS
    SELECT * FROM pg_statio_all_indexes
    WHERE schemaname NOT IN ('pg_catalog', 'information_schema') AND
          schemaname !~ '^pg_toast';

CREATE VIEW pg_statio_all_sequences AS
    SELECT
            C.oid AS relid,
            N.nspname AS schemaname,
            C.relname AS relname,
            pg_stat_get_blocks_fetched(C.oid) -
                    pg_stat_get_blocks_hit(C.oid) AS blks_read,
            pg_stat_get_blocks_hit(C.oid) AS blks_hit
    FROM pg_class C
            LEFT JOIN pg_namespace N ON (N.oid = C.relnamespace)
    WHERE C.relkind = 'S';

CREATE VIEW pg_statio_sys_sequences AS
    SELECT * FROM pg_statio_all_sequences
    WHERE schemaname IN ('pg_catalog', 'information_schema') OR
          schemaname ~ '^pg_toast';

CREATE VIEW pg_statio_user_sequences AS
    SELECT * FROM pg_statio_all_sequences
    WHERE schemaname NOT IN ('pg_catalog', 'information_schema') AND
          schemaname !~ '^pg_toast';

CREATE VIEW pg_stat_activity AS
    SELECT
            S.datid AS datid,
            D.datname AS datname,
            S.pid,
            S.sess_id,
            S.usesysid,
            U.rolname AS usename,
            S.application_name,
            S.client_addr,
            S.client_hostname,
            S.client_port,
            S.backend_start,
            S.xact_start,
            S.query_start,
            S.state_change,
            S.wait_event_type,
            S.wait_event,
            S.state,
            S.backend_xid,
            s.backend_xmin,
            S.query,
<<<<<<< HEAD

            S.rsgid,
            S.rsgname
    FROM pg_database D, pg_stat_get_activity(NULL) AS S, pg_authid U
    WHERE S.datid = D.oid AND
            S.usesysid = U.oid;
=======
            S.backend_type
    FROM pg_stat_get_activity(NULL) AS S
        LEFT JOIN pg_database AS D ON (S.datid = D.oid)
        LEFT JOIN pg_authid AS U ON (S.usesysid = U.oid);
>>>>>>> 9e1c9f95

CREATE VIEW pg_stat_replication AS
    SELECT
            S.pid,
            S.usesysid,
            U.rolname AS usename,
            S.application_name,
            S.client_addr,
            S.client_hostname,
            S.client_port,
            S.backend_start,
            S.backend_xmin,
            W.state,
            W.sent_lsn,
            W.write_lsn,
            W.flush_lsn,
            W.replay_lsn,
            W.write_lag,
            W.flush_lag,
            W.replay_lag,
            W.sync_priority,
            W.sync_state,
            W.reply_time
    FROM pg_stat_get_activity(NULL) AS S
        JOIN pg_stat_get_wal_senders() AS W ON (S.pid = W.pid)
        LEFT JOIN pg_authid AS U ON (S.usesysid = U.oid);

CREATE FUNCTION gp_stat_get_master_replication() RETURNS SETOF RECORD AS
$$
    SELECT pg_catalog.gp_execution_segment() AS gp_segment_id, *
    FROM pg_catalog.pg_stat_replication
$$
LANGUAGE SQL EXECUTE ON MASTER;

CREATE FUNCTION gp_stat_get_segment_replication() RETURNS SETOF RECORD AS
$$
    SELECT pg_catalog.gp_execution_segment() AS gp_segment_id, *
    FROM pg_catalog.pg_stat_replication
$$
LANGUAGE SQL EXECUTE ON ALL SEGMENTS;

CREATE FUNCTION gp_stat_get_segment_replication_error() RETURNS SETOF RECORD AS
$$
    SELECT pg_catalog.gp_execution_segment() AS gp_segment_id, pg_catalog.gp_replication_error() as sync_error
$$
LANGUAGE SQL EXECUTE ON ALL SEGMENTS;

CREATE VIEW gp_stat_replication AS
    SELECT *, pg_catalog.gp_replication_error() AS sync_error
    FROM pg_catalog.gp_stat_get_master_replication() AS R
    (gp_segment_id integer, pid integer, usesysid oid,
     usename name, application_name text, client_addr inet, client_hostname text,
     client_port integer, backend_start timestamptz, backend_xmin xid, state text,
     sent_location pg_lsn, write_location pg_lsn, flush_location pg_lsn,
     replay_location pg_lsn, sync_priority integer, sync_state text)
    UNION ALL
    (
        SELECT G.gp_segment_id
            , R.pid, R.usesysid, R.usename, R.application_name, R.client_addr
            , R.client_hostname, R.client_port, R.backend_start, R.backend_xmin, R.state
	    , R.sent_location, R.write_location, R.flush_location
	    , R.replay_location, R.sync_priority, R.sync_state, G.sync_error
        FROM (
            SELECT E.*
            FROM pg_catalog.gp_segment_configuration C
            JOIN pg_catalog.gp_stat_get_segment_replication_error()
	    AS E (gp_segment_id integer, sync_error text)
            ON c.content = E.gp_segment_id
            WHERE C.role = 'm'
        ) G
        LEFT OUTER JOIN pg_catalog.gp_stat_get_segment_replication() AS R
        (gp_segment_id integer, pid integer, usesysid oid,
         usename name, application_name text, client_addr inet,
	 client_hostname text, client_port integer, backend_start timestamptz,
	 backend_xmin xid, state text, sent_location pg_lsn,
	 write_location pg_lsn, flush_location pg_lsn,
         replay_location pg_lsn, sync_priority integer, sync_state text)
         ON G.gp_segment_id = R.gp_segment_id
    );

CREATE VIEW pg_stat_wal_receiver AS
    SELECT
            s.pid,
            s.status,
            s.receive_start_lsn,
            s.receive_start_tli,
            s.received_lsn,
            s.received_tli,
            s.last_msg_send_time,
            s.last_msg_receipt_time,
            s.latest_end_lsn,
            s.latest_end_time,
            s.slot_name,
            s.sender_host,
            s.sender_port,
            s.conninfo
    FROM pg_stat_get_wal_receiver() s
    WHERE s.pid IS NOT NULL;

CREATE VIEW pg_stat_subscription AS
    SELECT
            su.oid AS subid,
            su.subname,
            st.pid,
            st.relid,
            st.received_lsn,
            st.last_msg_send_time,
            st.last_msg_receipt_time,
            st.latest_end_lsn,
            st.latest_end_time
    FROM pg_subscription su
            LEFT JOIN pg_stat_get_subscription(NULL) st
                      ON (st.subid = su.oid);

CREATE VIEW pg_stat_ssl AS
    SELECT
            S.pid,
            S.ssl,
            S.sslversion AS version,
            S.sslcipher AS cipher,
            S.sslbits AS bits,
            S.sslcompression AS compression,
            S.ssl_client_dn AS client_dn,
            S.ssl_client_serial AS client_serial,
            S.ssl_issuer_dn AS issuer_dn
    FROM pg_stat_get_activity(NULL) AS S;

CREATE VIEW pg_stat_gssapi AS
    SELECT
            S.pid,
            S.gss_auth AS gss_authenticated,
            S.gss_princ AS principal,
            S.gss_enc AS encrypted
    FROM pg_stat_get_activity(NULL) AS S;

CREATE VIEW pg_replication_slots AS
    SELECT
            L.slot_name,
            L.plugin,
            L.slot_type,
            L.datoid,
            D.datname AS database,
            L.temporary,
            L.active,
            L.active_pid,
            L.xmin,
            L.catalog_xmin,
            L.restart_lsn,
            L.confirmed_flush_lsn
    FROM pg_get_replication_slots() AS L
            LEFT JOIN pg_database D ON (L.datoid = D.oid);

CREATE VIEW pg_stat_database AS
    SELECT
            D.oid AS datid,
            D.datname AS datname,
                CASE
                    WHEN (D.oid = (0)::oid) THEN 0
                    ELSE pg_stat_get_db_numbackends(D.oid)
                END AS numbackends,
            pg_stat_get_db_xact_commit(D.oid) AS xact_commit,
            pg_stat_get_db_xact_rollback(D.oid) AS xact_rollback,
            pg_stat_get_db_blocks_fetched(D.oid) -
                    pg_stat_get_db_blocks_hit(D.oid) AS blks_read,
            pg_stat_get_db_blocks_hit(D.oid) AS blks_hit,
            pg_stat_get_db_tuples_returned(D.oid) AS tup_returned,
            pg_stat_get_db_tuples_fetched(D.oid) AS tup_fetched,
            pg_stat_get_db_tuples_inserted(D.oid) AS tup_inserted,
            pg_stat_get_db_tuples_updated(D.oid) AS tup_updated,
            pg_stat_get_db_tuples_deleted(D.oid) AS tup_deleted,
            pg_stat_get_db_conflict_all(D.oid) AS conflicts,
            pg_stat_get_db_temp_files(D.oid) AS temp_files,
            pg_stat_get_db_temp_bytes(D.oid) AS temp_bytes,
            pg_stat_get_db_deadlocks(D.oid) AS deadlocks,
            pg_stat_get_db_checksum_failures(D.oid) AS checksum_failures,
            pg_stat_get_db_checksum_last_failure(D.oid) AS checksum_last_failure,
            pg_stat_get_db_blk_read_time(D.oid) AS blk_read_time,
            pg_stat_get_db_blk_write_time(D.oid) AS blk_write_time,
            pg_stat_get_db_stat_reset_time(D.oid) AS stats_reset
    FROM (
        SELECT 0 AS oid, NULL::name AS datname
        UNION ALL
        SELECT oid, datname FROM pg_database
    ) D;

CREATE VIEW pg_stat_resqueues AS
	SELECT
		Q.oid AS queueid,
		Q.rsqname AS queuename,
		pg_stat_get_queue_num_exec(Q.oid) AS n_queries_exec,
		pg_stat_get_queue_num_wait(Q.oid) AS n_queries_wait,
		pg_stat_get_queue_elapsed_exec(Q.oid) AS elapsed_exec,
		pg_stat_get_queue_elapsed_wait(Q.oid) AS elapsed_wait
	FROM pg_resqueue AS Q;

-- Resource queue views

CREATE VIEW pg_resqueue_status AS
	SELECT 
			q.rsqname, 
			q.rsqcountlimit, 
			s.queuecountvalue AS rsqcountvalue,
			q.rsqcostlimit, 
			s.queuecostvalue AS rsqcostvalue,
			s.queuewaiters AS rsqwaiters,
			s.queueholders AS rsqholders
	FROM pg_resqueue AS q 
			INNER JOIN pg_resqueue_status() AS s 
			(	queueid oid, 
	 			queuecountvalue float4, 
				queuecostvalue float4,
				queuewaiters int4,
				queueholders int4)
			ON (s.queueid = q.oid);
			
-- External table views

CREATE VIEW pg_max_external_files AS
    SELECT   address::name as hostname, count(*) as maxfiles
    FROM     gp_segment_configuration
    WHERE    content >= 0 
    AND      role='p'
    GROUP BY address;

-- partitioning
create view pg_partitions as
  select 
      schemaname, 
      tablename, 
      partitionschemaname, 
      partitiontablename, 
      partitionname, 
      parentpartitiontablename, 
      parentpartitionname, 
      partitiontype, 
      partitionlevel, 
      -- Only the non-default parts of range partitions have 
      -- a non-null partition rank.  For these the rank is
      -- from (1, 2, ...) in keeping with the use of RANK(n)
      -- to identify the parts of a range partition in the 
      -- ALTER statement.
      case
          when partitiontype <> 'range'::text then null::bigint
          when partitionnodefault > 0 then partitionrank
          when partitionrank = 0 then null::bigint
          else partitionrank
          end as partitionrank, 
      partitionposition, 
      partitionlistvalues, 
      partitionrangestart, 
      case
          when partitiontype = 'range'::text then partitionstartinclusive
          else null::boolean
          end as partitionstartinclusive, partitionrangeend, 
      case
          when partitiontype = 'range'::text then partitionendinclusive
          else null::boolean
          end as partitionendinclusive, 
      partitioneveryclause, 
      parisdefault as partitionisdefault, 
      partitionboundary,
      parentspace as parenttablespace,
      partspace as partitiontablespace
  from 
      ( 
          select 
              n.nspname as schemaname, 
              cl.relname as tablename, 
              n2.nspname as partitionschemaname, 
              cl2.relname as partitiontablename, 
              pr1.parname as partitionname, 
              cl3.relname as parentpartitiontablename, 
              pr2.parname as parentpartitionname, 
              case
                  when pp.parkind = 'h'::"char" then 'hash'::text
                  when pp.parkind = 'r'::"char" then 'range'::text
                  when pp.parkind = 'l'::"char" then 'list'::text
                  else null::text
                  end as partitiontype, 
              pp.parlevel as partitionlevel, 
              pr1.parruleord as partitionposition, 
              case
                  when pp.parkind != 'r'::"char" or pr1.parisdefault then null::bigint
                  else
                      rank() over(
                      partition by pp.oid, cl.relname, pp.parlevel, cl3.relname
                      order by pr1.parisdefault, pr1.parruleord) 
                  end as partitionrank, 
              pg_get_expr(pr1.parlistvalues, pr1.parchildrelid, false, true) as partitionlistvalues, 
              pg_get_expr(pr1.parrangestart, pr1.parchildrelid, false, true) as partitionrangestart, 
              pr1.parrangestartincl as partitionstartinclusive, 
              pg_get_expr(pr1.parrangeend, pr1.parchildrelid, false, true) as partitionrangeend, 
              pr1.parrangeendincl as partitionendinclusive, 
              pg_get_expr(pr1.parrangeevery, pr1.parchildrelid, false, true) as partitioneveryclause, 
              min(pr1.parruleord) over(
                  partition by pp.oid, cl.relname, pp.parlevel, cl3.relname
                  order by pr1.parruleord) as partitionnodefault, 
              pr1.parisdefault, 
              pg_get_partition_rule_def(pr1.oid, true) as partitionboundary,
              coalesce(sp.spcname, dfltspcname) as parentspace,
              coalesce(sp3.spcname, dfltspcname) as partspace
          from 
              pg_namespace n, 
              pg_namespace n2, 
              pg_class cl
                  left join
              pg_tablespace sp on cl.reltablespace = sp.oid, 
              pg_class cl2
                  left join
              pg_tablespace sp3 on cl2.reltablespace = sp3.oid,
              pg_partition pp, 
              pg_partition_rule pr1
                  left join 
              pg_partition_rule pr2 on pr1.parparentrule = pr2.oid
                  left join 
              pg_class cl3 on pr2.parchildrelid = cl3.oid,
              (select s.spcname
               from pg_database, pg_tablespace s
               where datname = current_database()
                 and dattablespace = s.oid) d(dfltspcname)
      where 
          pp.paristemplate = false and 
          pp.parrelid = cl.oid and 
          pr1.paroid = pp.oid and 
          cl2.oid = pr1.parchildrelid and 
          cl.relnamespace = n.oid and 
          cl2.relnamespace = n2.oid) p1;

create view pg_partition_columns as											 
select																		  
n.nspname as schemaname,														
c.relname as tablename,														 
a.attname as columnname,														
p.parlevel as partitionlevel,												   
p.i + 1 as position_in_partition_key											
from pg_namespace n,															
pg_class c,																	 
pg_attribute a,																 
(select p.parrelid, p.parlevel, p.paratts[i] as attnum, i from pg_partition p,  
 generate_series(0,															 
				 (select max(array_upper(paratts, 1)) from pg_partition)																   
				) i
		where paratts[i] is not null
) p
where p.parrelid = c.oid and c.relnamespace = n.oid and
   p.attnum = a.attnum and a.attrelid = c.oid;

create view pg_partition_templates as
select
schemaname,
tablename, 
partitionname,
partitiontype, 
partitionlevel,
-- if not a range partition, no partition rank
-- for range partitions, the parruleord of the default partition is zero,
-- so if no_default (min of parruleord) > 0 then there is no default partition
-- so return the normal rank.  However, if there is a default partition, it
-- is rank 1, so skip it, and decrement remaining ranks by 1 so the first
-- non-default partition starts at 1
--
case when (partitiontype != 'range') then NULL
	 when (partitionnodefault > 0) then partitionrank
	 when (partitionrank = 1) then NULL
	 else  partitionrank - 1
end as partitionrank,
partitionposition,
partitionlistvalues,
partitionrangestart,
case when (partitiontype = 'range') then partitionstartinclusive
	 else NULL
end as partitionstartinclusive,
partitionrangeend,
case when (partitiontype = 'range') then partitionendinclusive
	else NULL
end as partitionendinclusive,
partitioneveryclause,
parisdefault as partitionisdefault,
partitionboundary
from (
select
n.nspname as schemaname,
cl.relname as tablename,
pr1.parname as partitionname,
p.parlevel as partitionlevel,
pr1.parruleord as partitionposition,
rank() over (partition by p.oid, cl.relname, p.parlevel 
			 order by pr1.parruleord) as partitionrank,
pg_get_expr(pr1.parlistvalues, p.parrelid, false, true) as partitionlistvalues,
pg_get_expr(pr1.parrangestart, p.parrelid, false, true) as partitionrangestart,
pr1.parrangestartincl as partitionstartinclusive,
pg_get_expr(pr1.parrangeend, p.parrelid, false, true) as partitionrangeend,
pr1.parrangeendincl as partitionendinclusive,
pg_get_expr(pr1.parrangeevery, p.parrelid, false, true) as partitioneveryclause,

min(pr1.parruleord) over (partition by p.oid, cl.relname, p.parlevel
	order by pr1.parruleord) as partitionnodefault,
pr1.parisdefault,
case when p.parkind = 'h' then 'hash' when p.parkind = 'r' then 'range'
	 when p.parkind = 'l' then 'list' else null end as partitiontype, 
pg_get_partition_rule_def(pr1.oid, true) as partitionboundary
from pg_namespace n, pg_class cl, pg_partition p, pg_partition_rule pr1
where 
 p.parrelid = cl.oid and 
 pr1.paroid = p.oid and
 cl.relnamespace = n.oid and
 p.paristemplate = 't'
 ) p1;

-- metadata tracking
CREATE VIEW pg_stat_operations
AS
SELECT 
'pg_authid' AS classname, 
a.rolname AS objname, 
c.objid, NULL AS schemaname,
CASE WHEN 
((b.oid = c.stasysid) AND (b.rolname = c.stausename) )
THEN 'CURRENT'
 WHEN 
(b.rolname != c.stausename)
THEN 'CHANGED'
ELSE 'DROPPED' END AS usestatus, 
CASE WHEN b.rolname IS NULL THEN c.stausename
ELSE b.rolname END AS usename, 
c.staactionname AS actionname, 
c.stasubtype AS subtype,
--
c.statime 
FROM 
pg_authid a, 
(pg_authid b FULL JOIN
pg_stat_last_shoperation c ON ((b.oid = c.stasysid))) WHERE ((a.oid
= c.objid) AND (c.classid = (SELECT pg_class.oid FROM pg_class WHERE
(pg_class.relname = 'pg_authid'::name))))
UNION 
SELECT 
'pg_class' AS classname, 
a.relname AS objname, 
c.objid,  N.nspname AS schemaname,
CASE WHEN 
((b.oid = c.stasysid) AND (b.rolname = c.stausename) )
THEN 'CURRENT'
 WHEN 
(b.rolname != c.stausename) 
THEN 'CHANGED'
ELSE 'DROPPED' END AS usestatus, 
CASE WHEN b.rolname IS NULL THEN c.stausename
ELSE b.rolname END AS usename, 
c.staactionname AS actionname, 
c.stasubtype AS subtype,
--
c.statime 
FROM pg_class
a, pg_namespace n, (pg_authid b FULL JOIN 
pg_stat_last_operation c ON ((b.oid =
c.stasysid))) WHERE 
a.relnamespace = n.oid AND
((a.oid = c.objid) AND (c.classid = (SELECT
pg_class.oid FROM pg_class WHERE ((pg_class.relname =
'pg_class'::name) AND (pg_class.relnamespace = (SELECT
pg_namespace.oid FROM pg_namespace WHERE (pg_namespace.nspname =
'pg_catalog'::name)))))))
UNION
SELECT
'pg_namespace' AS classname, a.nspname AS objname, 
c.objid,  NULL AS schemaname,
CASE WHEN 
((b.oid = c.stasysid) AND (b.rolname = c.stausename) )
THEN 'CURRENT'
 WHEN 
(b.rolname != c.stausename)
THEN 'CHANGED'
ELSE 'DROPPED' END AS usestatus, 
CASE WHEN b.rolname IS NULL THEN c.stausename
ELSE b.rolname END AS usename, 
c.staactionname AS actionname, 
c.stasubtype AS subtype,
--
c.statime
FROM pg_namespace a, (pg_authid b FULL JOIN pg_stat_last_operation c ON
((b.oid = c.stasysid))) WHERE ((a.oid = c.objid) AND (c.classid =
(SELECT pg_class.oid FROM pg_class WHERE ((pg_class.relname =
'pg_namespace'::name) AND (pg_class.relnamespace = (SELECT
pg_namespace.oid FROM pg_namespace WHERE (pg_namespace.nspname =
'pg_catalog'::name)))))))
UNION
SELECT
'pg_database' AS classname, a.datname AS objname, 
c.objid,  NULL AS schemaname,
CASE WHEN 
((b.oid = c.stasysid) AND (b.rolname = c.stausename) )
THEN 'CURRENT'
 WHEN 
(b.rolname != c.stausename)
THEN 'CHANGED'
ELSE 'DROPPED' END AS usestatus, 
CASE WHEN b.rolname IS NULL THEN c.stausename
ELSE b.rolname END AS usename, 
c.staactionname AS actionname, 
c.stasubtype AS subtype,
--
c.statime
FROM pg_database a, (pg_authid b FULL JOIN pg_stat_last_shoperation c ON
((b.oid = c.stasysid))) WHERE ((a.oid = c.objid) AND (c.classid =
(SELECT pg_class.oid FROM pg_class WHERE ((pg_class.relname =
'pg_database'::name) AND (pg_class.relnamespace = (SELECT
pg_namespace.oid FROM pg_namespace WHERE (pg_namespace.nspname =
'pg_catalog'::name)))))))
UNION 
SELECT
'pg_tablespace' AS classname, a.spcname AS objname, 
c.objid,  NULL AS schemaname,
CASE WHEN 
((b.oid = c.stasysid) AND (b.rolname = c.stausename) )
THEN 'CURRENT'
 WHEN 
(b.rolname != c.stausename)
THEN 'CHANGED'
ELSE 'DROPPED' END AS usestatus, 
CASE WHEN b.rolname IS NULL THEN c.stausename
ELSE b.rolname END AS usename, 
c.staactionname AS actionname, 
c.stasubtype AS subtype,
--
c.statime
FROM pg_tablespace a, (pg_authid b FULL JOIN pg_stat_last_shoperation c ON
((b.oid = c.stasysid))) WHERE ((a.oid = c.objid) AND (c.classid =
(SELECT pg_class.oid FROM pg_class WHERE ((pg_class.relname =
'pg_tablespace'::name) AND (pg_class.relnamespace = (SELECT
pg_namespace.oid FROM pg_namespace WHERE (pg_namespace.nspname =
'pg_catalog'::name)))))))
UNION
SELECT 'pg_resqueue' AS classname,
a.rsqname as objname,
c.objid, NULL AS schemaname,
CASE WHEN 
((b.oid = c.stasysid) AND (b.rolname = c.stausename) )
THEN 'CURRENT'
 WHEN 
(b.rolname != c.stausename)
THEN 'CHANGED'
ELSE 'DROPPED' END AS usestatus, 
CASE WHEN b.rolname IS NULL THEN c.stausename
ELSE b.rolname END AS usename, 
c.staactionname AS actionname, 
c.stasubtype AS subtype,
--
c.statime 
FROM pg_resqueue a, (pg_authid
b FULL JOIN pg_stat_last_shoperation c ON ((b.oid = c.stasysid)))
WHERE ((a.oid = c.objid) AND (c.classid = (SELECT pg_class.oid FROM
pg_class WHERE ((pg_class.relname = 'pg_resqueue'::name) AND
(pg_class.relnamespace = (SELECT pg_namespace.oid FROM pg_namespace
WHERE (pg_namespace.nspname = 'pg_catalog'::name))))))) ORDER BY 9;

CREATE VIEW
pg_stat_partition_operations
AS
SELECT pso.*,
CASE WHEN  pr.parlevel IS NOT NULL 
THEN pr.parlevel 
ELSE pr2.parlevel END AS partitionlevel,
pcns.relname AS parenttablename,
pcns.nspname AS parentschemaname,
pr.parrelid AS parent_relid
FROM
(pg_stat_operations pso
LEFT OUTER JOIN
pg_partition_rule ppr
ON pso.objid=ppr.parchildrelid
LEFT OUTER JOIN
pg_partition pr
ON pr.oid = ppr.paroid) LEFT OUTER JOIN 
--
-- only want lowest parlevel for parenttable
--
(SELECT MIN(parlevel) AS parlevel, parrelid FROM 
pg_partition prx GROUP BY parrelid ) AS pr2
ON pr2.parrelid = pso.objid
LEFT OUTER JOIN 
( SELECT pc.oid, * FROM pg_class AS pc FULL JOIN pg_namespace AS ns 
ON ns.oid = pc.relnamespace) AS pcns
ON pcns.oid = pr.parrelid
;

-- MPP-7807: show all resqueue attributes
CREATE VIEW pg_resqueue_attributes AS
SELECT rsqname, 'active_statements' AS resname,
rsqcountlimit::text AS ressetting,
1 AS restypid FROM pg_resqueue
UNION
SELECT rsqname, 'max_cost' AS resname,
rsqcostlimit::text AS ressetting,
2 AS restypid FROM pg_resqueue
UNION
SELECT rsqname, 'cost_overcommit' AS resname,
case when rsqovercommit then '1'
else '0' end AS ressetting,
4 AS restypid FROM pg_resqueue
UNION
SELECT rsqname, 'min_cost' AS resname,
rsqignorecostlimit::text AS ressetting,
3 AS restypid FROM pg_resqueue
UNION
SELECT rq.rsqname , rt.resname, rc.ressetting,
rt.restypid AS restypid FROM
pg_resqueue rq, pg_resourcetype rt,
pg_resqueuecapability rc WHERE
rq.oid=rc.resqueueid AND rc.restypid = rt.restypid
ORDER BY rsqname, restypid
;

CREATE VIEW pg_stat_database_conflicts AS
    SELECT
            D.oid AS datid,
            D.datname AS datname,
            pg_stat_get_db_conflict_tablespace(D.oid) AS confl_tablespace,
            pg_stat_get_db_conflict_lock(D.oid) AS confl_lock,
            pg_stat_get_db_conflict_snapshot(D.oid) AS confl_snapshot,
            pg_stat_get_db_conflict_bufferpin(D.oid) AS confl_bufferpin,
            pg_stat_get_db_conflict_startup_deadlock(D.oid) AS confl_deadlock
    FROM pg_database D;

CREATE VIEW pg_stat_user_functions AS
    SELECT
            P.oid AS funcid,
            N.nspname AS schemaname,
            P.proname AS funcname,
            pg_stat_get_function_calls(P.oid) AS calls,
            pg_stat_get_function_total_time(P.oid) AS total_time,
            pg_stat_get_function_self_time(P.oid) AS self_time
    FROM pg_proc P LEFT JOIN pg_namespace N ON (N.oid = P.pronamespace)
    WHERE P.prolang != 12  -- fast check to eliminate built-in functions
          AND pg_stat_get_function_calls(P.oid) IS NOT NULL;

CREATE VIEW pg_stat_xact_user_functions AS
    SELECT
            P.oid AS funcid,
            N.nspname AS schemaname,
            P.proname AS funcname,
            pg_stat_get_xact_function_calls(P.oid) AS calls,
            pg_stat_get_xact_function_total_time(P.oid) AS total_time,
            pg_stat_get_xact_function_self_time(P.oid) AS self_time
    FROM pg_proc P LEFT JOIN pg_namespace N ON (N.oid = P.pronamespace)
    WHERE P.prolang != 12  -- fast check to eliminate built-in functions
          AND pg_stat_get_xact_function_calls(P.oid) IS NOT NULL;

CREATE VIEW pg_stat_archiver AS
    SELECT
        s.archived_count,
        s.last_archived_wal,
        s.last_archived_time,
        s.failed_count,
        s.last_failed_wal,
        s.last_failed_time,
        s.stats_reset
    FROM pg_stat_get_archiver() s;

CREATE VIEW pg_stat_bgwriter AS
    SELECT
        pg_stat_get_bgwriter_timed_checkpoints() AS checkpoints_timed,
        pg_stat_get_bgwriter_requested_checkpoints() AS checkpoints_req,
        pg_stat_get_checkpoint_write_time() AS checkpoint_write_time,
        pg_stat_get_checkpoint_sync_time() AS checkpoint_sync_time,
        pg_stat_get_bgwriter_buf_written_checkpoints() AS buffers_checkpoint,
        pg_stat_get_bgwriter_buf_written_clean() AS buffers_clean,
        pg_stat_get_bgwriter_maxwritten_clean() AS maxwritten_clean,
        pg_stat_get_buf_written_backend() AS buffers_backend,
        pg_stat_get_buf_fsync_backend() AS buffers_backend_fsync,
        pg_stat_get_buf_alloc() AS buffers_alloc,
        pg_stat_get_bgwriter_stat_reset_time() AS stats_reset;

CREATE VIEW pg_stat_progress_vacuum AS
    SELECT
        S.pid AS pid, S.datid AS datid, D.datname AS datname,
        S.relid AS relid,
        CASE S.param1 WHEN 0 THEN 'initializing'
                      WHEN 1 THEN 'scanning heap'
                      WHEN 2 THEN 'vacuuming indexes'
                      WHEN 3 THEN 'vacuuming heap'
                      WHEN 4 THEN 'cleaning up indexes'
                      WHEN 5 THEN 'truncating heap'
                      WHEN 6 THEN 'performing final cleanup'
                      END AS phase,
        S.param2 AS heap_blks_total, S.param3 AS heap_blks_scanned,
        S.param4 AS heap_blks_vacuumed, S.param5 AS index_vacuum_count,
        S.param6 AS max_dead_tuples, S.param7 AS num_dead_tuples
    FROM pg_stat_get_progress_info('VACUUM') AS S
        LEFT JOIN pg_database D ON S.datid = D.oid;

CREATE VIEW pg_stat_progress_cluster AS
    SELECT
        S.pid AS pid,
        S.datid AS datid,
        D.datname AS datname,
        S.relid AS relid,
        CASE S.param1 WHEN 1 THEN 'CLUSTER'
                      WHEN 2 THEN 'VACUUM FULL'
                      END AS command,
        CASE S.param2 WHEN 0 THEN 'initializing'
                      WHEN 1 THEN 'seq scanning heap'
                      WHEN 2 THEN 'index scanning heap'
                      WHEN 3 THEN 'sorting tuples'
                      WHEN 4 THEN 'writing new heap'
                      WHEN 5 THEN 'swapping relation files'
                      WHEN 6 THEN 'rebuilding index'
                      WHEN 7 THEN 'performing final cleanup'
                      END AS phase,
        CAST(S.param3 AS oid) AS cluster_index_relid,
        S.param4 AS heap_tuples_scanned,
        S.param5 AS heap_tuples_written,
        S.param6 AS heap_blks_total,
        S.param7 AS heap_blks_scanned,
        S.param8 AS index_rebuild_count
    FROM pg_stat_get_progress_info('CLUSTER') AS S
        LEFT JOIN pg_database D ON S.datid = D.oid;

CREATE VIEW pg_stat_progress_create_index AS
    SELECT
        S.pid AS pid, S.datid AS datid, D.datname AS datname,
        S.relid AS relid,
        CAST(S.param7 AS oid) AS index_relid,
        CASE S.param1 WHEN 1 THEN 'CREATE INDEX'
                      WHEN 2 THEN 'CREATE INDEX CONCURRENTLY'
                      WHEN 3 THEN 'REINDEX'
                      WHEN 4 THEN 'REINDEX CONCURRENTLY'
                      END AS command,
        CASE S.param10 WHEN 0 THEN 'initializing'
                       WHEN 1 THEN 'waiting for writers before build'
                       WHEN 2 THEN 'building index' ||
                           COALESCE((': ' || pg_indexam_progress_phasename(S.param9::oid, S.param11)),
                                    '')
                       WHEN 3 THEN 'waiting for writers before validation'
                       WHEN 4 THEN 'index validation: scanning index'
                       WHEN 5 THEN 'index validation: sorting tuples'
                       WHEN 6 THEN 'index validation: scanning table'
                       WHEN 7 THEN 'waiting for old snapshots'
                       WHEN 8 THEN 'waiting for readers before marking dead'
                       WHEN 9 THEN 'waiting for readers before dropping'
                       END as phase,
        S.param4 AS lockers_total,
        S.param5 AS lockers_done,
        S.param6 AS current_locker_pid,
        S.param16 AS blocks_total,
        S.param17 AS blocks_done,
        S.param12 AS tuples_total,
        S.param13 AS tuples_done,
        S.param14 AS partitions_total,
        S.param15 AS partitions_done
    FROM pg_stat_get_progress_info('CREATE INDEX') AS S
        LEFT JOIN pg_database D ON S.datid = D.oid;

CREATE VIEW pg_user_mappings AS
    SELECT
        U.oid       AS umid,
        S.oid       AS srvid,
        S.srvname   AS srvname,
        U.umuser    AS umuser,
        CASE WHEN U.umuser = 0 THEN
            'public'
        ELSE
            A.rolname
        END AS usename,
        CASE WHEN (U.umuser <> 0 AND A.rolname = current_user
                     AND (pg_has_role(S.srvowner, 'USAGE')
                          OR has_server_privilege(S.oid, 'USAGE')))
                    OR (U.umuser = 0 AND pg_has_role(S.srvowner, 'USAGE'))
                    OR (SELECT rolsuper FROM pg_authid WHERE rolname = current_user)
                    THEN U.umoptions
                 ELSE NULL END AS umoptions
    FROM pg_user_mapping U
        JOIN pg_foreign_server S ON (U.umserver = S.oid)
        LEFT JOIN pg_authid A ON (A.oid = U.umuser);

REVOKE ALL on pg_user_mapping FROM public;

CREATE VIEW pg_replication_origin_status AS
    SELECT *
    FROM pg_show_replication_origin_status();

REVOKE ALL ON pg_replication_origin_status FROM public;

-- All columns of pg_subscription except subconninfo are readable.
REVOKE ALL ON pg_subscription FROM public;
GRANT SELECT (subdbid, subname, subowner, subenabled, subslotname, subpublications)
    ON pg_subscription TO public;


--
-- We have a few function definitions in here, too.
-- At some point there might be enough to justify breaking them out into
-- a separate "system_functions.sql" file.
--

-- Tsearch debug function.  Defined here because it'd be pretty unwieldy
-- to put it into pg_proc.h

CREATE FUNCTION ts_debug(IN config regconfig, IN document text,
    OUT alias text,
    OUT description text,
    OUT token text,
    OUT dictionaries regdictionary[],
    OUT dictionary regdictionary,
    OUT lexemes text[])
RETURNS SETOF record AS
$$
SELECT
    tt.alias AS alias,
    tt.description AS description,
    parse.token AS token,
    ARRAY ( SELECT m.mapdict::pg_catalog.regdictionary
            FROM pg_catalog.pg_ts_config_map AS m
            WHERE m.mapcfg = $1 AND m.maptokentype = parse.tokid
            ORDER BY m.mapseqno )
    AS dictionaries,
    ( SELECT mapdict::pg_catalog.regdictionary
      FROM pg_catalog.pg_ts_config_map AS m
      WHERE m.mapcfg = $1 AND m.maptokentype = parse.tokid
      ORDER BY pg_catalog.ts_lexize(mapdict, parse.token) IS NULL, m.mapseqno
      LIMIT 1
    ) AS dictionary,
    ( SELECT pg_catalog.ts_lexize(mapdict, parse.token)
      FROM pg_catalog.pg_ts_config_map AS m
      WHERE m.mapcfg = $1 AND m.maptokentype = parse.tokid
      ORDER BY pg_catalog.ts_lexize(mapdict, parse.token) IS NULL, m.mapseqno
      LIMIT 1
    ) AS lexemes
FROM pg_catalog.ts_parse(
        (SELECT cfgparser FROM pg_catalog.pg_ts_config WHERE oid = $1 ), $2
    ) AS parse,
     pg_catalog.ts_token_type(
        (SELECT cfgparser FROM pg_catalog.pg_ts_config WHERE oid = $1 )
    ) AS tt
WHERE tt.tokid = parse.tokid
$$
LANGUAGE SQL STRICT STABLE PARALLEL SAFE;

COMMENT ON FUNCTION ts_debug(regconfig,text) IS
    'debug function for text search configuration';

CREATE FUNCTION ts_debug(IN document text,
    OUT alias text,
    OUT description text,
    OUT token text,
    OUT dictionaries regdictionary[],
    OUT dictionary regdictionary,
    OUT lexemes text[])
RETURNS SETOF record AS
$$
    SELECT * FROM pg_catalog.ts_debug( pg_catalog.get_current_ts_config(), $1);
$$
LANGUAGE SQL STRICT STABLE PARALLEL SAFE;

COMMENT ON FUNCTION ts_debug(text) IS
    'debug function for current text search configuration';

--
-- Redeclare built-in functions that need default values attached to their
-- arguments.  It's impractical to set those up directly in pg_proc.h because
-- of the complexity and platform-dependency of the expression tree
-- representation.  (Note that internal functions still have to have entries
-- in pg_proc.h; we are merely causing their proargnames and proargdefaults
-- to get filled in.)
--

CREATE OR REPLACE FUNCTION
  pg_start_backup(label text, fast boolean DEFAULT false, exclusive boolean DEFAULT true)
  RETURNS pg_lsn STRICT VOLATILE LANGUAGE internal AS 'pg_start_backup'
  PARALLEL RESTRICTED;

CREATE OR REPLACE FUNCTION pg_stop_backup (
        exclusive boolean, wait_for_archive boolean DEFAULT true,
        OUT lsn pg_lsn, OUT labelfile text, OUT spcmapfile text)
  RETURNS SETOF record STRICT VOLATILE LANGUAGE internal as 'pg_stop_backup_v2'
  PARALLEL RESTRICTED;

CREATE OR REPLACE FUNCTION
  pg_promote(wait boolean DEFAULT true, wait_seconds integer DEFAULT 60)
  RETURNS boolean STRICT VOLATILE LANGUAGE INTERNAL AS 'pg_promote'
  PARALLEL SAFE;

-- legacy definition for compatibility with 9.3
CREATE OR REPLACE FUNCTION
  json_populate_record(base anyelement, from_json json, use_json_as_text boolean DEFAULT false)
  RETURNS anyelement LANGUAGE internal STABLE AS 'json_populate_record' PARALLEL SAFE;

-- legacy definition for compatibility with 9.3
CREATE OR REPLACE FUNCTION
  json_populate_recordset(base anyelement, from_json json, use_json_as_text boolean DEFAULT false)
  RETURNS SETOF anyelement LANGUAGE internal STABLE ROWS 100  AS 'json_populate_recordset' PARALLEL SAFE;

CREATE OR REPLACE FUNCTION pg_logical_slot_get_changes(
    IN slot_name name, IN upto_lsn pg_lsn, IN upto_nchanges int, VARIADIC options text[] DEFAULT '{}',
    OUT lsn pg_lsn, OUT xid xid, OUT data text)
RETURNS SETOF RECORD
LANGUAGE INTERNAL
VOLATILE ROWS 1000 COST 1000
AS 'pg_logical_slot_get_changes';

CREATE OR REPLACE FUNCTION pg_logical_slot_peek_changes(
    IN slot_name name, IN upto_lsn pg_lsn, IN upto_nchanges int, VARIADIC options text[] DEFAULT '{}',
    OUT lsn pg_lsn, OUT xid xid, OUT data text)
RETURNS SETOF RECORD
LANGUAGE INTERNAL
VOLATILE ROWS 1000 COST 1000
AS 'pg_logical_slot_peek_changes';

CREATE OR REPLACE FUNCTION pg_logical_slot_get_binary_changes(
    IN slot_name name, IN upto_lsn pg_lsn, IN upto_nchanges int, VARIADIC options text[] DEFAULT '{}',
    OUT lsn pg_lsn, OUT xid xid, OUT data bytea)
RETURNS SETOF RECORD
LANGUAGE INTERNAL
VOLATILE ROWS 1000 COST 1000
AS 'pg_logical_slot_get_binary_changes';

CREATE OR REPLACE FUNCTION pg_logical_slot_peek_binary_changes(
    IN slot_name name, IN upto_lsn pg_lsn, IN upto_nchanges int, VARIADIC options text[] DEFAULT '{}',
    OUT lsn pg_lsn, OUT xid xid, OUT data bytea)
RETURNS SETOF RECORD
LANGUAGE INTERNAL
VOLATILE ROWS 1000 COST 1000
AS 'pg_logical_slot_peek_binary_changes';

CREATE OR REPLACE FUNCTION pg_create_physical_replication_slot(
    IN slot_name name, IN immediately_reserve boolean DEFAULT false,
    IN temporary boolean DEFAULT false,
    OUT slot_name name, OUT lsn pg_lsn)
RETURNS RECORD
LANGUAGE INTERNAL
STRICT VOLATILE
AS 'pg_create_physical_replication_slot';

CREATE OR REPLACE FUNCTION pg_create_logical_replication_slot(
    IN slot_name name, IN plugin name,
    IN temporary boolean DEFAULT false,
    OUT slot_name name, OUT lsn pg_lsn)
RETURNS RECORD
LANGUAGE INTERNAL
STRICT VOLATILE
AS 'pg_create_logical_replication_slot';

CREATE OR REPLACE FUNCTION
  make_interval(years int4 DEFAULT 0, months int4 DEFAULT 0, weeks int4 DEFAULT 0,
                days int4 DEFAULT 0, hours int4 DEFAULT 0, mins int4 DEFAULT 0,
                secs double precision DEFAULT 0.0)
RETURNS interval
LANGUAGE INTERNAL
STRICT IMMUTABLE PARALLEL SAFE
AS 'make_interval';

CREATE OR REPLACE FUNCTION
  jsonb_set(jsonb_in jsonb, path text[] , replacement jsonb,
            create_if_missing boolean DEFAULT true)
RETURNS jsonb
LANGUAGE INTERNAL
STRICT IMMUTABLE PARALLEL SAFE
AS 'jsonb_set';

-- pg_tablespace_location wrapper functions to see Greenplum cluster-wide tablespace locations
CREATE FUNCTION gp_tablespace_segment_location (IN tblspc_oid oid, OUT gp_segment_id int, OUT tblspc_loc text)
AS 'SELECT pg_catalog.gp_execution_segment() as gp_segment_id, * FROM pg_catalog.pg_tablespace_location($1)'
LANGUAGE SQL EXECUTE ON ALL SEGMENTS;

CREATE FUNCTION gp_tablespace_location (IN tblspc_oid oid, OUT gp_segment_id int, OUT tblspc_loc text)
RETURNS SETOF RECORD
AS
  'SELECT * FROM pg_catalog.gp_tablespace_segment_location($1)
   UNION ALL
   SELECT pg_catalog.gp_execution_segment() as gp_segment_id, * FROM pg_catalog.pg_tablespace_location($1)'
LANGUAGE SQL EXECUTE ON MASTER;

CREATE OR REPLACE FUNCTION
  parse_ident(str text, strict boolean DEFAULT true)
RETURNS text[]
LANGUAGE INTERNAL
STRICT IMMUTABLE PARALLEL SAFE
AS 'parse_ident';

CREATE OR REPLACE FUNCTION
  jsonb_insert(jsonb_in jsonb, path text[] , replacement jsonb,
            insert_after boolean DEFAULT false)
RETURNS jsonb
LANGUAGE INTERNAL
STRICT IMMUTABLE PARALLEL SAFE
AS 'jsonb_insert';

CREATE OR REPLACE FUNCTION
  jsonb_path_exists(target jsonb, path jsonpath, vars jsonb DEFAULT '{}',
                    silent boolean DEFAULT false)
RETURNS boolean
LANGUAGE INTERNAL
STRICT IMMUTABLE PARALLEL SAFE
AS 'jsonb_path_exists';

CREATE OR REPLACE FUNCTION
  jsonb_path_match(target jsonb, path jsonpath, vars jsonb DEFAULT '{}',
                   silent boolean DEFAULT false)
RETURNS boolean
LANGUAGE INTERNAL
STRICT IMMUTABLE PARALLEL SAFE
AS 'jsonb_path_match';

CREATE OR REPLACE FUNCTION
  jsonb_path_query(target jsonb, path jsonpath, vars jsonb DEFAULT '{}',
                   silent boolean DEFAULT false)
RETURNS SETOF jsonb
LANGUAGE INTERNAL
STRICT IMMUTABLE PARALLEL SAFE
AS 'jsonb_path_query';

CREATE OR REPLACE FUNCTION
  jsonb_path_query_array(target jsonb, path jsonpath, vars jsonb DEFAULT '{}',
                         silent boolean DEFAULT false)
RETURNS jsonb
LANGUAGE INTERNAL
STRICT IMMUTABLE PARALLEL SAFE
AS 'jsonb_path_query_array';

CREATE OR REPLACE FUNCTION
  jsonb_path_query_first(target jsonb, path jsonpath, vars jsonb DEFAULT '{}',
                         silent boolean DEFAULT false)
RETURNS jsonb
LANGUAGE INTERNAL
STRICT IMMUTABLE PARALLEL SAFE
AS 'jsonb_path_query_first';

--
-- The default permissions for functions mean that anyone can execute them.
-- A number of functions shouldn't be executable by just anyone, but rather
-- than use explicit 'superuser()' checks in those functions, we use the GRANT
-- system to REVOKE access to those functions at initdb time.  Administrators
-- can later change who can access these functions, or leave them as only
-- available to superuser / cluster owner, if they choose.
--
REVOKE EXECUTE ON FUNCTION pg_start_backup(text, boolean, boolean) FROM public;
REVOKE EXECUTE ON FUNCTION pg_stop_backup() FROM public;
REVOKE EXECUTE ON FUNCTION pg_stop_backup(boolean, boolean) FROM public;
REVOKE EXECUTE ON FUNCTION pg_create_restore_point(text) FROM public;
REVOKE EXECUTE ON FUNCTION pg_switch_wal() FROM public;
REVOKE EXECUTE ON FUNCTION pg_wal_replay_pause() FROM public;
REVOKE EXECUTE ON FUNCTION pg_wal_replay_resume() FROM public;
REVOKE EXECUTE ON FUNCTION pg_rotate_logfile() FROM public;
REVOKE EXECUTE ON FUNCTION pg_reload_conf() FROM public;
REVOKE EXECUTE ON FUNCTION pg_current_logfile() FROM public;
REVOKE EXECUTE ON FUNCTION pg_current_logfile(text) FROM public;
REVOKE EXECUTE ON FUNCTION pg_promote(boolean, integer) FROM public;

REVOKE EXECUTE ON FUNCTION pg_stat_reset() FROM public;
REVOKE EXECUTE ON FUNCTION pg_stat_reset_shared(text) FROM public;
REVOKE EXECUTE ON FUNCTION pg_stat_reset_single_table_counters(oid) FROM public;
REVOKE EXECUTE ON FUNCTION pg_stat_reset_single_function_counters(oid) FROM public;

<<<<<<< HEAD
create or replace function brin_summarize_new_values(t regclass) returns bigint as
$$
select sum(t.n) from (select brin_summarize_new_values_internal(t) as n from gp_dist_random('gp_id')) t;
$$
LANGUAGE sql READS SQL DATA EXECUTE ON MASTER;
=======
REVOKE EXECUTE ON FUNCTION lo_import(text) FROM public;
REVOKE EXECUTE ON FUNCTION lo_import(text, oid) FROM public;
REVOKE EXECUTE ON FUNCTION lo_export(oid, text) FROM public;

REVOKE EXECUTE ON FUNCTION pg_ls_logdir() FROM public;
REVOKE EXECUTE ON FUNCTION pg_ls_waldir() FROM public;
REVOKE EXECUTE ON FUNCTION pg_ls_archive_statusdir() FROM public;
REVOKE EXECUTE ON FUNCTION pg_ls_tmpdir() FROM public;
REVOKE EXECUTE ON FUNCTION pg_ls_tmpdir(oid) FROM public;

REVOKE EXECUTE ON FUNCTION pg_read_file(text) FROM public;
REVOKE EXECUTE ON FUNCTION pg_read_file(text,bigint,bigint) FROM public;
REVOKE EXECUTE ON FUNCTION pg_read_file(text,bigint,bigint,boolean) FROM public;

REVOKE EXECUTE ON FUNCTION pg_read_binary_file(text) FROM public;
REVOKE EXECUTE ON FUNCTION pg_read_binary_file(text,bigint,bigint) FROM public;
REVOKE EXECUTE ON FUNCTION pg_read_binary_file(text,bigint,bigint,boolean) FROM public;

REVOKE EXECUTE ON FUNCTION pg_stat_file(text) FROM public;
REVOKE EXECUTE ON FUNCTION pg_stat_file(text,boolean) FROM public;

REVOKE EXECUTE ON FUNCTION pg_ls_dir(text) FROM public;
REVOKE EXECUTE ON FUNCTION pg_ls_dir(text,boolean,boolean) FROM public;

--
-- We also set up some things as accessible to standard roles.
--
GRANT EXECUTE ON FUNCTION pg_ls_logdir() TO pg_monitor;
GRANT EXECUTE ON FUNCTION pg_ls_waldir() TO pg_monitor;
GRANT EXECUTE ON FUNCTION pg_ls_archive_statusdir() TO pg_monitor;
GRANT EXECUTE ON FUNCTION pg_ls_tmpdir() TO pg_monitor;
GRANT EXECUTE ON FUNCTION pg_ls_tmpdir(oid) TO pg_monitor;

GRANT pg_read_all_settings TO pg_monitor;
GRANT pg_read_all_stats TO pg_monitor;
GRANT pg_stat_scan_tables TO pg_monitor;
>>>>>>> 9e1c9f95
<|MERGE_RESOLUTION|>--- conflicted
+++ resolved
@@ -1,13 +1,9 @@
 /*
  * PostgreSQL System Views
  *
-<<<<<<< HEAD
  * Portions Copyright (c) 2006-2010, Greenplum inc.
  * Portions Copyright (c) 2012-Present Pivotal Software, Inc.
- * Copyright (c) 1996-2016, PostgreSQL Global Development Group
-=======
  * Copyright (c) 1996-2019, PostgreSQL Global Development Group
->>>>>>> 9e1c9f95
  *
  * src/backend/catalog/system_views.sql
  *
@@ -866,19 +862,13 @@
             S.backend_xid,
             s.backend_xmin,
             S.query,
-<<<<<<< HEAD
+            S.backend_type,
 
             S.rsgid,
             S.rsgname
-    FROM pg_database D, pg_stat_get_activity(NULL) AS S, pg_authid U
-    WHERE S.datid = D.oid AND
-            S.usesysid = U.oid;
-=======
-            S.backend_type
     FROM pg_stat_get_activity(NULL) AS S
         LEFT JOIN pg_database AS D ON (S.datid = D.oid)
         LEFT JOIN pg_authid AS U ON (S.usesysid = U.oid);
->>>>>>> 9e1c9f95
 
 CREATE VIEW pg_stat_replication AS
     SELECT
@@ -932,30 +922,34 @@
     (gp_segment_id integer, pid integer, usesysid oid,
      usename name, application_name text, client_addr inet, client_hostname text,
      client_port integer, backend_start timestamptz, backend_xmin xid, state text,
-     sent_location pg_lsn, write_location pg_lsn, flush_location pg_lsn,
-     replay_location pg_lsn, sync_priority integer, sync_state text)
+     sent_lsn pg_lsn, write_lsn pg_lsn, flush_lsn pg_lsn, replay_lsn pg_lsn,
+     write_lag interval, flush_lag interval, replay_lag interval,
+     sync_priority int4, sync_state text, reply_time timestamptz)
     UNION ALL
     (
         SELECT G.gp_segment_id
             , R.pid, R.usesysid, R.usename, R.application_name, R.client_addr
             , R.client_hostname, R.client_port, R.backend_start, R.backend_xmin, R.state
-	    , R.sent_location, R.write_location, R.flush_location
-	    , R.replay_location, R.sync_priority, R.sync_state, G.sync_error
+            , R.sent_lsn, R.write_lsn, R.flush_lsn, R.replay_lsn
+            , R.write_lag, R.flush_lag, R.replay_lag
+            , R.sync_priority, R.sync_state, R.reply_time
+            , G.sync_error
         FROM (
             SELECT E.*
             FROM pg_catalog.gp_segment_configuration C
             JOIN pg_catalog.gp_stat_get_segment_replication_error()
-	    AS E (gp_segment_id integer, sync_error text)
+        AS E (gp_segment_id integer, sync_error text)
             ON c.content = E.gp_segment_id
             WHERE C.role = 'm'
         ) G
         LEFT OUTER JOIN pg_catalog.gp_stat_get_segment_replication() AS R
         (gp_segment_id integer, pid integer, usesysid oid,
          usename name, application_name text, client_addr inet,
-	 client_hostname text, client_port integer, backend_start timestamptz,
-	 backend_xmin xid, state text, sent_location pg_lsn,
-	 write_location pg_lsn, flush_location pg_lsn,
-         replay_location pg_lsn, sync_priority integer, sync_state text)
+         client_hostname text, client_port integer, backend_start timestamptz,
+         backend_xmin xid, state text,
+         sent_lsn pg_lsn, write_lsn pg_lsn, flush_lsn pg_lsn, replay_lsn pg_lsn,
+         write_lag interval, flush_lag interval, replay_lag interval,
+         sync_priority int4, sync_state text, reply_time timestamptz)
          ON G.gp_segment_id = R.gp_segment_id
     );
 
@@ -1102,191 +1096,6 @@
     WHERE    content >= 0 
     AND      role='p'
     GROUP BY address;
-
--- partitioning
-create view pg_partitions as
-  select 
-      schemaname, 
-      tablename, 
-      partitionschemaname, 
-      partitiontablename, 
-      partitionname, 
-      parentpartitiontablename, 
-      parentpartitionname, 
-      partitiontype, 
-      partitionlevel, 
-      -- Only the non-default parts of range partitions have 
-      -- a non-null partition rank.  For these the rank is
-      -- from (1, 2, ...) in keeping with the use of RANK(n)
-      -- to identify the parts of a range partition in the 
-      -- ALTER statement.
-      case
-          when partitiontype <> 'range'::text then null::bigint
-          when partitionnodefault > 0 then partitionrank
-          when partitionrank = 0 then null::bigint
-          else partitionrank
-          end as partitionrank, 
-      partitionposition, 
-      partitionlistvalues, 
-      partitionrangestart, 
-      case
-          when partitiontype = 'range'::text then partitionstartinclusive
-          else null::boolean
-          end as partitionstartinclusive, partitionrangeend, 
-      case
-          when partitiontype = 'range'::text then partitionendinclusive
-          else null::boolean
-          end as partitionendinclusive, 
-      partitioneveryclause, 
-      parisdefault as partitionisdefault, 
-      partitionboundary,
-      parentspace as parenttablespace,
-      partspace as partitiontablespace
-  from 
-      ( 
-          select 
-              n.nspname as schemaname, 
-              cl.relname as tablename, 
-              n2.nspname as partitionschemaname, 
-              cl2.relname as partitiontablename, 
-              pr1.parname as partitionname, 
-              cl3.relname as parentpartitiontablename, 
-              pr2.parname as parentpartitionname, 
-              case
-                  when pp.parkind = 'h'::"char" then 'hash'::text
-                  when pp.parkind = 'r'::"char" then 'range'::text
-                  when pp.parkind = 'l'::"char" then 'list'::text
-                  else null::text
-                  end as partitiontype, 
-              pp.parlevel as partitionlevel, 
-              pr1.parruleord as partitionposition, 
-              case
-                  when pp.parkind != 'r'::"char" or pr1.parisdefault then null::bigint
-                  else
-                      rank() over(
-                      partition by pp.oid, cl.relname, pp.parlevel, cl3.relname
-                      order by pr1.parisdefault, pr1.parruleord) 
-                  end as partitionrank, 
-              pg_get_expr(pr1.parlistvalues, pr1.parchildrelid, false, true) as partitionlistvalues, 
-              pg_get_expr(pr1.parrangestart, pr1.parchildrelid, false, true) as partitionrangestart, 
-              pr1.parrangestartincl as partitionstartinclusive, 
-              pg_get_expr(pr1.parrangeend, pr1.parchildrelid, false, true) as partitionrangeend, 
-              pr1.parrangeendincl as partitionendinclusive, 
-              pg_get_expr(pr1.parrangeevery, pr1.parchildrelid, false, true) as partitioneveryclause, 
-              min(pr1.parruleord) over(
-                  partition by pp.oid, cl.relname, pp.parlevel, cl3.relname
-                  order by pr1.parruleord) as partitionnodefault, 
-              pr1.parisdefault, 
-              pg_get_partition_rule_def(pr1.oid, true) as partitionboundary,
-              coalesce(sp.spcname, dfltspcname) as parentspace,
-              coalesce(sp3.spcname, dfltspcname) as partspace
-          from 
-              pg_namespace n, 
-              pg_namespace n2, 
-              pg_class cl
-                  left join
-              pg_tablespace sp on cl.reltablespace = sp.oid, 
-              pg_class cl2
-                  left join
-              pg_tablespace sp3 on cl2.reltablespace = sp3.oid,
-              pg_partition pp, 
-              pg_partition_rule pr1
-                  left join 
-              pg_partition_rule pr2 on pr1.parparentrule = pr2.oid
-                  left join 
-              pg_class cl3 on pr2.parchildrelid = cl3.oid,
-              (select s.spcname
-               from pg_database, pg_tablespace s
-               where datname = current_database()
-                 and dattablespace = s.oid) d(dfltspcname)
-      where 
-          pp.paristemplate = false and 
-          pp.parrelid = cl.oid and 
-          pr1.paroid = pp.oid and 
-          cl2.oid = pr1.parchildrelid and 
-          cl.relnamespace = n.oid and 
-          cl2.relnamespace = n2.oid) p1;
-
-create view pg_partition_columns as											 
-select																		  
-n.nspname as schemaname,														
-c.relname as tablename,														 
-a.attname as columnname,														
-p.parlevel as partitionlevel,												   
-p.i + 1 as position_in_partition_key											
-from pg_namespace n,															
-pg_class c,																	 
-pg_attribute a,																 
-(select p.parrelid, p.parlevel, p.paratts[i] as attnum, i from pg_partition p,  
- generate_series(0,															 
-				 (select max(array_upper(paratts, 1)) from pg_partition)																   
-				) i
-		where paratts[i] is not null
-) p
-where p.parrelid = c.oid and c.relnamespace = n.oid and
-   p.attnum = a.attnum and a.attrelid = c.oid;
-
-create view pg_partition_templates as
-select
-schemaname,
-tablename, 
-partitionname,
-partitiontype, 
-partitionlevel,
--- if not a range partition, no partition rank
--- for range partitions, the parruleord of the default partition is zero,
--- so if no_default (min of parruleord) > 0 then there is no default partition
--- so return the normal rank.  However, if there is a default partition, it
--- is rank 1, so skip it, and decrement remaining ranks by 1 so the first
--- non-default partition starts at 1
---
-case when (partitiontype != 'range') then NULL
-	 when (partitionnodefault > 0) then partitionrank
-	 when (partitionrank = 1) then NULL
-	 else  partitionrank - 1
-end as partitionrank,
-partitionposition,
-partitionlistvalues,
-partitionrangestart,
-case when (partitiontype = 'range') then partitionstartinclusive
-	 else NULL
-end as partitionstartinclusive,
-partitionrangeend,
-case when (partitiontype = 'range') then partitionendinclusive
-	else NULL
-end as partitionendinclusive,
-partitioneveryclause,
-parisdefault as partitionisdefault,
-partitionboundary
-from (
-select
-n.nspname as schemaname,
-cl.relname as tablename,
-pr1.parname as partitionname,
-p.parlevel as partitionlevel,
-pr1.parruleord as partitionposition,
-rank() over (partition by p.oid, cl.relname, p.parlevel 
-			 order by pr1.parruleord) as partitionrank,
-pg_get_expr(pr1.parlistvalues, p.parrelid, false, true) as partitionlistvalues,
-pg_get_expr(pr1.parrangestart, p.parrelid, false, true) as partitionrangestart,
-pr1.parrangestartincl as partitionstartinclusive,
-pg_get_expr(pr1.parrangeend, p.parrelid, false, true) as partitionrangeend,
-pr1.parrangeendincl as partitionendinclusive,
-pg_get_expr(pr1.parrangeevery, p.parrelid, false, true) as partitioneveryclause,
-
-min(pr1.parruleord) over (partition by p.oid, cl.relname, p.parlevel
-	order by pr1.parruleord) as partitionnodefault,
-pr1.parisdefault,
-case when p.parkind = 'h' then 'hash' when p.parkind = 'r' then 'range'
-	 when p.parkind = 'l' then 'list' else null end as partitiontype, 
-pg_get_partition_rule_def(pr1.oid, true) as partitionboundary
-from pg_namespace n, pg_class cl, pg_partition p, pg_partition_rule pr1
-where 
- p.parrelid = cl.oid and 
- pr1.paroid = p.oid and
- cl.relnamespace = n.oid and
- p.paristemplate = 't'
- ) p1;
 
 -- metadata tracking
 CREATE VIEW pg_stat_operations
@@ -1435,36 +1244,6 @@
 (pg_class.relnamespace = (SELECT pg_namespace.oid FROM pg_namespace
 WHERE (pg_namespace.nspname = 'pg_catalog'::name))))))) ORDER BY 9;
 
-CREATE VIEW
-pg_stat_partition_operations
-AS
-SELECT pso.*,
-CASE WHEN  pr.parlevel IS NOT NULL 
-THEN pr.parlevel 
-ELSE pr2.parlevel END AS partitionlevel,
-pcns.relname AS parenttablename,
-pcns.nspname AS parentschemaname,
-pr.parrelid AS parent_relid
-FROM
-(pg_stat_operations pso
-LEFT OUTER JOIN
-pg_partition_rule ppr
-ON pso.objid=ppr.parchildrelid
-LEFT OUTER JOIN
-pg_partition pr
-ON pr.oid = ppr.paroid) LEFT OUTER JOIN 
---
--- only want lowest parlevel for parenttable
---
-(SELECT MIN(parlevel) AS parlevel, parrelid FROM 
-pg_partition prx GROUP BY parrelid ) AS pr2
-ON pr2.parrelid = pso.objid
-LEFT OUTER JOIN 
-( SELECT pc.oid, * FROM pg_class AS pc FULL JOIN pg_namespace AS ns 
-ON ns.oid = pc.relnamespace) AS pcns
-ON pcns.oid = pr.parrelid
-;
-
 -- MPP-7807: show all resqueue attributes
 CREATE VIEW pg_resqueue_attributes AS
 SELECT rsqname, 'active_statements' AS resname,
@@ -1932,13 +1711,6 @@
 REVOKE EXECUTE ON FUNCTION pg_stat_reset_single_table_counters(oid) FROM public;
 REVOKE EXECUTE ON FUNCTION pg_stat_reset_single_function_counters(oid) FROM public;
 
-<<<<<<< HEAD
-create or replace function brin_summarize_new_values(t regclass) returns bigint as
-$$
-select sum(t.n) from (select brin_summarize_new_values_internal(t) as n from gp_dist_random('gp_id')) t;
-$$
-LANGUAGE sql READS SQL DATA EXECUTE ON MASTER;
-=======
 REVOKE EXECUTE ON FUNCTION lo_import(text) FROM public;
 REVOKE EXECUTE ON FUNCTION lo_import(text, oid) FROM public;
 REVOKE EXECUTE ON FUNCTION lo_export(oid, text) FROM public;
@@ -1975,4 +1747,13 @@
 GRANT pg_read_all_settings TO pg_monitor;
 GRANT pg_read_all_stats TO pg_monitor;
 GRANT pg_stat_scan_tables TO pg_monitor;
->>>>>>> 9e1c9f95
+
+-- GPDB_12_MERGE_FIXME: This seems out of place..
+-- GPDB_12_MERGE_FIXME: Shouldn't we have a wrapper like this for
+-- brin_summarize_range(), too?
+create or replace function brin_summarize_new_values(t regclass) returns bigint as
+$$
+  -- brin_summarize_new_values_internal is marked as EXECUTE ON ALL SEGMENTS.
+  select sum(n) from brin_summarize_new_values_internal(t) as n;
+$$
+LANGUAGE sql READS SQL DATA EXECUTE ON MASTER;