/*-------------------------------------------------------------------------
 *
 * heap.c
 *	  code to create and destroy POSTGRES heap relations
 *
 * Portions Copyright (c) 2005-2010, Greenplum inc
 * Portions Copyright (c) 2012-Present Pivotal Software, Inc.
 * Portions Copyright (c) 1996-2009, PostgreSQL Global Development Group
 * Portions Copyright (c) 1994, Regents of the University of California
 *
 *
 * IDENTIFICATION
 *	  $PostgreSQL: pgsql/src/backend/catalog/heap.c,v 1.354 2009/06/11 14:48:54 momjian Exp $
 *
 *
 * INTERFACE ROUTINES
 *		heap_create()			- Create an uncataloged heap relation
 *		heap_create_with_catalog() - Create a cataloged relation
 *		heap_drop_with_catalog() - Removes named relation from catalogs
 *
 * NOTES
 *	  this code taken from access/heap/create.c, which contains
 *	  the old heap_create_with_catalog, amcreate, and amdestroy.
 *	  those routines will soon call these routines using the function
 *	  manager,
 *	  just like the poorly named "NewXXX" routines do.	The
 *	  "New" routines are all going to die soon, once and for all!
 *		-cim 1/13/91
 *
 *-------------------------------------------------------------------------
 */
#include "postgres.h"

#include "access/genam.h"
#include "access/heapam.h"
#include "access/sysattr.h"
#include "access/transam.h"
#include "access/reloptions.h"
#include "access/xact.h"
#include "catalog/catalog.h"
#include "catalog/dependency.h"
#include "catalog/gp_policy.h"
#include "catalog/heap.h"
#include "catalog/index.h"
#include "catalog/indexing.h"
#include "catalog/namespace.h"
#include "catalog/pg_appendonly_fn.h"
#include "catalog/pg_attrdef.h"
#include "catalog/pg_attribute_encoding.h"
#include "catalog/pg_authid.h"
#include "catalog/pg_auth_members.h"
#include "catalog/pg_constraint.h"
#include "catalog/pg_database.h"
#include "catalog/pg_exttable.h"
#include "catalog/pg_inherits.h"
#include "catalog/pg_namespace.h"
#include "catalog/pg_partition.h"
#include "catalog/pg_partition_rule.h"
#include "catalog/pg_statistic.h"
#include "catalog/pg_tablespace.h"
#include "catalog/pg_type.h"
#include "catalog/pg_type_fn.h"
#include "catalog/storage.h"
#include "commands/tablecmds.h"
#include "commands/typecmds.h"
#include "miscadmin.h"
#include "nodes/nodeFuncs.h"
#include "optimizer/var.h"
#include "parser/parse_coerce.h"
#include "parser/parse_expr.h"
#include "parser/parse_relation.h"
#include "storage/bufmgr.h"
#include "storage/freespace.h"
#include "storage/smgr.h"
#include "utils/builtins.h"
#include "utils/fmgroids.h"
#include "utils/inval.h"
#include "utils/lsyscache.h"
#include "utils/memutils.h"             /* CDB: GetMemoryChunkContext */
#include "utils/relcache.h"
#include "utils/snapmgr.h"
#include "utils/syscache.h"
#include "utils/tqual.h"

#include "catalog/gp_persistent.h"
#include "cdb/cdbmirroredfilesysobj.h"
#include "cdb/cdbpersistentfilesysobj.h"
#include "cdb/cdbpartition.h"
#include "cdb/cdbsreh.h"
#include "cdb/cdbvars.h"

#include "utils/guc.h"

static void MetaTrackAddUpdInternal(Oid			classid,
									Oid			objoid,
									Oid			relowner,
									char*		actionname,
									char*		subtype,
									Relation	rel,
									HeapTuple	old_tuple);



static void AddNewRelationTuple(Relation pg_class_desc,
					Relation new_rel_desc,
					Oid new_rel_oid, Oid new_type_oid,
					Oid relowner,
					char relkind,
					char relstorage,
					Datum reloptions);
static Oid AddNewRelationType(const char *typeName,
				   Oid typeNamespace,
				   Oid new_rel_oid,
				   char new_rel_kind,
				   Oid ownerid,
				   Oid new_array_type);
static void RelationRemoveInheritance(Oid relid);
static void StoreRelCheck(Relation rel, char *ccname, Node *expr,
			  bool is_local, int inhcount);
static void StoreConstraints(Relation rel, List *cooked_constraints);
static bool MergeWithExistingConstraint(Relation rel, char *ccname, Node *expr,
<<<<<<< HEAD
										bool allow_merge, bool is_local);
=======
							bool allow_merge, bool is_local);
static void SetRelationNumChecks(Relation rel, int numchecks);
>>>>>>> 4d53a2f9
static Node *cookConstraint(ParseState *pstate,
			   Node *raw_constraint,
			   char *relname);
static List *insert_ordered_unique_oid(List *list, Oid datum);

/* ----------------------------------------------------------------
 *				XXX UGLY HARD CODED BADNESS FOLLOWS XXX
 *
 *		these should all be moved to someplace in the lib/catalog
 *		module, if not obliterated first.
 * ----------------------------------------------------------------
 */


/*
 * Note:
 *		Should the system special case these attributes in the future?
 *		Advantage:	consume much less space in the ATTRIBUTE relation.
 *		Disadvantage:  special cases will be all over the place.
 */

static FormData_pg_attribute a1 = {
	0, {"ctid"}, TIDOID, 0, sizeof(ItemPointerData),
	SelfItemPointerAttributeNumber, 0, -1, -1,
	false, 'p', 's', true, false, false, true, 0, {0}
};

static FormData_pg_attribute a2 = {
	0, {"oid"}, OIDOID, 0, sizeof(Oid),
	ObjectIdAttributeNumber, 0, -1, -1,
	true, 'p', 'i', true, false, false, true, 0, {0}
};

static FormData_pg_attribute a3 = {
	0, {"xmin"}, XIDOID, 0, sizeof(TransactionId),
	MinTransactionIdAttributeNumber, 0, -1, -1,
	true, 'p', 'i', true, false, false, true, 0, {0}
};

static FormData_pg_attribute a4 = {
	0, {"cmin"}, CIDOID, 0, sizeof(CommandId),
	MinCommandIdAttributeNumber, 0, -1, -1,
	true, 'p', 'i', true, false, false, true, 0, {0}
};

static FormData_pg_attribute a5 = {
	0, {"xmax"}, XIDOID, 0, sizeof(TransactionId),
	MaxTransactionIdAttributeNumber, 0, -1, -1,
	true, 'p', 'i', true, false, false, true, 0, {0}
};

static FormData_pg_attribute a6 = {
	0, {"cmax"}, CIDOID, 0, sizeof(CommandId),
	MaxCommandIdAttributeNumber, 0, -1, -1,
	true, 'p', 'i', true, false, false, true, 0, {0}
};

/*
 * We decided to call this attribute "tableoid" rather than say
 * "classoid" on the basis that in the future there may be more than one
 * table of a particular class/type. In any case table is still the word
 * used in SQL.
 */
static FormData_pg_attribute a7 = {
	0, {"tableoid"}, OIDOID, 0, sizeof(Oid),
	TableOidAttributeNumber, 0, -1, -1,
	true, 'p', 'i', true, false, false, true, 0, {0}
};

/*CDB*/
static FormData_pg_attribute a8 = {
	0, {"gp_segment_id"}, INT4OID, 0, sizeof(gpsegmentId),
	GpSegmentIdAttributeNumber, 0, -1, -1,
	true, 'p', 'i', true, false, false, true, 0
};

static const Form_pg_attribute SysAtt[] = {&a1, &a2, &a3, &a4, &a5, &a6, &a7, &a8};

/*
 * This function returns a Form_pg_attribute pointer for a system attribute.
 * Note that we elog if the presented attno is invalid, which would only
 * happen if there's a problem upstream.
 */
Form_pg_attribute
SystemAttributeDefinition(AttrNumber attno, bool relhasoids)
{
	if (attno >= 0 || attno < -(int) lengthof(SysAtt))
		elog(ERROR, "invalid system attribute number %d", attno);
	if (attno == ObjectIdAttributeNumber && !relhasoids)
		elog(ERROR, "invalid system attribute number %d", attno);
	return SysAtt[-attno - 1];
}

/*
 * If the given name is a system attribute name, return a Form_pg_attribute
 * pointer for a prototype definition.	If not, return NULL.
 */
Form_pg_attribute
SystemAttributeByName(const char *attname, bool relhasoids)
{
	int			j;

	for (j = 0; j < (int) lengthof(SysAtt); j++)
	{
		Form_pg_attribute att = SysAtt[j];

		if (relhasoids || att->attnum != ObjectIdAttributeNumber)
		{
			if (strcmp(NameStr(att->attname), attname) == 0)
				return att;
		}
	}

	return NULL;
}


/* ----------------------------------------------------------------
 *				XXX END OF UGLY HARD CODED BADNESS XXX
 * ---------------------------------------------------------------- */


/* ----------------------------------------------------------------
 *		heap_create		- Create an uncataloged heap relation
 *
 *		Note API change: the caller must now always provide the OID
 *		to use for the relation.
 *
 *		rel->rd_rel is initialized by RelationBuildLocalRelation,
 *		and is mostly zeroes at return.
 * ----------------------------------------------------------------
 */
Relation
heap_create(const char *relname,
			Oid relnamespace,
			Oid reltablespace,
			Oid relid,
			TupleDesc tupDesc,
			Oid relam,
			char relkind,
			char relstorage,
			bool shared_relation,
			bool allow_system_table_mods,
			bool bufferPoolBulkLoad)
{
	bool		create_storage;
	Relation	rel;

	/* The caller must have provided an OID for the relation. */
	Assert(OidIsValid(relid));

	/*
	 * sanity checks
	 */
	if (!allow_system_table_mods &&
		(IsSystemNamespace(relnamespace) || IsToastNamespace(relnamespace) ||
		 IsAoSegmentNamespace(relnamespace)) && IsNormalProcessingMode())
		ereport(ERROR,
				(errcode(ERRCODE_INSUFFICIENT_PRIVILEGE),
				 errmsg("permission denied to create \"%s.%s\"",
						get_namespace_name(relnamespace), relname),
		errdetail("System catalog modifications are currently disallowed.")));

	/*
	 * Decide if we need storage or not, and handle a couple other special
	 * cases for particular relkinds.
	 */
	switch (relkind)
	{
		case RELKIND_VIEW:
		case RELKIND_COMPOSITE_TYPE:
			create_storage = false;

			/*
			 * Force reltablespace to zero if the relation has no physical
			 * storage.  This is mainly just for cleanliness' sake.
			 */
			reltablespace = InvalidOid;
			break;
		case RELKIND_SEQUENCE:
			create_storage = true;

			/*
			 * Force reltablespace to zero for sequences, since we don't
			 * support moving them around into different tablespaces.
			 */
			reltablespace = InvalidOid;
			break;
		default:
			if(relstorage_is_external(relstorage))
				create_storage = false;
			else
				create_storage = true;
			break;
	}

	/*
	 * Never allow a pg_class entry to explicitly specify the database's
	 * default tablespace in reltablespace; force it to zero instead. This
	 * ensures that if the database is cloned with a different default
	 * tablespace, the pg_class entry will still match where CREATE DATABASE
	 * will put the physically copied relation.
	 *
	 * Yes, this is a bit of a hack.
	 */
	if (reltablespace == MyDatabaseTableSpace)
		reltablespace = InvalidOid;

	/*
	 * build the relcache entry.
	 */
	rel = RelationBuildLocalRelation(relname,
									 relnamespace,
									 tupDesc,
									 relid,
									 reltablespace,
                                     relkind,           /*CDB*/
									 shared_relation);

	/*
	 * Have the storage manager create the relation's disk file, if needed.
	 *
	 * We only create the main fork here, other forks will be created on
	 * demand.
	 */
	if (create_storage)
	{
		bool isAppendOnly;
		bool skipCreatingSharedTable = false;

		/* GPDB_84_MERGE_FIXME: ensure RelationCreateStorage is eventually
		 * called by our custom helpers here. */
		/*
		 * We save the persistent TID and serial number in pg_class so we
		 * can supply them to the Storage Manager if the object is subsequently
		 * dropped.
		 *
		 * For shared table (that we created during upgrade), we create it once in every
		 * database, but they will all point to the same file. So, the file might have already
		 * been created.
		 *
		 * Note that we have not tried creating shared AO table.
		 *
		 * For non-shared table, we should always need to create a file.
		 */
		// WARNING: Do not use the rel structure -- it doesn't have relstorage set...
		isAppendOnly = (relstorage == RELSTORAGE_AOROWS || relstorage == RELSTORAGE_AOCOLS);

		if (!skipCreatingSharedTable)
		{
			if (!isAppendOnly)
			{
				PersistentFileSysRelStorageMgr localRelStorageMgr;
				PersistentFileSysRelBufpoolKind relBufpoolKind;

				GpPersistentRelationNode_GetRelationInfo(
													relkind,
													relstorage,
													relam,
													&localRelStorageMgr,
													&relBufpoolKind);
				Assert(localRelStorageMgr == PersistentFileSysRelStorageMgr_BufferPool);

				Assert(rel->rd_smgr == NULL);
				RelationOpenSmgr(rel);

				MirroredFileSysObj_TransactionCreateBufferPoolFile(
													&rel->rd_node,
													relBufpoolKind,
													rel->rd_isLocalBuf,
													rel->rd_rel->relname.data,
													/* doJustInTimeDirCreate */ true,
													bufferPoolBulkLoad,
													&rel->rd_segfile0_relationnodeinfo.persistentTid,
													&rel->rd_segfile0_relationnodeinfo.persistentSerialNum);
			}
			else
			{
				MirroredFileSysObj_TransactionCreateAppendOnlyFile(
													&rel->rd_node,
													/* segmentFileNum */ 0,
													rel->rd_rel->relname.data,
													/* doJustInTimeDirCreate */ true,
													&rel->rd_segfile0_relationnodeinfo.persistentTid,
													&rel->rd_segfile0_relationnodeinfo.persistentSerialNum);
			}
		}
		

		if (!Persistent_BeforePersistenceWork() &&
			PersistentStore_IsZeroTid(&rel->rd_segfile0_relationnodeinfo.persistentTid))
		{	
			elog(ERROR, 
				 "setNewRelfilenodeCommon has invalid TID (0,0) into relation %u/%u/%u '%s', serial number " INT64_FORMAT,
				 rel->rd_node.spcNode,
				 rel->rd_node.dbNode,
				 rel->rd_node.relNode,
				 NameStr(rel->rd_rel->relname),
				 rel->rd_segfile0_relationnodeinfo.persistentSerialNum);
		}

		rel->rd_segfile0_relationnodeinfo.isPresent = true;

		if (Debug_persistent_print)
			elog(Persistent_DebugPrintLevel(), 
			     "heap_create: '%s', Append-Only '%s', persistent TID %s and serial number " INT64_FORMAT " for CREATE",
				 relpath(rel->rd_node, MAIN_FORKNUM),
				 (isAppendOnly ? "true" : "false"),
				 ItemPointerToString(&rel->rd_segfile0_relationnodeinfo.persistentTid),
				 rel->rd_segfile0_relationnodeinfo.persistentSerialNum);
	}

	return rel;
}

/* ----------------------------------------------------------------
 *		heap_create_with_catalog		- Create a cataloged relation
 *
 *		this is done in multiple steps:
 *
 *		1) CheckAttributeNamesTypes() is used to make certain the tuple
 *		   descriptor contains a valid set of attribute names and types
 *
 *		2) pg_class is opened and get_relname_relid()
 *		   performs a scan to ensure that no relation with the
 *		   same name already exists.
 *
 *		3) heap_create() is called to create the new relation on disk.
 *
 *		4) TypeCreate() is called to define a new type corresponding
 *		   to the new relation.
 *
 *		5) AddNewRelationTuple() is called to register the
 *		   relation in pg_class.
 *
 *		6) AddNewAttributeTuples() is called to register the
 *		   new relation's schema in pg_attribute.
 *
 *		7) StoreConstraints is called ()		- vadim 08/22/97
 *
 *		8) the relations are closed and the new relation's oid
 *		   is returned.
 *
 * ----------------------------------------------------------------
 */

/* --------------------------------
 *		CheckAttributeNamesTypes
 *
 *		this is used to make certain the tuple descriptor contains a
 *		valid set of attribute names and datatypes.  a problem simply
 *		generates ereport(ERROR) which aborts the current transaction.
 * --------------------------------
 */
void
CheckAttributeNamesTypes(TupleDesc tupdesc, char relkind)
{
	int			i;
	int			j;
	int			natts = tupdesc->natts;

	/* Sanity check on column count */
	if (natts < 0 || natts > MaxHeapAttributeNumber)
		ereport(ERROR,
				(errcode(ERRCODE_TOO_MANY_COLUMNS),
				 errmsg("tables can have at most %d columns",
						MaxHeapAttributeNumber)));

	/*
	 * first check for collision with system attribute names
	 *
	 * Skip this for a view or type relation, since those don't have system
	 * attributes.
	 */
	if (relkind != RELKIND_VIEW && relkind != RELKIND_COMPOSITE_TYPE)
	{
		for (i = 0; i < natts; i++)
		{
			if (SystemAttributeByName(NameStr(tupdesc->attrs[i]->attname),
									  tupdesc->tdhasoid) != NULL)
				ereport(ERROR,
						(errcode(ERRCODE_DUPLICATE_COLUMN),
						 errmsg("column name \"%s\" conflicts with a system column name",
								NameStr(tupdesc->attrs[i]->attname))));
		}
	}

	/*
	 * next check for repeated attribute names
	 */
	for (i = 1; i < natts; i++)
	{
		for (j = 0; j < i; j++)
		{
			if (strcmp(NameStr(tupdesc->attrs[j]->attname),
					   NameStr(tupdesc->attrs[i]->attname)) == 0)
				ereport(ERROR,
						(errcode(ERRCODE_DUPLICATE_COLUMN),
						 errmsg("column name \"%s\" specified more than once",
								NameStr(tupdesc->attrs[j]->attname))));
		}
	}

	/*
	 * next check the attribute types
	 */
	for (i = 0; i < natts; i++)
	{
		CheckAttributeType(NameStr(tupdesc->attrs[i]->attname),
						   tupdesc->attrs[i]->atttypid,
						   NIL /* assume we're creating a new rowtype */);
	}
}

/* --------------------------------
 *		CheckAttributeType
 *
 *		Verify that the proposed datatype of an attribute is legal.
 *		This is needed mainly because there are types (and pseudo-types)
 *		in the catalogs that we do not support as elements of real tuples.
 *		We also check some other properties required of a table column.
 *
 * If the attribute is being proposed for addition to an existing table or
 * composite type, pass a one-element list of the rowtype OID as
 * containing_rowtypes.  When checking a to-be-created rowtype, it's
 * sufficient to pass NIL, because there could not be any recursive reference
 * to a not-yet-existing rowtype.
 * --------------------------------
 */
void
CheckAttributeType(const char *attname, Oid atttypid,
				   List *containing_rowtypes)
{
	char		att_typtype = get_typtype(atttypid);
	Oid			att_typelem;

	if (Gp_role == GP_ROLE_EXECUTE)
	{
		/*
		 * In executor nodes, don't bother checking, as the dispatcher should've
		 * checked this already.
		 */
		return;
	}

	if (atttypid == UNKNOWNOID)
	{
		/*
		 * Warn user, but don't fail, if column to be created has UNKNOWN type
		 * (usually as a result of a 'retrieve into' - jolly)
		 */
		ereport(WARNING,
				(errcode(ERRCODE_INVALID_TABLE_DEFINITION),
				 errmsg("column \"%s\" has type \"unknown\"", attname),
				 errdetail("Proceeding with relation creation anyway.")));
	}
	else if (att_typtype == TYPTYPE_PSEUDO)
	{
		/*
		 * Refuse any attempt to create a pseudo-type column, except for a
		 * special hack for pg_statistic: allow ANYARRAY during initdb
		 */
		if (atttypid != ANYARRAYOID || IsUnderPostmaster)
			ereport(ERROR,
					(errcode(ERRCODE_INVALID_TABLE_DEFINITION),
					 errmsg("column \"%s\" has pseudo-type %s",
							attname, format_type_be(atttypid))));
	}
	else if (att_typtype == TYPTYPE_COMPOSITE)
	{
		/*
		 * For a composite type, recurse into its attributes.  You might think
		 * this isn't necessary, but since we allow system catalogs to break
		 * the rule, we have to guard against the case.
		 */
		Relation	relation;
		TupleDesc	tupdesc;
		int			i;

		/*
		 * Check for self-containment.  Eventually we might be able to allow
		 * this (just return without complaint, if so) but it's not clear how
		 * many other places would require anti-recursion defenses before it
		 * would be safe to allow tables to contain their own rowtype.
		 */
		if (list_member_oid(containing_rowtypes, atttypid))
			ereport(ERROR,
					(errcode(ERRCODE_INVALID_TABLE_DEFINITION),
					 errmsg("composite type %s cannot be made a member of itself",
							format_type_be(atttypid))));

		containing_rowtypes = lcons_oid(atttypid, containing_rowtypes);

		relation = relation_open(get_typ_typrelid(atttypid), AccessShareLock);

		tupdesc = RelationGetDescr(relation);

		for (i = 0; i < tupdesc->natts; i++)
		{
			Form_pg_attribute attr = tupdesc->attrs[i];

			if (attr->attisdropped)
				continue;
			CheckAttributeType(NameStr(attr->attname), attr->atttypid,
							   containing_rowtypes);
		}

		relation_close(relation, AccessShareLock);

		containing_rowtypes = list_delete_first(containing_rowtypes);
	}
	else if (OidIsValid((att_typelem = get_element_type(atttypid))))
	{
		/*
		 * Must recurse into array types, too, in case they are composite.
		 */
		CheckAttributeType(attname, att_typelem,
						   containing_rowtypes);
	}
}

/* MPP-6929: metadata tracking */
/* --------------------------------
 *		MetaTrackAddObject
 *
 *		Track creation of object in pg_stat_last_operation. The
 *		arguments are:
 *
 *		classid		- the oid of the table containing the object, eg
 *					  "pg_class" for a relation
 *		objoid		- the oid of the object itself in the specified table
 *		relowner	- role ? user ?
 *		actionname	- generally CREATE for this case
 *		subtype		- some generic descriptive, eg TABLE for a "CREATE TABLE"
 *
 *
 * --------------------------------
 */

static void MetaTrackAddUpdInternal(Oid			classid,
									Oid			objoid,
									Oid			relowner,
									char*		actionname,
									char*		subtype,
									Relation	rel,
									HeapTuple	old_tuple)
{
	HeapTuple	new_tuple;
	Datum		values[Natts_pg_statlastop];
	bool		isnull[Natts_pg_statlastop];
	bool		new_record_repl[Natts_pg_statlastop];
	NameData	uname;
	NameData	aname;
	HeapTuple	roletup;

	MemSet(isnull, 0, sizeof(bool) * Natts_pg_statlastop);
	MemSet(new_record_repl, 0, sizeof(bool) * Natts_pg_statlastop);

	values[Anum_pg_statlastop_classid - 1] = ObjectIdGetDatum(classid);
	values[Anum_pg_statlastop_objid - 1] = ObjectIdGetDatum(objoid);

	aname.data[0] = '\0';
	namestrcpy(&aname, actionname);
	values[Anum_pg_statlastop_staactionname - 1] = NameGetDatum(&aname);

	values[Anum_pg_statlastop_stasysid - 1] = ObjectIdGetDatum(relowner);
	/* set this column to update */
	new_record_repl[Anum_pg_statlastop_stasysid - 1] = true;

	uname.data[0] = '\0';

	roletup = SearchSysCache(AUTHOID,
							 ObjectIdGetDatum(relowner),
							 0, 0, 0);
	if (HeapTupleIsValid(roletup))
	{
		Form_pg_authid authid_tup = (Form_pg_authid) GETSTRUCT(roletup);

		namecpy(&uname, &authid_tup->rolname);
		ReleaseSysCache(roletup);
	}
	else
	{
		/* Generate numeric OID if we don't find an entry */
		sprintf(NameStr(uname), "%u", relowner);
	}

	values[Anum_pg_statlastop_stausename - 1] = NameGetDatum(&uname);
	/* set this column to update */
	new_record_repl[Anum_pg_statlastop_stausename - 1] = true;

	values[Anum_pg_statlastop_stasubtype - 1] = CStringGetTextDatum(subtype);
	/* set this column to update */
	new_record_repl[Anum_pg_statlastop_stasubtype - 1] = true;

	values[Anum_pg_statlastop_statime - 1] = GetCurrentTimestamp();
	/* set this column to update */
	new_record_repl[Anum_pg_statlastop_statime - 1] = true;

	if (HeapTupleIsValid(old_tuple))
	{
		new_tuple = heap_modify_tuple(old_tuple, RelationGetDescr(rel),
									  values,
									  isnull, new_record_repl);
		simple_heap_update(rel, &old_tuple->t_self, new_tuple);
		CatalogUpdateIndexes(rel, new_tuple);
	}
	else
	{
		new_tuple = heap_form_tuple(RelationGetDescr(rel), values, isnull);

		simple_heap_insert(rel, new_tuple);
		CatalogUpdateIndexes(rel, new_tuple);
	}

	if (HeapTupleIsValid(old_tuple))
		heap_freetuple(new_tuple);

} /* end MetaTrackAddUpdInternal */


void MetaTrackAddObject(Oid		classid, 
						Oid		objoid, 
						Oid		relowner,
						char*	actionname,
						char*	subtype)
{
	Relation	rel;

	if (IsBootstrapProcessingMode())
		return;

	if (IsSharedRelation(classid))
	{
		rel = heap_open(StatLastShOpRelationId, RowExclusiveLock);
	}
	else
	{
		rel = heap_open(StatLastOpRelationId, RowExclusiveLock);
	}

	MetaTrackAddUpdInternal(classid, objoid, relowner,
							actionname, subtype,
							rel, NULL);

	heap_close(rel, RowExclusiveLock);

/*	CommandCounterIncrement(); */

} /* end MetaTrackAddObject */

void MetaTrackUpdObject(Oid		classid, 
						Oid		objoid, 
						Oid		relowner,
						char*	actionname,
						char*	subtype)
{
	HeapTuple	tuple;
	ScanKeyData key[3];
	SysScanDesc desc;
	Relation	rel;
	int			ii = 0;

	if (IsBootstrapProcessingMode())
		return;

	if (IsSharedRelation(classid))
	{
		rel = heap_open(StatLastShOpRelationId, RowExclusiveLock);

		ScanKeyInit(&key[0],
					Anum_pg_statlastshop_classid,
					BTEqualStrategyNumber, F_OIDEQ,
					ObjectIdGetDatum(classid));
		ScanKeyInit(&key[1],
					Anum_pg_statlastshop_objid,
					BTEqualStrategyNumber, F_OIDEQ,
					ObjectIdGetDatum(objoid));
		ScanKeyInit(&key[2],
					Anum_pg_statlastshop_staactionname,
					BTEqualStrategyNumber, F_NAMEEQ,
					CStringGetDatum(actionname));

		desc = systable_beginscan(rel,
								  StatLastShOpClassidObjidStaactionnameIndexId,
								  true,
								  SnapshotNow, 3, key);
	}
	else
	{
		rel = heap_open(StatLastOpRelationId, RowExclusiveLock);

		ScanKeyInit(&key[0],
					Anum_pg_statlastop_classid,
					BTEqualStrategyNumber, F_OIDEQ,
					ObjectIdGetDatum(classid));
		ScanKeyInit(&key[1],
					Anum_pg_statlastop_objid,
					BTEqualStrategyNumber, F_OIDEQ,
					ObjectIdGetDatum(objoid));
		ScanKeyInit(&key[2],
					Anum_pg_statlastop_staactionname,
					BTEqualStrategyNumber, F_NAMEEQ,
					CStringGetDatum(actionname));

		desc = systable_beginscan(rel,
								  StatLastOpClassidObjidStaactionnameIndexId,
								  true,
								  SnapshotNow, 3, key);
	}

	/* should be a unique index - only 1 answer... */
	while (HeapTupleIsValid(tuple = systable_getnext(desc)))
	{
		MetaTrackAddUpdInternal(classid, objoid, relowner,
								actionname, subtype,
								rel, tuple);
		ii++;
	}
	systable_endscan(desc);
	heap_close(rel, RowExclusiveLock);

	/* add it if it didn't already exist */
	if (!ii)
		MetaTrackAddObject(classid, 
						   objoid, 
						   relowner,
						   actionname,
						   subtype);

} /* end MetaTrackUpdObject */
void MetaTrackDropObject(Oid		classid, 
						 Oid		objoid)
{
	HeapTuple	tuple;
	ScanKeyData key[3];
	SysScanDesc desc;
	Relation	rel;

	if (IsSharedRelation(classid))
	{
		/* DELETE FROM pg_stat_last_shoperation WHERE classid = :1 AND objid = :2 */

		rel = heap_open(StatLastShOpRelationId, RowExclusiveLock);

		ScanKeyInit(&key[0],
					Anum_pg_statlastshop_classid,
					BTEqualStrategyNumber, F_OIDEQ,
					ObjectIdGetDatum(classid));
		ScanKeyInit(&key[1],
					Anum_pg_statlastshop_objid,
					BTEqualStrategyNumber, F_OIDEQ,
					ObjectIdGetDatum(objoid));

		desc = systable_beginscan(rel,
								  StatLastShOpClassidObjidStaactionnameIndexId,
								  true,
								  SnapshotNow, 2, key);
	}
	else
	{
		/* DELETE FROM pg_stat_last_operation WHERE classid = :1 AND objid = :2 */
		rel = heap_open(StatLastOpRelationId, RowExclusiveLock);

		ScanKeyInit(&key[0],
					Anum_pg_statlastop_classid,
					BTEqualStrategyNumber, F_OIDEQ,
					ObjectIdGetDatum(classid));
		ScanKeyInit(&key[1],
					Anum_pg_statlastop_objid,
					BTEqualStrategyNumber, F_OIDEQ,
					ObjectIdGetDatum(objoid));

		desc = systable_beginscan(rel,
								  StatLastOpClassidObjidStaactionnameIndexId,
								  true,
								  SnapshotNow, 2, key);
	}

	while (HeapTupleIsValid(tuple = systable_getnext(desc)))
		simple_heap_delete(rel, &tuple->t_self);

	systable_endscan(desc);
	heap_close(rel, RowExclusiveLock);

} /* end MetaTrackDropObject */

/*
 * InsertPgAttributeTuple
 *		Construct and insert a new tuple in pg_attribute.
 *
 * Caller has already opened and locked pg_attribute.  new_attribute is the
 * attribute to insert (but we ignore its attacl, if indeed it has one).
 *
 * indstate is the index state for CatalogIndexInsert.	It can be passed as
 * NULL, in which case we'll fetch the necessary info.  (Don't do this when
 * inserting multiple attributes, because it's a tad more expensive.)
 *
 * We always initialize attacl to NULL (i.e., default permissions).
 */
void
InsertPgAttributeTuple(Relation pg_attribute_rel,
					   Form_pg_attribute new_attribute,
					   CatalogIndexState indstate)
{
	Datum		values[Natts_pg_attribute];
	bool		nulls[Natts_pg_attribute];
	HeapTuple	tup;

	/* This is a tad tedious, but way cleaner than what we used to do... */
	memset(values, 0, sizeof(values));
	memset(nulls, false, sizeof(nulls));

	values[Anum_pg_attribute_attrelid - 1] = ObjectIdGetDatum(new_attribute->attrelid);
	values[Anum_pg_attribute_attname - 1] = NameGetDatum(&new_attribute->attname);
	values[Anum_pg_attribute_atttypid - 1] = ObjectIdGetDatum(new_attribute->atttypid);
	values[Anum_pg_attribute_attstattarget - 1] = Int32GetDatum(new_attribute->attstattarget);
	values[Anum_pg_attribute_attlen - 1] = Int16GetDatum(new_attribute->attlen);
	values[Anum_pg_attribute_attnum - 1] = Int16GetDatum(new_attribute->attnum);
	values[Anum_pg_attribute_attndims - 1] = Int32GetDatum(new_attribute->attndims);
	values[Anum_pg_attribute_attcacheoff - 1] = Int32GetDatum(new_attribute->attcacheoff);
	values[Anum_pg_attribute_atttypmod - 1] = Int32GetDatum(new_attribute->atttypmod);
	values[Anum_pg_attribute_attbyval - 1] = BoolGetDatum(new_attribute->attbyval);
	values[Anum_pg_attribute_attstorage - 1] = CharGetDatum(new_attribute->attstorage);
	values[Anum_pg_attribute_attalign - 1] = CharGetDatum(new_attribute->attalign);
	values[Anum_pg_attribute_attnotnull - 1] = BoolGetDatum(new_attribute->attnotnull);
	values[Anum_pg_attribute_atthasdef - 1] = BoolGetDatum(new_attribute->atthasdef);
	values[Anum_pg_attribute_attisdropped - 1] = BoolGetDatum(new_attribute->attisdropped);
	values[Anum_pg_attribute_attislocal - 1] = BoolGetDatum(new_attribute->attislocal);
	values[Anum_pg_attribute_attinhcount - 1] = Int32GetDatum(new_attribute->attinhcount);

	/* start out with empty permissions */
	nulls[Anum_pg_attribute_attacl - 1] = true;

	tup = heap_form_tuple(RelationGetDescr(pg_attribute_rel), values, nulls);

	/* finally insert the new tuple, update the indexes, and clean up */
	simple_heap_insert(pg_attribute_rel, tup);

	if (indstate != NULL)
		CatalogIndexInsert(indstate, tup);
	else
		CatalogUpdateIndexes(pg_attribute_rel, tup);

	heap_freetuple(tup);
}

/* --------------------------------
 *		AddNewAttributeTuples
 *
 *		this registers the new relation's schema by adding
 *		tuples to pg_attribute.
 * --------------------------------
 */
static void
AddNewAttributeTuples(Oid new_rel_oid,
					  TupleDesc tupdesc,
					  char relkind,
					  bool oidislocal,
					  int oidinhcount)
{
	Form_pg_attribute attr;
	int			i;
	Relation	rel;
	CatalogIndexState indstate;
	int			natts = tupdesc->natts;
	ObjectAddress myself,
				referenced;

	/*
	 * open pg_attribute and its indexes.
	 */
	rel = heap_open(AttributeRelationId, RowExclusiveLock);

	indstate = CatalogOpenIndexes(rel);

	/*
	 * First we add the user attributes.  This is also a convenient place to
	 * add dependencies on their datatypes.
	 */
	for (i = 0; i < natts; i++)
	{
		attr = tupdesc->attrs[i];
		/* Fill in the correct relation OID */
		attr->attrelid = new_rel_oid;
		/* Make sure these are OK, too */
		attr->attstattarget = -1;
		attr->attcacheoff = -1;

		InsertPgAttributeTuple(rel, attr, indstate);

		/* Add dependency info */
		myself.classId = RelationRelationId;
		myself.objectId = new_rel_oid;
		myself.objectSubId = i + 1;
		referenced.classId = TypeRelationId;
		referenced.objectId = attr->atttypid;
		referenced.objectSubId = 0;
		recordDependencyOn(&myself, &referenced, DEPENDENCY_NORMAL);
	}

	/*
	 * Next we add the system attributes.  Skip OID if rel has no OIDs. Skip
	 * all for a view or type relation.  We don't bother with making datatype
	 * dependencies here, since presumably all these types are pinned.
	 */
	if (relkind != RELKIND_VIEW && relkind != RELKIND_COMPOSITE_TYPE)
	{
		for (i = 0; i < (int) lengthof(SysAtt); i++)
		{
			FormData_pg_attribute attStruct;

			/* skip OID where appropriate */
			if (!tupdesc->tdhasoid &&
				SysAtt[i]->attnum == ObjectIdAttributeNumber)
				continue;

			memcpy(&attStruct, (char *) SysAtt[i], sizeof(FormData_pg_attribute));

			/* Fill in the correct relation OID in the copied tuple */
			attStruct.attrelid = new_rel_oid;

			/* Fill in correct inheritance info for the OID column */
			if (attStruct.attnum == ObjectIdAttributeNumber)
			{
				attStruct.attislocal = oidislocal;
				attStruct.attinhcount = oidinhcount;
			}

			InsertPgAttributeTuple(rel, &attStruct, indstate);
		}
	}

	/*
	 * clean up
	 */
	CatalogCloseIndexes(indstate);

	heap_close(rel, RowExclusiveLock);
}

/* --------------------------------
 *		InsertPgClassTuple
 *
 *		Construct and insert a new tuple in pg_class.
 *
 * Caller has already opened and locked pg_class.
 * Tuple data is taken from new_rel_desc->rd_rel, except for the
 * variable-width fields which are not present in a cached reldesc.
 * We always initialize relacl to NULL (i.e., default permissions),
 * and reloptions is set to the passed-in text array (if any).
 * --------------------------------
 */
void
InsertPgClassTuple(Relation pg_class_desc,
				   Relation new_rel_desc,
				   Oid new_rel_oid,
				   Datum reloptions)
{
	Form_pg_class rd_rel = new_rel_desc->rd_rel;
	Datum		values[Natts_pg_class];
	bool		nulls[Natts_pg_class];
	HeapTuple	tup;

	Assert(should_have_valid_relfrozenxid(
			   new_rel_oid, rd_rel->relkind, rd_rel->relstorage) ?
		   (rd_rel->relfrozenxid != InvalidTransactionId) :
		   (rd_rel->relfrozenxid == InvalidTransactionId));

	/* This is a tad tedious, but way cleaner than what we used to do... */
	memset(values, 0, sizeof(values));
	memset(nulls, false, sizeof(nulls));

	values[Anum_pg_class_relname - 1] = NameGetDatum(&rd_rel->relname);
	values[Anum_pg_class_relnamespace - 1] = ObjectIdGetDatum(rd_rel->relnamespace);
	values[Anum_pg_class_reltype - 1] = ObjectIdGetDatum(rd_rel->reltype);
	values[Anum_pg_class_relowner - 1] = ObjectIdGetDatum(rd_rel->relowner);
	values[Anum_pg_class_relam - 1] = ObjectIdGetDatum(rd_rel->relam);
	values[Anum_pg_class_relfilenode - 1] = ObjectIdGetDatum(rd_rel->relfilenode);
	values[Anum_pg_class_reltablespace - 1] = ObjectIdGetDatum(rd_rel->reltablespace);
	values[Anum_pg_class_relpages - 1] = Int32GetDatum(rd_rel->relpages);
	values[Anum_pg_class_reltuples - 1] = Float4GetDatum(rd_rel->reltuples);
	values[Anum_pg_class_reltoastrelid - 1] = ObjectIdGetDatum(rd_rel->reltoastrelid);
	values[Anum_pg_class_reltoastidxid - 1] = ObjectIdGetDatum(rd_rel->reltoastidxid);
	values[Anum_pg_class_relhasindex - 1] = BoolGetDatum(rd_rel->relhasindex);
	values[Anum_pg_class_relisshared - 1] = BoolGetDatum(rd_rel->relisshared);
	values[Anum_pg_class_relistemp - 1] = BoolGetDatum(rd_rel->relistemp);
	values[Anum_pg_class_relkind - 1] = CharGetDatum(rd_rel->relkind);
	values[Anum_pg_class_relstorage - 1] = CharGetDatum(rd_rel->relstorage);
	values[Anum_pg_class_relnatts - 1] = Int16GetDatum(rd_rel->relnatts);
	values[Anum_pg_class_relchecks - 1] = Int16GetDatum(rd_rel->relchecks);
	values[Anum_pg_class_relhasoids - 1] = BoolGetDatum(rd_rel->relhasoids);
	values[Anum_pg_class_relhaspkey - 1] = BoolGetDatum(rd_rel->relhaspkey);
	values[Anum_pg_class_relhasrules - 1] = BoolGetDatum(rd_rel->relhasrules);
	values[Anum_pg_class_relhastriggers - 1] = BoolGetDatum(rd_rel->relhastriggers);
	values[Anum_pg_class_relhassubclass - 1] = BoolGetDatum(rd_rel->relhassubclass);
	values[Anum_pg_class_relfrozenxid - 1] = TransactionIdGetDatum(rd_rel->relfrozenxid);
	/* start out with empty permissions */
	nulls[Anum_pg_class_relacl - 1] = true;
	if (reloptions != (Datum) 0)
		values[Anum_pg_class_reloptions - 1] = reloptions;
	else
		nulls[Anum_pg_class_reloptions - 1] = true;

	tup = heap_form_tuple(RelationGetDescr(pg_class_desc), values, nulls);

	/*
	 * The new tuple must have the oid already chosen for the rel.	Sure would
	 * be embarrassing to do this sort of thing in polite company.
	 */
	HeapTupleSetOid(tup, new_rel_oid);

	/* finally insert the new tuple, update the indexes, and clean up */
	simple_heap_insert(pg_class_desc, tup);

	CatalogUpdateIndexes(pg_class_desc, tup);

	heap_freetuple(tup);
}

/* --------------------------------
 *		AddNewRelationTuple
 *
 *		this registers the new relation in the catalogs by
 *		adding a tuple to pg_class.
 * --------------------------------
 */
static void
AddNewRelationTuple(Relation pg_class_desc,
					Relation new_rel_desc,
					Oid new_rel_oid,
					Oid new_type_oid,
					Oid relowner,
					char relkind,
					char relstorage,
					Datum reloptions)
{
	Form_pg_class new_rel_reltup;

	/*
	 * first we update some of the information in our uncataloged relation's
	 * relation descriptor.
	 */
	new_rel_reltup = new_rel_desc->rd_rel;

	switch (relkind)
	{
		case RELKIND_RELATION:
		case RELKIND_INDEX:
		case RELKIND_TOASTVALUE:
		case RELKIND_AOSEGMENTS:
		case RELKIND_AOBLOCKDIR:
		case RELKIND_AOVISIMAP:
			/* The relation is real, but as yet empty */
			new_rel_reltup->relpages = 0;
			new_rel_reltup->reltuples = 0;

			/* estimated stats for external tables */
			/* NOTE: look at cdb_estimate_rel_size() if changing these values */
			if(relstorage_is_external(relstorage))
			{
				new_rel_reltup->relpages = 1000;
				new_rel_reltup->reltuples = 1000000;
			}
			break;
		case RELKIND_SEQUENCE:
			/* Sequences always have a known size */
			new_rel_reltup->relpages = 1;
			new_rel_reltup->reltuples = 1;
			break;
		default:
			/* Views, etc, have no disk storage */
			new_rel_reltup->relpages = 0;
			new_rel_reltup->reltuples = 0;
			break;
	}

	/* Initialize relfrozenxid */
	if (should_have_valid_relfrozenxid(new_rel_oid, relkind, relstorage))
	{
		/*
		 * Initialize to the minimum XID that could put tuples in the table.
		 * We know that no xacts older than RecentXmin are still running, so
		 * that will do.
		 */
		new_rel_reltup->relfrozenxid = RecentXmin;
	}
	else
	{
		/*
		 * Other relation types will not contain XIDs, so set relfrozenxid to
		 * InvalidTransactionId.  (Note: a sequence does contain a tuple, but
		 * we force its xmin to be FrozenTransactionId always; see
		 * commands/sequence.c.)
		 */
		new_rel_reltup->relfrozenxid = InvalidTransactionId;
	}

	new_rel_reltup->relowner = relowner;
	new_rel_reltup->reltype = new_type_oid;
	new_rel_reltup->relkind = relkind;
	new_rel_reltup->relstorage = relstorage;

	new_rel_desc->rd_att->tdtypeid = new_type_oid;

	/* Now build and insert the tuple */
	InsertPgClassTuple(pg_class_desc, new_rel_desc, new_rel_oid, reloptions);
}


/* --------------------------------
 *		AddNewRelationType -
 *
 *		define a composite type corresponding to the new relation
 * --------------------------------
 */
static Oid
AddNewRelationType(const char *typeName,
				   Oid typeNamespace,
				   Oid new_rel_oid,
				   char new_rel_kind,
				   Oid ownerid,
				   Oid new_array_type)
{
	return
		TypeCreate(InvalidOid,	/* no predetermined OID */
				   typeName,	/* type name */
				   typeNamespace,		/* type namespace */
				   new_rel_oid, /* relation oid */
				   new_rel_kind,	/* relation kind */
				   ownerid,		/* owner's ID */
				   -1,			/* internal size (varlena) */
				   TYPTYPE_COMPOSITE,	/* type-type (composite) */
				   TYPCATEGORY_COMPOSITE,		/* type-category (ditto) */
				   false,		/* composite types are never preferred */
				   DEFAULT_TYPDELIM,	/* default array delimiter */
				   F_RECORD_IN, /* input procedure */
				   F_RECORD_OUT,	/* output procedure */
				   F_RECORD_RECV,		/* receive procedure */
				   F_RECORD_SEND,		/* send procedure */
				   InvalidOid,	/* typmodin procedure - none */
				   InvalidOid,	/* typmodout procedure - none */
				   InvalidOid,	/* analyze procedure - default */
				   InvalidOid,	/* array element type - irrelevant */
				   false,		/* this is not an array type */
				   new_array_type,		/* array type if any */
				   InvalidOid,	/* domain base type - irrelevant */
				   NULL,		/* default value - none */
				   NULL,		/* default binary representation */
				   false,		/* passed by reference */
				   'd',			/* alignment - must be the largest! */
				   'x',			/* fully TOASTable */
				   -1,			/* typmod */
				   0,			/* array dimensions for typBaseType */
				   false);		/* Type NOT NULL */
}

void
InsertGpRelationNodeTuple(
	Relation 		gp_relation_node,
	Oid				relationId,
	char			*relname,
	Oid				tablespaceOid,
	Oid				relfilenode,
	int32			segmentFileNum,
	bool			updateIndex,
	ItemPointer		persistentTid,
	int64			persistentSerialNum)
{
	Datum		values[Natts_gp_relation_node];
	bool		nulls[Natts_gp_relation_node];
	HeapTuple	tuple;

	if (!Persistent_BeforePersistenceWork() &&
		PersistentStore_IsZeroTid(persistentTid))
	{	
		elog(ERROR, 
			 "Inserting with invalid TID (0,0) into relation id %u '%s', relfilenode %u, segment file #%d, serial number " INT64_FORMAT,
			 relationId,
			 relname,
			 relfilenode,
			 segmentFileNum,
			 persistentSerialNum);
	}

	memset(values, 0, sizeof(values));
	memset(nulls, false, sizeof(nulls));

	if (Debug_persistent_print)
		elog(Persistent_DebugPrintLevel(), 
			 "InsertGpRelationNodeTuple: Inserting into relation id %u '%s', relfilenode %u, segment file #%d, serial number " INT64_FORMAT ", TID %s",
			 relationId,
			 relname,
			 relfilenode,
			 segmentFileNum,
			 persistentSerialNum,
			 ItemPointerToString(persistentTid));

	/*
	 * gp_relation_node stores tablespaceOId in pg_class fashion, which means
	 * defaultTablespace is represented as "0".
	 */
	Assert (tablespaceOid != MyDatabaseTableSpace);
	
	GpRelationNode_SetDatumValues(
								values,
								tablespaceOid,
								relfilenode,
								segmentFileNum,
								/* createMirrorDataLossTrackingSessionNum */ 0,
								persistentTid,
								persistentSerialNum);

	/* XXX XXX: note optional index update */
	tuple = heap_form_tuple(RelationGetDescr(gp_relation_node), values, nulls);

	/* finally insert the new tuple, update the indexes, and clean up */
	simple_heap_insert(gp_relation_node, tuple);

	if (updateIndex)
	{
		CatalogUpdateIndexes(gp_relation_node, tuple);
	}

	heap_freetuple(tuple);
}

void
UpdateGpRelationNodeTuple(
	Relation 	gp_relation_node,
	HeapTuple 	tuple,
	Oid         tablespaceOid,
	Oid			relfilenode,
	int32		segmentFileNum,
	ItemPointer persistentTid,
	int64 		persistentSerialNum)
{
	Datum		repl_val[Natts_gp_relation_node];
	bool		repl_null[Natts_gp_relation_node];
	bool		repl_repl[Natts_gp_relation_node];
	HeapTuple	newtuple;

	if (!Persistent_BeforePersistenceWork() &&
		PersistentStore_IsZeroTid(persistentTid))
	{	
		elog(ERROR, 
			 "Updating with invalid TID (0,0) in relfilenode %u, segment file #%d, serial number " INT64_FORMAT,
			 relfilenode,
			 segmentFileNum,
			 persistentSerialNum);
	}

	if (Debug_persistent_print)
		elog(Persistent_DebugPrintLevel(), 
			 "UpdateGpRelationNodeTuple: Updating relfilenode %u, segment file #%d, serial number " INT64_FORMAT " at TID %s",
			 relfilenode,
			 segmentFileNum,
			 persistentSerialNum,
			 ItemPointerToString(persistentTid));

	memset(repl_val, 0, sizeof(repl_val));
	memset(repl_null, false, sizeof(repl_null));
	memset(repl_repl, false, sizeof(repl_null));

	repl_repl[Anum_gp_relation_node_tablespace_oid - 1] = true;
	repl_val[Anum_gp_relation_node_tablespace_oid - 1] = ObjectIdGetDatum(tablespaceOid);

	repl_repl[Anum_gp_relation_node_relfilenode_oid - 1] = true;
	repl_val[Anum_gp_relation_node_relfilenode_oid - 1] = ObjectIdGetDatum(relfilenode);
	
	repl_repl[Anum_gp_relation_node_segment_file_num - 1] = true;
	repl_val[Anum_gp_relation_node_segment_file_num - 1] = Int32GetDatum(segmentFileNum);

	// UNDONE: createMirrorDataLossTrackingSessionNum

	repl_repl[Anum_gp_relation_node_persistent_tid- 1] = true;
	repl_val[Anum_gp_relation_node_persistent_tid- 1] = PointerGetDatum(persistentTid);
	
	repl_repl[Anum_gp_relation_node_persistent_serial_num - 1] = true;
	repl_val[Anum_gp_relation_node_persistent_serial_num - 1] = Int64GetDatum(persistentSerialNum);

	newtuple = heap_modify_tuple(tuple, RelationGetDescr(gp_relation_node), repl_val, repl_null, repl_repl);
	
	simple_heap_update(gp_relation_node, &newtuple->t_self, newtuple);

	CatalogUpdateIndexes(gp_relation_node, newtuple);

	heap_freetuple(newtuple);
}


static void
AddNewRelationNodeTuple(
						Relation gp_relation_node,
						Relation new_rel)
{
	if (new_rel->rd_segfile0_relationnodeinfo.isPresent)
	{
		InsertGpRelationNodeTuple(
							gp_relation_node,
							new_rel->rd_id,
							new_rel->rd_rel->relname.data,
							new_rel->rd_rel->reltablespace,
							new_rel->rd_rel->relfilenode,
							/* segmentFileNum */ 0,
							/* updateIndex */ true,
							&new_rel->rd_segfile0_relationnodeinfo.persistentTid,
							new_rel->rd_segfile0_relationnodeinfo.persistentSerialNum);
							
	}
}

/* --------------------------------
 *		heap_create_with_catalog
 *
 *		creates a new cataloged relation.  see comments above.
 * --------------------------------
 */
Oid
heap_create_with_catalog(const char *relname,
						 Oid relnamespace,
						 Oid reltablespace,
						 Oid relid,
						 Oid ownerid,
						 TupleDesc tupdesc,
						 List *cooked_constraints,
						 Oid relam,
						 char relkind,
						 char relstorage,
						 bool shared_relation,
						 bool oidislocal,
						 bool bufferPoolBulkLoad,
						 int oidinhcount,
						 OnCommitAction oncommit,
                         const struct GpPolicy *policy,
						 Datum reloptions,
						 bool allow_system_table_mods,
						 bool valid_opts,
						 ItemPointer persistentTid,
						 int64 *persistentSerialNum)
{
	Relation	pg_class_desc;
	Relation	gp_relation_node_desc;
	Relation	new_rel_desc;
	Oid			old_type_oid;
	Oid			new_type_oid;
	Oid			new_array_oid = InvalidOid;
	bool		appendOnlyRel;
	StdRdOptions *stdRdOptions;
	int			safefswritesize = gp_safefswritesize;
	Oid			existing_rowtype_oid = InvalidOid;
	char	   *relarrayname = NULL;

	/*
	 * Don't create the row type if the bootstrapper tells us it already
	 * knows what it is.
	 */
	if (IsBootstrapProcessingMode())
	{
		/*
		 * Some relations need to have a fixed relation type
		 * OID, because it is referenced in code.
		 *
		 * GPDB_90_MERGE_FIXME: In PostgreSQL 9.0, there's a
		 * new BKI directive, BKI_ROWTYPE_OID(<oid>), for
		 * doing the same. Replace this hack with that once
		 * we merge with 9.0.
		 */
		switch (relid)
		{
			case GpPersistentRelationNodeRelationId:
				existing_rowtype_oid = GP_PERSISTENT_RELATION_NODE_OID;
				break;
			case GpPersistentDatabaseNodeRelationId:
				existing_rowtype_oid = GP_PERSISTENT_DATABASE_NODE_OID;
				break;
			case GpPersistentTablespaceNodeRelationId:
				existing_rowtype_oid = GP_PERSISTENT_TABLESPACE_NODE_OID;
				break;
			case GpPersistentFilespaceNodeRelationId:
				existing_rowtype_oid = GP_PERSISTENT_FILESPACE_NODE_OID;
				break;
			case GpRelationNodeRelationId:
				existing_rowtype_oid = GP_RELATION_NODE_OID;
				break;

			case GpGlobalSequenceRelationId:
				existing_rowtype_oid = GP_GLOBAL_SEQUENCE_RELTYPE_OID;
				break;

			case DatabaseRelationId:
				existing_rowtype_oid = PG_DATABASE_RELTYPE_OID;
				break;

			case AuthIdRelationId:
				existing_rowtype_oid = PG_AUTHID_RELTYPE_OID;
				break;

			case AuthMemRelationId:
				existing_rowtype_oid = PG_AUTH_MEMBERS_RELTYPE_OID;
				break;

			default:
				break;
		}
	}

	pg_class_desc = heap_open(RelationRelationId, RowExclusiveLock);

	if (!IsBootstrapProcessingMode())
		gp_relation_node_desc = heap_open(GpRelationNodeRelationId, RowExclusiveLock);
	else
		gp_relation_node_desc = NULL;

	/*
	 * sanity checks
	 */
	Assert(IsNormalProcessingMode() || IsBootstrapProcessingMode());

	/*
	 * Was "appendonly" specified in the relopts? If yes, fix our relstorage.
	 * Also, check for override (debug) GUCs.
	 */
	stdRdOptions = (StdRdOptions*) heap_reloptions(
			relkind, reloptions, !valid_opts);
	appendOnlyRel = stdRdOptions->appendonly;
	validateAppendOnlyRelOptions(appendOnlyRel,
								 stdRdOptions->blocksize,
								 safefswritesize,
								 stdRdOptions->compresslevel,
								 stdRdOptions->compresstype,
								 stdRdOptions->checksum,
								 relkind,
								 stdRdOptions->columnstore);
	if(appendOnlyRel)
	{
		if(stdRdOptions->columnstore)
            relstorage = RELSTORAGE_AOCOLS;
		else
			relstorage = RELSTORAGE_AOROWS;
		reloptions = transformAOStdRdOptions(stdRdOptions, reloptions);
	}

	/* MPP-8058: disallow OIDS on column-oriented tables */
	if (tupdesc->tdhasoid && 
		IsNormalProcessingMode() &&
        (Gp_role == GP_ROLE_DISPATCH))
	{
		if (relstorage == RELSTORAGE_AOCOLS)
			ereport(ERROR,
					(errcode(ERRCODE_INVALID_PARAMETER_VALUE),
					 errmsg(
							 "OIDS=TRUE is not allowed on tables that "
							 "use column-oriented storage. Use OIDS=FALSE"
							 )));
		else
			ereport(NOTICE,
					(errmsg(
							 "OIDS=TRUE is not recommended for user-created "
							 "tables. Use OIDS=FALSE to prevent wrap-around "
							 "of the OID counter"
							 )));
	}

	CheckAttributeNamesTypes(tupdesc, relkind);

	if (get_relname_relid(relname, relnamespace))
		ereport(ERROR,
				(errcode(ERRCODE_DUPLICATE_TABLE),
				 errmsg("relation \"%s\" already exists", relname)));

	/*
	 * Since we are going to create a rowtype as well, also check for
	 * collision with an existing type name.  If there is one and it's an
	 * autogenerated array, we can rename it out of the way; otherwise we can
	 * at least give a good error message.
	 */
	old_type_oid = GetSysCacheOid(TYPENAMENSP,
								  CStringGetDatum(relname),
								  ObjectIdGetDatum(relnamespace),
								  0, 0);
	if (OidIsValid(old_type_oid) && !OidIsValid(existing_rowtype_oid))
	{
		if (!moveArrayTypeName(old_type_oid, relname, relnamespace))
			ereport(ERROR,
					(errcode(ERRCODE_DUPLICATE_OBJECT),
					 errmsg("type \"%s\" already exists", relname),
			   errhint("A relation has an associated type of the same name, "
					   "so you must use a name that doesn't conflict "
					   "with any existing type.")));
	}

	/*
	 * Validate shared/non-shared tablespace (must check this before doing
	 * GetNewRelFileNode, to prevent Assert therein)
	 */
	if (shared_relation)
	{
		if (reltablespace != GLOBALTABLESPACE_OID)
			/* elog since this is not a user-facing error */
			elog(ERROR,
				 "shared relations must be placed in pg_global tablespace");
	}
	else
	{
		if (reltablespace == GLOBALTABLESPACE_OID)
			ereport(ERROR,
					(errcode(ERRCODE_INVALID_PARAMETER_VALUE),
					 errmsg("only shared relations can be placed in pg_global tablespace")));
	}

	/*
	 * Get preassigned OID for GP_ROLE_EXECUTE or binary upgrade
	 */
	if (!OidIsValid(relid) && (Gp_role == GP_ROLE_EXECUTE || IsBinaryUpgrade))
		relid = GetPreassignedOidForRelation(relnamespace, relname);

	/*
	 * GP_ROLE_DISPATCH and GP_ROLE_UTILITY do not have preassigned OIDs.
	 * Allocate new OIDs here.
	 *
	 * For sequence relations, the relfilenode has to be the same as OID.
	 * To accomplish this, we have a special function GetSequenceRelationOid
	 * which locks both the Oid and relfilenode counter, syncs them, and
	 * allocates the synced value to here.
	 */
	if (!OidIsValid(relid) && Gp_role != GP_ROLE_EXECUTE)
	{
		if (relkind == RELKIND_SEQUENCE)
			relid = GetNewSequenceRelationOid(pg_class_desc);
		else
			relid = GetNewOid(pg_class_desc);
	}

	/*
	 * Create the relcache entry (mostly dummy at this point) and the physical
	 * disk file.  (If we fail further down, it's the smgr's responsibility to
	 * remove the disk file again.)
	 */
	new_rel_desc = heap_create(relname,
							   relnamespace,
							   reltablespace,
							   relid,
							   tupdesc,
							   relam,
							   relkind,
							   relstorage,
							   shared_relation,
							   allow_system_table_mods,
							   bufferPoolBulkLoad);

	Assert(relid == RelationGetRelid(new_rel_desc));

	if (persistentTid != NULL)
	{
		*persistentTid = new_rel_desc->rd_segfile0_relationnodeinfo.persistentTid;
		*persistentSerialNum = new_rel_desc->rd_segfile0_relationnodeinfo.persistentSerialNum;
	}

	/*
	 * Decide whether to create an array type over the relation's rowtype. We
	 * do not create any array types for system catalogs (ie, those made
	 * during initdb).	We create array types for regular relations, views,
	 * and composite types ... but not, eg, for toast tables or sequences.
	 *
	 * Also not for the auxiliary heaps created for bitmap indexes or append-
	 * only tables.
	 */
	if (IsUnderPostmaster && ((relkind == RELKIND_RELATION && !appendOnlyRel) ||
							  relkind == RELKIND_VIEW ||
							  relkind == RELKIND_COMPOSITE_TYPE) &&
		relnamespace != PG_BITMAPINDEX_NAMESPACE)
	{
		/* OK, so pre-assign a type OID for the array type */
		Relation	pg_type = heap_open(TypeRelationId, AccessShareLock);

		relarrayname = makeArrayTypeName(relname, relnamespace);

		/*
		 * If we are expected to get a preassigned Oid but receive InvalidOid,
		 * get a new Oid. This can happen during upgrades from GPDB4 to 5 where
		 * array types over relation rowtypes were introduced so there are no
		 * pre-existing array types to dump from the old cluster
		 */
		if (Gp_role == GP_ROLE_EXECUTE || IsBinaryUpgrade)
		{
			new_array_oid = GetPreassignedOidForType(relnamespace, relarrayname);

			if (new_array_oid == InvalidOid && IsBinaryUpgrade)
				new_array_oid = GetNewOid(pg_type);
		}
		else
			new_array_oid = GetNewOid(pg_type);
		heap_close(pg_type, AccessShareLock);
	}

	/*
	 * Since defining a relation also defines a complex type, we add a new
	 * system type corresponding to the new relation.
	 *
	 * NOTE: we could get a unique-index failure here, in case someone else is
	 * creating the same type name in parallel but hadn't committed yet when
	 * we checked for a duplicate name above.
	 */
<<<<<<< HEAD
	if (existing_rowtype_oid != InvalidOid)
		new_type_oid = existing_rowtype_oid;
	else
	{
		new_type_oid = AddNewRelationType(relname,
										  relnamespace,
										  relid,
										  relkind,
										  ownerid,
										  new_array_oid);
	}
=======
	new_type_oid = AddNewRelationType(relname,
									  relnamespace,
									  relid,
									  relkind,
									  ownerid,
									  new_array_oid);
>>>>>>> 4d53a2f9

	/*
	 * Now make the array type if wanted.
	 */
	if (OidIsValid(new_array_oid))
	{
		if (!relarrayname)
			relarrayname = makeArrayTypeName(relname, relnamespace);

		TypeCreate(new_array_oid,		/* force the type's OID to this */
				   relarrayname,	/* Array type name */
				   relnamespace,	/* Same namespace as parent */
				   InvalidOid,	/* Not composite, no relationOid */
				   0,			/* relkind, also N/A here */
				   ownerid,		/* owner's ID */
				   -1,			/* Internal size (varlena) */
				   TYPTYPE_BASE,	/* Not composite - typelem is */
				   TYPCATEGORY_ARRAY,	/* type-category (array) */
				   false,		/* array types are never preferred */
				   DEFAULT_TYPDELIM,	/* default array delimiter */
				   F_ARRAY_IN,	/* array input proc */
				   F_ARRAY_OUT, /* array output proc */
				   F_ARRAY_RECV,	/* array recv (bin) proc */
				   F_ARRAY_SEND,	/* array send (bin) proc */
				   InvalidOid,	/* typmodin procedure - none */
				   InvalidOid,	/* typmodout procedure - none */
				   InvalidOid,	/* analyze procedure - default */
				   new_type_oid,	/* array element type - the rowtype */
				   true,		/* yes, this is an array type */
				   InvalidOid,	/* this has no array type */
				   InvalidOid,	/* domain base type - irrelevant */
				   NULL,		/* default value - none */
				   NULL,		/* default binary representation */
				   false,		/* passed by reference */
				   'd',			/* alignment - must be the largest! */
				   'x',			/* fully TOASTable */
				   -1,			/* typmod */
				   0,			/* array dimensions for typBaseType */
				   false);		/* Type NOT NULL */

		pfree(relarrayname);
	}

	/*
	 * now create an entry in pg_class for the relation.
	 *
	 * NOTE: we could get a unique-index failure here, in case someone else is
	 * creating the same relation name in parallel but hadn't committed yet
	 * when we checked for a duplicate name above.
	 */
	AddNewRelationTuple(pg_class_desc,
						new_rel_desc,
						relid,
						new_type_oid,
						ownerid,
						relkind,
						relstorage,
						reloptions);

	if (gp_relation_node_desc != NULL)
	{
		AddNewRelationNodeTuple(gp_relation_node_desc,
			                    new_rel_desc);

		heap_close(gp_relation_node_desc, RowExclusiveLock);
	}


	/*
	 * if this is an append-only relation, add an entry in pg_appendonly.
	 */
	if(appendOnlyRel)
	{
		InsertAppendOnlyEntry(relid,
							  stdRdOptions->blocksize,
							  safefswritesize,
							  stdRdOptions->compresslevel,
							  stdRdOptions->checksum,
                              stdRdOptions->columnstore,
							  stdRdOptions->compresstype,
							  InvalidOid,
							  InvalidOid,
							  InvalidOid,
							  InvalidOid,
							  InvalidOid);
	}


	/*
	 * now add tuples to pg_attribute for the attributes in our new relation.
	 */
	AddNewAttributeTuples(relid, new_rel_desc->rd_att, relkind,
						  oidislocal, oidinhcount);

	/*
	 * Make a dependency link to force the relation to be deleted if its
	 * namespace is.  Also make a dependency link to its owner.
	 *
	 * For composite types, these dependencies are tracked for the pg_type
	 * entry, so we needn't record them here.  Likewise, TOAST tables don't
	 * need a namespace dependency (they live in a pinned namespace) nor an
	 * owner dependency (they depend indirectly through the parent table).
	 * Also, skip this in bootstrap mode, since we don't make dependencies
	 * while bootstrapping.
	 */
	if (relkind != RELKIND_COMPOSITE_TYPE &&
		relkind != RELKIND_TOASTVALUE &&
		!IsBootstrapProcessingMode())
	{
		ObjectAddress myself,
					referenced;

		myself.classId = RelationRelationId;
		myself.objectId = relid;
		myself.objectSubId = 0;
		referenced.classId = NamespaceRelationId;
		referenced.objectId = relnamespace;
		referenced.objectSubId = 0;
		recordDependencyOn(&myself, &referenced, DEPENDENCY_NORMAL);

		recordDependencyOnOwner(RelationRelationId, relid, ownerid);

		recordDependencyOnCurrentExtension(&myself, false);
	}

	/*
	 * Store any supplied constraints and defaults.
	 *
	 * NB: this may do a CommandCounterIncrement and rebuild the relcache
	 * entry, so the relation must be valid and self-consistent at this point.
	 * In particular, there are not yet constraints and defaults anywhere.
	 */
	StoreConstraints(new_rel_desc, cooked_constraints);

	/*
	 * If there's a special on-commit action, remember it
	 */
	if (oncommit != ONCOMMIT_NOOP)
		register_on_commit_action(relid, oncommit);

	/*
     * CDB: If caller gave us a distribution policy, store the distribution
     * key column list in the gp_distribution_policy catalog and attach a
     * copy to the relcache entry.
     */
    if (policy && (Gp_role == GP_ROLE_DISPATCH || IsBinaryUpgrade))
    {
        Assert(relkind == RELKIND_RELATION);
        new_rel_desc->rd_cdbpolicy = GpPolicyCopy(GetMemoryChunkContext(new_rel_desc), policy);
        GpPolicyStore(relid, policy);
    }

	if (Gp_role == GP_ROLE_DISPATCH) /* MPP-11313: */
	{
		bool doIt = true;
		char *subtyp = "TABLE";

		switch (relkind)
		{
			case RELKIND_RELATION:
				break;
			case RELKIND_INDEX:
				subtyp = "INDEX";
				break;
			case RELKIND_SEQUENCE:
				subtyp = "SEQUENCE";
				break;
			case RELKIND_VIEW:
				subtyp = "VIEW";
				break;
			default:
				doIt = false;
		}

		/* MPP-7576: don't track internal namespace tables */
		switch (relnamespace) 
		{
			case PG_CATALOG_NAMESPACE:
				/* MPP-7773: don't track objects in system namespace
				 * if modifying system tables (eg during upgrade)  
				 */
				if (allowSystemTableModsDDL)
					doIt = false;
				break;

			case PG_TOAST_NAMESPACE:
			case PG_BITMAPINDEX_NAMESPACE:
			case PG_AOSEGMENT_NAMESPACE:
				doIt = false;
				break;
			default:
				break;
		}

		/* MPP-7572: not valid if in any temporary namespace */
		if (doIt)
			doIt = (!(isAnyTempNamespace(relnamespace)));

		/* MPP-6929: metadata tracking */
		if (doIt)
			MetaTrackAddObject(RelationRelationId,
							   relid, GetUserId(), /* not ownerid */
							   "CREATE", subtyp
					);
	}

	/*
	 * ok, the relation has been cataloged, so close our relations and return
	 * the OID of the newly created relation.
	 */
	heap_close(new_rel_desc, NoLock);	/* do not unlock till end of xact */
	heap_close(pg_class_desc, RowExclusiveLock);

	return relid;
}


/*
 *		RelationRemoveInheritance
 *
 * Formerly, this routine checked for child relations and aborted the
 * deletion if any were found.	Now we rely on the dependency mechanism
 * to check for or delete child relations.	By the time we get here,
 * there are no children and we need only remove any pg_inherits rows
 * linking this relation to its parent(s).
 */
static void
RelationRemoveInheritance(Oid relid)
{
	Relation	catalogRelation;
	SysScanDesc scan;
	ScanKeyData key;
	HeapTuple	tuple;

	catalogRelation = heap_open(InheritsRelationId, RowExclusiveLock);

	ScanKeyInit(&key,
				Anum_pg_inherits_inhrelid,
				BTEqualStrategyNumber, F_OIDEQ,
				ObjectIdGetDatum(relid));

	scan = systable_beginscan(catalogRelation, InheritsRelidSeqnoIndexId, true,
							  SnapshotNow, 1, &key);

	while (HeapTupleIsValid(tuple = systable_getnext(scan)))
		simple_heap_delete(catalogRelation, &tuple->t_self);

	systable_endscan(scan);
	heap_close(catalogRelation, RowExclusiveLock);
}

static void
RemovePartitioning(Oid relid)
{
	Relation rel;
	SysScanDesc scan;
	ScanKeyData key;
	HeapTuple tuple;
	Relation pgrule;

	if (Gp_role == GP_ROLE_EXECUTE)
		return;

	RemovePartitionEncodingByRelid(relid);

	/* loop through all matches in pg_partition */
	rel = heap_open(PartitionRelationId, RowExclusiveLock);
	pgrule = heap_open(PartitionRuleRelationId,
					   RowExclusiveLock);

	ScanKeyInit(&key,
				Anum_pg_partition_parrelid,
				BTEqualStrategyNumber, F_OIDEQ,
				ObjectIdGetDatum(relid));

	scan = systable_beginscan(rel, PartitionParrelidIndexId, true,
							  SnapshotNow, 1, &key);
	while (HeapTupleIsValid(tuple = systable_getnext(scan)))
	{
		Oid			paroid = HeapTupleGetOid(tuple);
		SysScanDesc rule_scan;
		ScanKeyData rule_key;
		HeapTuple	rule_tuple;

		/* remove all rows for pg_partition_rule */
		ScanKeyInit(&rule_key,
					Anum_pg_partition_rule_paroid,
					BTEqualStrategyNumber, F_OIDEQ,
					ObjectIdGetDatum(paroid));
		rule_scan = systable_beginscan(pgrule, PartitionRuleParoidParparentruleParruleordIndexId, true,
									   SnapshotNow, 1, &rule_key);
		while (HeapTupleIsValid(rule_tuple = systable_getnext(rule_scan)))
			simple_heap_delete(pgrule, &rule_tuple->t_self);
		systable_endscan(rule_scan);

		/* remove ourself */
		simple_heap_delete(rel, &tuple->t_self);
	}
	systable_endscan(scan);
	heap_close(rel, NoLock);

	/* we might be a leaf partition: delete any records */

	ScanKeyInit(&key,
				Anum_pg_partition_rule_parchildrelid,
				BTEqualStrategyNumber, F_OIDEQ,
				ObjectIdGetDatum(relid));

	scan = systable_beginscan(pgrule, PartitionRuleParchildrelidIndexId, true,
							  SnapshotNow, 1, &key);
	while (HeapTupleIsValid(tuple = systable_getnext(scan)))
		simple_heap_delete(pgrule, &tuple->t_self);
	systable_endscan(scan);
	heap_close(pgrule, NoLock);

	CommandCounterIncrement();
}

/*
 *		DeleteRelationTuple
 *
 * Remove pg_class row for the given relid.
 *
 * Note: this is shared by relation deletion and index deletion.  It's
 * not intended for use anyplace else.
 */
void
DeleteRelationTuple(Oid relid)
{
	Relation	pg_class_desc;
	HeapTuple	tup;

	/* Grab an appropriate lock on the pg_class relation */
	pg_class_desc = heap_open(RelationRelationId, RowExclusiveLock);

	tup = SearchSysCache(RELOID,
						 ObjectIdGetDatum(relid),
						 0, 0, 0);
	if (!HeapTupleIsValid(tup))
		elog(ERROR, "cache lookup failed for relation %u", relid);

	/* delete the relation tuple from pg_class, and finish up */
	simple_heap_delete(pg_class_desc, &tup->t_self);

	ReleaseSysCache(tup);

	heap_close(pg_class_desc, RowExclusiveLock);
}

/*
 *		DeleteAttributeTuples
 *
 * Remove pg_attribute rows for the given relid.
 *
 * Note: this is shared by relation deletion and index deletion.  It's
 * not intended for use anyplace else.
 */
void
DeleteAttributeTuples(Oid relid)
{
	Relation	attrel;
	SysScanDesc scan;
	ScanKeyData key[1];
	HeapTuple	atttup;

	/* Grab an appropriate lock on the pg_attribute relation */
	attrel = heap_open(AttributeRelationId, RowExclusiveLock);

	/* Use the index to scan only attributes of the target relation */
	ScanKeyInit(&key[0],
				Anum_pg_attribute_attrelid,
				BTEqualStrategyNumber, F_OIDEQ,
				ObjectIdGetDatum(relid));

	scan = systable_beginscan(attrel, AttributeRelidNumIndexId, true,
							  SnapshotNow, 1, key);

	/* Delete all the matching tuples */
	while ((atttup = systable_getnext(scan)) != NULL)
		simple_heap_delete(attrel, &atttup->t_self);

	/* Clean up after the scan */
	systable_endscan(scan);
	heap_close(attrel, RowExclusiveLock);
}

/*
 *		RemoveAttributeById
 *
 * This is the guts of ALTER TABLE DROP COLUMN: actually mark the attribute
 * deleted in pg_attribute.  We also remove pg_statistic entries for it.
 * (Everything else needed, such as getting rid of any pg_attrdef entry,
 * is handled by dependency.c.)
 */
void
RemoveAttributeById(Oid relid, AttrNumber attnum)
{
	Relation	rel;
	Relation	attr_rel;
	HeapTuple	tuple;
	Form_pg_attribute attStruct;
	char		newattname[NAMEDATALEN];

	/*
	 * Grab an exclusive lock on the target table, which we will NOT release
	 * until end of transaction.  (In the simple case where we are directly
	 * dropping this column, AlterTableDropColumn already did this ... but
	 * when cascading from a drop of some other object, we may not have any
	 * lock.)
	 */
	rel = relation_open(relid, AccessExclusiveLock);

	attr_rel = heap_open(AttributeRelationId, RowExclusiveLock);

	tuple = SearchSysCacheCopy(ATTNUM,
							   ObjectIdGetDatum(relid),
							   Int16GetDatum(attnum),
							   0, 0);
	if (!HeapTupleIsValid(tuple))		/* shouldn't happen */
		elog(ERROR, "cache lookup failed for attribute %d of relation %u",
			 attnum, relid);
	attStruct = (Form_pg_attribute) GETSTRUCT(tuple);

	if (attnum < 0)
	{
		/* System attribute (probably OID) ... just delete the row */

		simple_heap_delete(attr_rel, &tuple->t_self);
	}
	else
	{
		/* Dropping user attributes is lots harder */

		/* Mark the attribute as dropped */
		attStruct->attisdropped = true;

		/*
		 * Set the type OID to invalid.  A dropped attribute's type link
		 * cannot be relied on (once the attribute is dropped, the type might
		 * be too). Fortunately we do not need the type row --- the only
		 * really essential information is the type's typlen and typalign,
		 * which are preserved in the attribute's attlen and attalign.  We set
		 * atttypid to zero here as a means of catching code that incorrectly
		 * expects it to be valid.
		 */
		attStruct->atttypid = InvalidOid;

		/* Remove any NOT NULL constraint the column may have */
		attStruct->attnotnull = false;

		/* We don't want to keep stats for it anymore */
		attStruct->attstattarget = 0;

		/*
		 * Change the column name to something that isn't likely to conflict
		 */
		snprintf(newattname, sizeof(newattname),
				 "........pg.dropped.%d........", attnum);
		namestrcpy(&(attStruct->attname), newattname);

		simple_heap_update(attr_rel, &tuple->t_self, tuple);

		/* keep the system catalog indexes current */
		CatalogUpdateIndexes(attr_rel, tuple);
	}

	/*
	 * Because updating the pg_attribute row will trigger a relcache flush for
	 * the target relation, we need not do anything else to notify other
	 * backends of the change.
	 */

	heap_close(attr_rel, RowExclusiveLock);

	if (attnum > 0)
		RemoveStatistics(relid, attnum);

	relation_close(rel, NoLock);
}

/*
 *		RemoveAttrDefault
 *
 * If the specified relation/attribute has a default, remove it.
 * (If no default, raise error if complain is true, else return quietly.)
 */
void
RemoveAttrDefault(Oid relid, AttrNumber attnum,
				  DropBehavior behavior, bool complain)
{
	Relation	attrdef_rel;
	ScanKeyData scankeys[2];
	SysScanDesc scan;
	HeapTuple	tuple;
	bool		found = false;

	attrdef_rel = heap_open(AttrDefaultRelationId, RowExclusiveLock);

	ScanKeyInit(&scankeys[0],
				Anum_pg_attrdef_adrelid,
				BTEqualStrategyNumber, F_OIDEQ,
				ObjectIdGetDatum(relid));
	ScanKeyInit(&scankeys[1],
				Anum_pg_attrdef_adnum,
				BTEqualStrategyNumber, F_INT2EQ,
				Int16GetDatum(attnum));

	scan = systable_beginscan(attrdef_rel, AttrDefaultIndexId, true,
							  SnapshotNow, 2, scankeys);

	/* There should be at most one matching tuple, but we loop anyway */
	while (HeapTupleIsValid(tuple = systable_getnext(scan)))
	{
		ObjectAddress object;

		object.classId = AttrDefaultRelationId;
		object.objectId = HeapTupleGetOid(tuple);
		object.objectSubId = 0;

		performDeletion(&object, behavior);

		found = true;
	}

	systable_endscan(scan);
	heap_close(attrdef_rel, RowExclusiveLock);

	if (complain && !found)
		elog(ERROR, "could not find attrdef tuple for relation %u attnum %d",
			 relid, attnum);
}

/*
 *		RemoveAttrDefaultById
 *
 * Remove a pg_attrdef entry specified by OID.	This is the guts of
 * attribute-default removal.  Note it should be called via performDeletion,
 * not directly.
 */
void
RemoveAttrDefaultById(Oid attrdefId)
{
	Relation	attrdef_rel;
	Relation	attr_rel;
	Relation	myrel;
	ScanKeyData scankeys[1];
	SysScanDesc scan;
	HeapTuple	tuple;
	Oid			myrelid;
	AttrNumber	myattnum;

	/* Grab an appropriate lock on the pg_attrdef relation */
	attrdef_rel = heap_open(AttrDefaultRelationId, RowExclusiveLock);

	/* Find the pg_attrdef tuple */
	ScanKeyInit(&scankeys[0],
				ObjectIdAttributeNumber,
				BTEqualStrategyNumber, F_OIDEQ,
				ObjectIdGetDatum(attrdefId));

	scan = systable_beginscan(attrdef_rel, AttrDefaultOidIndexId, true,
							  SnapshotNow, 1, scankeys);

	tuple = systable_getnext(scan);
	if (!HeapTupleIsValid(tuple))
		elog(ERROR, "could not find tuple for attrdef %u", attrdefId);

	myrelid = ((Form_pg_attrdef) GETSTRUCT(tuple))->adrelid;
	myattnum = ((Form_pg_attrdef) GETSTRUCT(tuple))->adnum;

	/* Get an exclusive lock on the relation owning the attribute */
	myrel = relation_open(myrelid, AccessExclusiveLock);

	/* Now we can delete the pg_attrdef row */
	simple_heap_delete(attrdef_rel, &tuple->t_self);

	systable_endscan(scan);
	heap_close(attrdef_rel, RowExclusiveLock);

	/* Fix the pg_attribute row */
	attr_rel = heap_open(AttributeRelationId, RowExclusiveLock);

	tuple = SearchSysCacheCopy(ATTNUM,
							   ObjectIdGetDatum(myrelid),
							   Int16GetDatum(myattnum),
							   0, 0);
	if (!HeapTupleIsValid(tuple))		/* shouldn't happen */
		elog(ERROR, "cache lookup failed for attribute %d of relation %u",
			 myattnum, myrelid);

	((Form_pg_attribute) GETSTRUCT(tuple))->atthasdef = false;

	simple_heap_update(attr_rel, &tuple->t_self, tuple);

	/* keep the system catalog indexes current */
	CatalogUpdateIndexes(attr_rel, tuple);

	/*
	 * Our update of the pg_attribute row will force a relcache rebuild, so
	 * there's nothing else to do here.
	 */
	heap_close(attr_rel, RowExclusiveLock);

	/* Keep lock on attribute's rel until end of xact */
	relation_close(myrel, NoLock);
}

void
remove_gp_relation_node_and_schedule_drop(Relation rel)
{
	PersistentFileSysRelStorageMgr relStorageMgr;

	/* GPDB_84_MERGE_FIXME: do we want to debug-log other forks besides main? */
	
	if (Debug_persistent_print)
		elog(Persistent_DebugPrintLevel(), 
			 "remove_gp_relation_node_and_schedule_drop: dropping relation '%s', relation id %u '%s', relfilenode %u",
			 rel->rd_rel->relname.data,
			 rel->rd_id,
			 relpath(rel->rd_node, MAIN_FORKNUM),
			 rel->rd_rel->relfilenode);

	relStorageMgr = ((RelationIsAoRows(rel) || RelationIsAoCols(rel)) ?
													PersistentFileSysRelStorageMgr_AppendOnly:
													PersistentFileSysRelStorageMgr_BufferPool);

	if (relStorageMgr == PersistentFileSysRelStorageMgr_BufferPool)
	{
		MirroredFileSysObj_ScheduleDropBufferPoolRel(rel);

		DeleteGpRelationNodeTuple(
								rel,
								/* segmentFileNum */ 0);
		
		if (Debug_persistent_print)
			elog(Persistent_DebugPrintLevel(), 
				 "remove_gp_relation_node_and_schedule_drop: For Buffer Pool managed relation '%s' persistent TID %s and serial number " INT64_FORMAT " for DROP",
				 relpath(rel->rd_node, MAIN_FORKNUM),
				 ItemPointerToString(&rel->rd_segfile0_relationnodeinfo.persistentTid),
				 rel->rd_segfile0_relationnodeinfo.persistentSerialNum);
	}
	else
	{
		Relation relNodeRelation;

		GpRelationNodeScan	gpRelationNodeScan;
		
		HeapTuple tuple;
		
		int32 segmentFileNum;
		
		ItemPointerData persistentTid;
		int64 persistentSerialNum;
		
		relNodeRelation = heap_open(GpRelationNodeRelationId, RowExclusiveLock);

		GpRelationNodeBeginScan(
						SnapshotNow,
						relNodeRelation,
						rel->rd_id,
						rel->rd_rel->reltablespace,
						rel->rd_rel->relfilenode,
						&gpRelationNodeScan);
		
		while ((tuple = GpRelationNodeGetNext(
								&gpRelationNodeScan,
								&segmentFileNum,
								&persistentTid,
								&persistentSerialNum)))
		{
			if (Debug_persistent_print)
				elog(Persistent_DebugPrintLevel(), 
					 "remove_gp_relation_node_and_schedule_drop: For Append-Only relation %u relfilenode %u scanned segment file #%d, serial number " INT64_FORMAT " at TID %s for DROP",
					 rel->rd_id,
					 rel->rd_rel->relfilenode,
					 segmentFileNum,
					 persistentSerialNum,
					 ItemPointerToString(&persistentTid));
			
			simple_heap_delete(relNodeRelation, &tuple->t_self);
			
			MirroredFileSysObj_ScheduleDropAppendOnlyFile(
											&rel->rd_node,
											segmentFileNum,
											rel->rd_rel->relname.data,
											&persistentTid,
											persistentSerialNum);
		}
		
		GpRelationNodeEndScan(&gpRelationNodeScan);
		
		heap_close(relNodeRelation, RowExclusiveLock);
	}
}

/*
 * heap_drop_with_catalog	- removes specified relation from catalogs
 *
 * Note that this routine is not responsible for dropping objects that are
 * linked to the pg_class entry via dependencies (for example, indexes and
 * constraints).  Those are deleted by the dependency-tracing logic in
 * dependency.c before control gets here.  In general, therefore, this routine
 * should never be called directly; go through performDeletion() instead.
 */
void
heap_drop_with_catalog(Oid relid)
{
	Relation	rel;
	bool		is_part_child = false;
	bool		is_appendonly_rel;
	bool		is_external_rel;
	char		relkind;

	/*
	 * Open and lock the relation.
	 */
	rel = relation_open(relid, AccessExclusiveLock);

	relkind = rel->rd_rel->relkind;

	is_appendonly_rel = (RelationIsAoRows(rel) || RelationIsAoCols(rel));
	is_external_rel = RelationIsExternal(rel);

	/*
	 * There can no longer be anyone *else* touching the relation, but we
	 * might still have open queries or cursors, or pending trigger events,
	 * in our own session.
	 */
	CheckTableNotInUse(rel, "DROP TABLE");

	/*
	 * There can no longer be anyone *else* touching the relation, but we
	 * might still have open queries or cursors in our own session.
	 */
	if (rel->rd_refcnt != 1)
		ereport(ERROR,
				(errcode(ERRCODE_OBJECT_IN_USE),
				 errmsg("cannot drop \"%s\" because "
						"it is being used by active queries in this session",
						RelationGetRelationName(rel))));

	/*
	 * Schedule unlinking of the relation's physical files at commit.
	 */
	if (relkind != RELKIND_VIEW &&
		relkind != RELKIND_COMPOSITE_TYPE &&
		!RelationIsExternal(rel))
	{
		/* GPDB_84_MERGE_FIXME: ensure RelationDropStorage() eventually gets
		   called by our helper here. */
		remove_gp_relation_node_and_schedule_drop(rel);
	}

	/*
	 * Close relcache entry, but *keep* AccessExclusiveLock (unless this is
	 * a child partition) on the relation until transaction commit.  This
	 * ensures no one else will try to do something with the doomed relation.
	 */
	is_part_child = !rel_needs_long_lock(RelationGetRelid(rel));
	if (is_part_child)
		relation_close(rel, AccessExclusiveLock);
	else
		relation_close(rel, NoLock);

	/*
	 * Forget any ON COMMIT action for the rel
	 */
	remove_on_commit_action(relid);

	/*
	 * Flush the relation from the relcache.  We want to do this before
	 * starting to remove catalog entries, just to be certain that no relcache
	 * entry rebuild will happen partway through.  (That should not really
	 * matter, since we don't do CommandCounterIncrement here, but let's be
	 * safe.)
	 */
	RelationForgetRelation(relid);

	/*
	 * remove inheritance information
	 */
	RelationRemoveInheritance(relid);

	/*
	 * remove partitioning configuration
	 */
	RemovePartitioning(relid);

	/*
	 * delete statistics
	 */
	RemoveStatistics(relid, 0);

	/*
	 * delete attribute tuples
	 */
	DeleteAttributeTuples(relid);

	/*
	 * delete relation tuple
	 */
	DeleteRelationTuple(relid);

	/*
	 * delete error log file
	 */
	ErrorLogDelete(MyDatabaseId, relid);

	/*
	 * append-only table? delete the corresponding pg_appendonly tuple
	 */
	if(is_appendonly_rel)
		RemoveAppendonlyEntry(relid);

	/*
	 * External table? If so, delete the pg_exttable tuple.
	 */
	if (is_external_rel)
		RemoveExtTableEntry(relid);

	/*
	 * Remove distribution policy, if any.
 	 */
	if (relkind == RELKIND_RELATION)
		GpPolicyRemove(relid);

	/*
	 * Attribute encoding
	 */
	if (relkind == RELKIND_RELATION)
		RemoveAttributeEncodingsByRelid(relid);

	/* MPP-6929: metadata tracking */
	MetaTrackDropObject(RelationRelationId,
						relid);

}


/*
 * Store a default expression for column attnum of relation rel.
 */
void
StoreAttrDefault(Relation rel, AttrNumber attnum, Node *expr)
{
	char	   *adbin;
	char	   *adsrc;
	Relation	adrel;
	HeapTuple	tuple;
	Datum		values[4];
	static bool nulls[4] = {false, false, false, false};
	Relation	attrrel;
	HeapTuple	atttup;
	Form_pg_attribute attStruct;
	Oid			attrdefOid;
	ObjectAddress colobject,
				defobject;

	/*
	 * Flatten expression to string form for storage.
	 */
	adbin = nodeToString(expr);

	/*
	 * Also deparse it to form the mostly-obsolete adsrc field.
	 */
	adsrc = deparse_expression(expr,
							deparse_context_for(RelationGetRelationName(rel),
												RelationGetRelid(rel)),
							   false, false);

	/*
	 * Make the pg_attrdef entry.
	 */
	values[Anum_pg_attrdef_adrelid - 1] = RelationGetRelid(rel);
	values[Anum_pg_attrdef_adnum - 1] = attnum;
	values[Anum_pg_attrdef_adbin - 1] = CStringGetTextDatum(adbin);
	values[Anum_pg_attrdef_adsrc - 1] = CStringGetTextDatum(adsrc);

	adrel = heap_open(AttrDefaultRelationId, RowExclusiveLock);

	// Fetch gp_persistent_relation_node information that will be added to XLOG record.
	RelationFetchGpRelationNodeForXLog(adrel);

	tuple = heap_form_tuple(adrel->rd_att, values, nulls);
	attrdefOid = simple_heap_insert(adrel, tuple);

	CatalogUpdateIndexes(adrel, tuple);

	defobject.classId = AttrDefaultRelationId;
	defobject.objectId = attrdefOid;
	defobject.objectSubId = 0;

	heap_close(adrel, RowExclusiveLock);

	/* now can free some of the stuff allocated above */
	pfree(DatumGetPointer(values[Anum_pg_attrdef_adbin - 1]));
	pfree(DatumGetPointer(values[Anum_pg_attrdef_adsrc - 1]));
	heap_freetuple(tuple);
	pfree(adbin);
	pfree(adsrc);

	/*
	 * Update the pg_attribute entry for the column to show that a default
	 * exists.
	 */
	attrrel = heap_open(AttributeRelationId, RowExclusiveLock);
	atttup = SearchSysCacheCopy(ATTNUM,
								ObjectIdGetDatum(RelationGetRelid(rel)),
								Int16GetDatum(attnum),
								0, 0);
	if (!HeapTupleIsValid(atttup))
		elog(ERROR, "cache lookup failed for attribute %d of relation %u",
			 attnum, RelationGetRelid(rel));
	attStruct = (Form_pg_attribute) GETSTRUCT(atttup);
	if (!attStruct->atthasdef)
	{
		attStruct->atthasdef = true;
		simple_heap_update(attrrel, &atttup->t_self, atttup);
		/* keep catalog indexes current */
		CatalogUpdateIndexes(attrrel, atttup);
	}
	heap_close(attrrel, RowExclusiveLock);
	heap_freetuple(atttup);

	/*
	 * Make a dependency so that the pg_attrdef entry goes away if the column
	 * (or whole table) is deleted.
	 */
	colobject.classId = RelationRelationId;
	colobject.objectId = RelationGetRelid(rel);
	colobject.objectSubId = attnum;

	recordDependencyOn(&defobject, &colobject, DEPENDENCY_AUTO);

	/*
	 * Record dependencies on objects used in the expression, too.
	 */
	recordDependencyOnExpr(&defobject, expr, NIL, DEPENDENCY_NORMAL);
}

/*
 * Store a check-constraint expression for the given relation.
 *
 * Caller is responsible for updating the count of constraints
 * in the pg_class entry for the relation.
 */
static void
StoreRelCheck(Relation rel, char *ccname, Node *expr,
			  bool is_local, int inhcount)
{
	char	   *ccbin;
	char	   *ccsrc;
	List	   *varList;
	int			keycount;
	int16	   *attNos;

	/*
	 * Flatten expression to string form for storage.
	 */
	ccbin = nodeToString(expr);

	/*
	 * Also deparse it to form the mostly-obsolete consrc field.
	 */
	ccsrc = deparse_expression(expr,
							deparse_context_for(RelationGetRelationName(rel),
												RelationGetRelid(rel)),
							   false, false);

	/*
	 * Find columns of rel that are used in expr
	 *
	 * NB: pull_var_clause is okay here only because we don't allow subselects
	 * in check constraints; it would fail to examine the contents of
	 * subselects.
	 */
<<<<<<< HEAD
	varList = pull_var_clause(expr,
							  PVC_REJECT_AGGREGATES,
							  PVC_REJECT_PLACEHOLDERS);
=======
	varList = pull_var_clause(expr, PVC_REJECT_PLACEHOLDERS);
>>>>>>> 4d53a2f9
	keycount = list_length(varList);

	if (keycount > 0)
	{
		ListCell   *vl;
		int			i = 0;

		attNos = (int16 *) palloc(keycount * sizeof(int16));
		foreach(vl, varList)
		{
			Var		   *var = (Var *) lfirst(vl);
			int			j;

			for (j = 0; j < i; j++)
				if (attNos[j] == var->varattno)
					break;
			if (j == i)
				attNos[i++] = var->varattno;
		}
		keycount = i;
	}
	else
		attNos = NULL;

	/*
	 * Create the Check Constraint
	 */
	CreateConstraintEntry(ccname,		/* Constraint Name */
						  RelationGetNamespace(rel),	/* namespace */
						  CONSTRAINT_CHECK,		/* Constraint Type */
						  false,	/* Is Deferrable */
						  false,	/* Is Deferred */
						  RelationGetRelid(rel),		/* relation */
						  attNos,		/* attrs in the constraint */
						  keycount,		/* # attrs in the constraint */
						  InvalidOid,	/* not a domain constraint */
						  InvalidOid,	/* Foreign key fields */
						  NULL,
						  NULL,
						  NULL,
						  NULL,
						  0,
						  ' ',
						  ' ',
						  ' ',
						  InvalidOid,	/* no associated index */
						  expr, /* Tree form check constraint */
						  ccbin,	/* Binary form check constraint */
						  ccsrc,	/* Source form check constraint */
						  is_local,		/* conislocal */
						  inhcount);	/* coninhcount */

	pfree(ccbin);
	pfree(ccsrc);
}

/*
 * Store defaults and constraints (passed as a list of CookedConstraint).
 *
 * NOTE: only pre-cooked expressions will be passed this way, which is to
 * say expressions inherited from an existing relation.  Newly parsed
 * expressions can be added later, by direct calls to StoreAttrDefault
 * and StoreRelCheck (see AddRelationNewConstraints()).
 */
static void
StoreConstraints(Relation rel, List *cooked_constraints)
{
	int			numchecks = 0;
	ListCell   *lc;

	if (!cooked_constraints)
		return;					/* nothing to do */

	/*
	 * Deparsing of constraint expressions will fail unless the just-created
	 * pg_attribute tuples for this relation are made visible.  So, bump the
	 * command counter.  CAUTION: this will cause a relcache entry rebuild.
	 */
	CommandCounterIncrement();

	foreach(lc, cooked_constraints)
	{
		CookedConstraint *con = (CookedConstraint *) lfirst(lc);

		switch (con->contype)
		{
			case CONSTR_DEFAULT:
				StoreAttrDefault(rel, con->attnum, con->expr);
				break;
			case CONSTR_CHECK:
				StoreRelCheck(rel, con->name, con->expr,
							  con->is_local, con->inhcount);
				numchecks++;
				break;
			default:
				elog(ERROR, "unrecognized constraint type: %d",
					 (int) con->contype);
		}
	}

	if (numchecks > 0)
		SetRelationNumChecks(rel, numchecks);
}

/*
 * AddRelationNewConstraints
 *
 * Add new column default expressions and/or constraint check expressions
 * to an existing relation.  This is defined to do both for efficiency in
 * DefineRelation, but of course you can do just one or the other by passing
 * empty lists.
 *
 * rel: relation to be modified
 * newColDefaults: list of RawColumnDefault structures
 * newConstraints: list of Constraint nodes
 * allow_merge: TRUE if check constraints may be merged with existing ones
 * is_local: TRUE if definition is local, FALSE if it's inherited
 *
 * All entries in newColDefaults will be processed.  Entries in newConstraints
 * will be processed only if they are CONSTR_CHECK type.
 *
 * Returns a list of CookedConstraint nodes that shows the cooked form of
 * the default and constraint expressions added to the relation.
 *
 * NB: caller should have opened rel with AccessExclusiveLock, and should
 * hold that lock till end of transaction.	Also, we assume the caller has
 * done a CommandCounterIncrement if necessary to make the relation's catalog
 * tuples visible.
 */
List *
AddRelationNewConstraints(Relation rel,
						  List *newColDefaults,
						  List *newConstraints,
						  bool allow_merge,
						  bool is_local)
{
	List	   *cookedConstraints = NIL;
	TupleDesc	tupleDesc;
	TupleConstr *oldconstr;
	int			numoldchecks;
	ParseState *pstate;
	RangeTblEntry *rte;
	int			numchecks;
	List	   *checknames;
	ListCell   *cell;
	Node	   *expr;
	CookedConstraint *cooked;

	/*
	 * Get info about existing constraints.
	 */
	tupleDesc = RelationGetDescr(rel);
	oldconstr = tupleDesc->constr;
	if (oldconstr)
		numoldchecks = oldconstr->num_check;
	else
		numoldchecks = 0;

	/*
	 * Create a dummy ParseState and insert the target relation as its sole
	 * rangetable entry.  We need a ParseState for transformExpr.
	 */
	pstate = make_parsestate(NULL);
	rte = addRangeTableEntryForRelation(pstate,
										rel,
										NULL,
										false,
										true);
	addRTEtoQuery(pstate, rte, true, true, true);

	/*
	 * Process column default expressions.
	 */
	foreach(cell, newColDefaults)
	{
		RawColumnDefault *colDef = (RawColumnDefault *) lfirst(cell);
		Form_pg_attribute atp = rel->rd_att->attrs[colDef->attnum - 1];

		expr = cookDefault(pstate, colDef->raw_default,
						   atp->atttypid, atp->atttypmod,
						   NameStr(atp->attname));

		/*
		 * If the expression is just a NULL constant, we do not bother to make
		 * an explicit pg_attrdef entry, since the default behavior is
		 * equivalent.
		 *
		 * Note a nonobvious property of this test: if the column is of a
		 * domain type, what we'll get is not a bare null Const but a
		 * CoerceToDomain expr, so we will not discard the default.  This is
		 * critical because the column default needs to be retained to
		 * override any default that the domain might have.
		 */
		if (expr == NULL ||
			(IsA(expr, Const) &&((Const *) expr)->constisnull))
			continue;

		StoreAttrDefault(rel, colDef->attnum, expr);

		cooked = (CookedConstraint *) palloc(sizeof(CookedConstraint));
		cooked->contype = CONSTR_DEFAULT;
		cooked->name = NULL;
		cooked->attnum = colDef->attnum;
		cooked->expr = expr;
		cooked->is_local = is_local;
		cooked->inhcount = is_local ? 0 : 1;
		cookedConstraints = lappend(cookedConstraints, cooked);
	}

	/*
	 * Process constraint expressions.
	 */
	numchecks = numoldchecks;
	checknames = NIL;
	foreach(cell, newConstraints)
	{
		Constraint *cdef = (Constraint *) lfirst(cell);
		char	   *ccname;

		if (cdef->contype != CONSTR_CHECK)
			continue;

		if (cdef->raw_expr != NULL)
		{
			Assert(cdef->cooked_expr == NULL);

			/*
			 * Transform raw parsetree to executable expression, and verify
			 * it's valid as a CHECK constraint.
			 */
			expr = cookConstraint(pstate, cdef->raw_expr,
								  RelationGetRelationName(rel));
		}
		else
		{
			Assert(cdef->cooked_expr != NULL);

			/*
			 * Here, we assume the parser will only pass us valid CHECK
			 * expressions, so we do no particular checking.
			 */
			expr = stringToNode(cdef->cooked_expr);
		}

		/*
		 * Check name uniqueness, or generate a name if none was given.
		 */
		if (cdef->name != NULL)
		{
			ListCell   *cell2;

			ccname = cdef->name;
			/* Check against other new constraints */
			/* Needed because we don't do CommandCounterIncrement in loop */
			foreach(cell2, checknames)
			{
				if (strcmp((char *) lfirst(cell2), ccname) == 0)
					ereport(ERROR,
							(errcode(ERRCODE_DUPLICATE_OBJECT),
							 errmsg("check constraint \"%s\" already exists",
									ccname)));
			}

			/* save name for future checks */
			checknames = lappend(checknames, ccname);

			/*
			 * Check against pre-existing constraints.	If we are allowed to
			 * merge with an existing constraint, there's no more to do here.
			 * (We omit the duplicate constraint from the result, which is
			 * what ATAddCheckConstraint wants.)
			 */
			if (MergeWithExistingConstraint(rel, ccname, expr,
											allow_merge, is_local))
				continue;
		}
		else
		{
			/*
			 * When generating a name, we want to create "tab_col_check" for a
			 * column constraint and "tab_check" for a table constraint.  We
			 * no longer have any info about the syntactic positioning of the
			 * constraint phrase, so we approximate this by seeing whether the
			 * expression references more than one column.	(If the user
			 * played by the rules, the result is the same...)
			 *
			 * Note: pull_var_clause() doesn't descend into sublinks, but we
			 * eliminated those above; and anyway this only needs to be an
			 * approximate answer.
			 */
			List	   *vars;
			char	   *colname;

<<<<<<< HEAD
			vars = pull_var_clause(expr,
								   PVC_REJECT_AGGREGATES,
								   PVC_REJECT_PLACEHOLDERS);
=======
			vars = pull_var_clause(expr, PVC_REJECT_PLACEHOLDERS);
>>>>>>> 4d53a2f9

			/* eliminate duplicates */
			vars = list_union(NIL, vars);

			if (list_length(vars) == 1)
				colname = get_attname(RelationGetRelid(rel),
									  ((Var *) linitial(vars))->varattno);
			else
				colname = NULL;

			ccname = ChooseConstraintName(RelationGetRelationName(rel),
										  colname,
										  "check",
										  RelationGetNamespace(rel),
										  checknames);

			/* save name for future checks */
			checknames = lappend(checknames, ccname);
		}

		/*
		 * OK, store it.
		 */
		StoreRelCheck(rel, ccname, expr, is_local, is_local ? 0 : 1);

		numchecks++;

		cooked = (CookedConstraint *) palloc(sizeof(CookedConstraint));
		cooked->contype = CONSTR_CHECK;
		cooked->name = ccname;
		cooked->attnum = 0;
		cooked->expr = expr;
		cooked->is_local = is_local;
		cooked->inhcount = is_local ? 0 : 1;
		cookedConstraints = lappend(cookedConstraints, cooked);
	}

	/* Cleanup the parse state */
	free_parsestate(pstate);

	/*
	 * Update the count of constraints in the relation's pg_class tuple. We do
	 * this even if there was no change, in order to ensure that an SI update
	 * message is sent out for the pg_class tuple, which will force other
	 * backends to rebuild their relcache entries for the rel. (This is
	 * critical if we added defaults but not constraints.)
	 */
	SetRelationNumChecks(rel, numchecks);

	return cookedConstraints;
}

/*
 * Check for a pre-existing check constraint that conflicts with a proposed
 * new one, and either adjust its conislocal/coninhcount settings or throw
 * error as needed.
 *
 * Returns TRUE if merged (constraint is a duplicate), or FALSE if it's
 * got a so-far-unique name, or throws error if conflict.
 */
static bool
MergeWithExistingConstraint(Relation rel, char *ccname, Node *expr,
							bool allow_merge, bool is_local)
{
	bool		found;
	Relation	conDesc;
	SysScanDesc conscan;
	ScanKeyData skey[2];
	HeapTuple	tup;

	/* Search for a pg_constraint entry with same name and relation */
	conDesc = heap_open(ConstraintRelationId, RowExclusiveLock);

	found = false;

	ScanKeyInit(&skey[0],
				Anum_pg_constraint_conname,
				BTEqualStrategyNumber, F_NAMEEQ,
				CStringGetDatum(ccname));

	ScanKeyInit(&skey[1],
				Anum_pg_constraint_connamespace,
				BTEqualStrategyNumber, F_OIDEQ,
				ObjectIdGetDatum(RelationGetNamespace(rel)));

	conscan = systable_beginscan(conDesc, ConstraintNameNspIndexId, true,
								 SnapshotNow, 2, skey);

	while (HeapTupleIsValid(tup = systable_getnext(conscan)))
	{
		Form_pg_constraint con = (Form_pg_constraint) GETSTRUCT(tup);

		if (con->conrelid == RelationGetRelid(rel))
		{
			/* Found it.  Conflicts if not identical check constraint */
			if (con->contype == CONSTRAINT_CHECK)
			{
				Datum		val;
				bool		isnull;

				val = fastgetattr(tup,
								  Anum_pg_constraint_conbin,
								  conDesc->rd_att, &isnull);
				if (isnull)
					elog(ERROR, "null conbin for rel %s",
						 RelationGetRelationName(rel));
				if (equal(expr, stringToNode(TextDatumGetCString(val))))
					found = true;
			}
			if (!found || !allow_merge)
				ereport(ERROR,
						(errcode(ERRCODE_DUPLICATE_OBJECT),
				errmsg("constraint \"%s\" for relation \"%s\" already exists",
					   ccname, RelationGetRelationName(rel))));
			/* OK to update the tuple */
			ereport(NOTICE,
			   (errmsg("merging constraint \"%s\" with inherited definition",
					   ccname)));
			tup = heap_copytuple(tup);
			con = (Form_pg_constraint) GETSTRUCT(tup);
			if (is_local)
				con->conislocal = true;
			else
				con->coninhcount++;
			simple_heap_update(conDesc, &tup->t_self, tup);
			CatalogUpdateIndexes(conDesc, tup);
			break;
		}
	}

	systable_endscan(conscan);
	heap_close(conDesc, RowExclusiveLock);

	return found;
}

/*
 * Update the count of constraints in the relation's pg_class tuple.
 *
 * Caller had better hold exclusive lock on the relation.
 *
 * An important side effect is that a SI update message will be sent out for
 * the pg_class tuple, which will force other backends to rebuild their
 * relcache entries for the rel.  Also, this backend will rebuild its
 * own relcache entry at the next CommandCounterIncrement.
 */
void
SetRelationNumChecks(Relation rel, int numchecks)
{
	Relation	relrel;
	HeapTuple	reltup;
	Form_pg_class relStruct;

	relrel = heap_open(RelationRelationId, RowExclusiveLock);
	reltup = SearchSysCacheCopy(RELOID,
								ObjectIdGetDatum(RelationGetRelid(rel)),
								0, 0, 0);
	if (!HeapTupleIsValid(reltup))
		elog(ERROR, "cache lookup failed for relation %u",
			 RelationGetRelid(rel));
	relStruct = (Form_pg_class) GETSTRUCT(reltup);

	if (relStruct->relchecks != numchecks)
	{
		relStruct->relchecks = numchecks;

		simple_heap_update(relrel, &reltup->t_self, reltup);

		/* keep catalog indexes current */
		CatalogUpdateIndexes(relrel, reltup);
	}
	else
	{
		/* Skip the disk update, but force relcache inval anyway */
		CacheInvalidateRelcache(rel);
	}

	heap_freetuple(reltup);
	heap_close(relrel, RowExclusiveLock);
}

/*
 * Take a raw default and convert it to a cooked format ready for
 * storage.
 *
 * Parse state should be set up to recognize any vars that might appear
 * in the expression.  (Even though we plan to reject vars, it's more
 * user-friendly to give the correct error message than "unknown var".)
 *
 * If atttypid is not InvalidOid, coerce the expression to the specified
 * type (and typmod atttypmod).   attname is only needed in this case:
 * it is used in the error message, if any.
 */
Node *
cookDefault(ParseState *pstate,
			Node *raw_default,
			Oid atttypid,
			int32 atttypmod,
			char *attname)
{
	Node	   *expr;

	Assert(raw_default != NULL);

	/*
	 * Transform raw parsetree to executable expression.
	 */
	expr = transformExpr(pstate, raw_default, EXPR_KIND_COLUMN_DEFAULT);

	/*
	 * Make sure default expr does not refer to any vars (we need this check
	 * since the pstate includes the target table).
	 */
	if (contain_var_clause(expr))
		ereport(ERROR,
				(errcode(ERRCODE_INVALID_COLUMN_REFERENCE),
			  errmsg("cannot use column references in default expression")));

	/*
	 * transformExpr() should have already rejected subqueries, aggregates,
	 * and window functions, based on the EXPR_KIND_ for a default expression.
	 *
	 * It can't return a set either.
	 */
	if (expression_returns_set(expr))
		ereport(ERROR,
				(errcode(ERRCODE_DATATYPE_MISMATCH),
				 errmsg("default expression must not return a set")));

	/*
<<<<<<< HEAD
=======
	 * No subplans or aggregates, either...
	 */
	if (pstate->p_hasSubLinks)
		ereport(ERROR,
				(errcode(ERRCODE_FEATURE_NOT_SUPPORTED),
				 errmsg("cannot use subquery in default expression")));
	if (pstate->p_hasAggs)
		ereport(ERROR,
				(errcode(ERRCODE_GROUPING_ERROR),
			 errmsg("cannot use aggregate function in default expression")));
	if (pstate->p_hasWindowFuncs)
		ereport(ERROR,
				(errcode(ERRCODE_WINDOWING_ERROR),
				 errmsg("cannot use window function in default expression")));

	/*
>>>>>>> 4d53a2f9
	 * Coerce the expression to the correct type and typmod, if given. This
	 * should match the parser's processing of non-defaulted expressions ---
	 * see transformAssignedExpr().
	 */
	if (OidIsValid(atttypid))
	{
		Oid			type_id = exprType(expr);

		expr = coerce_to_target_type(pstate, expr, type_id,
									 atttypid, atttypmod,
									 COERCION_ASSIGNMENT,
									 COERCE_IMPLICIT_CAST,
									 -1);
		if (expr == NULL)
			ereport(ERROR,
					(errcode(ERRCODE_DATATYPE_MISMATCH),
					 errmsg("column \"%s\" is of type %s"
							" but default expression is of type %s",
							attname,
							format_type_be(atttypid),
							format_type_be(type_id)),
			   errhint("You will need to rewrite or cast the expression.")));
	}

	return expr;
}

/*
 * Take a raw CHECK constraint expression and convert it to a cooked format
 * ready for storage.
 *
 * Parse state must be set up to recognize any vars that might appear
 * in the expression.
 */
static Node *
cookConstraint(ParseState *pstate,
			   Node *raw_constraint,
			   char *relname)
{
	Node	   *expr;

	/*
	 * Transform raw parsetree to executable expression.
	 */
	expr = transformExpr(pstate, raw_constraint, EXPR_KIND_CHECK_CONSTRAINT);

	/*
	 * Make sure it yields a boolean result.
	 */
	expr = coerce_to_boolean(pstate, expr, "CHECK");

	/*
	 * Make sure no outside relations are referred to.
	 */
	if (list_length(pstate->p_rtable) != 1)
		ereport(ERROR,
				(errcode(ERRCODE_INVALID_COLUMN_REFERENCE),
			errmsg("only table \"%s\" can be referenced in check constraint",
				   relname)));
<<<<<<< HEAD
=======

	/*
	 * No subplans or aggregates, either...
	 */
	if (pstate->p_hasSubLinks)
		ereport(ERROR,
				(errcode(ERRCODE_FEATURE_NOT_SUPPORTED),
				 errmsg("cannot use subquery in check constraint")));
	if (pstate->p_hasAggs)
		ereport(ERROR,
				(errcode(ERRCODE_GROUPING_ERROR),
			   errmsg("cannot use aggregate function in check constraint")));
	if (pstate->p_hasWindowFuncs)
		ereport(ERROR,
				(errcode(ERRCODE_WINDOWING_ERROR),
				 errmsg("cannot use window function in check constraint")));
>>>>>>> 4d53a2f9

	return expr;
}


/*
 * RemoveStatistics --- remove entries in pg_statistic for a rel or column
 *
 * If attnum is zero, remove all entries for rel; else remove only the one
 * for that column.
 */
void
RemoveStatistics(Oid relid, AttrNumber attnum)
{
	Relation	pgstatistic;
	SysScanDesc scan;
	ScanKeyData key[2];
	int			nkeys;
	HeapTuple	tuple;

	pgstatistic = heap_open(StatisticRelationId, RowExclusiveLock);

	ScanKeyInit(&key[0],
				Anum_pg_statistic_starelid,
				BTEqualStrategyNumber, F_OIDEQ,
				ObjectIdGetDatum(relid));

	if (attnum == 0)
		nkeys = 1;
	else
	{
		ScanKeyInit(&key[1],
					Anum_pg_statistic_staattnum,
					BTEqualStrategyNumber, F_INT2EQ,
					Int16GetDatum(attnum));
		nkeys = 2;
	}

	scan = systable_beginscan(pgstatistic, StatisticRelidAttnumIndexId, true,
							  SnapshotNow, nkeys, key);

	while (HeapTupleIsValid(tuple = systable_getnext(scan)))
		simple_heap_delete(pgstatistic, &tuple->t_self);

	systable_endscan(scan);

	heap_close(pgstatistic, RowExclusiveLock);
}


/*
 * RelationTruncateIndexes - truncate all indexes associated
 * with the heap relation to zero tuples.
 *
 * The routine will truncate and then reconstruct the indexes on
 * the specified relation.	Caller must hold exclusive lock on rel.
 */
static void
RelationTruncateIndexes(Relation heapRelation)
{
	ListCell   *indlist;

	/* Ask the relcache to produce a list of the indexes of the rel */
	foreach(indlist, RelationGetIndexList(heapRelation))
	{
		Oid			indexId = lfirst_oid(indlist);
		Relation	currentIndex;
		IndexInfo  *indexInfo;

		/* Open the index relation; use exclusive lock, just to be sure */
		currentIndex = index_open(indexId, AccessExclusiveLock);

		/* Fetch info needed for index_build */
		indexInfo = BuildIndexInfo(currentIndex);

		/* Now truncate the actual file (and discard buffers) */
		RelationTruncate(
					currentIndex, 
					0,
					/* markPersistentAsPhysicallyTruncated */ true);

		/* Initialize the index and rebuild */
		/* Note: we do not need to re-establish pkey setting */
		index_build(heapRelation, currentIndex, indexInfo, false, true);

		/* We're done with this index */
		index_close(currentIndex, NoLock);
	}
}

/*
 *	 heap_truncate
 *
 *	 This routine deletes all data within all the specified relations.
 *
 * This is not transaction-safe!  There is another, transaction-safe
 * implementation in commands/tablecmds.c.	We now use this only for
 * ON COMMIT truncation of temporary tables, where it doesn't matter.
 */
void
heap_truncate(List *relids)
{
	List	   *relations = NIL;
	ListCell   *cell;

	/* Open relations for processing, and grab exclusive access on each */
	foreach(cell, relids)
	{
		Oid			rid = lfirst_oid(cell);
		Relation	rel;
		Oid			toastrelid;

		rel = heap_open(rid, AccessExclusiveLock);
		relations = lappend(relations, rel);

		/* If there is a toast table, add it to the list too */
		toastrelid = rel->rd_rel->reltoastrelid;
		if (OidIsValid(toastrelid))
		{
			Relation trel;

			trel = heap_open(toastrelid, AccessExclusiveLock);
			relations = lappend(relations, trel);
		}
	}

	/* Don't allow truncate on tables that are referenced by foreign keys */
	heap_truncate_check_FKs(relations, true);

	/* OK to do it */
	foreach(cell, relations)
	{
		Relation	rel = lfirst(cell);

		/*
		 * Truncating AO and auxiliary tables' relfiles, like in case
		 * of heap tables, leaves the AO table in an inconsistent
		 * state at the end of commit:
		 *
		 *    - The aoseg table indicates no segfiles on disk.
		 *    - AO segment files are truncated, with EOF = 0.
		 *    - The EOF recorded in persistent tables for the AO
		 *      segment files, however, is greater than 0 if the
		 *      transaction inserted tuples in the AO table.
		 *
		 * One may think of resetting the EOF in persistent tables to
		 * 0.  Beware, EOF of AO segfiles can only increase.  Filerep
		 * incremental recovery relies on this assumption.
		 *
		 * Therefore, ON COMMIT DELETE ROWS action for AO tables is
		 * implemented by creating new segment file and scheduling
		 * existing one for drop at the end of commit.  TRUNCATE TABLE
		 * command works the same way.  At some point, all temporary
		 * tables should be exempt from persistent tables/lifecycle
		 * management.
		 */

		if (RelationIsAoRows(rel) || RelationIsAoCols(rel))
		{
			TruncateRelfiles(rel);
			reindex_relation(RelationGetRelid(rel), true);
		}
		else
		{
			/* Truncate the actual file (and discard buffers) */
			RelationTruncate(
					rel,
					0,
					/* markPersistentAsPhysicallyTruncated */ false);

			/* If this relation has indexes, truncate the indexes too */
			RelationTruncateIndexes(rel);
		}
		/*
		 * Close the relation, but keep exclusive lock on it until commit.
		 */
		heap_close(rel, NoLock);
	}
}

/*
 * heap_truncate_check_FKs
 *		Check for foreign keys referencing a list of relations that
 *		are to be truncated, and raise error if there are any
 *
 * We disallow such FKs (except self-referential ones) since the whole point
 * of TRUNCATE is to not scan the individual rows to be thrown away.
 *
 * This is split out so it can be shared by both implementations of truncate.
 * Caller should already hold a suitable lock on the relations.
 *
 * tempTables is only used to select an appropriate error message.
 */
void
heap_truncate_check_FKs(List *relations, bool tempTables)
{
	List	   *oids = NIL;
	List	   *dependents;
	ListCell   *cell;

	/*
	 * Build a list of OIDs of the interesting relations.
	 *
	 * If a relation has no triggers, then it can neither have FKs nor be
	 * referenced by a FK from another table, so we can ignore it.
	 */
	foreach(cell, relations)
	{
		Relation	rel = lfirst(cell);

		if (rel->rd_rel->relhastriggers)
			oids = lappend_oid(oids, RelationGetRelid(rel));
	}

	/*
	 * Fast path: if no relation has triggers, none has FKs either.
	 */
	if (oids == NIL)
		return;

	/*
	 * Otherwise, must scan pg_constraint.	We make one pass with all the
	 * relations considered; if this finds nothing, then all is well.
	 */
	dependents = heap_truncate_find_FKs(oids);
	if (dependents == NIL)
		return;

	/*
	 * Otherwise we repeat the scan once per relation to identify a particular
	 * pair of relations to complain about.  This is pretty slow, but
	 * performance shouldn't matter much in a failure path.  The reason for
	 * doing things this way is to ensure that the message produced is not
	 * dependent on chance row locations within pg_constraint.
	 */
	foreach(cell, oids)
	{
		Oid			relid = lfirst_oid(cell);
		ListCell   *cell2;

		dependents = heap_truncate_find_FKs(list_make1_oid(relid));

		foreach(cell2, dependents)
		{
			Oid			relid2 = lfirst_oid(cell2);

			if (!list_member_oid(oids, relid2))
			{
				char	   *relname = get_rel_name(relid);
				char	   *relname2 = get_rel_name(relid2);

				if (tempTables)
					ereport(ERROR,
							(errcode(ERRCODE_FEATURE_NOT_SUPPORTED),
							 errmsg("unsupported ON COMMIT and foreign key combination"),
							 errdetail("Table \"%s\" references \"%s\", but they do not have the same ON COMMIT setting.",
									   relname2, relname)));
				else
					ereport(ERROR,
							(errcode(ERRCODE_FEATURE_NOT_SUPPORTED),
							 errmsg("cannot truncate a table referenced in a foreign key constraint"),
							 errdetail("Table \"%s\" references \"%s\".",
									   relname2, relname),
						   errhint("Truncate table \"%s\" at the same time, "
								   "or use TRUNCATE ... CASCADE.",
								   relname2)));
			}
		}
	}
}

/*
 * heap_truncate_find_FKs
 *		Find relations having foreign keys referencing any of the given rels
 *
 * Input and result are both lists of relation OIDs.  The result contains
 * no duplicates, does *not* include any rels that were already in the input
 * list, and is sorted in OID order.  (The last property is enforced mainly
 * to guarantee consistent behavior in the regression tests; we don't want
 * behavior to change depending on chance locations of rows in pg_constraint.)
 *
 * Note: caller should already have appropriate lock on all rels mentioned
 * in relationIds.	Since adding or dropping an FK requires exclusive lock
 * on both rels, this ensures that the answer will be stable.
 */
List *
heap_truncate_find_FKs(List *relationIds)
{
	List	   *result = NIL;
	Relation	fkeyRel;
	SysScanDesc fkeyScan;
	HeapTuple	tuple;

	/*
	 * Must scan pg_constraint.  Right now, it is a seqscan because there is
	 * no available index on confrelid.
	 */
	fkeyRel = heap_open(ConstraintRelationId, AccessShareLock);

	fkeyScan = systable_beginscan(fkeyRel, InvalidOid, false,
								  SnapshotNow, 0, NULL);

	while (HeapTupleIsValid(tuple = systable_getnext(fkeyScan)))
	{
		Form_pg_constraint con = (Form_pg_constraint) GETSTRUCT(tuple);

		/* Not a foreign key */
		if (con->contype != CONSTRAINT_FOREIGN)
			continue;

		/* Not referencing one of our list of tables */
		if (!list_member_oid(relationIds, con->confrelid))
			continue;

		/* Add referencer unless already in input or result list */
		if (!list_member_oid(relationIds, con->conrelid))
			result = insert_ordered_unique_oid(result, con->conrelid);
	}

	systable_endscan(fkeyScan);
	heap_close(fkeyRel, AccessShareLock);

	return result;
}

/*
 * insert_ordered_unique_oid
 *		Insert a new Oid into a sorted list of Oids, preserving ordering,
 *		and eliminating duplicates
 *
 * Building the ordered list this way is O(N^2), but with a pretty small
 * constant, so for the number of entries we expect it will probably be
 * faster than trying to apply qsort().  It seems unlikely someone would be
 * trying to truncate a table with thousands of dependent tables ...
 */
static List *
insert_ordered_unique_oid(List *list, Oid datum)
{
	ListCell   *prev;

	/* Does the datum belong at the front? */
	if (list == NIL || datum < linitial_oid(list))
		return lcons_oid(datum, list);
	/* Does it match the first entry? */
	if (datum == linitial_oid(list))
		return list;			/* duplicate, so don't insert */
	/* No, so find the entry it belongs after */
	prev = list_head(list);
	for (;;)
	{
		ListCell   *curr = lnext(prev);

		if (curr == NULL || datum < lfirst_oid(curr))
			break;				/* it belongs after 'prev', before 'curr' */

		if (datum == lfirst_oid(curr))
			return list;		/* duplicate, so don't insert */

		prev = curr;
	}
	/* Insert datum into list after 'prev' */
	lappend_cell_oid(list, prev, datum);
	return list;
}

bool
should_have_valid_relfrozenxid(Oid oid, char relkind, char relstorage)
{
	switch (relkind)
	{
		case RELKIND_RELATION:
			if (relstorage == RELSTORAGE_EXTERNAL ||
				relstorage == RELSTORAGE_FOREIGN  ||
				relstorage == RELSTORAGE_VIRTUAL ||
				relstorage == RELSTORAGE_AOROWS ||
				relstorage == RELSTORAGE_AOCOLS)
			{
				return false;
			}

			/* Persistent tables' always store tuples with forzenXid. */
			if (GpPersistent_IsPersistentRelation(oid))
				return false;

			return true;

		case RELKIND_TOASTVALUE:
		case RELKIND_AOSEGMENTS:
		case RELKIND_AOBLOCKDIR:
		case RELKIND_AOVISIMAP:
			return true;
	}

	return false;
}<|MERGE_RESOLUTION|>--- conflicted
+++ resolved
@@ -119,12 +119,7 @@
 			  bool is_local, int inhcount);
 static void StoreConstraints(Relation rel, List *cooked_constraints);
 static bool MergeWithExistingConstraint(Relation rel, char *ccname, Node *expr,
-<<<<<<< HEAD
-										bool allow_merge, bool is_local);
-=======
 							bool allow_merge, bool is_local);
-static void SetRelationNumChecks(Relation rel, int numchecks);
->>>>>>> 4d53a2f9
 static Node *cookConstraint(ParseState *pstate,
 			   Node *raw_constraint,
 			   char *relname);
@@ -1548,25 +1543,30 @@
 	 * Was "appendonly" specified in the relopts? If yes, fix our relstorage.
 	 * Also, check for override (debug) GUCs.
 	 */
-	stdRdOptions = (StdRdOptions*) heap_reloptions(
+	if (relkind == RELKIND_RELATION)
+	{
+		stdRdOptions = (StdRdOptions*) heap_reloptions(
 			relkind, reloptions, !valid_opts);
-	appendOnlyRel = stdRdOptions->appendonly;
-	validateAppendOnlyRelOptions(appendOnlyRel,
-								 stdRdOptions->blocksize,
-								 safefswritesize,
-								 stdRdOptions->compresslevel,
-								 stdRdOptions->compresstype,
-								 stdRdOptions->checksum,
-								 relkind,
-								 stdRdOptions->columnstore);
-	if(appendOnlyRel)
-	{
-		if(stdRdOptions->columnstore)
-            relstorage = RELSTORAGE_AOCOLS;
-		else
-			relstorage = RELSTORAGE_AOROWS;
-		reloptions = transformAOStdRdOptions(stdRdOptions, reloptions);
-	}
+		appendOnlyRel = stdRdOptions->appendonly;
+		validateAppendOnlyRelOptions(appendOnlyRel,
+									 stdRdOptions->blocksize,
+									 safefswritesize,
+									 stdRdOptions->compresslevel,
+									 stdRdOptions->compresstype,
+									 stdRdOptions->checksum,
+									 relkind,
+									 stdRdOptions->columnstore);
+		if(appendOnlyRel)
+		{
+			if(stdRdOptions->columnstore)
+				relstorage = RELSTORAGE_AOCOLS;
+			else
+				relstorage = RELSTORAGE_AOROWS;
+			reloptions = transformAOStdRdOptions(stdRdOptions, reloptions);
+		}
+	}
+	else
+		appendOnlyRel = false;
 
 	/* MPP-8058: disallow OIDS on column-oriented tables */
 	if (tupdesc->tdhasoid && 
@@ -1729,7 +1729,6 @@
 	 * creating the same type name in parallel but hadn't committed yet when
 	 * we checked for a duplicate name above.
 	 */
-<<<<<<< HEAD
 	if (existing_rowtype_oid != InvalidOid)
 		new_type_oid = existing_rowtype_oid;
 	else
@@ -1741,14 +1740,6 @@
 										  ownerid,
 										  new_array_oid);
 	}
-=======
-	new_type_oid = AddNewRelationType(relname,
-									  relnamespace,
-									  relid,
-									  relkind,
-									  ownerid,
-									  new_array_oid);
->>>>>>> 4d53a2f9
 
 	/*
 	 * Now make the array type if wanted.
@@ -2726,13 +2717,9 @@
 	 * in check constraints; it would fail to examine the contents of
 	 * subselects.
 	 */
-<<<<<<< HEAD
 	varList = pull_var_clause(expr,
 							  PVC_REJECT_AGGREGATES,
 							  PVC_REJECT_PLACEHOLDERS);
-=======
-	varList = pull_var_clause(expr, PVC_REJECT_PLACEHOLDERS);
->>>>>>> 4d53a2f9
 	keycount = list_length(varList);
 
 	if (keycount > 0)
@@ -3026,13 +3013,9 @@
 			List	   *vars;
 			char	   *colname;
 
-<<<<<<< HEAD
 			vars = pull_var_clause(expr,
 								   PVC_REJECT_AGGREGATES,
 								   PVC_REJECT_PLACEHOLDERS);
-=======
-			vars = pull_var_clause(expr, PVC_REJECT_PLACEHOLDERS);
->>>>>>> 4d53a2f9
 
 			/* eliminate duplicates */
 			vars = list_union(NIL, vars);
@@ -3263,25 +3246,6 @@
 				 errmsg("default expression must not return a set")));
 
 	/*
-<<<<<<< HEAD
-=======
-	 * No subplans or aggregates, either...
-	 */
-	if (pstate->p_hasSubLinks)
-		ereport(ERROR,
-				(errcode(ERRCODE_FEATURE_NOT_SUPPORTED),
-				 errmsg("cannot use subquery in default expression")));
-	if (pstate->p_hasAggs)
-		ereport(ERROR,
-				(errcode(ERRCODE_GROUPING_ERROR),
-			 errmsg("cannot use aggregate function in default expression")));
-	if (pstate->p_hasWindowFuncs)
-		ereport(ERROR,
-				(errcode(ERRCODE_WINDOWING_ERROR),
-				 errmsg("cannot use window function in default expression")));
-
-	/*
->>>>>>> 4d53a2f9
 	 * Coerce the expression to the correct type and typmod, if given. This
 	 * should match the parser's processing of non-defaulted expressions ---
 	 * see transformAssignedExpr().
@@ -3341,25 +3305,6 @@
 				(errcode(ERRCODE_INVALID_COLUMN_REFERENCE),
 			errmsg("only table \"%s\" can be referenced in check constraint",
 				   relname)));
-<<<<<<< HEAD
-=======
-
-	/*
-	 * No subplans or aggregates, either...
-	 */
-	if (pstate->p_hasSubLinks)
-		ereport(ERROR,
-				(errcode(ERRCODE_FEATURE_NOT_SUPPORTED),
-				 errmsg("cannot use subquery in check constraint")));
-	if (pstate->p_hasAggs)
-		ereport(ERROR,
-				(errcode(ERRCODE_GROUPING_ERROR),
-			   errmsg("cannot use aggregate function in check constraint")));
-	if (pstate->p_hasWindowFuncs)
-		ereport(ERROR,
-				(errcode(ERRCODE_WINDOWING_ERROR),
-				 errmsg("cannot use window function in check constraint")));
->>>>>>> 4d53a2f9
 
 	return expr;
 }
