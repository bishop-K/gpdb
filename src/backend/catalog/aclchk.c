/*-------------------------------------------------------------------------
 *
 * aclchk.c
 *	  Routines to check access control permissions.
 *
 * Portions Copyright (c) 1996-2014, PostgreSQL Global Development Group
 * Portions Copyright (c) 1994, Regents of the University of California
 *
 *
 * IDENTIFICATION
 *	  src/backend/catalog/aclchk.c
 *
 * NOTES
 *	  See acl.h.
 *
 *-------------------------------------------------------------------------
 */
#include "postgres.h"

#include "access/genam.h"
#include "access/heapam.h"
#include "access/htup_details.h"
#include "access/sysattr.h"
#include "access/xact.h"
#include "catalog/catalog.h"
#include "catalog/dependency.h"
#include "catalog/heap.h"
#include "catalog/indexing.h"
#include "catalog/objectaccess.h"
#include "catalog/oid_dispatch.h"
#include "catalog/pg_authid.h"
#include "catalog/pg_collation.h"
#include "catalog/pg_conversion.h"
#include "catalog/pg_database.h"
#include "catalog/pg_default_acl.h"
#include "catalog/pg_event_trigger.h"
#include "catalog/pg_extension.h"
#include "catalog/pg_extprotocol.h"
#include "catalog/pg_foreign_data_wrapper.h"
#include "catalog/pg_foreign_server.h"
#include "catalog/pg_language.h"
#include "catalog/pg_largeobject.h"
#include "catalog/pg_largeobject_metadata.h"
#include "catalog/pg_namespace.h"
#include "catalog/pg_opclass.h"
#include "catalog/pg_operator.h"
#include "catalog/pg_opfamily.h"
#include "catalog/pg_proc.h"
#include "catalog/pg_tablespace.h"
#include "catalog/pg_type.h"
#include "catalog/pg_ts_config.h"
#include "catalog/pg_ts_dict.h"
#include "commands/dbcommands.h"
#include "commands/proclang.h"
#include "commands/tablecmds.h"
#include "commands/tablespace.h"
#include "foreign/foreign.h"
#include "miscadmin.h"
#include "nodes/makefuncs.h"
#include "parser/parse_func.h"
#include "parser/parse_type.h"
#include "utils/acl.h"
#include "utils/builtins.h"
#include "utils/catcache.h"
#include "utils/fmgroids.h"
#include "utils/lsyscache.h"
#include "utils/rel.h"
#include "utils/syscache.h"
#include "utils/tqual.h"

#include "catalog/pg_inherits_fn.h"
#include "cdb/cdbdisp_query.h"
#include "cdb/cdbpartition.h"
#include "cdb/cdbvars.h"

/*
 * Flag used during REVOKE processing, to keep track of whether it did
 * anything.
 */
bool		revoked_something = false;

/*
 * The information about one Grant/Revoke statement, in internal format: object
 * and grantees names have been turned into Oids, the privilege list is an
 * AclMode bitmask.  If 'privileges' is ACL_NO_RIGHTS (the 0 value) and
 * all_privs is true, 'privileges' will be internally set to the right kind of
 * ACL_ALL_RIGHTS_*, depending on the object type (NB - this will modify the
 * InternalGrant struct!)
 *
 * Note: 'all_privs' and 'privileges' represent object-level privileges only.
 * There might also be column-level privilege specifications, which are
 * represented in col_privs (this is a list of untransformed AccessPriv nodes).
 * Column privileges are only valid for objtype ACL_OBJECT_RELATION.
 */
typedef struct
{
	bool		is_grant;
	GrantObjectType objtype;
	List	   *objects;
	bool		all_privs;
	AclMode		privileges;
	List	   *col_privs;
	List	   *grantees;
	bool		grant_option;
	DropBehavior behavior;
} InternalGrant;

/*
 * Internal format used by ALTER DEFAULT PRIVILEGES.
 */
typedef struct
{
	Oid			roleid;			/* owning role */
	Oid			nspid;			/* namespace, or InvalidOid if none */
	/* remaining fields are same as in InternalGrant: */
	bool		is_grant;
	GrantObjectType objtype;
	bool		all_privs;
	AclMode		privileges;
	List	   *grantees;
	bool		grant_option;
	DropBehavior behavior;
} InternalDefaultACL;


static void ExecGrantStmt_oids(InternalGrant *istmt);
static void ExecGrant_Relation(InternalGrant *grantStmt);
static void ExecGrant_Database(InternalGrant *grantStmt);
static void ExecGrant_Fdw(InternalGrant *grantStmt);
static void ExecGrant_ForeignServer(InternalGrant *grantStmt);
static void ExecGrant_Function(InternalGrant *grantStmt);
static void ExecGrant_Language(InternalGrant *grantStmt);
static void ExecGrant_Largeobject(InternalGrant *grantStmt);
static void ExecGrant_Namespace(InternalGrant *grantStmt);
static void ExecGrant_Tablespace(InternalGrant *grantStmt);
static void ExecGrant_ExtProtocol(InternalGrant *grantstmt);
static void ExecGrant_Type(InternalGrant *grantStmt);

static void SetDefaultACLsInSchemas(InternalDefaultACL *iacls, List *nspnames);
static void SetDefaultACL(InternalDefaultACL *iacls);

static List *objectNamesToOids(GrantObjectType objtype, List *objnames);
static List *objectsInSchemaToOids(GrantObjectType objtype, List *nspnames);
static List *getRelationsInNamespace(Oid namespaceId, char relkind);
static void expand_col_privileges(List *colnames, Oid table_oid,
					  AclMode this_privileges,
					  AclMode *col_privileges,
					  int num_col_privileges);
static void expand_all_col_privileges(Oid table_oid, Form_pg_class classForm,
						  AclMode this_privileges,
						  AclMode *col_privileges,
						  int num_col_privileges);
static AclMode string_to_privilege(const char *privname);
static const char *privilege_to_string(AclMode privilege);
static AclMode restrict_and_check_grant(bool is_grant, AclMode avail_goptions,
						 bool all_privs, AclMode privileges,
						 Oid objectId, Oid grantorId,
						 AclObjectKind objkind, const char *objname,
						 AttrNumber att_number, const char *colname);
static AclMode pg_aclmask(AclObjectKind objkind, Oid table_oid, AttrNumber attnum,
		   Oid roleid, AclMode mask, AclMaskHow how);


#ifdef ACLDEBUG
static void
dumpacl(Acl *acl)
{
	int			i;
	AclItem    *aip;

	elog(DEBUG2, "acl size = %d, # acls = %d",
		 ACL_SIZE(acl), ACL_NUM(acl));
	aip = ACL_DAT(acl);
	for (i = 0; i < ACL_NUM(acl); ++i)
		elog(DEBUG2, "	acl[%d]: %s", i,
			 DatumGetCString(DirectFunctionCall1(aclitemout,
												 PointerGetDatum(aip + i))));
}
#endif   /* ACLDEBUG */


/*
 * If is_grant is true, adds the given privileges for the list of
 * grantees to the existing old_acl.  If is_grant is false, the
 * privileges for the given grantees are removed from old_acl.
 *
 * NB: the original old_acl is pfree'd.
 */
static Acl *
merge_acl_with_grant(Acl *old_acl, bool is_grant,
					 bool grant_option, DropBehavior behavior,
					 List *grantees, AclMode privileges,
					 Oid grantorId, Oid ownerId)
{
	unsigned	modechg;
	ListCell   *j;
	Acl		   *new_acl;

	modechg = is_grant ? ACL_MODECHG_ADD : ACL_MODECHG_DEL;

#ifdef ACLDEBUG
	dumpacl(old_acl);
#endif
	new_acl = old_acl;

	foreach(j, grantees)
	{
		AclItem		aclitem;
		Acl		   *newer_acl;

		aclitem.ai_grantee = lfirst_oid(j);

		/*
		 * Grant options can only be granted to individual roles, not PUBLIC.
		 * The reason is that if a user would re-grant a privilege that he
		 * held through PUBLIC, and later the user is removed, the situation
		 * is impossible to clean up.
		 */
		if (is_grant && grant_option && aclitem.ai_grantee == ACL_ID_PUBLIC)
			ereport(ERROR,
					(errcode(ERRCODE_INVALID_GRANT_OPERATION),
					 errmsg("grant options can only be granted to roles")));

		aclitem.ai_grantor = grantorId;

		/*
		 * The asymmetry in the conditions here comes from the spec.  In
		 * GRANT, the grant_option flag signals WITH GRANT OPTION, which means
		 * to grant both the basic privilege and its grant option. But in
		 * REVOKE, plain revoke revokes both the basic privilege and its grant
		 * option, while REVOKE GRANT OPTION revokes only the option.
		 */
		ACLITEM_SET_PRIVS_GOPTIONS(aclitem,
					(is_grant || !grant_option) ? privileges : ACL_NO_RIGHTS,
				   (!is_grant || grant_option) ? privileges : ACL_NO_RIGHTS);

		newer_acl = aclupdate(new_acl, &aclitem, modechg, ownerId, behavior);

		/* avoid memory leak when there are many grantees */
		pfree(new_acl);
		new_acl = newer_acl;

#ifdef ACLDEBUG
		dumpacl(new_acl);
#endif
	}

	return new_acl;
}

/*
 * Restrict the privileges to what we can actually grant, and emit
 * the standards-mandated warning and error messages.
 */
static AclMode
restrict_and_check_grant(bool is_grant, AclMode avail_goptions, bool all_privs,
						 AclMode privileges, Oid objectId, Oid grantorId,
						 AclObjectKind objkind, const char *objname,
						 AttrNumber att_number, const char *colname)
{
	AclMode		this_privileges;
	AclMode		whole_mask;

	switch (objkind)
	{
		case ACL_KIND_COLUMN:
			whole_mask = ACL_ALL_RIGHTS_COLUMN;
			break;
		case ACL_KIND_CLASS:
			whole_mask = ACL_ALL_RIGHTS_RELATION;
			break;
		case ACL_KIND_SEQUENCE:
			whole_mask = ACL_ALL_RIGHTS_SEQUENCE;
			break;
		case ACL_KIND_DATABASE:
			whole_mask = ACL_ALL_RIGHTS_DATABASE;
			break;
		case ACL_KIND_PROC:
			whole_mask = ACL_ALL_RIGHTS_FUNCTION;
			break;
		case ACL_KIND_LANGUAGE:
			whole_mask = ACL_ALL_RIGHTS_LANGUAGE;
			break;
		case ACL_KIND_LARGEOBJECT:
			whole_mask = ACL_ALL_RIGHTS_LARGEOBJECT;
			break;
		case ACL_KIND_NAMESPACE:
			whole_mask = ACL_ALL_RIGHTS_NAMESPACE;
			break;
		case ACL_KIND_TABLESPACE:
			whole_mask = ACL_ALL_RIGHTS_TABLESPACE;
			break;
		case ACL_KIND_FDW:
			whole_mask = ACL_ALL_RIGHTS_FDW;
			break;
		case ACL_KIND_FOREIGN_SERVER:
			whole_mask = ACL_ALL_RIGHTS_FOREIGN_SERVER;
			break;
		case ACL_KIND_EXTPROTOCOL:
			whole_mask = ACL_ALL_RIGHTS_EXTPROTOCOL;
			break;
		case ACL_KIND_EVENT_TRIGGER:
			elog(ERROR, "grantable rights not supported for event triggers");
			/* not reached, but keep compiler quiet */
			return ACL_NO_RIGHTS;
		case ACL_KIND_TYPE:
			whole_mask = ACL_ALL_RIGHTS_TYPE;
			break;
		default:
			elog(ERROR, "unrecognized object kind: %d", objkind);
			/* not reached, but keep compiler quiet */
			return ACL_NO_RIGHTS;
	}

	/*
	 * If we found no grant options, consider whether to issue a hard error.
	 * Per spec, having any privilege at all on the object will get you by
	 * here.
	 */
	if (avail_goptions == ACL_NO_RIGHTS)
	{
		if (pg_aclmask(objkind, objectId, att_number, grantorId,
					   whole_mask | ACL_GRANT_OPTION_FOR(whole_mask),
					   ACLMASK_ANY) == ACL_NO_RIGHTS)
		{
			if (objkind == ACL_KIND_COLUMN && colname)
				aclcheck_error_col(ACLCHECK_NO_PRIV, objkind, objname, colname);
			else
				aclcheck_error(ACLCHECK_NO_PRIV, objkind, objname);
		}
	}

	/*
	 * Restrict the operation to what we can actually grant or revoke, and
	 * issue a warning if appropriate.  (For REVOKE this isn't quite what the
	 * spec says to do: the spec seems to want a warning only if no privilege
	 * bits actually change in the ACL. In practice that behavior seems much
	 * too noisy, as well as inconsistent with the GRANT case.)
	 */
	this_privileges = privileges & ACL_OPTION_TO_PRIVS(avail_goptions);
	
	 /*
	 * GPDB: don't do this if we're an execute node. Let the QD handle the
	 * WARNING.
	 */
	if (Gp_role == GP_ROLE_EXECUTE)
		return this_privileges;

	if (is_grant)
	{
		if (this_privileges == 0)
		{
			if (objkind == ACL_KIND_COLUMN && colname)
				ereport(WARNING,
						(errcode(ERRCODE_WARNING_PRIVILEGE_NOT_GRANTED),
						 errmsg("no privileges were granted for column \"%s\" of relation \"%s\"",
								colname, objname)));
			else
				ereport(WARNING,
						(errcode(ERRCODE_WARNING_PRIVILEGE_NOT_GRANTED),
						 errmsg("no privileges were granted for \"%s\"",
								objname)));
		}
		else if (!all_privs && this_privileges != privileges)
		{
			if (objkind == ACL_KIND_COLUMN && colname)
				ereport(WARNING,
						(errcode(ERRCODE_WARNING_PRIVILEGE_NOT_GRANTED),
						 errmsg("not all privileges were granted for column \"%s\" of relation \"%s\"",
								colname, objname)));
			else
				ereport(WARNING,
						(errcode(ERRCODE_WARNING_PRIVILEGE_NOT_GRANTED),
						 errmsg("not all privileges were granted for \"%s\"",
								objname)));
		}
	}
	else
	{
		if (this_privileges == 0)
		{
			if (objkind == ACL_KIND_COLUMN && colname)
				ereport(WARNING,
						(errcode(ERRCODE_WARNING_PRIVILEGE_NOT_REVOKED),
						 errmsg("no privileges could be revoked for column \"%s\" of relation \"%s\"",
								colname, objname)));
			else
				ereport(WARNING,
						(errcode(ERRCODE_WARNING_PRIVILEGE_NOT_REVOKED),
						 errmsg("no privileges could be revoked for \"%s\"",
								objname)));
		}
		else if (!all_privs && this_privileges != privileges)
		{
			if (objkind == ACL_KIND_COLUMN && colname)
				ereport(WARNING,
						(errcode(ERRCODE_WARNING_PRIVILEGE_NOT_REVOKED),
						 errmsg("not all privileges could be revoked for column \"%s\" of relation \"%s\"",
								colname, objname)));
			else
				ereport(WARNING,
						(errcode(ERRCODE_WARNING_PRIVILEGE_NOT_REVOKED),
					 errmsg("not all privileges could be revoked for \"%s\"",
							objname)));
		}
	}

	return this_privileges;
}

/*
 * Called to execute the utility commands GRANT and REVOKE
 */
void
ExecuteGrantStmt(GrantStmt *stmt)
{
	InternalGrant istmt;
	ListCell   *cell;
	const char *errormsg;
	AclMode		all_privileges;
	List	   *objs = NIL;
	bool		added_objs = false;

	/*
	 * Turn the regular GrantStmt into the InternalGrant form.
	 */
	istmt.is_grant = stmt->is_grant;
	istmt.objtype = stmt->objtype;

	/* Collect the OIDs of the target objects */
	switch (stmt->targtype)
	{
		case ACL_TARGET_OBJECT:
			istmt.objects = objectNamesToOids(stmt->objtype, stmt->objects);
			break;
		case ACL_TARGET_ALL_IN_SCHEMA:
			istmt.objects = objectsInSchemaToOids(stmt->objtype, stmt->objects);
			break;
			/* ACL_TARGET_DEFAULTS should not be seen here */
		default:
			elog(ERROR, "unrecognized GrantStmt.targtype: %d",
				 (int) stmt->targtype);
	}

	/* all_privs to be filled below */
	/* privileges to be filled below */
	istmt.col_privs = NIL;		/* may get filled below */
	istmt.grantees = NIL;		/* filled below */
	istmt.grant_option = stmt->grant_option;
	istmt.behavior = stmt->behavior;

	/* If this is a GRANT/REVOKE on a table, expand partition references */
	if (istmt.objtype == ACL_OBJECT_RELATION)
	{
		foreach(cell, istmt.objects)
		{
			Oid relid = lfirst_oid(cell);
			Relation rel = heap_open(relid, AccessShareLock);
			bool add_self = true;

			if (Gp_role == GP_ROLE_DISPATCH)
			{
				List *a;
				if (rel_is_partitioned(relid))
				{
					PartitionNode *pn = RelationBuildPartitionDesc(rel, false);

					a = all_partition_relids(pn);
					if (a)
						added_objs = true;

					objs = list_concat(objs, a);
				}
				else if (rel_is_child_partition(relid))
				{
					/* get my children */
					a = find_all_inheritors(relid, NoLock, NULL);
					if (a)
						added_objs = true;

					objs = list_concat(objs, a);

					/* find_all_inheritors() adds me, don't do it twice */
					add_self = false;
				}
			}

			heap_close(rel, NoLock);

			if (add_self)
				objs = lappend_oid(objs, relid);
		}
		istmt.objects = objs;
	}

	/* If we're dispatching, put the objects back in into the parse tree */
	if (Gp_role == GP_ROLE_DISPATCH && added_objs)
	{
		List *n = NIL;

		foreach(cell, istmt.objects)
		{
			Oid rid = lfirst_oid(cell);
			RangeVar *rv;
			char *nspname = get_namespace_name(get_rel_namespace(rid));
			char *relname = get_rel_name(rid);

			rv = makeRangeVar(nspname, relname, -1);
			n = lappend(n, rv);
		}

		stmt->objects = n;
	}

	/*
	 * Convert the PrivGrantee list into an Oid list.  Note that at this point
	 * we insert an ACL_ID_PUBLIC into the list if an empty role name is
	 * detected (which is what the grammar uses if PUBLIC is found), so
	 * downstream there shouldn't be any additional work needed to support
	 * this case.
	 */
	foreach(cell, stmt->grantees)
	{
		PrivGrantee *grantee = (PrivGrantee *) lfirst(cell);

		if (grantee->rolname == NULL)
			istmt.grantees = lappend_oid(istmt.grantees, ACL_ID_PUBLIC);
		else
			istmt.grantees =
				lappend_oid(istmt.grantees,
							get_role_oid(grantee->rolname, false));
	}

	/*
	 * Convert stmt->privileges, a list of AccessPriv nodes, into an AclMode
	 * bitmask.  Note: objtype can't be ACL_OBJECT_COLUMN.
	 */
	switch (stmt->objtype)
	{
			/*
			 * Because this might be a sequence, we test both relation and
			 * sequence bits, and later do a more limited test when we know
			 * the object type.
			 */
		case ACL_OBJECT_RELATION:
			all_privileges = ACL_ALL_RIGHTS_RELATION | ACL_ALL_RIGHTS_SEQUENCE;
			errormsg = gettext_noop("invalid privilege type %s for relation");
			break;
		case ACL_OBJECT_SEQUENCE:
			all_privileges = ACL_ALL_RIGHTS_SEQUENCE;
			errormsg = gettext_noop("invalid privilege type %s for sequence");
			break;
		case ACL_OBJECT_DATABASE:
			all_privileges = ACL_ALL_RIGHTS_DATABASE;
			errormsg = gettext_noop("invalid privilege type %s for database");
			break;
		case ACL_OBJECT_DOMAIN:
			all_privileges = ACL_ALL_RIGHTS_TYPE;
			errormsg = gettext_noop("invalid privilege type %s for domain");
			break;
		case ACL_OBJECT_FUNCTION:
			all_privileges = ACL_ALL_RIGHTS_FUNCTION;
			errormsg = gettext_noop("invalid privilege type %s for function");
			break;
		case ACL_OBJECT_LANGUAGE:
			all_privileges = ACL_ALL_RIGHTS_LANGUAGE;
			errormsg = gettext_noop("invalid privilege type %s for language");
			break;
		case ACL_OBJECT_LARGEOBJECT:
			all_privileges = ACL_ALL_RIGHTS_LARGEOBJECT;
			errormsg = gettext_noop("invalid privilege type %s for large object");
			break;
		case ACL_OBJECT_NAMESPACE:
			all_privileges = ACL_ALL_RIGHTS_NAMESPACE;
			errormsg = gettext_noop("invalid privilege type %s for schema");
			break;
		case ACL_OBJECT_TABLESPACE:
			all_privileges = ACL_ALL_RIGHTS_TABLESPACE;
			errormsg = gettext_noop("invalid privilege type %s for tablespace");
			break;
		case ACL_OBJECT_TYPE:
			all_privileges = ACL_ALL_RIGHTS_TYPE;
			errormsg = gettext_noop("invalid privilege type %s for type");
			break;
		case ACL_OBJECT_FDW:
			all_privileges = ACL_ALL_RIGHTS_FDW;
			errormsg = gettext_noop("invalid privilege type %s for foreign-data wrapper");
			break;
		case ACL_OBJECT_FOREIGN_SERVER:
			all_privileges = ACL_ALL_RIGHTS_FOREIGN_SERVER;
			errormsg = gettext_noop("invalid privilege type %s for foreign server");
			break;
		case ACL_OBJECT_EXTPROTOCOL:
			all_privileges = ACL_ALL_RIGHTS_EXTPROTOCOL;
			errormsg = gettext_noop("invalid privilege type %s for external protocol");
			break;
		default:
			elog(ERROR, "unrecognized GrantStmt.objtype: %d",
				 (int) stmt->objtype);
			/* keep compiler quiet */
			all_privileges = ACL_NO_RIGHTS;
			errormsg = NULL;
	}

	if (stmt->privileges == NIL)
	{
		istmt.all_privs = true;

		/*
		 * will be turned into ACL_ALL_RIGHTS_* by the internal routines
		 * depending on the object type
		 */
		istmt.privileges = ACL_NO_RIGHTS;
	}
	else
	{
		istmt.all_privs = false;
		istmt.privileges = ACL_NO_RIGHTS;

		foreach(cell, stmt->privileges)
		{
			AccessPriv *privnode = (AccessPriv *) lfirst(cell);
			AclMode		priv;

			/*
			 * If it's a column-level specification, we just set it aside in
			 * col_privs for the moment; but insist it's for a relation.
			 */
			if (privnode->cols)
			{
				if (stmt->objtype != ACL_OBJECT_RELATION)
					ereport(ERROR,
							(errcode(ERRCODE_INVALID_GRANT_OPERATION),
							 errmsg("column privileges are only valid for relations")));
				istmt.col_privs = lappend(istmt.col_privs, privnode);
				continue;
			}

			if (privnode->priv_name == NULL)	/* parser mistake? */
				elog(ERROR, "AccessPriv node must specify privilege or columns");
			priv = string_to_privilege(privnode->priv_name);

			if (priv & ~((AclMode) all_privileges))
				ereport(ERROR,
						(errcode(ERRCODE_INVALID_GRANT_OPERATION),
						 errmsg(errormsg, privilege_to_string(priv))));

			istmt.privileges |= priv;
		}
	}

	/* reset flag before processing the command; see below */
	revoked_something = false;

	ExecGrantStmt_oids(&istmt);

	/*
	 * If a REVOKE doesn't find any permissions to REVOKE, it's a no-op.
	 * Users find that confusing, e.g. when an object has a permission
	 * that's granted by a different user with GRANT OPTION, and you try
	 * to REVOKE the permission as a different user. It will do nothing,
	 * because there is no permission granted by the current user.
	 *
	 * See discussion on this in the upstream:
	 *
	 * https://www.postgresql.org/message-id/flat/CA%2BTgmoZ%2B79wnTCt56YBnbPw-%3D0FPF-CzgL%3DNjnQip0MtORp2NQ%40mail.gmail.com
	 *
	 * The case mentioned there is if you try to deny a user from
	 * connecting with "REVOKE CONNECT ON DATABASE foo FROM someuser;".
	 * If there's a GRANT on PUBLIC to connect, rather than on the specific
	 * user, then it will do nothing.
	 *
	 * To make that a little bit less confusing, emit a NOTICE, when
	 * REVOKE find no permissions to remove.
	 */
	if (!revoked_something && !stmt->is_grant && Gp_role == GP_ROLE_DISPATCH)
	{
		ereport(NOTICE,
				(errcode(ERRCODE_WARNING_PRIVILEGE_NOT_REVOKED),
				 errmsg("no privileges could be revoked")));
	}

	if (Gp_role == GP_ROLE_DISPATCH)
	{
		CdbDispatchUtilityStatement((Node *) stmt,
									DF_CANCEL_ON_ERROR|
									DF_WITH_SNAPSHOT|
									DF_NEED_TWO_PHASE,
									NIL,
									NULL);
	}
}

/*
 * ExecGrantStmt_oids
 *
 * Internal entry point for granting and revoking privileges.
 */
static void
ExecGrantStmt_oids(InternalGrant *istmt)
{
	switch (istmt->objtype)
	{
		case ACL_OBJECT_RELATION:
		case ACL_OBJECT_SEQUENCE:
			ExecGrant_Relation(istmt);
			break;
		case ACL_OBJECT_DATABASE:
			ExecGrant_Database(istmt);
			break;
		case ACL_OBJECT_DOMAIN:
		case ACL_OBJECT_TYPE:
			ExecGrant_Type(istmt);
			break;
		case ACL_OBJECT_FDW:
			ExecGrant_Fdw(istmt);
			break;
		case ACL_OBJECT_FOREIGN_SERVER:
			ExecGrant_ForeignServer(istmt);
			break;
		case ACL_OBJECT_FUNCTION:
			ExecGrant_Function(istmt);
			break;
		case ACL_OBJECT_LANGUAGE:
			ExecGrant_Language(istmt);
			break;
		case ACL_OBJECT_LARGEOBJECT:
			ExecGrant_Largeobject(istmt);
			break;
		case ACL_OBJECT_NAMESPACE:
			ExecGrant_Namespace(istmt);
			break;
		case ACL_OBJECT_TABLESPACE:
			ExecGrant_Tablespace(istmt);
			break;
		case ACL_OBJECT_EXTPROTOCOL:
			ExecGrant_ExtProtocol(istmt);
			break;
		default:
			elog(ERROR, "unrecognized GrantStmt.objtype: %d",
				 (int) istmt->objtype);
	}
}

/*
 * objectNamesToOids
 *
 * Turn a list of object names of a given type into an Oid list.
 *
 * XXX: This function doesn't take any sort of locks on the objects whose
 * names it looks up.  In the face of concurrent DDL, we might easily latch
 * onto an old version of an object, causing the GRANT or REVOKE statement
 * to fail.
 */
static List *
objectNamesToOids(GrantObjectType objtype, List *objnames)
{
	List	   *objects = NIL;
	ListCell   *cell;

	Assert(objnames != NIL);

	switch (objtype)
	{
		case ACL_OBJECT_RELATION:
		case ACL_OBJECT_SEQUENCE:
			foreach(cell, objnames)
			{
				RangeVar   *relvar = (RangeVar *) lfirst(cell);
				Oid			relOid;

				relOid = RangeVarGetRelid(relvar, NoLock, false);
				objects = lappend_oid(objects, relOid);
			}
			break;
		case ACL_OBJECT_DATABASE:
			foreach(cell, objnames)
			{
				char	   *dbname = strVal(lfirst(cell));
				Oid			dbid;

				dbid = get_database_oid(dbname, false);
				objects = lappend_oid(objects, dbid);
			}
			break;
		case ACL_OBJECT_DOMAIN:
		case ACL_OBJECT_TYPE:
			foreach(cell, objnames)
			{
				List	   *typname = (List *) lfirst(cell);
				Oid			oid;

				oid = typenameTypeId(NULL, makeTypeNameFromNameList(typname));
				objects = lappend_oid(objects, oid);
			}
			break;
		case ACL_OBJECT_FUNCTION:
			foreach(cell, objnames)
			{
				FuncWithArgs *func = (FuncWithArgs *) lfirst(cell);
				Oid			funcid;

				funcid = LookupFuncNameTypeNames(func->funcname,
												 func->funcargs, false);
				objects = lappend_oid(objects, funcid);
			}
			break;
		case ACL_OBJECT_LANGUAGE:
			foreach(cell, objnames)
			{
				char	   *langname = strVal(lfirst(cell));
				Oid			oid;

				oid = get_language_oid(langname, false);
				objects = lappend_oid(objects, oid);
			}
			break;
		case ACL_OBJECT_LARGEOBJECT:
			ereport(ERROR,
				(errcode(ERRCODE_FEATURE_NOT_SUPPORTED),
				 errmsg("large objects are not supported")));

			if (Gp_role == GP_ROLE_EXECUTE)
				break;
			foreach(cell, objnames)
			{
				Oid			lobjOid = oidparse(lfirst(cell));

				if (!LargeObjectExists(lobjOid))
					ereport(ERROR,
							(errcode(ERRCODE_UNDEFINED_OBJECT),
							 errmsg("large object %u does not exist",
									lobjOid)));

				objects = lappend_oid(objects, lobjOid);
			}
			break;
		case ACL_OBJECT_NAMESPACE:
			foreach(cell, objnames)
			{
				char	   *nspname = strVal(lfirst(cell));
				Oid			oid;

				oid = get_namespace_oid(nspname, false);
				objects = lappend_oid(objects, oid);
			}
			break;
		case ACL_OBJECT_TABLESPACE:
			foreach(cell, objnames)
			{
				char	   *spcname = strVal(lfirst(cell));
				Oid			spcoid;

				spcoid = get_tablespace_oid(spcname, false);
				objects = lappend_oid(objects, spcoid);
			}
			break;
		case ACL_OBJECT_FDW:
			foreach(cell, objnames)
			{
				char	   *fdwname = strVal(lfirst(cell));
				Oid			fdwid = get_foreign_data_wrapper_oid(fdwname, false);

				objects = lappend_oid(objects, fdwid);
			}
			break;
		case ACL_OBJECT_FOREIGN_SERVER:
			foreach(cell, objnames)
			{
				char	   *srvname = strVal(lfirst(cell));
				Oid			srvid = get_foreign_server_oid(srvname, false);

				objects = lappend_oid(objects, srvid);
			}
			break;
		case ACL_OBJECT_EXTPROTOCOL:
			foreach(cell, objnames)
			{
				char	   *ptcname = strVal(lfirst(cell));
				Oid			ptcid = get_extprotocol_oid(ptcname, false);

				objects = lappend_oid(objects, ptcid);
			}
			break;
		default:
			elog(ERROR, "unrecognized GrantStmt.objtype: %d",
				 (int) objtype);
	}

	return objects;
}

/*
 * objectsInSchemaToOids
 *
 * Find all objects of a given type in specified schemas, and make a list
 * of their Oids.  We check USAGE privilege on the schemas, but there is
 * no privilege checking on the individual objects here.
 */
static List *
objectsInSchemaToOids(GrantObjectType objtype, List *nspnames)
{
	List	   *objects = NIL;
	ListCell   *cell;

	foreach(cell, nspnames)
	{
		char	   *nspname = strVal(lfirst(cell));
		Oid			namespaceId;
		List	   *objs;

		namespaceId = LookupExplicitNamespace(nspname, false);

		switch (objtype)
		{
			case ACL_OBJECT_RELATION:
				objs = getRelationsInNamespace(namespaceId, RELKIND_RELATION);
				objects = list_concat(objects, objs);
				objs = getRelationsInNamespace(namespaceId, RELKIND_VIEW);
				objects = list_concat(objects, objs);
				objs = getRelationsInNamespace(namespaceId, RELKIND_MATVIEW);
				objects = list_concat(objects, objs);
				objs = getRelationsInNamespace(namespaceId, RELKIND_FOREIGN_TABLE);
				objects = list_concat(objects, objs);
				break;
			case ACL_OBJECT_SEQUENCE:
				objs = getRelationsInNamespace(namespaceId, RELKIND_SEQUENCE);
				objects = list_concat(objects, objs);
				break;
			case ACL_OBJECT_FUNCTION:
				{
					ScanKeyData key[1];
					Relation	rel;
					HeapScanDesc scan;
					HeapTuple	tuple;

					ScanKeyInit(&key[0],
								Anum_pg_proc_pronamespace,
								BTEqualStrategyNumber, F_OIDEQ,
								ObjectIdGetDatum(namespaceId));

					rel = heap_open(ProcedureRelationId, AccessShareLock);
					scan = heap_beginscan_catalog(rel, 1, key);

					while ((tuple = heap_getnext(scan, ForwardScanDirection)) != NULL)
					{
						objects = lappend_oid(objects, HeapTupleGetOid(tuple));
					}

					heap_endscan(scan);
					heap_close(rel, AccessShareLock);
				}
				break;
			default:
				/* should not happen */
				elog(ERROR, "unrecognized GrantStmt.objtype: %d",
					 (int) objtype);
		}
	}

	return objects;
}

/*
 * getRelationsInNamespace
 *
 * Return Oid list of relations in given namespace filtered by relation kind
 */
static List *
getRelationsInNamespace(Oid namespaceId, char relkind)
{
	List	   *relations = NIL;
	ScanKeyData key[2];
	Relation	rel;
	HeapScanDesc scan;
	HeapTuple	tuple;

	ScanKeyInit(&key[0],
				Anum_pg_class_relnamespace,
				BTEqualStrategyNumber, F_OIDEQ,
				ObjectIdGetDatum(namespaceId));
	ScanKeyInit(&key[1],
				Anum_pg_class_relkind,
				BTEqualStrategyNumber, F_CHAREQ,
				CharGetDatum(relkind));

	rel = heap_open(RelationRelationId, AccessShareLock);
	scan = heap_beginscan_catalog(rel, 2, key);

	while ((tuple = heap_getnext(scan, ForwardScanDirection)) != NULL)
	{
		relations = lappend_oid(relations, HeapTupleGetOid(tuple));
	}

	heap_endscan(scan);
	heap_close(rel, AccessShareLock);

	return relations;
}


/*
 * ALTER DEFAULT PRIVILEGES statement
 */
void
ExecAlterDefaultPrivilegesStmt(AlterDefaultPrivilegesStmt *stmt)
{
	GrantStmt  *action = stmt->action;
	InternalDefaultACL iacls;
	ListCell   *cell;
	List	   *rolenames = NIL;
	List	   *nspnames = NIL;
	DefElem    *drolenames = NULL;
	DefElem    *dnspnames = NULL;
	AclMode		all_privileges;
	const char *errormsg;

	/* Deconstruct the "options" part of the statement */
	foreach(cell, stmt->options)
	{
		DefElem    *defel = (DefElem *) lfirst(cell);

		if (strcmp(defel->defname, "schemas") == 0)
		{
			if (dnspnames)
				ereport(ERROR,
						(errcode(ERRCODE_SYNTAX_ERROR),
						 errmsg("conflicting or redundant options")));
			dnspnames = defel;
		}
		else if (strcmp(defel->defname, "roles") == 0)
		{
			if (drolenames)
				ereport(ERROR,
						(errcode(ERRCODE_SYNTAX_ERROR),
						 errmsg("conflicting or redundant options")));
			drolenames = defel;
		}
		else
			elog(ERROR, "option \"%s\" not recognized", defel->defname);
	}

	if (dnspnames)
		nspnames = (List *) dnspnames->arg;
	if (drolenames)
		rolenames = (List *) drolenames->arg;

	/* Prepare the InternalDefaultACL representation of the statement */
	/* roleid to be filled below */
	/* nspid to be filled in SetDefaultACLsInSchemas */
	iacls.is_grant = action->is_grant;
	iacls.objtype = action->objtype;
	/* all_privs to be filled below */
	/* privileges to be filled below */
	iacls.grantees = NIL;		/* filled below */
	iacls.grant_option = action->grant_option;
	iacls.behavior = action->behavior;

	/*
	 * Convert the PrivGrantee list into an Oid list.  Note that at this point
	 * we insert an ACL_ID_PUBLIC into the list if an empty role name is
	 * detected (which is what the grammar uses if PUBLIC is found), so
	 * downstream there shouldn't be any additional work needed to support
	 * this case.
	 */
	foreach(cell, action->grantees)
	{
		PrivGrantee *grantee = (PrivGrantee *) lfirst(cell);

		if (grantee->rolname == NULL)
			iacls.grantees = lappend_oid(iacls.grantees, ACL_ID_PUBLIC);
		else
			iacls.grantees =
				lappend_oid(iacls.grantees,
							get_role_oid(grantee->rolname, false));
	}

	/*
	 * Convert action->privileges, a list of privilege strings, into an
	 * AclMode bitmask.
	 */
	switch (action->objtype)
	{
		case ACL_OBJECT_RELATION:
			all_privileges = ACL_ALL_RIGHTS_RELATION;
			errormsg = gettext_noop("invalid privilege type %s for relation");
			break;
		case ACL_OBJECT_SEQUENCE:
			all_privileges = ACL_ALL_RIGHTS_SEQUENCE;
			errormsg = gettext_noop("invalid privilege type %s for sequence");
			break;
		case ACL_OBJECT_FUNCTION:
			all_privileges = ACL_ALL_RIGHTS_FUNCTION;
			errormsg = gettext_noop("invalid privilege type %s for function");
			break;
		case ACL_OBJECT_TYPE:
			all_privileges = ACL_ALL_RIGHTS_TYPE;
			errormsg = gettext_noop("invalid privilege type %s for type");
			break;
		default:
			elog(ERROR, "unrecognized GrantStmt.objtype: %d",
				 (int) action->objtype);
			/* keep compiler quiet */
			all_privileges = ACL_NO_RIGHTS;
			errormsg = NULL;
	}

	if (action->privileges == NIL)
	{
		iacls.all_privs = true;

		/*
		 * will be turned into ACL_ALL_RIGHTS_* by the internal routines
		 * depending on the object type
		 */
		iacls.privileges = ACL_NO_RIGHTS;
	}
	else
	{
		iacls.all_privs = false;
		iacls.privileges = ACL_NO_RIGHTS;

		foreach(cell, action->privileges)
		{
			AccessPriv *privnode = (AccessPriv *) lfirst(cell);
			AclMode		priv;

			if (privnode->cols)
				ereport(ERROR,
						(errcode(ERRCODE_INVALID_GRANT_OPERATION),
					errmsg("default privileges cannot be set for columns")));

			if (privnode->priv_name == NULL)	/* parser mistake? */
				elog(ERROR, "AccessPriv node must specify privilege");
			priv = string_to_privilege(privnode->priv_name);

			if (priv & ~((AclMode) all_privileges))
				ereport(ERROR,
						(errcode(ERRCODE_INVALID_GRANT_OPERATION),
						 errmsg(errormsg, privilege_to_string(priv))));

			iacls.privileges |= priv;
		}
	}

	if (rolenames == NIL)
	{
		/* Set permissions for myself */
		iacls.roleid = GetUserId();

		SetDefaultACLsInSchemas(&iacls, nspnames);
	}
	else
	{
		/* Look up the role OIDs and do permissions checks */
		ListCell   *rolecell;

		foreach(rolecell, rolenames)
		{
			char	   *rolename = strVal(lfirst(rolecell));

			iacls.roleid = get_role_oid(rolename, false);

			/*
			 * We insist that calling user be a member of each target role. If
			 * he has that, he could become that role anyway via SET ROLE, so
			 * FOR ROLE is just a syntactic convenience and doesn't give any
			 * special privileges.
			 */
			check_is_member_of_role(GetUserId(), iacls.roleid);

			SetDefaultACLsInSchemas(&iacls, nspnames);
		}
	}

	if (Gp_role == GP_ROLE_DISPATCH)
	{
		CdbDispatchUtilityStatement((Node *) stmt,
									DF_CANCEL_ON_ERROR|
									DF_WITH_SNAPSHOT|
									DF_NEED_TWO_PHASE,
									GetAssignedOidsForDispatch(),
									NULL);
	}
}

/*
 * Process ALTER DEFAULT PRIVILEGES for a list of target schemas
 *
 * All fields of *iacls except nspid were filled already
 */
static void
SetDefaultACLsInSchemas(InternalDefaultACL *iacls, List *nspnames)
{
	if (nspnames == NIL)
	{
		/* Set database-wide permissions if no schema was specified */
		iacls->nspid = InvalidOid;

		SetDefaultACL(iacls);
	}
	else
	{
		/* Look up the schema OIDs and set permissions for each one */
		ListCell   *nspcell;

		foreach(nspcell, nspnames)
		{
			char	   *nspname = strVal(lfirst(nspcell));

			iacls->nspid = get_namespace_oid(nspname, false);

			/*
			 * We used to insist that the target role have CREATE privileges
			 * on the schema, since without that it wouldn't be able to create
			 * an object for which these default privileges would apply.
			 * However, this check proved to be more confusing than helpful,
			 * and it also caused certain database states to not be
			 * dumpable/restorable, since revoking CREATE doesn't cause
			 * default privileges for the schema to go away.  So now, we just
			 * allow the ALTER; if the user lacks CREATE he'll find out when
			 * he tries to create an object.
			 */

			SetDefaultACL(iacls);
		}
	}
}


/*
 * Create or update a pg_default_acl entry
 */
static void
SetDefaultACL(InternalDefaultACL *iacls)
{
	AclMode		this_privileges = iacls->privileges;
	char		objtype;
	Relation	rel;
	HeapTuple	tuple;
	bool		isNew;
	Acl		   *def_acl;
	Acl		   *old_acl;
	Acl		   *new_acl;
	HeapTuple	newtuple;
	Datum		values[Natts_pg_default_acl];
	bool		nulls[Natts_pg_default_acl];
	bool		replaces[Natts_pg_default_acl];
	int			noldmembers;
	int			nnewmembers;
	Oid		   *oldmembers;
	Oid		   *newmembers;

	rel = heap_open(DefaultAclRelationId, RowExclusiveLock);

	/*
	 * The default for a global entry is the hard-wired default ACL for the
	 * particular object type.  The default for non-global entries is an empty
	 * ACL.  This must be so because global entries replace the hard-wired
	 * defaults, while others are added on.
	 */
	if (!OidIsValid(iacls->nspid))
		def_acl = acldefault(iacls->objtype, iacls->roleid);
	else
		def_acl = make_empty_acl();

	/*
	 * Convert ACL object type to pg_default_acl object type and handle
	 * all_privs option
	 */
	switch (iacls->objtype)
	{
		case ACL_OBJECT_RELATION:
			objtype = DEFACLOBJ_RELATION;
			if (iacls->all_privs && this_privileges == ACL_NO_RIGHTS)
				this_privileges = ACL_ALL_RIGHTS_RELATION;
			break;

		case ACL_OBJECT_SEQUENCE:
			objtype = DEFACLOBJ_SEQUENCE;
			if (iacls->all_privs && this_privileges == ACL_NO_RIGHTS)
				this_privileges = ACL_ALL_RIGHTS_SEQUENCE;
			break;

		case ACL_OBJECT_FUNCTION:
			objtype = DEFACLOBJ_FUNCTION;
			if (iacls->all_privs && this_privileges == ACL_NO_RIGHTS)
				this_privileges = ACL_ALL_RIGHTS_FUNCTION;
			break;

		case ACL_OBJECT_TYPE:
			objtype = DEFACLOBJ_TYPE;
			if (iacls->all_privs && this_privileges == ACL_NO_RIGHTS)
				this_privileges = ACL_ALL_RIGHTS_TYPE;
			break;

		default:
			elog(ERROR, "unrecognized objtype: %d",
				 (int) iacls->objtype);
			objtype = 0;		/* keep compiler quiet */
			break;
	}

	/* Search for existing row for this object type in catalog */
	tuple = SearchSysCache3(DEFACLROLENSPOBJ,
							ObjectIdGetDatum(iacls->roleid),
							ObjectIdGetDatum(iacls->nspid),
							CharGetDatum(objtype));

	if (HeapTupleIsValid(tuple))
	{
		Datum		aclDatum;
		bool		isNull;

		aclDatum = SysCacheGetAttr(DEFACLROLENSPOBJ, tuple,
								   Anum_pg_default_acl_defaclacl,
								   &isNull);
		if (!isNull)
			old_acl = DatumGetAclPCopy(aclDatum);
		else
			old_acl = NULL;		/* this case shouldn't happen, probably */
		isNew = false;
	}
	else
	{
		old_acl = NULL;
		isNew = true;
	}

	if (old_acl != NULL)
	{
		/*
		 * We need the members of both old and new ACLs so we can correct the
		 * shared dependency information.  Collect data before
		 * merge_acl_with_grant throws away old_acl.
		 */
		noldmembers = aclmembers(old_acl, &oldmembers);
	}
	else
	{
		/* If no or null entry, start with the default ACL value */
		old_acl = aclcopy(def_acl);
		/* There are no old member roles according to the catalogs */
		noldmembers = 0;
		oldmembers = NULL;
	}

	/*
	 * Generate new ACL.  Grantor of rights is always the same as the target
	 * role.
	 */
	new_acl = merge_acl_with_grant(old_acl,
								   iacls->is_grant,
								   iacls->grant_option,
								   iacls->behavior,
								   iacls->grantees,
								   this_privileges,
								   iacls->roleid,
								   iacls->roleid);

	/*
	 * If the result is the same as the default value, we do not need an
	 * explicit pg_default_acl entry, and should in fact remove the entry if
	 * it exists.  Must sort both arrays to compare properly.
	 */
	aclitemsort(new_acl);
	aclitemsort(def_acl);
	if (aclequal(new_acl, def_acl))
	{
		/* delete old entry, if indeed there is one */
		if (!isNew)
		{
			ObjectAddress myself;

			/*
			 * The dependency machinery will take care of removing all
			 * associated dependency entries.  We use DROP_RESTRICT since
			 * there shouldn't be anything depending on this entry.
			 */
			myself.classId = DefaultAclRelationId;
			myself.objectId = HeapTupleGetOid(tuple);
			myself.objectSubId = 0;

			performDeletion(&myself, DROP_RESTRICT, 0);
		}
	}
	else
	{
		/* Prepare to insert or update pg_default_acl entry */
		MemSet(values, 0, sizeof(values));
		MemSet(nulls, false, sizeof(nulls));
		MemSet(replaces, false, sizeof(replaces));

		if (isNew)
		{
			/* insert new entry */
			values[Anum_pg_default_acl_defaclrole - 1] = ObjectIdGetDatum(iacls->roleid);
			values[Anum_pg_default_acl_defaclnamespace - 1] = ObjectIdGetDatum(iacls->nspid);
			values[Anum_pg_default_acl_defaclobjtype - 1] = CharGetDatum(objtype);
			values[Anum_pg_default_acl_defaclacl - 1] = PointerGetDatum(new_acl);

			newtuple = heap_form_tuple(RelationGetDescr(rel), values, nulls);
			simple_heap_insert(rel, newtuple);
		}
		else
		{
			/* update existing entry */
			values[Anum_pg_default_acl_defaclacl - 1] = PointerGetDatum(new_acl);
			replaces[Anum_pg_default_acl_defaclacl - 1] = true;

			newtuple = heap_modify_tuple(tuple, RelationGetDescr(rel),
										 values, nulls, replaces);
			simple_heap_update(rel, &newtuple->t_self, newtuple);
		}

		/* keep the catalog indexes up to date */
		CatalogUpdateIndexes(rel, newtuple);

		/* these dependencies don't change in an update */
		if (isNew)
		{
			/* dependency on role */
			recordDependencyOnOwner(DefaultAclRelationId,
									HeapTupleGetOid(newtuple),
									iacls->roleid);

			/* dependency on namespace */
			if (OidIsValid(iacls->nspid))
			{
				ObjectAddress myself,
							referenced;

				myself.classId = DefaultAclRelationId;
				myself.objectId = HeapTupleGetOid(newtuple);
				myself.objectSubId = 0;

				referenced.classId = NamespaceRelationId;
				referenced.objectId = iacls->nspid;
				referenced.objectSubId = 0;

				recordDependencyOn(&myself, &referenced, DEPENDENCY_AUTO);
			}
		}

		/*
		 * Update the shared dependency ACL info
		 */
		nnewmembers = aclmembers(new_acl, &newmembers);

		updateAclDependencies(DefaultAclRelationId,
							  HeapTupleGetOid(newtuple), 0,
							  iacls->roleid,
							  noldmembers, oldmembers,
							  nnewmembers, newmembers);

		if (isNew)
			InvokeObjectPostCreateHook(DefaultAclRelationId,
									   HeapTupleGetOid(newtuple), 0);
		else
			InvokeObjectPostAlterHook(DefaultAclRelationId,
									  HeapTupleGetOid(newtuple), 0);
	}

	if (HeapTupleIsValid(tuple))
		ReleaseSysCache(tuple);

	heap_close(rel, RowExclusiveLock);
}


/*
 * RemoveRoleFromObjectACL
 *
 * Used by shdepDropOwned to remove mentions of a role in ACLs
 */
void
RemoveRoleFromObjectACL(Oid roleid, Oid classid, Oid objid)
{
	if (classid == DefaultAclRelationId)
	{
		InternalDefaultACL iacls;
		Form_pg_default_acl pg_default_acl_tuple;
		Relation	rel;
		ScanKeyData skey[1];
		SysScanDesc scan;
		HeapTuple	tuple;

		/* first fetch info needed by SetDefaultACL */
		rel = heap_open(DefaultAclRelationId, AccessShareLock);

		ScanKeyInit(&skey[0],
					ObjectIdAttributeNumber,
					BTEqualStrategyNumber, F_OIDEQ,
					ObjectIdGetDatum(objid));

		scan = systable_beginscan(rel, DefaultAclOidIndexId, true,
								  NULL, 1, skey);

		tuple = systable_getnext(scan);

		if (!HeapTupleIsValid(tuple))
			elog(ERROR, "could not find tuple for default ACL %u", objid);

		pg_default_acl_tuple = (Form_pg_default_acl) GETSTRUCT(tuple);

		iacls.roleid = pg_default_acl_tuple->defaclrole;
		iacls.nspid = pg_default_acl_tuple->defaclnamespace;

		switch (pg_default_acl_tuple->defaclobjtype)
		{
			case DEFACLOBJ_RELATION:
				iacls.objtype = ACL_OBJECT_RELATION;
				break;
			case DEFACLOBJ_SEQUENCE:
				iacls.objtype = ACL_OBJECT_SEQUENCE;
				break;
			case DEFACLOBJ_FUNCTION:
				iacls.objtype = ACL_OBJECT_FUNCTION;
				break;
			case DEFACLOBJ_TYPE:
				iacls.objtype = ACL_OBJECT_TYPE;
				break;
			default:
				/* Shouldn't get here */
				elog(ERROR, "unexpected default ACL type: %d",
					 (int) pg_default_acl_tuple->defaclobjtype);
				break;
		}

		systable_endscan(scan);
		heap_close(rel, AccessShareLock);

		iacls.is_grant = false;
		iacls.all_privs = true;
		iacls.privileges = ACL_NO_RIGHTS;
		iacls.grantees = list_make1_oid(roleid);
		iacls.grant_option = false;
		iacls.behavior = DROP_CASCADE;

		/* Do it */
		SetDefaultACL(&iacls);
	}
	else
	{
		InternalGrant istmt;

		switch (classid)
		{
			case RelationRelationId:
				/* it's OK to use RELATION for a sequence */
				istmt.objtype = ACL_OBJECT_RELATION;
				break;
			case DatabaseRelationId:
				istmt.objtype = ACL_OBJECT_DATABASE;
				break;
			case TypeRelationId:
				istmt.objtype = ACL_OBJECT_TYPE;
				break;
			case ProcedureRelationId:
				istmt.objtype = ACL_OBJECT_FUNCTION;
				break;
			case LanguageRelationId:
				istmt.objtype = ACL_OBJECT_LANGUAGE;
				break;
			case LargeObjectRelationId:
				istmt.objtype = ACL_OBJECT_LARGEOBJECT;
				break;
			case NamespaceRelationId:
				istmt.objtype = ACL_OBJECT_NAMESPACE;
				break;
			case TableSpaceRelationId:
				istmt.objtype = ACL_OBJECT_TABLESPACE;
				break;
			case ForeignServerRelationId:
				istmt.objtype = ACL_OBJECT_FOREIGN_SERVER;
				break;
			case ForeignDataWrapperRelationId:
				istmt.objtype = ACL_OBJECT_FDW;
				break;
			default:
				elog(ERROR, "unexpected object class %u", classid);
				break;
		}
		istmt.is_grant = false;
		istmt.objects = list_make1_oid(objid);
		istmt.all_privs = true;
		istmt.privileges = ACL_NO_RIGHTS;
		istmt.col_privs = NIL;
		istmt.grantees = list_make1_oid(roleid);
		istmt.grant_option = false;
		istmt.behavior = DROP_CASCADE;

		ExecGrantStmt_oids(&istmt);
	}
}


/*
 * Remove a pg_default_acl entry
 */
void
RemoveDefaultACLById(Oid defaclOid)
{
	Relation	rel;
	ScanKeyData skey[1];
	SysScanDesc scan;
	HeapTuple	tuple;

	rel = heap_open(DefaultAclRelationId, RowExclusiveLock);

	ScanKeyInit(&skey[0],
				ObjectIdAttributeNumber,
				BTEqualStrategyNumber, F_OIDEQ,
				ObjectIdGetDatum(defaclOid));

	scan = systable_beginscan(rel, DefaultAclOidIndexId, true,
							  NULL, 1, skey);

	tuple = systable_getnext(scan);

	if (!HeapTupleIsValid(tuple))
		elog(ERROR, "could not find tuple for default ACL %u", defaclOid);

	simple_heap_delete(rel, &tuple->t_self);

	systable_endscan(scan);
	heap_close(rel, RowExclusiveLock);
}


/*
 * expand_col_privileges
 *
 * OR the specified privilege(s) into per-column array entries for each
 * specified attribute.  The per-column array is indexed starting at
 * FirstLowInvalidHeapAttributeNumber, up to relation's last attribute.
 */
static void
expand_col_privileges(List *colnames, Oid table_oid,
					  AclMode this_privileges,
					  AclMode *col_privileges,
					  int num_col_privileges)
{
	ListCell   *cell;

	foreach(cell, colnames)
	{
		char	   *colname = strVal(lfirst(cell));
		AttrNumber	attnum;

		attnum = get_attnum(table_oid, colname);
		if (attnum == InvalidAttrNumber)
			ereport(ERROR,
					(errcode(ERRCODE_UNDEFINED_COLUMN),
					 errmsg("column \"%s\" of relation \"%s\" does not exist",
							colname, get_rel_name(table_oid))));
		attnum -= FirstLowInvalidHeapAttributeNumber;
		if (attnum <= 0 || attnum >= num_col_privileges)
			elog(ERROR, "column number out of range");	/* safety check */
		col_privileges[attnum] |= this_privileges;
	}
}

/*
 * expand_all_col_privileges
 *
 * OR the specified privilege(s) into per-column array entries for each valid
 * attribute of a relation.  The per-column array is indexed starting at
 * FirstLowInvalidHeapAttributeNumber, up to relation's last attribute.
 */
static void
expand_all_col_privileges(Oid table_oid, Form_pg_class classForm,
						  AclMode this_privileges,
						  AclMode *col_privileges,
						  int num_col_privileges)
{
	AttrNumber	curr_att;

	Assert(classForm->relnatts - FirstLowInvalidHeapAttributeNumber < num_col_privileges);
	for (curr_att = FirstLowInvalidHeapAttributeNumber + 1;
		 curr_att <= classForm->relnatts;
		 curr_att++)
	{
		HeapTuple	attTuple;
		bool		isdropped;

		if (curr_att == InvalidAttrNumber)
			continue;

		/* Skip OID column if it doesn't exist */
		if (curr_att == ObjectIdAttributeNumber && !classForm->relhasoids)
			continue;

		/* Views don't have any system columns at all */
		if (classForm->relkind == RELKIND_VIEW && curr_att < 0)
			continue;

		attTuple = SearchSysCache2(ATTNUM,
								   ObjectIdGetDatum(table_oid),
								   Int16GetDatum(curr_att));
		if (!HeapTupleIsValid(attTuple))
			elog(ERROR, "cache lookup failed for attribute %d of relation %u",
				 curr_att, table_oid);

		isdropped = ((Form_pg_attribute) GETSTRUCT(attTuple))->attisdropped;

		ReleaseSysCache(attTuple);

		/* ignore dropped columns */
		if (isdropped)
			continue;

		col_privileges[curr_att - FirstLowInvalidHeapAttributeNumber] |= this_privileges;
	}
}

/*
 *	This processes attributes, but expects to be called from
 *	ExecGrant_Relation, not directly from ExecGrantStmt.
 */
static void
ExecGrant_Attribute(InternalGrant *istmt, Oid relOid, const char *relname,
					AttrNumber attnum, Oid ownerId, AclMode col_privileges,
					Relation attRelation, const Acl *old_rel_acl)
{
	HeapTuple	attr_tuple;
	Form_pg_attribute pg_attribute_tuple;
	Acl		   *old_acl;
	Acl		   *new_acl;
	Acl		   *merged_acl;
	Datum		aclDatum;
	bool		isNull;
	Oid			grantorId;
	AclMode		avail_goptions;
	bool		need_update;
	HeapTuple	newtuple;
	Datum		values[Natts_pg_attribute];
	bool		nulls[Natts_pg_attribute];
	bool		replaces[Natts_pg_attribute];
	int			noldmembers;
	int			nnewmembers;
	Oid		   *oldmembers;
	Oid		   *newmembers;

	attr_tuple = SearchSysCache2(ATTNUM,
								 ObjectIdGetDatum(relOid),
								 Int16GetDatum(attnum));
	if (!HeapTupleIsValid(attr_tuple))
		elog(ERROR, "cache lookup failed for attribute %d of relation %u",
			 attnum, relOid);
	pg_attribute_tuple = (Form_pg_attribute) GETSTRUCT(attr_tuple);

	/*
	 * Get working copy of existing ACL. If there's no ACL, substitute the
	 * proper default.
	 */
	aclDatum = SysCacheGetAttr(ATTNUM, attr_tuple, Anum_pg_attribute_attacl,
							   &isNull);
	if (isNull)
	{
		old_acl = acldefault(ACL_OBJECT_COLUMN, ownerId);
		/* There are no old member roles according to the catalogs */
		noldmembers = 0;
		oldmembers = NULL;
	}
	else
	{
		old_acl = DatumGetAclPCopy(aclDatum);
		/* Get the roles mentioned in the existing ACL */
		noldmembers = aclmembers(old_acl, &oldmembers);
	}

	/*
	 * In select_best_grantor we should consider existing table-level ACL bits
	 * as well as the per-column ACL.  Build a new ACL that is their
	 * concatenation.  (This is a bit cheap and dirty compared to merging them
	 * properly with no duplications, but it's all we need here.)
	 */
	merged_acl = aclconcat(old_rel_acl, old_acl);

	/* Determine ID to do the grant as, and available grant options */
	select_best_grantor(GetUserId(), col_privileges,
						merged_acl, ownerId,
						&grantorId, &avail_goptions);

	pfree(merged_acl);

	/*
	 * Restrict the privileges to what we can actually grant, and emit the
	 * standards-mandated warning and error messages.  Note: we don't track
	 * whether the user actually used the ALL PRIVILEGES(columns) syntax for
	 * each column; we just approximate it by whether all the possible
	 * privileges are specified now.  Since the all_privs flag only determines
	 * whether a warning is issued, this seems close enough.
	 */
	col_privileges =
		restrict_and_check_grant(istmt->is_grant, avail_goptions,
								 (col_privileges == ACL_ALL_RIGHTS_COLUMN),
								 col_privileges,
								 relOid, grantorId, ACL_KIND_COLUMN,
								 relname, attnum,
								 NameStr(pg_attribute_tuple->attname));

	/*
	 * Generate new ACL.
	 */
	new_acl = merge_acl_with_grant(old_acl, istmt->is_grant,
								   istmt->grant_option,
								   istmt->behavior, istmt->grantees,
								   col_privileges, grantorId,
								   ownerId);

	/*
	 * We need the members of both old and new ACLs so we can correct the
	 * shared dependency information.
	 */
	nnewmembers = aclmembers(new_acl, &newmembers);

	/* finished building new ACL value, now insert it */
	MemSet(values, 0, sizeof(values));
	MemSet(nulls, false, sizeof(nulls));
	MemSet(replaces, false, sizeof(replaces));

	/*
	 * If the updated ACL is empty, we can set attacl to null, and maybe even
	 * avoid an update of the pg_attribute row.  This is worth testing because
	 * we'll come through here multiple times for any relation-level REVOKE,
	 * even if there were never any column GRANTs.  Note we are assuming that
	 * the "default" ACL state for columns is empty.
	 */
	if (ACL_NUM(new_acl) > 0)
	{
		values[Anum_pg_attribute_attacl - 1] = PointerGetDatum(new_acl);
		need_update = true;
	}
	else
	{
		nulls[Anum_pg_attribute_attacl - 1] = true;
		need_update = !isNull;
	}
	replaces[Anum_pg_attribute_attacl - 1] = true;

	if (need_update)
	{
		newtuple = heap_modify_tuple(attr_tuple, RelationGetDescr(attRelation),
									 values, nulls, replaces);

		simple_heap_update(attRelation, &newtuple->t_self, newtuple);

		/* keep the catalog indexes up to date */
		CatalogUpdateIndexes(attRelation, newtuple);

		/* Update the shared dependency ACL info */
		updateAclDependencies(RelationRelationId, relOid, attnum,
							  ownerId,
							  noldmembers, oldmembers,
							  nnewmembers, newmembers);
	}

	pfree(new_acl);

	ReleaseSysCache(attr_tuple);
}

/*
 *	This processes both sequences and non-sequences.
 */
static void
ExecGrant_Relation(InternalGrant *istmt)
{
	Relation	relation;
	Relation	attRelation;
	ListCell   *cell;

	relation = heap_open(RelationRelationId, RowExclusiveLock);
	attRelation = heap_open(AttributeRelationId, RowExclusiveLock);

	foreach(cell, istmt->objects)
	{
		Oid			relOid = lfirst_oid(cell);
		Datum		aclDatum;
		Form_pg_class pg_class_tuple;
		bool		isNull;
		AclMode		this_privileges;
		AclMode    *col_privileges;
		int			num_col_privileges;
		bool		have_col_privileges;
		Acl		   *old_acl;
		Acl		   *old_rel_acl;
		int			noldmembers;
		Oid		   *oldmembers;
		Oid			ownerId;
		HeapTuple	tuple;
		ListCell   *cell_colprivs;

		tuple = SearchSysCache1(RELOID, ObjectIdGetDatum(relOid));
		if (!HeapTupleIsValid(tuple))
			elog(ERROR, "cache lookup failed for relation %u", relOid);
		pg_class_tuple = (Form_pg_class) GETSTRUCT(tuple);

		/* Not sensible to grant on an index */
		if (pg_class_tuple->relkind == RELKIND_INDEX)
			ereport(ERROR,
					(errcode(ERRCODE_WRONG_OBJECT_TYPE),
					 errmsg("\"%s\" is an index",
							NameStr(pg_class_tuple->relname))));

		/* Composite types aren't tables either */
		if (pg_class_tuple->relkind == RELKIND_COMPOSITE_TYPE)
			ereport(ERROR,
					(errcode(ERRCODE_WRONG_OBJECT_TYPE),
					 errmsg("\"%s\" is a composite type",
							NameStr(pg_class_tuple->relname))));

		/* Used GRANT SEQUENCE on a non-sequence? */
		if (istmt->objtype == ACL_OBJECT_SEQUENCE &&
			pg_class_tuple->relkind != RELKIND_SEQUENCE)
			ereport(ERROR,
					(errcode(ERRCODE_WRONG_OBJECT_TYPE),
					 errmsg("\"%s\" is not a sequence",
							NameStr(pg_class_tuple->relname))));

		/* Adjust the default permissions based on object type */
		if (istmt->all_privs && istmt->privileges == ACL_NO_RIGHTS)
		{
			if (pg_class_tuple->relkind == RELKIND_SEQUENCE)
				this_privileges = ACL_ALL_RIGHTS_SEQUENCE;
			else
				this_privileges = ACL_ALL_RIGHTS_RELATION;
		}
		else
			this_privileges = istmt->privileges;

		/*
		 * The GRANT TABLE syntax can be used for sequences and non-sequences,
		 * so we have to look at the relkind to determine the supported
		 * permissions.  The OR of table and sequence permissions were already
		 * checked.
		 */
		if (istmt->objtype == ACL_OBJECT_RELATION)
		{
			if (pg_class_tuple->relkind == RELKIND_SEQUENCE)
			{
				/*
				 * For backward compatibility, just throw a warning for
				 * invalid sequence permissions when using the non-sequence
				 * GRANT syntax.
				 */
				if (this_privileges & ~((AclMode) ACL_ALL_RIGHTS_SEQUENCE))
				{
					/*
					 * Mention the object name because the user needs to know
					 * which operations succeeded.  This is required because
					 * WARNING allows the command to continue.
					 */
					ereport(WARNING,
							(errcode(ERRCODE_INVALID_GRANT_OPERATION),
							 errmsg("sequence \"%s\" only supports USAGE, SELECT, and UPDATE privileges",
									NameStr(pg_class_tuple->relname))));
					this_privileges &= (AclMode) ACL_ALL_RIGHTS_SEQUENCE;
				}
			}
			else
			{
				if (this_privileges & ~((AclMode) ACL_ALL_RIGHTS_RELATION))
				{
					/*
					 * USAGE is the only permission supported by sequences but
					 * not by non-sequences.  Don't mention the object name
					 * because we didn't in the combined TABLE | SEQUENCE
					 * check.
					 */
					ereport(ERROR,
							(errcode(ERRCODE_INVALID_GRANT_OPERATION),
						  errmsg("invalid privilege type USAGE for table")));
				}
			}
		}

		/*
		 * Set up array in which we'll accumulate any column privilege bits
		 * that need modification.  The array is indexed such that entry [0]
		 * corresponds to FirstLowInvalidHeapAttributeNumber.
		 */
		num_col_privileges = pg_class_tuple->relnatts - FirstLowInvalidHeapAttributeNumber + 1;
		col_privileges = (AclMode *) palloc0(num_col_privileges * sizeof(AclMode));
		have_col_privileges = false;

		/*
		 * If we are revoking relation privileges that are also column
		 * privileges, we must implicitly revoke them from each column too,
		 * per SQL spec.  (We don't need to implicitly add column privileges
		 * during GRANT because the permissions-checking code always checks
		 * both relation and per-column privileges.)
		 */
		if (!istmt->is_grant &&
			(this_privileges & ACL_ALL_RIGHTS_COLUMN) != 0)
		{
			expand_all_col_privileges(relOid, pg_class_tuple,
									  this_privileges & ACL_ALL_RIGHTS_COLUMN,
									  col_privileges,
									  num_col_privileges);
			have_col_privileges = true;
		}

		/*
		 * Get owner ID and working copy of existing ACL. If there's no ACL,
		 * substitute the proper default.
		 */
		ownerId = pg_class_tuple->relowner;
		aclDatum = SysCacheGetAttr(RELOID, tuple, Anum_pg_class_relacl,
								   &isNull);
		if (isNull)
		{
			switch (pg_class_tuple->relkind)
			{
				case RELKIND_SEQUENCE:
					old_acl = acldefault(ACL_OBJECT_SEQUENCE, ownerId);
					break;
				default:
					old_acl = acldefault(ACL_OBJECT_RELATION, ownerId);
					break;
			}
			/* There are no old member roles according to the catalogs */
			noldmembers = 0;
			oldmembers = NULL;
		}
		else
		{
			old_acl = DatumGetAclPCopy(aclDatum);
			/* Get the roles mentioned in the existing ACL */
			noldmembers = aclmembers(old_acl, &oldmembers);
		}

		/* Need an extra copy of original rel ACL for column handling */
		old_rel_acl = aclcopy(old_acl);

		/*
		 * Handle relation-level privileges, if any were specified
		 */
		if (this_privileges != ACL_NO_RIGHTS)
		{
			AclMode		avail_goptions;
			Acl		   *new_acl;
			Oid			grantorId;
			HeapTuple	newtuple;
			Datum		values[Natts_pg_class];
			bool		nulls[Natts_pg_class];
			bool		replaces[Natts_pg_class];
			int			nnewmembers;
			Oid		   *newmembers;
			AclObjectKind aclkind;

			/* Determine ID to do the grant as, and available grant options */
			select_best_grantor(GetUserId(), this_privileges,
								old_acl, ownerId,
								&grantorId, &avail_goptions);

			switch (pg_class_tuple->relkind)
			{
				case RELKIND_SEQUENCE:
					aclkind = ACL_KIND_SEQUENCE;
					break;
				default:
					aclkind = ACL_KIND_CLASS;
					break;
			}

			/*
			 * Restrict the privileges to what we can actually grant, and emit
			 * the standards-mandated warning and error messages.
			 */
			this_privileges =
				restrict_and_check_grant(istmt->is_grant, avail_goptions,
										 istmt->all_privs, this_privileges,
										 relOid, grantorId, aclkind,
										 NameStr(pg_class_tuple->relname),
										 0, NULL);

			/*
			 * Generate new ACL.
			 */
			new_acl = merge_acl_with_grant(old_acl,
										   istmt->is_grant,
										   istmt->grant_option,
										   istmt->behavior,
										   istmt->grantees,
										   this_privileges,
										   grantorId,
										   ownerId);

			/*
			 * We need the members of both old and new ACLs so we can correct
			 * the shared dependency information.
			 */
			nnewmembers = aclmembers(new_acl, &newmembers);

			/* finished building new ACL value, now insert it */
			MemSet(values, 0, sizeof(values));
			MemSet(nulls, false, sizeof(nulls));
			MemSet(replaces, false, sizeof(replaces));

			replaces[Anum_pg_class_relacl - 1] = true;
			values[Anum_pg_class_relacl - 1] = PointerGetDatum(new_acl);

			newtuple = heap_modify_tuple(tuple, RelationGetDescr(relation),
										 values, nulls, replaces);

			simple_heap_update(relation, &newtuple->t_self, newtuple);

			/* keep the catalog indexes up to date */
			CatalogUpdateIndexes(relation, newtuple);

			/* Update the shared dependency ACL info */
			updateAclDependencies(RelationRelationId, relOid, 0,
								  ownerId,
								  noldmembers, oldmembers,
								  nnewmembers, newmembers);

			pfree(new_acl);
		}

		/*
		 * Handle column-level privileges, if any were specified or implied.
		 * We first expand the user-specified column privileges into the
		 * array, and then iterate over all nonempty array entries.
		 */
		foreach(cell_colprivs, istmt->col_privs)
		{
			AccessPriv *col_privs = (AccessPriv *) lfirst(cell_colprivs);

			if (col_privs->priv_name == NULL)
				this_privileges = ACL_ALL_RIGHTS_COLUMN;
			else
				this_privileges = string_to_privilege(col_privs->priv_name);

			if (this_privileges & ~((AclMode) ACL_ALL_RIGHTS_COLUMN))
				ereport(ERROR,
						(errcode(ERRCODE_INVALID_GRANT_OPERATION),
						 errmsg("invalid privilege type %s for column",
								privilege_to_string(this_privileges))));

			if (pg_class_tuple->relkind == RELKIND_SEQUENCE &&
				this_privileges & ~((AclMode) ACL_SELECT))
			{
				/*
				 * The only column privilege allowed on sequences is SELECT.
				 * This is a warning not error because we do it that way for
				 * relation-level privileges.
				 */
				ereport(WARNING,
						(errcode(ERRCODE_INVALID_GRANT_OPERATION),
						 errmsg("sequence \"%s\" only supports SELECT column privileges",
								NameStr(pg_class_tuple->relname))));

				this_privileges &= (AclMode) ACL_SELECT;
			}

			expand_col_privileges(col_privs->cols, relOid,
								  this_privileges,
								  col_privileges,
								  num_col_privileges);
			have_col_privileges = true;
		}

		if (have_col_privileges)
		{
			AttrNumber	i;

			for (i = 0; i < num_col_privileges; i++)
			{
				if (col_privileges[i] == ACL_NO_RIGHTS)
					continue;
				ExecGrant_Attribute(istmt,
									relOid,
									NameStr(pg_class_tuple->relname),
									i + FirstLowInvalidHeapAttributeNumber,
									ownerId,
									col_privileges[i],
									attRelation,
									old_rel_acl);
			}
		}

		/* MPP-7572: Don't track metadata if table in any
		 * temporary namespace
		 */
		if (Gp_role == GP_ROLE_DISPATCH)
		{
			bool		bTemp = isAnyTempNamespace(pg_class_tuple->relnamespace);

			/* MPP-6929: metadata tracking */
			if (!bTemp
				&& ((pg_class_tuple->relkind == RELKIND_INDEX) ||
					(pg_class_tuple->relkind == RELKIND_RELATION) ||
					(pg_class_tuple->relkind == RELKIND_SEQUENCE) ||
					(pg_class_tuple->relkind == RELKIND_VIEW)))
				MetaTrackUpdObject(RelationRelationId,
								   relOid,
								   GetUserId(), /* not grantorId, */
								   "PRIVILEGE",
								   (istmt->is_grant) ? "GRANT" : "REVOKE"
					);
		}

		pfree(old_rel_acl);
		pfree(col_privileges);

		ReleaseSysCache(tuple);

		/* prevent error when processing duplicate objects */
		CommandCounterIncrement();
	}

	heap_close(attRelation, RowExclusiveLock);
	heap_close(relation, RowExclusiveLock);
}

/*
 * Copy ACL info from one relation to another.
 *
 * This is currently used by ADD PARTITION, to copy the ACLs of the parent
 * to the new partition.
 */
void
CopyRelationAcls(Oid srcId, Oid destId)
{
	Relation	pg_class_rel;
	Relation	pg_attribute_rel;
	Datum		aclDatum;
	bool		isNull;
	Acl		   *acl;
	Form_pg_class pg_class_tuple;
	HeapTuple	srcTuple;
	HeapTuple	destTuple;
	HeapTuple	newTuple;
	Datum		values[Natts_pg_class];
	bool		nulls[Natts_pg_class];
	bool		replaces[Natts_pg_class];
	int			nnewmembers;
	Oid		   *newmembers;
	Oid			ownerId;
	CatCList   *attlist;
	int			i;

	pg_class_rel = heap_open(RelationRelationId, RowExclusiveLock);
	pg_attribute_rel = heap_open(AttributeRelationId, RowExclusiveLock);

	/* Look up the ACL on the source relation. */
	srcTuple = SearchSysCache1(RELOID, ObjectIdGetDatum(srcId));
	if (!HeapTupleIsValid(srcTuple))
		elog(ERROR, "cache lookup failed for relation %u", srcId);
	aclDatum = SysCacheGetAttr(RELOID, srcTuple, Anum_pg_class_relacl,
							   &isNull);
	if (isNull)
		acl = NULL;
	else
		acl = DatumGetAclPCopy(aclDatum);

	/* Open the pg_class row of the dest relation */
	destTuple = SearchSysCache1(RELOID, ObjectIdGetDatum(destId));
	if (!HeapTupleIsValid(destTuple))
		elog(ERROR, "cache lookup failed for relation %u", destId);
	pg_class_tuple = (Form_pg_class) GETSTRUCT(destTuple);

	if (pg_class_tuple->relkind != RELKIND_RELATION)
		elog(ERROR, "unexpected relkind %c",  pg_class_tuple->relkind);

	/*
	 * Check that the target ACL is NULL. Overwriting a non-NULL would require
	 * removing the old dependencies first, and we're not preprared to do
	 * that. In the current use of this function, there should be no previous
	 * privileges.
	 */
	(void) SysCacheGetAttr(RELOID, destTuple, Anum_pg_class_relacl,
						   &isNull);
	if (!isNull)
		elog(ERROR, "cannot copy ACL from parent, because there is an existing ACL");

	/* Replace the ACL value */
	MemSet(values, 0, sizeof(values));
	MemSet(nulls, false, sizeof(nulls));
	MemSet(replaces, false, sizeof(replaces));

	replaces[Anum_pg_class_relacl - 1] = true;
	if (acl)
	{
		values[Anum_pg_class_relacl - 1] = PointerGetDatum(acl);
		nulls[Anum_pg_class_relacl - 1] = false;
	}
	else
	{
		values[Anum_pg_class_relacl - 1] = (Datum) 0;
		nulls[Anum_pg_class_relacl - 1] = true;
	}
	newTuple = heap_modify_tuple(destTuple, RelationGetDescr(pg_class_rel),
								 values, nulls, replaces);

	simple_heap_update(pg_class_rel, &newTuple->t_self, newTuple);

	/* keep the catalog indexes up to date */
	CatalogUpdateIndexes(pg_class_rel, newTuple);

	/* Update the shared dependency ACL info */
	ownerId = pg_class_tuple->relowner;
	nnewmembers = aclmembers(acl, &newmembers);

	updateAclDependencies(RelationRelationId, destId, 0,
						  ownerId,
						  0, NULL,
						  nnewmembers, newmembers);

	/*
	 * Now copy column-level privileges.
	 */
	attlist = SearchSysCacheList1(ATTNUM, srcId);
	for (i = 0; i < attlist->n_members; i++)
	{
		HeapTuple	attSrcTuple = &attlist->members[i]->tuple;
		Form_pg_attribute attSrcForm = (Form_pg_attribute) GETSTRUCT(attSrcTuple);
		AttrNumber	attnum = attSrcForm->attnum;
		HeapTuple	attDestTuple;
		Datum		values[Natts_pg_attribute];
		bool		nulls[Natts_pg_attribute];
		bool		replaces[Natts_pg_attribute];

		aclDatum = SysCacheGetAttr(ATTNUM, attSrcTuple, Anum_pg_attribute_attacl,
								   &isNull);
		if (isNull)
			continue;
		acl = DatumGetAclPCopy(aclDatum);

		attDestTuple = SearchSysCache2(ATTNUM, destId, attnum);

		(void) SysCacheGetAttr(ATTNUM, attDestTuple, Anum_pg_attribute_attacl,
								   &isNull);
		if (!isNull)
			elog(ERROR, "cannot copy ACL from parent, because there is an existing ACL");

		MemSet(values, 0, sizeof(values));
		MemSet(nulls, false, sizeof(nulls));
		MemSet(replaces, false, sizeof(replaces));

		replaces[Anum_pg_attribute_attacl - 1] = true;
		if (acl)
		{
			values[Anum_pg_attribute_attacl - 1] = PointerGetDatum(acl);
			nulls[Anum_pg_attribute_attacl - 1] = false;
		}
		else
		{
			values[Anum_pg_attribute_attacl - 1] = (Datum) 0;
			nulls[Anum_pg_attribute_attacl - 1] = true;
		}
		newTuple = heap_modify_tuple(attDestTuple, RelationGetDescr(pg_attribute_rel),
									 values, nulls, replaces);

		simple_heap_update(pg_attribute_rel, &newTuple->t_self, newTuple);

		/* keep the catalog indexes up to date */
		CatalogUpdateIndexes(pg_attribute_rel, newTuple);

		/* Update the shared dependency ACL info */
		ownerId = pg_class_tuple->relowner;
		nnewmembers = aclmembers(acl, &newmembers);

		updateAclDependencies(RelationRelationId, destId, attnum,
							  ownerId,
							  0, NULL,
							  nnewmembers, newmembers);

		ReleaseSysCache(attDestTuple);
	}
	ReleaseSysCacheList(attlist);

	ReleaseSysCache(srcTuple);
	ReleaseSysCache(destTuple);
	heap_close(pg_class_rel, RowExclusiveLock);
	heap_close(pg_attribute_rel, RowExclusiveLock);
}

static void
ExecGrant_Database(InternalGrant *istmt)
{
	Relation	relation;
	ListCell   *cell;

	if (istmt->all_privs && istmt->privileges == ACL_NO_RIGHTS)
		istmt->privileges = ACL_ALL_RIGHTS_DATABASE;

	relation = heap_open(DatabaseRelationId, RowExclusiveLock);

	foreach(cell, istmt->objects)
	{
		Oid			datId = lfirst_oid(cell);
		Form_pg_database pg_database_tuple;
		Datum		aclDatum;
		bool		isNull;
		AclMode		avail_goptions;
		AclMode		this_privileges;
		Acl		   *old_acl;
		Acl		   *new_acl;
		Oid			grantorId;
		Oid			ownerId;
		HeapTuple	newtuple;
		Datum		values[Natts_pg_database];
		bool		nulls[Natts_pg_database];
		bool		replaces[Natts_pg_database];
		int			noldmembers;
		int			nnewmembers;
		Oid		   *oldmembers;
		Oid		   *newmembers;
		HeapTuple	tuple;

		tuple = SearchSysCache1(DATABASEOID, ObjectIdGetDatum(datId));
		if (!HeapTupleIsValid(tuple))
			elog(ERROR, "cache lookup failed for database %u", datId);

		pg_database_tuple = (Form_pg_database) GETSTRUCT(tuple);

		/*
		 * Get owner ID and working copy of existing ACL. If there's no ACL,
		 * substitute the proper default.
		 */
		ownerId = pg_database_tuple->datdba;
		aclDatum = heap_getattr(tuple, Anum_pg_database_datacl,
								RelationGetDescr(relation), &isNull);
		if (isNull)
		{
			old_acl = acldefault(ACL_OBJECT_DATABASE, ownerId);
			/* There are no old member roles according to the catalogs */
			noldmembers = 0;
			oldmembers = NULL;
		}
		else
		{
			old_acl = DatumGetAclPCopy(aclDatum);
			/* Get the roles mentioned in the existing ACL */
			noldmembers = aclmembers(old_acl, &oldmembers);
		}

		/* Determine ID to do the grant as, and available grant options */
		select_best_grantor(GetUserId(), istmt->privileges,
							old_acl, ownerId,
							&grantorId, &avail_goptions);

		/*
		 * Restrict the privileges to what we can actually grant, and emit the
		 * standards-mandated warning and error messages.
		 */
		this_privileges =
			restrict_and_check_grant(istmt->is_grant, avail_goptions,
									 istmt->all_privs, istmt->privileges,
									 datId, grantorId, ACL_KIND_DATABASE,
									 NameStr(pg_database_tuple->datname),
									 0, NULL);

		/*
		 * Generate new ACL.
		 */
		new_acl = merge_acl_with_grant(old_acl, istmt->is_grant,
									   istmt->grant_option, istmt->behavior,
									   istmt->grantees, this_privileges,
									   grantorId, ownerId);

		/*
		 * We need the members of both old and new ACLs so we can correct the
		 * shared dependency information.
		 */
		nnewmembers = aclmembers(new_acl, &newmembers);

		/* finished building new ACL value, now insert it */
		MemSet(values, 0, sizeof(values));
		MemSet(nulls, false, sizeof(nulls));
		MemSet(replaces, false, sizeof(replaces));

		replaces[Anum_pg_database_datacl - 1] = true;
		values[Anum_pg_database_datacl - 1] = PointerGetDatum(new_acl);

		newtuple = heap_modify_tuple(tuple, RelationGetDescr(relation), values,
									 nulls, replaces);

		simple_heap_update(relation, &newtuple->t_self, newtuple);

		/* keep the catalog indexes up to date */
		CatalogUpdateIndexes(relation, newtuple);

		/* MPP-6929: metadata tracking */
		if (Gp_role == GP_ROLE_DISPATCH)
			MetaTrackUpdObject(DatabaseRelationId,
							   datId,
							   GetUserId(), /* not grantorId, */
							   "PRIVILEGE", 
							   (istmt->is_grant) ? "GRANT" : "REVOKE"
					);

		/* Update the shared dependency ACL info */
		updateAclDependencies(DatabaseRelationId, HeapTupleGetOid(tuple), 0,
							  ownerId,
							  noldmembers, oldmembers,
							  nnewmembers, newmembers);

		ReleaseSysCache(tuple);

		pfree(new_acl);

		/* prevent error when processing duplicate objects */
		CommandCounterIncrement();
	}

	heap_close(relation, RowExclusiveLock);
}

static void
ExecGrant_Fdw(InternalGrant *istmt)
{
	Relation	relation;
	ListCell   *cell;

	if (istmt->all_privs && istmt->privileges == ACL_NO_RIGHTS)
		istmt->privileges = ACL_ALL_RIGHTS_FDW;

	relation = heap_open(ForeignDataWrapperRelationId, RowExclusiveLock);

	foreach(cell, istmt->objects)
	{
		Oid			fdwid = lfirst_oid(cell);
		Form_pg_foreign_data_wrapper pg_fdw_tuple;
		Datum		aclDatum;
		bool		isNull;
		AclMode		avail_goptions;
		AclMode		this_privileges;
		Acl		   *old_acl;
		Acl		   *new_acl;
		Oid			grantorId;
		Oid			ownerId;
		HeapTuple	tuple;
		HeapTuple	newtuple;
		Datum		values[Natts_pg_foreign_data_wrapper];
		bool		nulls[Natts_pg_foreign_data_wrapper];
		bool		replaces[Natts_pg_foreign_data_wrapper];
		int			noldmembers;
		int			nnewmembers;
		Oid		   *oldmembers;
		Oid		   *newmembers;

		tuple = SearchSysCache1(FOREIGNDATAWRAPPEROID,
								ObjectIdGetDatum(fdwid));
		if (!HeapTupleIsValid(tuple))
			elog(ERROR, "cache lookup failed for foreign-data wrapper %u", fdwid);

		pg_fdw_tuple = (Form_pg_foreign_data_wrapper) GETSTRUCT(tuple);

		/*
		 * Get owner ID and working copy of existing ACL. If there's no ACL,
		 * substitute the proper default.
		 */
		ownerId = pg_fdw_tuple->fdwowner;
		aclDatum = SysCacheGetAttr(FOREIGNDATAWRAPPEROID, tuple,
								   Anum_pg_foreign_data_wrapper_fdwacl,
								   &isNull);
		if (isNull)
		{
			old_acl = acldefault(ACL_OBJECT_FDW, ownerId);
			/* There are no old member roles according to the catalogs */
			noldmembers = 0;
			oldmembers = NULL;
		}
		else
		{
			old_acl = DatumGetAclPCopy(aclDatum);
			/* Get the roles mentioned in the existing ACL */
			noldmembers = aclmembers(old_acl, &oldmembers);
		}

		/* Determine ID to do the grant as, and available grant options */
		select_best_grantor(GetUserId(), istmt->privileges,
							old_acl, ownerId,
							&grantorId, &avail_goptions);

		/*
		 * Restrict the privileges to what we can actually grant, and emit the
		 * standards-mandated warning and error messages.
		 */
		this_privileges =
			restrict_and_check_grant(istmt->is_grant, avail_goptions,
									 istmt->all_privs, istmt->privileges,
									 fdwid, grantorId, ACL_KIND_FDW,
									 NameStr(pg_fdw_tuple->fdwname),
									 0, NULL);

		/*
		 * Generate new ACL.
		 */
		new_acl = merge_acl_with_grant(old_acl, istmt->is_grant,
									   istmt->grant_option, istmt->behavior,
									   istmt->grantees, this_privileges,
									   grantorId, ownerId);

		/*
		 * We need the members of both old and new ACLs so we can correct the
		 * shared dependency information.
		 */
		nnewmembers = aclmembers(new_acl, &newmembers);

		/* finished building new ACL value, now insert it */
		MemSet(values, 0, sizeof(values));
		MemSet(nulls, false, sizeof(nulls));
		MemSet(replaces, false, sizeof(replaces));

		replaces[Anum_pg_foreign_data_wrapper_fdwacl - 1] = true;
		values[Anum_pg_foreign_data_wrapper_fdwacl - 1] = PointerGetDatum(new_acl);

		newtuple = heap_modify_tuple(tuple, RelationGetDescr(relation), values,
									 nulls, replaces);

		simple_heap_update(relation, &newtuple->t_self, newtuple);

		/* keep the catalog indexes up to date */
		CatalogUpdateIndexes(relation, newtuple);

		/* Update the shared dependency ACL info */
		updateAclDependencies(ForeignDataWrapperRelationId,
							  HeapTupleGetOid(tuple), 0,
							  ownerId,
							  noldmembers, oldmembers,
							  nnewmembers, newmembers);

		ReleaseSysCache(tuple);

		pfree(new_acl);

		/* prevent error when processing duplicate objects */
		CommandCounterIncrement();
	}

	heap_close(relation, RowExclusiveLock);
}

static void
ExecGrant_ForeignServer(InternalGrant *istmt)
{
	Relation	relation;
	ListCell   *cell;

	if (istmt->all_privs && istmt->privileges == ACL_NO_RIGHTS)
		istmt->privileges = ACL_ALL_RIGHTS_FOREIGN_SERVER;

	relation = heap_open(ForeignServerRelationId, RowExclusiveLock);

	foreach(cell, istmt->objects)
	{
		Oid			srvid = lfirst_oid(cell);
		Form_pg_foreign_server pg_server_tuple;
		Datum		aclDatum;
		bool		isNull;
		AclMode		avail_goptions;
		AclMode		this_privileges;
		Acl		   *old_acl;
		Acl		   *new_acl;
		Oid			grantorId;
		Oid			ownerId;
		HeapTuple	tuple;
		HeapTuple	newtuple;
		Datum		values[Natts_pg_foreign_server];
		bool		nulls[Natts_pg_foreign_server];
		bool		replaces[Natts_pg_foreign_server];
		int			noldmembers;
		int			nnewmembers;
		Oid		   *oldmembers;
		Oid		   *newmembers;

		tuple = SearchSysCache1(FOREIGNSERVEROID, ObjectIdGetDatum(srvid));
		if (!HeapTupleIsValid(tuple))
			elog(ERROR, "cache lookup failed for foreign server %u", srvid);

		pg_server_tuple = (Form_pg_foreign_server) GETSTRUCT(tuple);

		/*
		 * Get owner ID and working copy of existing ACL. If there's no ACL,
		 * substitute the proper default.
		 */
		ownerId = pg_server_tuple->srvowner;
		aclDatum = SysCacheGetAttr(FOREIGNSERVEROID, tuple,
								   Anum_pg_foreign_server_srvacl,
								   &isNull);
		if (isNull)
		{
			old_acl = acldefault(ACL_OBJECT_FOREIGN_SERVER, ownerId);
			/* There are no old member roles according to the catalogs */
			noldmembers = 0;
			oldmembers = NULL;
		}
		else
		{
			old_acl = DatumGetAclPCopy(aclDatum);
			/* Get the roles mentioned in the existing ACL */
			noldmembers = aclmembers(old_acl, &oldmembers);
		}

		/* Determine ID to do the grant as, and available grant options */
		select_best_grantor(GetUserId(), istmt->privileges,
							old_acl, ownerId,
							&grantorId, &avail_goptions);

		/*
		 * Restrict the privileges to what we can actually grant, and emit the
		 * standards-mandated warning and error messages.
		 */
		this_privileges =
			restrict_and_check_grant(istmt->is_grant, avail_goptions,
									 istmt->all_privs, istmt->privileges,
								   srvid, grantorId, ACL_KIND_FOREIGN_SERVER,
									 NameStr(pg_server_tuple->srvname),
									 0, NULL);

		/*
		 * Generate new ACL.
		 */
		new_acl = merge_acl_with_grant(old_acl, istmt->is_grant,
									   istmt->grant_option, istmt->behavior,
									   istmt->grantees, this_privileges,
									   grantorId, ownerId);

		/*
		 * We need the members of both old and new ACLs so we can correct the
		 * shared dependency information.
		 */
		nnewmembers = aclmembers(new_acl, &newmembers);

		/* finished building new ACL value, now insert it */
		MemSet(values, 0, sizeof(values));
		MemSet(nulls, false, sizeof(nulls));
		MemSet(replaces, false, sizeof(replaces));

		replaces[Anum_pg_foreign_server_srvacl - 1] = true;
		values[Anum_pg_foreign_server_srvacl - 1] = PointerGetDatum(new_acl);

		newtuple = heap_modify_tuple(tuple, RelationGetDescr(relation), values,
									 nulls, replaces);

		simple_heap_update(relation, &newtuple->t_self, newtuple);

		/* keep the catalog indexes up to date */
		CatalogUpdateIndexes(relation, newtuple);

		/* Update the shared dependency ACL info */
		updateAclDependencies(ForeignServerRelationId,
							  HeapTupleGetOid(tuple), 0,
							  ownerId,
							  noldmembers, oldmembers,
							  nnewmembers, newmembers);

		ReleaseSysCache(tuple);

		pfree(new_acl);

		/* prevent error when processing duplicate objects */
		CommandCounterIncrement();
	}

	heap_close(relation, RowExclusiveLock);
}

static void
ExecGrant_Function(InternalGrant *istmt)
{
	Relation	relation;
	ListCell   *cell;

	if (istmt->all_privs && istmt->privileges == ACL_NO_RIGHTS)
		istmt->privileges = ACL_ALL_RIGHTS_FUNCTION;

	relation = heap_open(ProcedureRelationId, RowExclusiveLock);

	foreach(cell, istmt->objects)
	{
		Oid			funcId = lfirst_oid(cell);
		Form_pg_proc pg_proc_tuple;
		Datum		aclDatum;
		bool		isNull;
		AclMode		avail_goptions;
		AclMode		this_privileges;
		Acl		   *old_acl;
		Acl		   *new_acl;
		Oid			grantorId;
		Oid			ownerId;
		HeapTuple	tuple;
		HeapTuple	newtuple;
		Datum		values[Natts_pg_proc];
		bool		nulls[Natts_pg_proc];
		bool		replaces[Natts_pg_proc];
		int			noldmembers;
		int			nnewmembers;
		Oid		   *oldmembers;
		Oid		   *newmembers;

		tuple = SearchSysCache1(PROCOID, ObjectIdGetDatum(funcId));
		if (!HeapTupleIsValid(tuple))
			elog(ERROR, "cache lookup failed for function %u", funcId);

		pg_proc_tuple = (Form_pg_proc) GETSTRUCT(tuple);

		/*
		 * Get owner ID and working copy of existing ACL. If there's no ACL,
		 * substitute the proper default.
		 */
		ownerId = pg_proc_tuple->proowner;
		aclDatum = SysCacheGetAttr(PROCOID, tuple, Anum_pg_proc_proacl,
								   &isNull);
		if (isNull)
		{
			old_acl = acldefault(ACL_OBJECT_FUNCTION, ownerId);
			/* There are no old member roles according to the catalogs */
			noldmembers = 0;
			oldmembers = NULL;
		}
		else
		{
			old_acl = DatumGetAclPCopy(aclDatum);
			/* Get the roles mentioned in the existing ACL */
			noldmembers = aclmembers(old_acl, &oldmembers);
		}

		/* Determine ID to do the grant as, and available grant options */
		select_best_grantor(GetUserId(), istmt->privileges,
							old_acl, ownerId,
							&grantorId, &avail_goptions);

		/*
		 * Restrict the privileges to what we can actually grant, and emit the
		 * standards-mandated warning and error messages.
		 */
		this_privileges =
			restrict_and_check_grant(istmt->is_grant, avail_goptions,
									 istmt->all_privs, istmt->privileges,
									 funcId, grantorId, ACL_KIND_PROC,
									 NameStr(pg_proc_tuple->proname),
									 0, NULL);

		/*
		 * Generate new ACL.
		 */
		new_acl = merge_acl_with_grant(old_acl, istmt->is_grant,
									   istmt->grant_option, istmt->behavior,
									   istmt->grantees, this_privileges,
									   grantorId, ownerId);

		/*
		 * We need the members of both old and new ACLs so we can correct the
		 * shared dependency information.
		 */
		nnewmembers = aclmembers(new_acl, &newmembers);

		/* finished building new ACL value, now insert it */
		MemSet(values, 0, sizeof(values));
		MemSet(nulls, false, sizeof(nulls));
		MemSet(replaces, false, sizeof(replaces));

		replaces[Anum_pg_proc_proacl - 1] = true;
		values[Anum_pg_proc_proacl - 1] = PointerGetDatum(new_acl);

		newtuple = heap_modify_tuple(tuple, RelationGetDescr(relation), values,
									 nulls, replaces);

		simple_heap_update(relation, &newtuple->t_self, newtuple);

		/* keep the catalog indexes up to date */
		CatalogUpdateIndexes(relation, newtuple);

		/* Update the shared dependency ACL info */
		updateAclDependencies(ProcedureRelationId, funcId, 0,
							  ownerId,
							  noldmembers, oldmembers,
							  nnewmembers, newmembers);

		ReleaseSysCache(tuple);

		pfree(new_acl);

		/* prevent error when processing duplicate objects */
		CommandCounterIncrement();
	}

	heap_close(relation, RowExclusiveLock);
}

static void
ExecGrant_Language(InternalGrant *istmt)
{
	Relation	relation;
	ListCell   *cell;

	if (istmt->all_privs && istmt->privileges == ACL_NO_RIGHTS)
		istmt->privileges = ACL_ALL_RIGHTS_LANGUAGE;

	relation = heap_open(LanguageRelationId, RowExclusiveLock);

	foreach(cell, istmt->objects)
	{
		Oid			langId = lfirst_oid(cell);
		Form_pg_language pg_language_tuple;
		Datum		aclDatum;
		bool		isNull;
		AclMode		avail_goptions;
		AclMode		this_privileges;
		Acl		   *old_acl;
		Acl		   *new_acl;
		Oid			grantorId;
		Oid			ownerId;
		HeapTuple	tuple;
		HeapTuple	newtuple;
		Datum		values[Natts_pg_language];
		bool		nulls[Natts_pg_language];
		bool		replaces[Natts_pg_language];
		int			noldmembers;
		int			nnewmembers;
		Oid		   *oldmembers;
		Oid		   *newmembers;

		tuple = SearchSysCache1(LANGOID, ObjectIdGetDatum(langId));
		if (!HeapTupleIsValid(tuple))
			elog(ERROR, "cache lookup failed for language %u", langId);

		pg_language_tuple = (Form_pg_language) GETSTRUCT(tuple);

		if (!pg_language_tuple->lanpltrusted)
			ereport(ERROR,
					(errcode(ERRCODE_WRONG_OBJECT_TYPE),
					 errmsg("language \"%s\" is not trusted",
							NameStr(pg_language_tuple->lanname)),
				   errhint("Only superusers can use untrusted languages.")));

		/*
		 * Get owner ID and working copy of existing ACL. If there's no ACL,
		 * substitute the proper default.
		 */
		ownerId = pg_language_tuple->lanowner;
		aclDatum = SysCacheGetAttr(LANGNAME, tuple, Anum_pg_language_lanacl,
								   &isNull);
		if (isNull)
		{
			old_acl = acldefault(ACL_OBJECT_LANGUAGE, ownerId);
			/* There are no old member roles according to the catalogs */
			noldmembers = 0;
			oldmembers = NULL;
		}
		else
		{
			old_acl = DatumGetAclPCopy(aclDatum);
			/* Get the roles mentioned in the existing ACL */
			noldmembers = aclmembers(old_acl, &oldmembers);
		}

		/* Determine ID to do the grant as, and available grant options */
		select_best_grantor(GetUserId(), istmt->privileges,
							old_acl, ownerId,
							&grantorId, &avail_goptions);

		/*
		 * Restrict the privileges to what we can actually grant, and emit the
		 * standards-mandated warning and error messages.
		 */
		this_privileges =
			restrict_and_check_grant(istmt->is_grant, avail_goptions,
									 istmt->all_privs, istmt->privileges,
									 langId, grantorId, ACL_KIND_LANGUAGE,
									 NameStr(pg_language_tuple->lanname),
									 0, NULL);

		/*
		 * Generate new ACL.
		 */
		new_acl = merge_acl_with_grant(old_acl, istmt->is_grant,
									   istmt->grant_option, istmt->behavior,
									   istmt->grantees, this_privileges,
									   grantorId, ownerId);

		/*
		 * We need the members of both old and new ACLs so we can correct the
		 * shared dependency information.
		 */
		nnewmembers = aclmembers(new_acl, &newmembers);

		/* finished building new ACL value, now insert it */
		MemSet(values, 0, sizeof(values));
		MemSet(nulls, false, sizeof(nulls));
		MemSet(replaces, false, sizeof(replaces));

		replaces[Anum_pg_language_lanacl - 1] = true;
		values[Anum_pg_language_lanacl - 1] = PointerGetDatum(new_acl);

		newtuple = heap_modify_tuple(tuple, RelationGetDescr(relation), values,
									 nulls, replaces);

		simple_heap_update(relation, &newtuple->t_self, newtuple);

		/* keep the catalog indexes up to date */
		CatalogUpdateIndexes(relation, newtuple);

		/* Update the shared dependency ACL info */
		updateAclDependencies(LanguageRelationId, HeapTupleGetOid(tuple), 0,
							  ownerId,
							  noldmembers, oldmembers,
							  nnewmembers, newmembers);

		ReleaseSysCache(tuple);

		pfree(new_acl);

		/* prevent error when processing duplicate objects */
		CommandCounterIncrement();
	}

	heap_close(relation, RowExclusiveLock);
}

static void
ExecGrant_Largeobject(InternalGrant *istmt)
{
	Relation	relation;
	ListCell   *cell;

	if (istmt->all_privs && istmt->privileges == ACL_NO_RIGHTS)
		istmt->privileges = ACL_ALL_RIGHTS_LARGEOBJECT;

	relation = heap_open(LargeObjectMetadataRelationId,
						 RowExclusiveLock);

	foreach(cell, istmt->objects)
	{
		Oid			loid = lfirst_oid(cell);
		Form_pg_largeobject_metadata form_lo_meta;
		char		loname[NAMEDATALEN];
		Datum		aclDatum;
		bool		isNull;
		AclMode		avail_goptions;
		AclMode		this_privileges;
		Acl		   *old_acl;
		Acl		   *new_acl;
		Oid			grantorId;
		Oid			ownerId;
		HeapTuple	newtuple;
		Datum		values[Natts_pg_largeobject_metadata];
		bool		nulls[Natts_pg_largeobject_metadata];
		bool		replaces[Natts_pg_largeobject_metadata];
		int			noldmembers;
		int			nnewmembers;
		Oid		   *oldmembers;
		Oid		   *newmembers;
		ScanKeyData entry[1];
		SysScanDesc scan;
		HeapTuple	tuple;

		/* There's no syscache for pg_largeobject_metadata */
		ScanKeyInit(&entry[0],
					ObjectIdAttributeNumber,
					BTEqualStrategyNumber, F_OIDEQ,
					ObjectIdGetDatum(loid));

		scan = systable_beginscan(relation,
								  LargeObjectMetadataOidIndexId, true,
								  NULL, 1, entry);

		tuple = systable_getnext(scan);
		if (!HeapTupleIsValid(tuple))
			elog(ERROR, "cache lookup failed for large object %u", loid);

		form_lo_meta = (Form_pg_largeobject_metadata) GETSTRUCT(tuple);

		/*
		 * Get owner ID and working copy of existing ACL. If there's no ACL,
		 * substitute the proper default.
		 */
		ownerId = form_lo_meta->lomowner;
		aclDatum = heap_getattr(tuple,
								Anum_pg_largeobject_metadata_lomacl,
								RelationGetDescr(relation), &isNull);
		if (isNull)
		{
			old_acl = acldefault(ACL_OBJECT_LARGEOBJECT, ownerId);
			/* There are no old member roles according to the catalogs */
			noldmembers = 0;
			oldmembers = NULL;
		}
		else
		{
			old_acl = DatumGetAclPCopy(aclDatum);
			/* Get the roles mentioned in the existing ACL */
			noldmembers = aclmembers(old_acl, &oldmembers);
		}

		/* Determine ID to do the grant as, and available grant options */
		select_best_grantor(GetUserId(), istmt->privileges,
							old_acl, ownerId,
							&grantorId, &avail_goptions);

		/*
		 * Restrict the privileges to what we can actually grant, and emit the
		 * standards-mandated warning and error messages.
		 */
		snprintf(loname, sizeof(loname), "large object %u", loid);
		this_privileges =
			restrict_and_check_grant(istmt->is_grant, avail_goptions,
									 istmt->all_privs, istmt->privileges,
									 loid, grantorId, ACL_KIND_LARGEOBJECT,
									 loname, 0, NULL);

		/*
		 * Generate new ACL.
		 */
		new_acl = merge_acl_with_grant(old_acl, istmt->is_grant,
									   istmt->grant_option, istmt->behavior,
									   istmt->grantees, this_privileges,
									   grantorId, ownerId);

		/*
		 * We need the members of both old and new ACLs so we can correct the
		 * shared dependency information.
		 */
		nnewmembers = aclmembers(new_acl, &newmembers);

		/* finished building new ACL value, now insert it */
		MemSet(values, 0, sizeof(values));
		MemSet(nulls, false, sizeof(nulls));
		MemSet(replaces, false, sizeof(replaces));

		replaces[Anum_pg_largeobject_metadata_lomacl - 1] = true;
		values[Anum_pg_largeobject_metadata_lomacl - 1]
			= PointerGetDatum(new_acl);

		newtuple = heap_modify_tuple(tuple, RelationGetDescr(relation),
									 values, nulls, replaces);

		simple_heap_update(relation, &newtuple->t_self, newtuple);

		/* keep the catalog indexes up to date */
		CatalogUpdateIndexes(relation, newtuple);

		/* Update the shared dependency ACL info */
		updateAclDependencies(LargeObjectRelationId,
							  HeapTupleGetOid(tuple), 0,
							  ownerId,
							  noldmembers, oldmembers,
							  nnewmembers, newmembers);

		systable_endscan(scan);

		pfree(new_acl);

		/* prevent error when processing duplicate objects */
		CommandCounterIncrement();
	}

	heap_close(relation, RowExclusiveLock);
}

static void
ExecGrant_Namespace(InternalGrant *istmt)
{
	Relation	relation;
	ListCell   *cell;

	if (istmt->all_privs && istmt->privileges == ACL_NO_RIGHTS)
		istmt->privileges = ACL_ALL_RIGHTS_NAMESPACE;

	relation = heap_open(NamespaceRelationId, RowExclusiveLock);

	foreach(cell, istmt->objects)
	{
		Oid			nspid = lfirst_oid(cell);
		Form_pg_namespace pg_namespace_tuple;
		Datum		aclDatum;
		bool		isNull;
		AclMode		avail_goptions;
		AclMode		this_privileges;
		Acl		   *old_acl;
		Acl		   *new_acl;
		Oid			grantorId;
		Oid			ownerId;
		HeapTuple	tuple;
		HeapTuple	newtuple;
		Datum		values[Natts_pg_namespace];
		bool		nulls[Natts_pg_namespace];
		bool		replaces[Natts_pg_namespace];
		int			noldmembers;
		int			nnewmembers;
		Oid		   *oldmembers;
		Oid		   *newmembers;

		tuple = SearchSysCache1(NAMESPACEOID, ObjectIdGetDatum(nspid));
		if (!HeapTupleIsValid(tuple))
			elog(ERROR, "cache lookup failed for namespace %u", nspid);

		pg_namespace_tuple = (Form_pg_namespace) GETSTRUCT(tuple);

		/*
		 * Get owner ID and working copy of existing ACL. If there's no ACL,
		 * substitute the proper default.
		 */
		ownerId = pg_namespace_tuple->nspowner;
		aclDatum = SysCacheGetAttr(NAMESPACENAME, tuple,
								   Anum_pg_namespace_nspacl,
								   &isNull);
		if (isNull)
		{
			old_acl = acldefault(ACL_OBJECT_NAMESPACE, ownerId);
			/* There are no old member roles according to the catalogs */
			noldmembers = 0;
			oldmembers = NULL;
		}
		else
		{
			old_acl = DatumGetAclPCopy(aclDatum);
			/* Get the roles mentioned in the existing ACL */
			noldmembers = aclmembers(old_acl, &oldmembers);
		}

		/* Determine ID to do the grant as, and available grant options */
		select_best_grantor(GetUserId(), istmt->privileges,
							old_acl, ownerId,
							&grantorId, &avail_goptions);

		/*
		 * Restrict the privileges to what we can actually grant, and emit the
		 * standards-mandated warning and error messages.
		 */
		this_privileges =
			restrict_and_check_grant(istmt->is_grant, avail_goptions,
									 istmt->all_privs, istmt->privileges,
									 nspid, grantorId, ACL_KIND_NAMESPACE,
									 NameStr(pg_namespace_tuple->nspname),
									 0, NULL);

		/*
		 * Generate new ACL.
		 */
		new_acl = merge_acl_with_grant(old_acl, istmt->is_grant,
									   istmt->grant_option, istmt->behavior,
									   istmt->grantees, this_privileges,
									   grantorId, ownerId);

		/*
		 * We need the members of both old and new ACLs so we can correct the
		 * shared dependency information.
		 */
		nnewmembers = aclmembers(new_acl, &newmembers);

		/* finished building new ACL value, now insert it */
		MemSet(values, 0, sizeof(values));
		MemSet(nulls, false, sizeof(nulls));
		MemSet(replaces, false, sizeof(replaces));

		replaces[Anum_pg_namespace_nspacl - 1] = true;
		values[Anum_pg_namespace_nspacl - 1] = PointerGetDatum(new_acl);

		newtuple = heap_modify_tuple(tuple, RelationGetDescr(relation), values,
									 nulls, replaces);

		simple_heap_update(relation, &newtuple->t_self, newtuple);

		/* keep the catalog indexes up to date */
		CatalogUpdateIndexes(relation, newtuple);

		/* MPP-6929: metadata tracking */
		if (Gp_role == GP_ROLE_DISPATCH)
			MetaTrackUpdObject(NamespaceRelationId,
							   nspid,
							   GetUserId(), /* not grantorId, */
							   "PRIVILEGE", 
							   (istmt->is_grant) ? "GRANT" : "REVOKE"
					);

		/* Update the shared dependency ACL info */
		updateAclDependencies(NamespaceRelationId, HeapTupleGetOid(tuple), 0,
							  ownerId,
							  noldmembers, oldmembers,
							  nnewmembers, newmembers);

		ReleaseSysCache(tuple);

		pfree(new_acl);

		/* prevent error when processing duplicate objects */
		CommandCounterIncrement();
	}

	heap_close(relation, RowExclusiveLock);
}

static void
ExecGrant_Tablespace(InternalGrant *istmt)
{
	Relation	relation;
	ListCell   *cell;

	if (istmt->all_privs && istmt->privileges == ACL_NO_RIGHTS)
		istmt->privileges = ACL_ALL_RIGHTS_TABLESPACE;

	relation = heap_open(TableSpaceRelationId, RowExclusiveLock);

	foreach(cell, istmt->objects)
	{
		Oid			tblId = lfirst_oid(cell);
		Form_pg_tablespace pg_tablespace_tuple;
		Datum		aclDatum;
		bool		isNull;
		AclMode		avail_goptions;
		AclMode		this_privileges;
		Acl		   *old_acl;
		Acl		   *new_acl;
		Oid			grantorId;
		Oid			ownerId;
		HeapTuple	newtuple;
		Datum		values[Natts_pg_tablespace];
		bool		nulls[Natts_pg_tablespace];
		bool		replaces[Natts_pg_tablespace];
		int			noldmembers;
		int			nnewmembers;
		Oid		   *oldmembers;
		Oid		   *newmembers;
		HeapTuple	tuple;

		/* Search syscache for pg_tablespace */
		tuple = SearchSysCache1(TABLESPACEOID, ObjectIdGetDatum(tblId));
		if (!HeapTupleIsValid(tuple))
			elog(ERROR, "cache lookup failed for tablespace %u", tblId);

		pg_tablespace_tuple = (Form_pg_tablespace) GETSTRUCT(tuple);

		/*
		 * Get owner ID and working copy of existing ACL. If there's no ACL,
		 * substitute the proper default.
		 */
		ownerId = pg_tablespace_tuple->spcowner;
		aclDatum = heap_getattr(tuple, Anum_pg_tablespace_spcacl,
								RelationGetDescr(relation), &isNull);
		if (isNull)
		{
			old_acl = acldefault(ACL_OBJECT_TABLESPACE, ownerId);
			/* There are no old member roles according to the catalogs */
			noldmembers = 0;
			oldmembers = NULL;
		}
		else
		{
			old_acl = DatumGetAclPCopy(aclDatum);
			/* Get the roles mentioned in the existing ACL */
			noldmembers = aclmembers(old_acl, &oldmembers);
		}

		/* Determine ID to do the grant as, and available grant options */
		select_best_grantor(GetUserId(), istmt->privileges,
							old_acl, ownerId,
							&grantorId, &avail_goptions);

		/*
		 * Restrict the privileges to what we can actually grant, and emit the
		 * standards-mandated warning and error messages.
		 */
		this_privileges =
			restrict_and_check_grant(istmt->is_grant, avail_goptions,
									 istmt->all_privs, istmt->privileges,
									 tblId, grantorId, ACL_KIND_TABLESPACE,
									 NameStr(pg_tablespace_tuple->spcname),
									 0, NULL);

		/*
		 * Generate new ACL.
		 */
		new_acl = merge_acl_with_grant(old_acl, istmt->is_grant,
									   istmt->grant_option, istmt->behavior,
									   istmt->grantees, this_privileges,
									   grantorId, ownerId);

		/*
		 * We need the members of both old and new ACLs so we can correct the
		 * shared dependency information.
		 */
		nnewmembers = aclmembers(new_acl, &newmembers);

		/* finished building new ACL value, now insert it */
		MemSet(values, 0, sizeof(values));
		MemSet(nulls, false, sizeof(nulls));
		MemSet(replaces, false, sizeof(replaces));

		replaces[Anum_pg_tablespace_spcacl - 1] = true;
		values[Anum_pg_tablespace_spcacl - 1] = PointerGetDatum(new_acl);

		newtuple = heap_modify_tuple(tuple, RelationGetDescr(relation), values,
									 nulls, replaces);

		simple_heap_update(relation, &newtuple->t_self, newtuple);

		/* keep the catalog indexes up to date */
		CatalogUpdateIndexes(relation, newtuple);

		/* MPP-6929: metadata tracking */
		if (Gp_role == GP_ROLE_DISPATCH)
			MetaTrackUpdObject(TableSpaceRelationId,
							   tblId,
							   GetUserId(), /* not grantorId, */
							   "PRIVILEGE", 
							   (istmt->is_grant) ? "GRANT" : "REVOKE"
					);

		/* Update the shared dependency ACL info */
		updateAclDependencies(TableSpaceRelationId, tblId, 0,
							  ownerId,
							  noldmembers, oldmembers,
							  nnewmembers, newmembers);

		ReleaseSysCache(tuple);
		pfree(new_acl);

		/* prevent error when processing duplicate objects */
		CommandCounterIncrement();
	}

	heap_close(relation, RowExclusiveLock);
}


static void
ExecGrant_Type(InternalGrant *istmt)
{
    Relation	relation;
    ListCell   *cell;

    if (istmt->all_privs && istmt->privileges == ACL_NO_RIGHTS)
        istmt->privileges = ACL_ALL_RIGHTS_TYPE;

    relation = heap_open(TypeRelationId, RowExclusiveLock);

    foreach(cell, istmt->objects)
    {
        Oid			typId = lfirst_oid(cell);
        Form_pg_type pg_type_tuple;
        Datum		aclDatum;
        bool		isNull;
        AclMode		avail_goptions;
        AclMode		this_privileges;
        Acl		   *old_acl;
        Acl		   *new_acl;
        Oid			grantorId;
        Oid			ownerId;
        HeapTuple	newtuple;
        Datum		values[Natts_pg_type];
        bool		nulls[Natts_pg_type];
        bool		replaces[Natts_pg_type];
        int			noldmembers;
        int			nnewmembers;
        Oid		   *oldmembers;
        Oid		   *newmembers;
        HeapTuple	tuple;

        /* Search syscache for pg_type */
        tuple = SearchSysCache1(TYPEOID, ObjectIdGetDatum(typId));
        if (!HeapTupleIsValid(tuple))
            elog(ERROR, "cache lookup failed for type %u", typId);

        pg_type_tuple = (Form_pg_type) GETSTRUCT(tuple);

        if (pg_type_tuple->typelem != 0 && pg_type_tuple->typlen == -1)
            ereport(ERROR,
                    (errcode(ERRCODE_INVALID_GRANT_OPERATION),
                            errmsg("cannot set privileges of array types"),
                            errhint("Set the privileges of the element type instead.")));

        /* Used GRANT DOMAIN on a non-domain? */
        if (istmt->objtype == ACL_OBJECT_DOMAIN &&
            pg_type_tuple->typtype != TYPTYPE_DOMAIN)
            ereport(ERROR,
                    (errcode(ERRCODE_WRONG_OBJECT_TYPE),
                            errmsg("\"%s\" is not a domain",
                                   NameStr(pg_type_tuple->typname))));

        /*
         * Get owner ID and working copy of existing ACL. If there's no ACL,
         * substitute the proper default.
         */
        ownerId = pg_type_tuple->typowner;
        aclDatum = heap_getattr(tuple, Anum_pg_type_typacl,
                                RelationGetDescr(relation), &isNull);
        if (isNull)
        {
            old_acl = acldefault(istmt->objtype, ownerId);
            /* There are no old member roles according to the catalogs */
            noldmembers = 0;
            oldmembers = NULL;
        }
        else
        {
            old_acl = DatumGetAclPCopy(aclDatum);
            /* Get the roles mentioned in the existing ACL */
            noldmembers = aclmembers(old_acl, &oldmembers);
        }

        /* Determine ID to do the grant as, and available grant options */
        select_best_grantor(GetUserId(), istmt->privileges,
                            old_acl, ownerId,
                            &grantorId, &avail_goptions);

        /*
         * Restrict the privileges to what we can actually grant, and emit the
         * standards-mandated warning and error messages.
         */
        this_privileges =
                restrict_and_check_grant(istmt->is_grant, avail_goptions,
                                         istmt->all_privs, istmt->privileges,
                                         typId, grantorId, ACL_KIND_TYPE,
                                         NameStr(pg_type_tuple->typname),
                                         0, NULL);

        /*
         * Generate new ACL.
         */
        new_acl = merge_acl_with_grant(old_acl, istmt->is_grant,
                                       istmt->grant_option, istmt->behavior,
                                       istmt->grantees, this_privileges,
                                       grantorId, ownerId);

        /*
         * We need the members of both old and new ACLs so we can correct the
         * shared dependency information.
         */
        nnewmembers = aclmembers(new_acl, &newmembers);

        /* finished building new ACL value, now insert it */
        MemSet(values, 0, sizeof(values));
        MemSet(nulls, false, sizeof(nulls));
        MemSet(replaces, false, sizeof(replaces));

        replaces[Anum_pg_type_typacl - 1] = true;
        values[Anum_pg_type_typacl - 1] = PointerGetDatum(new_acl);

        newtuple = heap_modify_tuple(tuple, RelationGetDescr(relation), values,
                                     nulls, replaces);

        simple_heap_update(relation, &newtuple->t_self, newtuple);

        /* keep the catalog indexes up to date */
        CatalogUpdateIndexes(relation, newtuple);

        /* Update the shared dependency ACL info */
        updateAclDependencies(TypeRelationId, typId, 0,
                              ownerId,
                              noldmembers, oldmembers,
                              nnewmembers, newmembers);

        ReleaseSysCache(tuple);
        pfree(new_acl);

        /* prevent error when processing duplicate objects */
        CommandCounterIncrement();
    }

    heap_close(relation, RowExclusiveLock);
}

static void
ExecGrant_ExtProtocol(InternalGrant *istmt)
{
    Relation	relation;
    ListCell   *cell;

    if (istmt->all_privs && istmt->privileges == ACL_NO_RIGHTS)
        istmt->privileges = ACL_ALL_RIGHTS_EXTPROTOCOL;

    relation = heap_open(ExtprotocolRelationId, RowExclusiveLock);

    foreach(cell, istmt->objects)
    {
        Oid			ptcid = lfirst_oid(cell);
        bool		isNull;
        bool		isTrusted;
        AclMode		avail_goptions;
        AclMode		this_privileges;
        Acl		   *old_acl;
        Acl		   *new_acl;
        Oid			grantorId;
        Oid			ownerId;
        Name	    ptcname;
        HeapTuple	tuple;
        HeapTuple	newtuple;
        Datum		values[Natts_pg_extprotocol];
        bool		nulls[Natts_pg_extprotocol];
        bool		replaces[Natts_pg_extprotocol];
        int			noldmembers;
        int			nnewmembers;
        Oid		   *oldmembers;
        Oid		   *newmembers;
        Datum		ownerDatum;
        Datum		aclDatum;
        Datum		trustedDatum;
        Datum		ptcnameDatum;
        ScanKeyData entry[1];
        SysScanDesc scan;
        TupleDesc	reldsc = RelationGetDescr(relation);

        /* There's no syscache for pg_extprotocol, so must look the hard way */
        ScanKeyInit(&entry[0],
                    ObjectIdAttributeNumber,
                    BTEqualStrategyNumber, F_OIDEQ,
                    ObjectIdGetDatum(ptcid));
        scan = systable_beginscan(relation, ExtprotocolOidIndexId, true,
                                  SnapshotNow, 1, entry);
        tuple = systable_getnext(scan);
        if (!HeapTupleIsValid(tuple))
            elog(ERROR, "lookup failed for external protocol %u", ptcid);

        ownerDatum = heap_getattr(tuple,
                                  Anum_pg_extprotocol_ptcowner,
                                  reldsc,
                                  &isNull);

        if(isNull)
            ereport(ERROR,
                    (errcode(ERRCODE_UNDEFINED_OBJECT),
                            errmsg("protocol '%u' has no owner defined",
                                   ptcid)));

        /*
         * Get owner ID and working copy of existing ACL. If there's no ACL,
         * substitute the proper default.
         */
        ownerId = DatumGetObjectId(ownerDatum);

        aclDatum = heap_getattr(tuple,
                                Anum_pg_extprotocol_ptcacl,
                                reldsc,
                                &isNull);

        if (isNull)
            old_acl = acldefault(ACL_OBJECT_EXTPROTOCOL, ownerId);
        else
            old_acl = DatumGetAclPCopy(aclDatum);

        ptcnameDatum = heap_getattr(tuple,
                                    Anum_pg_extprotocol_ptcname,
                                    reldsc,
                                    &isNull);

        ptcname = DatumGetName(ptcnameDatum);

        if(isNull)
            ereport(ERROR,
                    (errcode(ERRCODE_UNDEFINED_OBJECT),
                            errmsg("internal error: protocol '%u' has no name defined",
                                   ptcid)));

        trustedDatum = heap_getattr(tuple,
                                    Anum_pg_extprotocol_ptctrusted,
                                    reldsc,
                                    &isNull);

        isTrusted = DatumGetBool(trustedDatum);

        if (!isTrusted)
            ereport(ERROR,
                    (errcode(ERRCODE_WRONG_OBJECT_TYPE),
                            errmsg("protocol \"%s\" is not trusted",
                                   NameStr(*ptcname)),
                            errhint("Only superusers may use untrusted protocols.")));

        /* Determine ID to do the grant as, and available grant options */
        select_best_grantor(GetUserId(), istmt->privileges,
                            old_acl, ownerId,
                            &grantorId, &avail_goptions);

        /*
         * Restrict the privileges to what we can actually grant, and emit the
         * standards-mandated warning and error messages.
         */
        this_privileges =
                restrict_and_check_grant(istmt->is_grant, avail_goptions,
                                         istmt->all_privs, istmt->privileges,
                                         ptcid, grantorId, ACL_KIND_EXTPROTOCOL,
                                         NameStr(*ptcname),
                                         0, NULL);

        /*
         * Generate new ACL.
         *
         * We need the members of both old and new ACLs so we can correct the
         * shared dependency information.
         */
        noldmembers = aclmembers(old_acl, &oldmembers);

        new_acl = merge_acl_with_grant(old_acl, istmt->is_grant,
                                       istmt->grant_option, istmt->behavior,
                                       istmt->grantees, this_privileges,
                                       grantorId, ownerId);

        nnewmembers = aclmembers(new_acl, &newmembers);

        /* finished building new ACL value, now insert it */
        MemSet(values, 0, sizeof(values));
        MemSet(nulls, false, sizeof(nulls));
        MemSet(replaces, false, sizeof(replaces));

        replaces[Anum_pg_extprotocol_ptcacl - 1] = true;
        values[Anum_pg_extprotocol_ptcacl - 1] = PointerGetDatum(new_acl);

        newtuple = heap_modify_tuple(tuple, RelationGetDescr(relation), values,
                                     nulls, replaces);

        simple_heap_update(relation, &newtuple->t_self, newtuple);

        /* keep the catalog indexes up to date */
        CatalogUpdateIndexes(relation, newtuple);

        /* Update the shared dependency ACL info */
        updateAclDependencies(ExtprotocolRelationId,
                              HeapTupleGetOid(tuple), 0,
                              ownerId,
                              noldmembers, oldmembers,
                              nnewmembers, newmembers);

        systable_endscan(scan);

        pfree(new_acl);

        /* prevent error when processing duplicate objects */
        CommandCounterIncrement();
    }

    heap_close(relation, RowExclusiveLock);
}

static AclMode
string_to_privilege(const char *privname)
{
	if (strcmp(privname, "insert") == 0)
		return ACL_INSERT;
	if (strcmp(privname, "select") == 0)
		return ACL_SELECT;
	if (strcmp(privname, "update") == 0)
		return ACL_UPDATE;
	if (strcmp(privname, "delete") == 0)
		return ACL_DELETE;
	if (strcmp(privname, "truncate") == 0)
		return ACL_TRUNCATE;
	if (strcmp(privname, "references") == 0)
		return ACL_REFERENCES;
	if (strcmp(privname, "trigger") == 0)
		return ACL_TRIGGER;
	if (strcmp(privname, "execute") == 0)
		return ACL_EXECUTE;
	if (strcmp(privname, "usage") == 0)
		return ACL_USAGE;
	if (strcmp(privname, "create") == 0)
		return ACL_CREATE;
	if (strcmp(privname, "temporary") == 0)
		return ACL_CREATE_TEMP;
	if (strcmp(privname, "temp") == 0)
		return ACL_CREATE_TEMP;
	if (strcmp(privname, "connect") == 0)
		return ACL_CONNECT;
	if (strcmp(privname, "rule") == 0)
		return 0;				/* ignore old RULE privileges */
	ereport(ERROR,
			(errcode(ERRCODE_SYNTAX_ERROR),
			 errmsg("unrecognized privilege type \"%s\"", privname)));
	return 0;					/* appease compiler */
}

static const char *
privilege_to_string(AclMode privilege)
{
	switch (privilege)
	{
		case ACL_INSERT:
			return "INSERT";
		case ACL_SELECT:
			return "SELECT";
		case ACL_UPDATE:
			return "UPDATE";
		case ACL_DELETE:
			return "DELETE";
		case ACL_TRUNCATE:
			return "TRUNCATE";
		case ACL_REFERENCES:
			return "REFERENCES";
		case ACL_TRIGGER:
			return "TRIGGER";
		case ACL_EXECUTE:
			return "EXECUTE";
		case ACL_USAGE:
			return "USAGE";
		case ACL_CREATE:
			return "CREATE";
		case ACL_CREATE_TEMP:
			return "TEMP";
		case ACL_CONNECT:
			return "CONNECT";
		default:
			elog(ERROR, "unrecognized privilege: %d", (int) privilege);
	}
	return NULL;				/* appease compiler */
}

/*
 * Standardized reporting of aclcheck permissions failures.
 *
 * Note: we do not double-quote the %s's below, because many callers
 * supply strings that might be already quoted.
 */

static const char *const no_priv_msg[MAX_ACL_KIND] =
{
	/* ACL_KIND_COLUMN */
	gettext_noop("permission denied for column %s"),
	/* ACL_KIND_CLASS */
	gettext_noop("permission denied for relation %s"),
	/* ACL_KIND_SEQUENCE */
	gettext_noop("permission denied for sequence %s"),
	/* ACL_KIND_DATABASE */
	gettext_noop("permission denied for database %s"),
	/* ACL_KIND_PROC */
	gettext_noop("permission denied for function %s"),
	/* ACL_KIND_OPER */
	gettext_noop("permission denied for operator %s"),
	/* ACL_KIND_TYPE */
	gettext_noop("permission denied for type %s"),
	/* ACL_KIND_LANGUAGE */
	gettext_noop("permission denied for language %s"),
	/* ACL_KIND_LARGEOBJECT */
	gettext_noop("permission denied for large object %s"),
	/* ACL_KIND_NAMESPACE */
	gettext_noop("permission denied for schema %s"),
	/* ACL_KIND_OPCLASS */
	gettext_noop("permission denied for operator class %s"),
	/* ACL_KIND_OPFAMILY */
	gettext_noop("permission denied for operator family %s"),
	/* ACL_KIND_COLLATION */
	gettext_noop("permission denied for collation %s"),
	/* ACL_KIND_CONVERSION */
	gettext_noop("permission denied for conversion %s"),
	/* ACL_KIND_TABLESPACE */
	gettext_noop("permission denied for tablespace %s"),
	/* ACL_KIND_TSDICTIONARY */
	gettext_noop("permission denied for text search dictionary %s"),
	/* ACL_KIND_TSCONFIGURATION */
	gettext_noop("permission denied for text search configuration %s"),
	/* ACL_KIND_FDW */
	gettext_noop("permission denied for foreign-data wrapper %s"),
	/* ACL_KIND_FOREIGN_SERVER */
	gettext_noop("permission denied for foreign server %s"),
	/* ACL_KIND_EVENT_TRIGGER */
	gettext_noop("permission denied for event trigger %s"),
	/* ACL_KIND_EXTENSION */
	gettext_noop("permission denied for extension %s"),
	/* ACL_KIND_EXTPROTOCOL */
	gettext_noop("permission denied for external protocol %s")	
};

static const char *const not_owner_msg[MAX_ACL_KIND] =
{
	/* ACL_KIND_COLUMN */
	gettext_noop("must be owner of relation %s"),
	/* ACL_KIND_CLASS */
	gettext_noop("must be owner of relation %s"),
	/* ACL_KIND_SEQUENCE */
	gettext_noop("must be owner of sequence %s"),
	/* ACL_KIND_DATABASE */
	gettext_noop("must be owner of database %s"),
	/* ACL_KIND_PROC */
	gettext_noop("must be owner of function %s"),
	/* ACL_KIND_OPER */
	gettext_noop("must be owner of operator %s"),
	/* ACL_KIND_TYPE */
	gettext_noop("must be owner of type %s"),
	/* ACL_KIND_LANGUAGE */
	gettext_noop("must be owner of language %s"),
	/* ACL_KIND_LARGEOBJECT */
	gettext_noop("must be owner of large object %s"),
	/* ACL_KIND_NAMESPACE */
	gettext_noop("must be owner of schema %s"),
	/* ACL_KIND_OPCLASS */
	gettext_noop("must be owner of operator class %s"),
	/* ACL_KIND_OPFAMILY */
	gettext_noop("must be owner of operator family %s"),
	/* ACL_KIND_COLLATION */
	gettext_noop("must be owner of collation %s"),
	/* ACL_KIND_CONVERSION */
	gettext_noop("must be owner of conversion %s"),
	/* ACL_KIND_TABLESPACE */
	gettext_noop("must be owner of tablespace %s"),
	/* ACL_KIND_TSDICTIONARY */
	gettext_noop("must be owner of text search dictionary %s"),
	/* ACL_KIND_TSCONFIGURATION */
	gettext_noop("must be owner of text search configuration %s"),
	/* ACL_KIND_FDW */
	gettext_noop("must be owner of foreign-data wrapper %s"),
	/* ACL_KIND_FOREIGN_SERVER */
	gettext_noop("must be owner of foreign server %s"),
	/* ACL_KIND_EVENT_TRIGGER */
	gettext_noop("must be owner of event trigger %s"),
	/* ACL_KIND_EXTENSION */
	gettext_noop("must be owner of extension %s"),
	/* ACL_KIND_EXTPROTOCOL */
	gettext_noop("must be owner of external protocol %s")
};


void
aclcheck_error(AclResult aclerr, AclObjectKind objectkind,
			   const char *objectname)
{
	switch (aclerr)
	{
		case ACLCHECK_OK:
			/* no error, so return to caller */
			break;
		case ACLCHECK_NO_PRIV:
			ereport(ERROR,
					(errcode(ERRCODE_INSUFFICIENT_PRIVILEGE),
					 errmsg(no_priv_msg[objectkind], objectname)));
			break;
		case ACLCHECK_NOT_OWNER:
			ereport(ERROR,
					(errcode(ERRCODE_INSUFFICIENT_PRIVILEGE),
					 errmsg(not_owner_msg[objectkind], objectname)));
			break;
		default:
			elog(ERROR, "unrecognized AclResult: %d", (int) aclerr);
			break;
	}
}


void
aclcheck_error_col(AclResult aclerr, AclObjectKind objectkind,
				   const char *objectname, const char *colname)
{
	switch (aclerr)
	{
		case ACLCHECK_OK:
			/* no error, so return to caller */
			break;
		case ACLCHECK_NO_PRIV:
			ereport(ERROR,
					(errcode(ERRCODE_INSUFFICIENT_PRIVILEGE),
			 errmsg("permission denied for column \"%s\" of relation \"%s\"",
					colname, objectname)));
			break;
		case ACLCHECK_NOT_OWNER:
			/* relation msg is OK since columns don't have separate owners */
			ereport(ERROR,
					(errcode(ERRCODE_INSUFFICIENT_PRIVILEGE),
					 errmsg(not_owner_msg[objectkind], objectname)));
			break;
		default:
			elog(ERROR, "unrecognized AclResult: %d", (int) aclerr);
			break;
	}
}


/*
 * Special common handling for types: use element type instead of array type,
 * and format nicely
 */
void
aclcheck_error_type(AclResult aclerr, Oid typeOid)
{
	Oid			element_type = get_element_type(typeOid);

	aclcheck_error(aclerr, ACL_KIND_TYPE, format_type_be(element_type ? element_type : typeOid));
}


/* Check if given user has rolcatupdate privilege according to pg_authid */
static bool
has_rolcatupdate(Oid roleid)
{
	bool		rolcatupdate;
	HeapTuple	tuple;

	tuple = SearchSysCache1(AUTHOID, ObjectIdGetDatum(roleid));
	if (!HeapTupleIsValid(tuple))
		ereport(ERROR,
				(errcode(ERRCODE_UNDEFINED_OBJECT),
				 errmsg("role with OID %u does not exist", roleid)));

	rolcatupdate = ((Form_pg_authid) GETSTRUCT(tuple))->rolcatupdate;

	ReleaseSysCache(tuple);

	return rolcatupdate;
}

/*
 * Relay for the various pg_*_mask routines depending on object kind
 */
static AclMode
pg_aclmask(AclObjectKind objkind, Oid table_oid, AttrNumber attnum, Oid roleid,
		   AclMode mask, AclMaskHow how)
{
	switch (objkind)
	{
		case ACL_KIND_COLUMN:
			return
				pg_class_aclmask(table_oid, roleid, mask, how) |
				pg_attribute_aclmask(table_oid, attnum, roleid, mask, how);
		case ACL_KIND_CLASS:
		case ACL_KIND_SEQUENCE:
			return pg_class_aclmask(table_oid, roleid, mask, how);
		case ACL_KIND_DATABASE:
			return pg_database_aclmask(table_oid, roleid, mask, how);
		case ACL_KIND_PROC:
			return pg_proc_aclmask(table_oid, roleid, mask, how);
		case ACL_KIND_LANGUAGE:
			return pg_language_aclmask(table_oid, roleid, mask, how);
		case ACL_KIND_LARGEOBJECT:
			return pg_largeobject_aclmask_snapshot(table_oid, roleid,
												   mask, how, NULL);
		case ACL_KIND_NAMESPACE:
			return pg_namespace_aclmask(table_oid, roleid, mask, how);
		case ACL_KIND_TABLESPACE:
			return pg_tablespace_aclmask(table_oid, roleid, mask, how);
		case ACL_KIND_FDW:
			return pg_foreign_data_wrapper_aclmask(table_oid, roleid, mask, how);
		case ACL_KIND_FOREIGN_SERVER:
			return pg_foreign_server_aclmask(table_oid, roleid, mask, how);
		case ACL_KIND_EXTPROTOCOL:
			return pg_extprotocol_aclmask(table_oid, roleid, mask, how);
		case ACL_KIND_EVENT_TRIGGER:
			elog(ERROR, "grantable rights not supported for event triggers");
			/* not reached, but keep compiler quiet */
			return ACL_NO_RIGHTS;
		case ACL_KIND_TYPE:
			return pg_type_aclmask(table_oid, roleid, mask, how);
		default:
			elog(ERROR, "unrecognized objkind: %d",
				 (int) objkind);
			/* not reached, but keep compiler quiet */
			return ACL_NO_RIGHTS;
	}
}


/* ****************************************************************
 * Exported routines for examining a user's privileges for various objects
 *
 * See aclmask() for a description of the common API for these functions.
 *
 * Note: we give lookup failure the full ereport treatment because the
 * has_xxx_privilege() family of functions allow users to pass any random
 * OID to these functions.
 * ****************************************************************
 */

/*
 * Exported routine for examining a user's privileges for a column
 *
 * Note: this considers only privileges granted specifically on the column.
 * It is caller's responsibility to take relation-level privileges into account
 * as appropriate.  (For the same reason, we have no special case for
 * superuser-ness here.)
 */
AclMode
pg_attribute_aclmask(Oid table_oid, AttrNumber attnum, Oid roleid,
					 AclMode mask, AclMaskHow how)
{
	AclMode		result;
	HeapTuple	classTuple;
	HeapTuple	attTuple;
	Form_pg_class classForm;
	Form_pg_attribute attributeForm;
	Datum		aclDatum;
	bool		isNull;
	Acl		   *acl;
	Oid			ownerId;

	/*
	 * First, get the column's ACL from its pg_attribute entry
	 */
	attTuple = SearchSysCache2(ATTNUM,
							   ObjectIdGetDatum(table_oid),
							   Int16GetDatum(attnum));
	if (!HeapTupleIsValid(attTuple))
		ereport(ERROR,
				(errcode(ERRCODE_UNDEFINED_COLUMN),
				 errmsg("attribute %d of relation with OID %u does not exist",
						attnum, table_oid)));
	attributeForm = (Form_pg_attribute) GETSTRUCT(attTuple);

	/* Throw error on dropped columns, too */
	if (attributeForm->attisdropped)
		ereport(ERROR,
				(errcode(ERRCODE_UNDEFINED_COLUMN),
				 errmsg("attribute %d of relation with OID %u does not exist",
						attnum, table_oid)));

	aclDatum = SysCacheGetAttr(ATTNUM, attTuple, Anum_pg_attribute_attacl,
							   &isNull);

	/*
	 * Here we hard-wire knowledge that the default ACL for a column grants no
	 * privileges, so that we can fall out quickly in the very common case
	 * where attacl is null.
	 */
	if (isNull)
	{
		ReleaseSysCache(attTuple);
		return 0;
	}

	/*
	 * Must get the relation's ownerId from pg_class.  Since we already found
	 * a pg_attribute entry, the only likely reason for this to fail is that a
	 * concurrent DROP of the relation committed since then (which could only
	 * happen if we don't have lock on the relation).  We prefer to report "no
	 * privileges" rather than failing in such a case, so as to avoid unwanted
	 * failures in has_column_privilege() tests.
	 */
	classTuple = SearchSysCache1(RELOID, ObjectIdGetDatum(table_oid));
	if (!HeapTupleIsValid(classTuple))
	{
		ReleaseSysCache(attTuple);
		return 0;
	}
	classForm = (Form_pg_class) GETSTRUCT(classTuple);

	ownerId = classForm->relowner;

	ReleaseSysCache(classTuple);

	/* detoast column's ACL if necessary */
	acl = DatumGetAclP(aclDatum);

	result = aclmask(acl, roleid, ownerId, mask, how);

	/* if we have a detoasted copy, free it */
	if (acl && (Pointer) acl != DatumGetPointer(aclDatum))
		pfree(acl);

	ReleaseSysCache(attTuple);

	return result;
}

/*
 * Exported routine for examining a user's privileges for a table
 */
AclMode
pg_class_aclmask(Oid table_oid, Oid roleid,
				 AclMode mask, AclMaskHow how)
{
	AclMode		result;
	HeapTuple	tuple;
	Form_pg_class classForm;
	Datum		aclDatum;
	bool		isNull;
	Acl		   *acl;
	Oid			ownerId;

	/*
	 * Must get the relation's tuple from pg_class
	 */
	tuple = SearchSysCache1(RELOID, ObjectIdGetDatum(table_oid));
	if (!HeapTupleIsValid(tuple))
		ereport(ERROR,
				(errcode(ERRCODE_UNDEFINED_TABLE),
				 errmsg("relation with OID %u does not exist",
						table_oid)));
	classForm = (Form_pg_class) GETSTRUCT(tuple);

	/*
	 * Deny anyone permission to update a system catalog unless
	 * pg_authid.rolcatupdate is set.   (This is to let superusers protect
	 * themselves from themselves.)  Also allow it if allowSystemTableMods.
	 *
	 * As of 7.4 we have some updatable system views; those shouldn't be
	 * protected in this way.  Assume the view rules can take care of
	 * themselves.  ACL_USAGE is if we ever have system sequences.
	 */
<<<<<<< HEAD
	if (mask & (ACL_INSERT | ACL_UPDATE | ACL_DELETE | ACL_TRUNCATE | ACL_USAGE))
=======
	if ((mask & (ACL_INSERT | ACL_UPDATE | ACL_DELETE | ACL_TRUNCATE | ACL_USAGE)) &&
		IsSystemClass(table_oid, classForm) &&
		classForm->relkind != RELKIND_VIEW &&
		!has_rolcatupdate(roleid) &&
		!allowSystemTableMods)
>>>>>>> ab76208e
	{
		if (IsSystemClass(classForm) &&
			classForm->relkind != RELKIND_VIEW &&
			!has_rolcatupdate(roleid) &&
			!allowSystemTableMods)
		{
#ifdef ACLDEBUG
			elog(DEBUG2, "permission denied for system catalog update");
#endif
			mask &= ~(ACL_INSERT | ACL_UPDATE | ACL_DELETE | ACL_TRUNCATE | ACL_USAGE);
		}
	}

	/*
	 * Otherwise, superusers bypass all permission-checking.
	 */
	if (superuser_arg(roleid))
	{
#ifdef ACLDEBUG
		elog(DEBUG2, "OID %u is superuser, home free", roleid);
#endif
		ReleaseSysCache(tuple);
		return mask;
	}

	/*
	 * Normal case: get the relation's ACL from pg_class
	 */
	ownerId = classForm->relowner;

	aclDatum = SysCacheGetAttr(RELOID, tuple, Anum_pg_class_relacl,
							   &isNull);
	if (isNull)
	{
		/* No ACL, so build default ACL */
		switch (classForm->relkind)
		{
			case RELKIND_SEQUENCE:
				acl = acldefault(ACL_OBJECT_SEQUENCE, ownerId);
				break;
			default:
				acl = acldefault(ACL_OBJECT_RELATION, ownerId);
				break;
		}
		aclDatum = (Datum) 0;
	}
	else
	{
		/* detoast rel's ACL if necessary */
		acl = DatumGetAclP(aclDatum);
	}

	result = aclmask(acl, roleid, ownerId, mask, how);

	/* if we have a detoasted copy, free it */
	if (acl && (Pointer) acl != DatumGetPointer(aclDatum))
		pfree(acl);

	ReleaseSysCache(tuple);

	return result;
}

/*
 * Exported routine for examining a user's privileges for a database
 */
AclMode
pg_database_aclmask(Oid db_oid, Oid roleid,
					AclMode mask, AclMaskHow how)
{
	AclMode		result;
	HeapTuple	tuple;
	Datum		aclDatum;
	bool		isNull;
	Acl		   *acl;
	Oid			ownerId;

	/* Superusers bypass all permission checking. */
	if (superuser_arg(roleid))
		return mask;

	/*
	 * Get the database's ACL from pg_database
	 */
	tuple = SearchSysCache1(DATABASEOID, ObjectIdGetDatum(db_oid));
	if (!HeapTupleIsValid(tuple))
		ereport(ERROR,
				(errcode(ERRCODE_UNDEFINED_DATABASE),
				 errmsg("database with OID %u does not exist", db_oid)));

	ownerId = ((Form_pg_database) GETSTRUCT(tuple))->datdba;

	aclDatum = SysCacheGetAttr(DATABASEOID, tuple, Anum_pg_database_datacl,
							   &isNull);
	if (isNull)
	{
		/* No ACL, so build default ACL */
		acl = acldefault(ACL_OBJECT_DATABASE, ownerId);
		aclDatum = (Datum) 0;
	}
	else
	{
		/* detoast ACL if necessary */
		acl = DatumGetAclP(aclDatum);
	}

	result = aclmask(acl, roleid, ownerId, mask, how);

	/* if we have a detoasted copy, free it */
	if (acl && (Pointer) acl != DatumGetPointer(aclDatum))
		pfree(acl);

	ReleaseSysCache(tuple);

	return result;
}

/*
 * Exported routine for examining a user's privileges for a function
 */
AclMode
pg_proc_aclmask(Oid proc_oid, Oid roleid,
				AclMode mask, AclMaskHow how)
{
	AclMode		result;
	HeapTuple	tuple;
	Datum		aclDatum;
	bool		isNull;
	Acl		   *acl;
	Oid			ownerId;

	/* Superusers bypass all permission checking. */
	if (superuser_arg(roleid))
		return mask;

	/*
	 * Get the function's ACL from pg_proc
	 */
	tuple = SearchSysCache1(PROCOID, ObjectIdGetDatum(proc_oid));
	if (!HeapTupleIsValid(tuple))
		ereport(ERROR,
				(errcode(ERRCODE_UNDEFINED_FUNCTION),
				 errmsg("function with OID %u does not exist", proc_oid)));

	ownerId = ((Form_pg_proc) GETSTRUCT(tuple))->proowner;

	aclDatum = SysCacheGetAttr(PROCOID, tuple, Anum_pg_proc_proacl,
							   &isNull);
	if (isNull)
	{
		/* No ACL, so build default ACL */
		acl = acldefault(ACL_OBJECT_FUNCTION, ownerId);
		aclDatum = (Datum) 0;
	}
	else
	{
		/* detoast ACL if necessary */
		acl = DatumGetAclP(aclDatum);
	}

	result = aclmask(acl, roleid, ownerId, mask, how);

	/* if we have a detoasted copy, free it */
	if (acl && (Pointer) acl != DatumGetPointer(aclDatum))
		pfree(acl);

	ReleaseSysCache(tuple);

	return result;
}

/*
 * Exported routine for examining a user's privileges for a language
 */
AclMode
pg_language_aclmask(Oid lang_oid, Oid roleid,
					AclMode mask, AclMaskHow how)
{
	AclMode		result;
	HeapTuple	tuple;
	Datum		aclDatum;
	bool		isNull;
	Acl		   *acl;
	Oid			ownerId;

	/* Superusers bypass all permission checking. */
	if (superuser_arg(roleid))
		return mask;

	/*
	 * Get the language's ACL from pg_language
	 */
	tuple = SearchSysCache1(LANGOID, ObjectIdGetDatum(lang_oid));
	if (!HeapTupleIsValid(tuple))
		ereport(ERROR,
				(errcode(ERRCODE_UNDEFINED_OBJECT),
				 errmsg("language with OID %u does not exist", lang_oid)));

	ownerId = ((Form_pg_language) GETSTRUCT(tuple))->lanowner;

	aclDatum = SysCacheGetAttr(LANGOID, tuple, Anum_pg_language_lanacl,
							   &isNull);
	if (isNull)
	{
		/* No ACL, so build default ACL */
		acl = acldefault(ACL_OBJECT_LANGUAGE, ownerId);
		aclDatum = (Datum) 0;
	}
	else
	{
		/* detoast ACL if necessary */
		acl = DatumGetAclP(aclDatum);
	}

	result = aclmask(acl, roleid, ownerId, mask, how);

	/* if we have a detoasted copy, free it */
	if (acl && (Pointer) acl != DatumGetPointer(aclDatum))
		pfree(acl);

	ReleaseSysCache(tuple);

	return result;
}

/*
 * Exported routine for examining a user's privileges for a largeobject
 *
 * When a large object is opened for reading, it is opened relative to the
 * caller's snapshot, but when it is opened for writing, a current
 * MVCC snapshot will be used.  See doc/src/sgml/lobj.sgml.  This function
 * takes a snapshot argument so that the permissions check can be made
 * relative to the same snapshot that will be used to read the underlying
 * data.  The caller will actually pass NULL for an instantaneous MVCC
 * snapshot, since all we do with the snapshot argument is pass it through
 * to systable_beginscan().
 */
AclMode
pg_largeobject_aclmask_snapshot(Oid lobj_oid, Oid roleid,
								AclMode mask, AclMaskHow how,
								Snapshot snapshot)
{
	AclMode		result;
	Relation	pg_lo_meta;
	ScanKeyData entry[1];
	SysScanDesc scan;
	HeapTuple	tuple;
	Datum		aclDatum;
	bool		isNull;
	Acl		   *acl;
	Oid			ownerId;

	/* Superusers bypass all permission checking. */
	if (superuser_arg(roleid))
		return mask;

	/*
	 * Get the largeobject's ACL from pg_language_metadata
	 */
	pg_lo_meta = heap_open(LargeObjectMetadataRelationId,
						   AccessShareLock);

	ScanKeyInit(&entry[0],
				ObjectIdAttributeNumber,
				BTEqualStrategyNumber, F_OIDEQ,
				ObjectIdGetDatum(lobj_oid));

	scan = systable_beginscan(pg_lo_meta,
							  LargeObjectMetadataOidIndexId, true,
							  snapshot, 1, entry);

	tuple = systable_getnext(scan);
	if (!HeapTupleIsValid(tuple))
		ereport(ERROR,
				(errcode(ERRCODE_UNDEFINED_OBJECT),
				 errmsg("large object %u does not exist", lobj_oid)));

	ownerId = ((Form_pg_largeobject_metadata) GETSTRUCT(tuple))->lomowner;

	aclDatum = heap_getattr(tuple, Anum_pg_largeobject_metadata_lomacl,
							RelationGetDescr(pg_lo_meta), &isNull);

	if (isNull)
	{
		/* No ACL, so build default ACL */
		acl = acldefault(ACL_OBJECT_LARGEOBJECT, ownerId);
		aclDatum = (Datum) 0;
	}
	else
	{
		/* detoast ACL if necessary */
		acl = DatumGetAclP(aclDatum);
	}

	result = aclmask(acl, roleid, ownerId, mask, how);

	/* if we have a detoasted copy, free it */
	if (acl && (Pointer) acl != DatumGetPointer(aclDatum))
		pfree(acl);

	systable_endscan(scan);

	heap_close(pg_lo_meta, AccessShareLock);

	return result;
}

/*
 * Exported routine for examining a user's privileges for a namespace
 */
AclMode
pg_namespace_aclmask(Oid nsp_oid, Oid roleid,
					 AclMode mask, AclMaskHow how)
{
	AclMode		result;
	HeapTuple	tuple;
	Datum		aclDatum;
	bool		isNull;
	Acl		   *acl;
	Oid			ownerId;

	/* Superusers bypass all permission checking. */
	if (superuser_arg(roleid))
		return mask;

	/*
	 * If we have been assigned this namespace as a temp namespace, check to
	 * make sure we have CREATE TEMP permission on the database, and if so act
	 * as though we have all standard (but not GRANT OPTION) permissions on
	 * the namespace.  If we don't have CREATE TEMP, act as though we have
	 * only USAGE (and not CREATE) rights.
	 *
	 * This may seem redundant given the check in InitTempTableNamespace, but
	 * it really isn't since current user ID may have changed since then. The
	 * upshot of this behavior is that a SECURITY DEFINER function can create
	 * temp tables that can then be accessed (if permission is granted) by
	 * code in the same session that doesn't have permissions to create temp
	 * tables.
	 *
	 * XXX Would it be safe to ereport a special error message as
	 * InitTempTableNamespace does?  Returning zero here means we'll get a
	 * generic "permission denied for schema pg_temp_N" message, which is not
	 * remarkably user-friendly.
	 */
	if (isTempNamespace(nsp_oid))
	{
		if (pg_database_aclcheck(MyDatabaseId, roleid,
								 ACL_CREATE_TEMP) == ACLCHECK_OK)
			return mask & ACL_ALL_RIGHTS_NAMESPACE;
		else
			return mask & ACL_USAGE;
	}

	/*
	 * Get the schema's ACL from pg_namespace
	 */
	tuple = SearchSysCache1(NAMESPACEOID, ObjectIdGetDatum(nsp_oid));
	if (!HeapTupleIsValid(tuple))
		ereport(ERROR,
				(errcode(ERRCODE_UNDEFINED_SCHEMA),
				 errmsg("schema with OID %u does not exist", nsp_oid)));

	ownerId = ((Form_pg_namespace) GETSTRUCT(tuple))->nspowner;

	aclDatum = SysCacheGetAttr(NAMESPACEOID, tuple, Anum_pg_namespace_nspacl,
							   &isNull);
	if (isNull)
	{
		/* No ACL, so build default ACL */
		acl = acldefault(ACL_OBJECT_NAMESPACE, ownerId);
		aclDatum = (Datum) 0;
	}
	else
	{
		/* detoast ACL if necessary */
		acl = DatumGetAclP(aclDatum);
	}

	result = aclmask(acl, roleid, ownerId, mask, how);

	/* if we have a detoasted copy, free it */
	if (acl && (Pointer) acl != DatumGetPointer(aclDatum))
		pfree(acl);

	ReleaseSysCache(tuple);

	return result;
}

/*
 * Exported routine for examining a user's privileges for a tablespace
 */
AclMode
pg_tablespace_aclmask(Oid spc_oid, Oid roleid,
					  AclMode mask, AclMaskHow how)
{
	AclMode		result;
	HeapTuple	tuple;
	Datum		aclDatum;
	bool		isNull;
	Acl		   *acl;
	Oid			ownerId;

	/* Superusers bypass all permission checking. */
	if (superuser_arg(roleid))
		return mask;

	/*
	 * Get the tablespace's ACL from pg_tablespace
	 */
	tuple = SearchSysCache1(TABLESPACEOID, ObjectIdGetDatum(spc_oid));
	if (!HeapTupleIsValid(tuple))
		ereport(ERROR,
				(errcode(ERRCODE_UNDEFINED_OBJECT),
				 errmsg("tablespace with OID %u does not exist", spc_oid)));

	ownerId = ((Form_pg_tablespace) GETSTRUCT(tuple))->spcowner;

	aclDatum = SysCacheGetAttr(TABLESPACEOID, tuple,
							   Anum_pg_tablespace_spcacl,
							   &isNull);

	if (isNull)
	{
		/* No ACL, so build default ACL */
		acl = acldefault(ACL_OBJECT_TABLESPACE, ownerId);
		aclDatum = (Datum) 0;
	}
	else
	{
		/* detoast ACL if necessary */
		acl = DatumGetAclP(aclDatum);
	}

	result = aclmask(acl, roleid, ownerId, mask, how);

	/* if we have a detoasted copy, free it */
	if (acl && (Pointer) acl != DatumGetPointer(aclDatum))
		pfree(acl);

	ReleaseSysCache(tuple);

	return result;
}

/*
 * Exported routine for examining a user's privileges for a foreign
 * data wrapper
 */
AclMode
pg_foreign_data_wrapper_aclmask(Oid fdw_oid, Oid roleid,
								AclMode mask, AclMaskHow how)
{
	AclMode		result;
	HeapTuple	tuple;
	Datum		aclDatum;
	bool		isNull;
	Acl		   *acl;
	Oid			ownerId;

	Form_pg_foreign_data_wrapper fdwForm;

	/* Bypass permission checks for superusers */
	if (superuser_arg(roleid))
		return mask;

	/*
	 * Must get the FDW's tuple from pg_foreign_data_wrapper
	 */
	tuple = SearchSysCache1(FOREIGNDATAWRAPPEROID, ObjectIdGetDatum(fdw_oid));
	if (!HeapTupleIsValid(tuple))
		ereport(ERROR,
				(errmsg("foreign-data wrapper with OID %u does not exist",
						fdw_oid)));
	fdwForm = (Form_pg_foreign_data_wrapper) GETSTRUCT(tuple);

	/*
	 * Normal case: get the FDW's ACL from pg_foreign_data_wrapper
	 */
	ownerId = fdwForm->fdwowner;

	aclDatum = SysCacheGetAttr(FOREIGNDATAWRAPPEROID, tuple,
							   Anum_pg_foreign_data_wrapper_fdwacl, &isNull);
	if (isNull)
	{
		/* No ACL, so build default ACL */
		acl = acldefault(ACL_OBJECT_FDW, ownerId);
		aclDatum = (Datum) 0;
	}
	else
	{
		/* detoast rel's ACL if necessary */
		acl = DatumGetAclP(aclDatum);
	}

	result = aclmask(acl, roleid, ownerId, mask, how);

	/* if we have a detoasted copy, free it */
	if (acl && (Pointer) acl != DatumGetPointer(aclDatum))
		pfree(acl);

	ReleaseSysCache(tuple);

	return result;
}

/*
 * Exported routine for examining a user's privileges for a foreign
 * server.
 */
AclMode
pg_foreign_server_aclmask(Oid srv_oid, Oid roleid,
						  AclMode mask, AclMaskHow how)
{
	AclMode		result;
	HeapTuple	tuple;
	Datum		aclDatum;
	bool		isNull;
	Acl		   *acl;
	Oid			ownerId;

	Form_pg_foreign_server srvForm;

	/* Bypass permission checks for superusers */
	if (superuser_arg(roleid))
		return mask;

	/*
	 * Must get the FDW's tuple from pg_foreign_data_wrapper
	 */
	tuple = SearchSysCache1(FOREIGNSERVEROID, ObjectIdGetDatum(srv_oid));
	if (!HeapTupleIsValid(tuple))
		ereport(ERROR,
				(errmsg("foreign server with OID %u does not exist",
						srv_oid)));
	srvForm = (Form_pg_foreign_server) GETSTRUCT(tuple);

	/*
	 * Normal case: get the foreign server's ACL from pg_foreign_server
	 */
	ownerId = srvForm->srvowner;

	aclDatum = SysCacheGetAttr(FOREIGNSERVEROID, tuple,
							   Anum_pg_foreign_server_srvacl, &isNull);
	if (isNull)
	{
		/* No ACL, so build default ACL */
		acl = acldefault(ACL_OBJECT_FOREIGN_SERVER, ownerId);
		aclDatum = (Datum) 0;
	}
	else
	{
		/* detoast rel's ACL if necessary */
		acl = DatumGetAclP(aclDatum);
	}

	result = aclmask(acl, roleid, ownerId, mask, how);

	/* if we have a detoasted copy, free it */
	if (acl && (Pointer) acl != DatumGetPointer(aclDatum))
		pfree(acl);

	ReleaseSysCache(tuple);

	return result;
}

/*
 * Exported routine for examining a user's privileges for a type.
 */
AclMode
pg_type_aclmask(Oid type_oid, Oid roleid, AclMode mask, AclMaskHow how)
{
    AclMode		result;
    HeapTuple	tuple;
    Datum		aclDatum;
    bool		isNull;
    Acl		   *acl;
    Oid			ownerId;

    Form_pg_type typeForm;

    /* Bypass permission checks for superusers */
    if (superuser_arg(roleid))
        return mask;

    /*
     * Must get the type's tuple from pg_type
     */
    tuple = SearchSysCache1(TYPEOID, ObjectIdGetDatum(type_oid));
    if (!HeapTupleIsValid(tuple))
        ereport(ERROR,
                (errmsg("type with OID %u does not exist",
                        type_oid)));
    typeForm = (Form_pg_type) GETSTRUCT(tuple);

    /* "True" array types don't manage permissions of their own */
    if (typeForm->typelem != 0 && typeForm->typlen == -1)
    {
        Oid			elttype_oid = typeForm->typelem;

        ReleaseSysCache(tuple);

        tuple = SearchSysCache1(TYPEOID, ObjectIdGetDatum(elttype_oid));
        if (!HeapTupleIsValid(tuple))
            ereport(ERROR,
                    (errmsg("type with OID %u does not exist",
                            type_oid)));
        typeForm = (Form_pg_type) GETSTRUCT(tuple);
    }

    /*
     * Normal case: get the type's ACL from pg_type
     */
    ownerId = typeForm->typowner;

    aclDatum = SysCacheGetAttr(TYPEOID, tuple,
                               Anum_pg_type_typacl, &isNull);
    if (isNull)
    {
        /* No ACL, so build default ACL */
        acl = acldefault(ACL_OBJECT_TYPE, ownerId);
        aclDatum = (Datum) 0;
    }
    else
    {
        /* detoast rel's ACL if necessary */
        acl = DatumGetAclP(aclDatum);
    }

    result = aclmask(acl, roleid, ownerId, mask, how);

    /* if we have a detoasted copy, free it */
    if (acl && (Pointer) acl != DatumGetPointer(aclDatum))
        pfree(acl);

    ReleaseSysCache(tuple);

    return result;
}

/*
 * Exported routine for examining a user's privileges for an external
 * protocol.
 */
AclMode
pg_extprotocol_aclmask(Oid ptcOid, Oid roleid,
                       AclMode mask, AclMaskHow how)
{
    AclMode		result;
    HeapTuple	tuple;
    Datum		aclDatum;
    Datum		ownerDatum;
    bool		isNull;
    Acl		   *acl;
    Oid			ownerId;
    Relation	rel;
    ScanKeyData scankey;
    SysScanDesc sscan;

    /* Bypass permission checks for superusers */
    if (superuser_arg(roleid))
        return mask;

    rel = heap_open(ExtprotocolRelationId, AccessShareLock);

    ScanKeyInit(&scankey, ObjectIdAttributeNumber,
                BTEqualStrategyNumber, F_OIDEQ,
                ObjectIdGetDatum(ptcOid));
    sscan = systable_beginscan(rel, ExtprotocolOidIndexId, true,
                               SnapshotNow, 1, &scankey);
    tuple = systable_getnext(sscan);

    /* We assume that there can be at most one matching tuple */
    if (!HeapTupleIsValid(tuple))
        elog(ERROR, "protocol %u could not be found", ptcOid);

    ownerDatum = heap_getattr(tuple,
                              Anum_pg_extprotocol_ptcowner,
                              RelationGetDescr(rel),
                              &isNull);

    if(isNull)
        ereport(ERROR,
                (errcode(ERRCODE_UNDEFINED_OBJECT),
                        errmsg("got invalid extprotocol owner value: NULL")));

    ownerId = DatumGetObjectId(ownerDatum);

    aclDatum = heap_getattr(tuple,
                            Anum_pg_extprotocol_ptcacl,
                            RelationGetDescr(rel),
                            &isNull);

    if (isNull)
    {
        /* No ACL, so build default ACL */
        acl = acldefault(ACL_OBJECT_EXTPROTOCOL, ownerId);
        aclDatum = (Datum) 0;
    }
    else
    {
        /* detoast rel's ACL if necessary */
        acl = DatumGetAclP(aclDatum);
    }

    result = aclmask(acl, roleid, ownerId, mask, how);

    /* if we have a detoasted copy, free it */
    if (acl && (Pointer) acl != DatumGetPointer(aclDatum))
        pfree(acl);

    /* Finish up scan and close pg_extprotocol catalog. */
    systable_endscan(sscan);
    heap_close(rel, AccessShareLock);

    return result;
}

/*
 * Exported routine for checking a user's access privileges to a column
 *
 * Returns ACLCHECK_OK if the user has any of the privileges identified by
 * 'mode'; otherwise returns a suitable error code (in practice, always
 * ACLCHECK_NO_PRIV).
 *
 * As with pg_attribute_aclmask, only privileges granted directly on the
 * column are considered here.
 */
AclResult
pg_attribute_aclcheck(Oid table_oid, AttrNumber attnum,
					  Oid roleid, AclMode mode)
{
	if (pg_attribute_aclmask(table_oid, attnum, roleid, mode, ACLMASK_ANY) != 0)
		return ACLCHECK_OK;
	else
		return ACLCHECK_NO_PRIV;
}

/*
 * Exported routine for checking a user's access privileges to any/all columns
 *
 * If 'how' is ACLMASK_ANY, then returns ACLCHECK_OK if user has any of the
 * privileges identified by 'mode' on any non-dropped column in the relation;
 * otherwise returns a suitable error code (in practice, always
 * ACLCHECK_NO_PRIV).
 *
 * If 'how' is ACLMASK_ALL, then returns ACLCHECK_OK if user has any of the
 * privileges identified by 'mode' on each non-dropped column in the relation
 * (and there must be at least one such column); otherwise returns a suitable
 * error code (in practice, always ACLCHECK_NO_PRIV).
 *
 * As with pg_attribute_aclmask, only privileges granted directly on the
 * column(s) are considered here.
 *
 * Note: system columns are not considered here; there are cases where that
 * might be appropriate but there are also cases where it wouldn't.
 */
AclResult
pg_attribute_aclcheck_all(Oid table_oid, Oid roleid, AclMode mode,
						  AclMaskHow how)
{
	AclResult	result;
	HeapTuple	classTuple;
	Form_pg_class classForm;
	AttrNumber	nattrs;
	AttrNumber	curr_att;

	/*
	 * Must fetch pg_class row to check number of attributes.  As in
	 * pg_attribute_aclmask, we prefer to return "no privileges" instead of
	 * throwing an error if we get any unexpected lookup errors.
	 */
	classTuple = SearchSysCache1(RELOID, ObjectIdGetDatum(table_oid));
	if (!HeapTupleIsValid(classTuple))
		return ACLCHECK_NO_PRIV;
	classForm = (Form_pg_class) GETSTRUCT(classTuple);

	nattrs = classForm->relnatts;

	ReleaseSysCache(classTuple);

	/*
	 * Initialize result in case there are no non-dropped columns.  We want to
	 * report failure in such cases for either value of 'how'.
	 */
	result = ACLCHECK_NO_PRIV;

	for (curr_att = 1; curr_att <= nattrs; curr_att++)
	{
		HeapTuple	attTuple;
		AclMode		attmask;

		attTuple = SearchSysCache2(ATTNUM,
								   ObjectIdGetDatum(table_oid),
								   Int16GetDatum(curr_att));
		if (!HeapTupleIsValid(attTuple))
			continue;

		/* ignore dropped columns */
		if (((Form_pg_attribute) GETSTRUCT(attTuple))->attisdropped)
		{
			ReleaseSysCache(attTuple);
			continue;
		}

		/*
		 * Here we hard-wire knowledge that the default ACL for a column
		 * grants no privileges, so that we can fall out quickly in the very
		 * common case where attacl is null.
		 */
		if (heap_attisnull(attTuple, Anum_pg_attribute_attacl))
			attmask = 0;
		else
			attmask = pg_attribute_aclmask(table_oid, curr_att, roleid,
										   mode, ACLMASK_ANY);

		ReleaseSysCache(attTuple);

		if (attmask != 0)
		{
			result = ACLCHECK_OK;
			if (how == ACLMASK_ANY)
				break;			/* succeed on any success */
		}
		else
		{
			result = ACLCHECK_NO_PRIV;
			if (how == ACLMASK_ALL)
				break;			/* fail on any failure */
		}
	}

	return result;
}

/*
 * Exported routine for checking a user's access privileges to a table
 *
 * Returns ACLCHECK_OK if the user has any of the privileges identified by
 * 'mode'; otherwise returns a suitable error code (in practice, always
 * ACLCHECK_NO_PRIV).
 */
AclResult
pg_class_aclcheck(Oid table_oid, Oid roleid, AclMode mode)
{
	if (pg_class_aclmask(table_oid, roleid, mode, ACLMASK_ANY) != 0)
		return ACLCHECK_OK;
	else
		return ACLCHECK_NO_PRIV;
}

/*
 * Exported routine for checking a user's access privileges to a database
 */
AclResult
pg_database_aclcheck(Oid db_oid, Oid roleid, AclMode mode)
{
	if (pg_database_aclmask(db_oid, roleid, mode, ACLMASK_ANY) != 0)
		return ACLCHECK_OK;
	else
		return ACLCHECK_NO_PRIV;
}

/*
 * Exported routine for checking a user's access privileges to a function
 */
AclResult
pg_proc_aclcheck(Oid proc_oid, Oid roleid, AclMode mode)
{
	if (pg_proc_aclmask(proc_oid, roleid, mode, ACLMASK_ANY) != 0)
		return ACLCHECK_OK;
	else
		return ACLCHECK_NO_PRIV;
}

/*
 * Exported routine for checking a user's access privileges to a language
 */
AclResult
pg_language_aclcheck(Oid lang_oid, Oid roleid, AclMode mode)
{
	if (pg_language_aclmask(lang_oid, roleid, mode, ACLMASK_ANY) != 0)
		return ACLCHECK_OK;
	else
		return ACLCHECK_NO_PRIV;
}

/*
 * Exported routine for checking a user's access privileges to a largeobject
 */
AclResult
pg_largeobject_aclcheck_snapshot(Oid lobj_oid, Oid roleid, AclMode mode,
								 Snapshot snapshot)
{
	if (pg_largeobject_aclmask_snapshot(lobj_oid, roleid, mode,
										ACLMASK_ANY, snapshot) != 0)
		return ACLCHECK_OK;
	else
		return ACLCHECK_NO_PRIV;
}

/*
 * Exported routine for checking a user's access privileges to a namespace
 */
AclResult
pg_namespace_aclcheck(Oid nsp_oid, Oid roleid, AclMode mode)
{
	if (pg_namespace_aclmask(nsp_oid, roleid, mode, ACLMASK_ANY) != 0)
		return ACLCHECK_OK;
	else
		return ACLCHECK_NO_PRIV;
}

/*
 * Exported routine for checking a user's access privileges to a tablespace
 */
AclResult
pg_tablespace_aclcheck(Oid spc_oid, Oid roleid, AclMode mode)
{
	if (pg_tablespace_aclmask(spc_oid, roleid, mode, ACLMASK_ANY) != 0)
		return ACLCHECK_OK;
	else
		return ACLCHECK_NO_PRIV;
}

/*
 * Exported routine for checking a user's access privileges to a foreign
 * data wrapper
 */
AclResult
pg_foreign_data_wrapper_aclcheck(Oid fdw_oid, Oid roleid, AclMode mode)
{
	if (pg_foreign_data_wrapper_aclmask(fdw_oid, roleid, mode, ACLMASK_ANY) != 0)
		return ACLCHECK_OK;
	else
		return ACLCHECK_NO_PRIV;
}

/*
 * Exported routine for checking a user's access privileges to a foreign
 * server
 */
AclResult
pg_foreign_server_aclcheck(Oid srv_oid, Oid roleid, AclMode mode)
{
	if (pg_foreign_server_aclmask(srv_oid, roleid, mode, ACLMASK_ANY) != 0)
		return ACLCHECK_OK;
	else
		return ACLCHECK_NO_PRIV;
}

/*
 * Exported routine for checking a user's access privileges to a type
 */
AclResult
pg_type_aclcheck(Oid type_oid, Oid roleid, AclMode mode)
{
    if (pg_type_aclmask(type_oid, roleid, mode, ACLMASK_ANY) != 0)
        return ACLCHECK_OK;
    else
        return ACLCHECK_NO_PRIV;
}

/*
 * Exported routine for checking a user's access privileges to an
 * external protocol
 */
AclResult
pg_extprotocol_aclcheck(Oid ptcid, Oid roleid, AclMode mode)
{
    if (pg_extprotocol_aclmask(ptcid, roleid, mode, ACLMASK_ANY) != 0)
        return ACLCHECK_OK;
    else
        return ACLCHECK_NO_PRIV;
}

/*
 * Ownership check for a relation (specified by OID).
 */
bool
pg_class_ownercheck(Oid class_oid, Oid roleid)
{
	HeapTuple	tuple;
	Oid			ownerId;

	/* Superusers bypass all permission checking. */
	if (superuser_arg(roleid))
		return true;

	tuple = SearchSysCache1(RELOID, ObjectIdGetDatum(class_oid));
	if (!HeapTupleIsValid(tuple))
		ereport(ERROR,
				(errcode(ERRCODE_UNDEFINED_TABLE),
				 errmsg("relation with OID %u does not exist", class_oid)));

	ownerId = ((Form_pg_class) GETSTRUCT(tuple))->relowner;

	ReleaseSysCache(tuple);

	return has_privs_of_role(roleid, ownerId);
}

/*
 * Ownership check for a type (specified by OID).
 */
bool
pg_type_ownercheck(Oid type_oid, Oid roleid)
{
	HeapTuple	tuple;
	Oid			ownerId;

	/* Superusers bypass all permission checking. */
	if (superuser_arg(roleid))
		return true;

	tuple = SearchSysCache1(TYPEOID, ObjectIdGetDatum(type_oid));
	if (!HeapTupleIsValid(tuple))
		ereport(ERROR,
				(errcode(ERRCODE_UNDEFINED_OBJECT),
				 errmsg("type with OID %u does not exist", type_oid)));

	ownerId = ((Form_pg_type) GETSTRUCT(tuple))->typowner;

	ReleaseSysCache(tuple);

	return has_privs_of_role(roleid, ownerId);
}

/*
 * Ownership check for an operator (specified by OID).
 */
bool
pg_oper_ownercheck(Oid oper_oid, Oid roleid)
{
	HeapTuple	tuple;
	Oid			ownerId;

	/* Superusers bypass all permission checking. */
	if (superuser_arg(roleid))
		return true;

	tuple = SearchSysCache1(OPEROID, ObjectIdGetDatum(oper_oid));
	if (!HeapTupleIsValid(tuple))
		ereport(ERROR,
				(errcode(ERRCODE_UNDEFINED_FUNCTION),
				 errmsg("operator with OID %u does not exist", oper_oid)));

	ownerId = ((Form_pg_operator) GETSTRUCT(tuple))->oprowner;

	ReleaseSysCache(tuple);

	return has_privs_of_role(roleid, ownerId);
}

/*
 * Ownership check for a function (specified by OID).
 */
bool
pg_proc_ownercheck(Oid proc_oid, Oid roleid)
{
	HeapTuple	tuple;
	Oid			ownerId;

	/* Superusers bypass all permission checking. */
	if (superuser_arg(roleid))
		return true;

	tuple = SearchSysCache1(PROCOID, ObjectIdGetDatum(proc_oid));
	if (!HeapTupleIsValid(tuple))
		ereport(ERROR,
				(errcode(ERRCODE_UNDEFINED_FUNCTION),
				 errmsg("function with OID %u does not exist", proc_oid)));

	ownerId = ((Form_pg_proc) GETSTRUCT(tuple))->proowner;

	ReleaseSysCache(tuple);

	return has_privs_of_role(roleid, ownerId);
}

/*
 * Ownership check for a procedural language (specified by OID)
 */
bool
pg_language_ownercheck(Oid lan_oid, Oid roleid)
{
	HeapTuple	tuple;
	Oid			ownerId;

	/* Superusers bypass all permission checking. */
	if (superuser_arg(roleid))
		return true;

	tuple = SearchSysCache1(LANGOID, ObjectIdGetDatum(lan_oid));
	if (!HeapTupleIsValid(tuple))
		ereport(ERROR,
				(errcode(ERRCODE_UNDEFINED_FUNCTION),
				 errmsg("language with OID %u does not exist", lan_oid)));

	ownerId = ((Form_pg_language) GETSTRUCT(tuple))->lanowner;

	ReleaseSysCache(tuple);

	return has_privs_of_role(roleid, ownerId);
}

/*
 * Ownership check for a largeobject (specified by OID)
 *
 * This is only used for operations like ALTER LARGE OBJECT that are always
 * relative to an up-to-date snapshot.
 */
bool
pg_largeobject_ownercheck(Oid lobj_oid, Oid roleid)
{
	Relation	pg_lo_meta;
	ScanKeyData entry[1];
	SysScanDesc scan;
	HeapTuple	tuple;
	Oid			ownerId;

	/* Superusers bypass all permission checking. */
	if (superuser_arg(roleid))
		return true;

	/* There's no syscache for pg_largeobject_metadata */
	pg_lo_meta = heap_open(LargeObjectMetadataRelationId,
						   AccessShareLock);

	ScanKeyInit(&entry[0],
				ObjectIdAttributeNumber,
				BTEqualStrategyNumber, F_OIDEQ,
				ObjectIdGetDatum(lobj_oid));

	scan = systable_beginscan(pg_lo_meta,
							  LargeObjectMetadataOidIndexId, true,
							  NULL, 1, entry);

	tuple = systable_getnext(scan);
	if (!HeapTupleIsValid(tuple))
		ereport(ERROR,
				(errcode(ERRCODE_UNDEFINED_OBJECT),
				 errmsg("large object %u does not exist", lobj_oid)));

	ownerId = ((Form_pg_largeobject_metadata) GETSTRUCT(tuple))->lomowner;

	systable_endscan(scan);
	heap_close(pg_lo_meta, AccessShareLock);

	return has_privs_of_role(roleid, ownerId);
}

/*
 * Ownership check for a namespace (specified by OID).
 */
bool
pg_namespace_ownercheck(Oid nsp_oid, Oid roleid)
{
	HeapTuple	tuple;
	Oid			ownerId;

	/* Superusers bypass all permission checking. */
	if (superuser_arg(roleid))
		return true;

	tuple = SearchSysCache1(NAMESPACEOID, ObjectIdGetDatum(nsp_oid));
	if (!HeapTupleIsValid(tuple))
		ereport(ERROR,
				(errcode(ERRCODE_UNDEFINED_SCHEMA),
				 errmsg("schema with OID %u does not exist", nsp_oid)));

	ownerId = ((Form_pg_namespace) GETSTRUCT(tuple))->nspowner;

	ReleaseSysCache(tuple);

	return has_privs_of_role(roleid, ownerId);
}

/*
 * Ownership check for a tablespace (specified by OID).
 */
bool
pg_tablespace_ownercheck(Oid spc_oid, Oid roleid)
{
	HeapTuple	spctuple;
	Oid			spcowner;

	/* Superusers bypass all permission checking. */
	if (superuser_arg(roleid))
		return true;

	/* Search syscache for pg_tablespace */
	spctuple = SearchSysCache1(TABLESPACEOID, ObjectIdGetDatum(spc_oid));
	if (!HeapTupleIsValid(spctuple))
		ereport(ERROR,
				(errcode(ERRCODE_UNDEFINED_OBJECT),
				 errmsg("tablespace with OID %u does not exist", spc_oid)));

	spcowner = ((Form_pg_tablespace) GETSTRUCT(spctuple))->spcowner;

	ReleaseSysCache(spctuple);

	return has_privs_of_role(roleid, spcowner);
}


/*
 * Ownership check for an operator class (specified by OID).
 */
bool
pg_opclass_ownercheck(Oid opc_oid, Oid roleid)
{
	HeapTuple	tuple;
	Oid			ownerId;

	/* Superusers bypass all permission checking. */
	if (superuser_arg(roleid))
		return true;

	tuple = SearchSysCache1(CLAOID, ObjectIdGetDatum(opc_oid));
	if (!HeapTupleIsValid(tuple))
		ereport(ERROR,
				(errcode(ERRCODE_UNDEFINED_OBJECT),
				 errmsg("operator class with OID %u does not exist",
						opc_oid)));

	ownerId = ((Form_pg_opclass) GETSTRUCT(tuple))->opcowner;

	ReleaseSysCache(tuple);

	return has_privs_of_role(roleid, ownerId);
}

/*
 * Ownership check for an operator family (specified by OID).
 */
bool
pg_opfamily_ownercheck(Oid opf_oid, Oid roleid)
{
	HeapTuple	tuple;
	Oid			ownerId;

	/* Superusers bypass all permission checking. */
	if (superuser_arg(roleid))
		return true;

	tuple = SearchSysCache1(OPFAMILYOID, ObjectIdGetDatum(opf_oid));
	if (!HeapTupleIsValid(tuple))
		ereport(ERROR,
				(errcode(ERRCODE_UNDEFINED_OBJECT),
				 errmsg("operator family with OID %u does not exist",
						opf_oid)));

	ownerId = ((Form_pg_opfamily) GETSTRUCT(tuple))->opfowner;

	ReleaseSysCache(tuple);

	return has_privs_of_role(roleid, ownerId);
}

/*
 * Ownership check for a text search dictionary (specified by OID).
 */
bool
pg_ts_dict_ownercheck(Oid dict_oid, Oid roleid)
{
	HeapTuple	tuple;
	Oid			ownerId;

	/* Superusers bypass all permission checking. */
	if (superuser_arg(roleid))
		return true;

	tuple = SearchSysCache1(TSDICTOID, ObjectIdGetDatum(dict_oid));
	if (!HeapTupleIsValid(tuple))
		ereport(ERROR,
				(errcode(ERRCODE_UNDEFINED_OBJECT),
				 errmsg("text search dictionary with OID %u does not exist",
						dict_oid)));

	ownerId = ((Form_pg_ts_dict) GETSTRUCT(tuple))->dictowner;

	ReleaseSysCache(tuple);

	return has_privs_of_role(roleid, ownerId);
}

/*
 * Ownership check for a text search configuration (specified by OID).
 */
bool
pg_ts_config_ownercheck(Oid cfg_oid, Oid roleid)
{
	HeapTuple	tuple;
	Oid			ownerId;

	/* Superusers bypass all permission checking. */
	if (superuser_arg(roleid))
		return true;

	tuple = SearchSysCache1(TSCONFIGOID, ObjectIdGetDatum(cfg_oid));
	if (!HeapTupleIsValid(tuple))
		ereport(ERROR,
				(errcode(ERRCODE_UNDEFINED_OBJECT),
			   errmsg("text search configuration with OID %u does not exist",
					  cfg_oid)));

	ownerId = ((Form_pg_ts_config) GETSTRUCT(tuple))->cfgowner;

	ReleaseSysCache(tuple);

	return has_privs_of_role(roleid, ownerId);
}

/*
 * Ownership check for a foreign-data wrapper (specified by OID).
 */
bool
pg_foreign_data_wrapper_ownercheck(Oid srv_oid, Oid roleid)
{
	HeapTuple	tuple;
	Oid			ownerId;

	/* Superusers bypass all permission checking. */
	if (superuser_arg(roleid))
		return true;

	tuple = SearchSysCache1(FOREIGNDATAWRAPPEROID, ObjectIdGetDatum(srv_oid));
	if (!HeapTupleIsValid(tuple))
		ereport(ERROR,
				(errcode(ERRCODE_UNDEFINED_OBJECT),
				 errmsg("foreign-data wrapper with OID %u does not exist",
						srv_oid)));

	ownerId = ((Form_pg_foreign_data_wrapper) GETSTRUCT(tuple))->fdwowner;

	ReleaseSysCache(tuple);

	return has_privs_of_role(roleid, ownerId);
}

/*
 * Ownership check for a foreign server (specified by OID).
 */
bool
pg_foreign_server_ownercheck(Oid srv_oid, Oid roleid)
{
	HeapTuple	tuple;
	Oid			ownerId;

	/* Superusers bypass all permission checking. */
	if (superuser_arg(roleid))
		return true;

	tuple = SearchSysCache1(FOREIGNSERVEROID, ObjectIdGetDatum(srv_oid));
	if (!HeapTupleIsValid(tuple))
		ereport(ERROR,
				(errcode(ERRCODE_UNDEFINED_OBJECT),
				 errmsg("foreign server with OID %u does not exist",
						srv_oid)));

	ownerId = ((Form_pg_foreign_server) GETSTRUCT(tuple))->srvowner;

	ReleaseSysCache(tuple);

	return has_privs_of_role(roleid, ownerId);
}

/*
 * Ownership check for an event trigger (specified by OID).
 */
bool
pg_event_trigger_ownercheck(Oid et_oid, Oid roleid)
{
	HeapTuple	tuple;
	Oid			ownerId;

	/* Superusers bypass all permission checking. */
	if (superuser_arg(roleid))
		return true;

	tuple = SearchSysCache1(EVENTTRIGGEROID, ObjectIdGetDatum(et_oid));
	if (!HeapTupleIsValid(tuple))
		ereport(ERROR,
				(errcode(ERRCODE_UNDEFINED_OBJECT),
				 errmsg("event trigger with OID %u does not exist",
						et_oid)));

	ownerId = ((Form_pg_event_trigger) GETSTRUCT(tuple))->evtowner;

	ReleaseSysCache(tuple);

	return has_privs_of_role(roleid, ownerId);
}

/*
 * Ownership check for a database (specified by OID).
 */
bool
pg_database_ownercheck(Oid db_oid, Oid roleid)
{
	HeapTuple	tuple;
	Oid			dba;

	/* Superusers bypass all permission checking. */
	if (superuser_arg(roleid))
		return true;

	tuple = SearchSysCache1(DATABASEOID, ObjectIdGetDatum(db_oid));
	if (!HeapTupleIsValid(tuple))
		ereport(ERROR,
				(errcode(ERRCODE_UNDEFINED_DATABASE),
				 errmsg("database with OID %u does not exist", db_oid)));

	dba = ((Form_pg_database) GETSTRUCT(tuple))->datdba;

	ReleaseSysCache(tuple);

	return has_privs_of_role(roleid, dba);
}

/*
 * Ownership check for a collation (specified by OID).
 */
bool
pg_collation_ownercheck(Oid coll_oid, Oid roleid)
{
	HeapTuple	tuple;
	Oid			ownerId;

	/* Superusers bypass all permission checking. */
	if (superuser_arg(roleid))
		return true;

	tuple = SearchSysCache1(COLLOID, ObjectIdGetDatum(coll_oid));
	if (!HeapTupleIsValid(tuple))
		ereport(ERROR,
				(errcode(ERRCODE_UNDEFINED_OBJECT),
				 errmsg("collation with OID %u does not exist", coll_oid)));

	ownerId = ((Form_pg_collation) GETSTRUCT(tuple))->collowner;

	ReleaseSysCache(tuple);

	return has_privs_of_role(roleid, ownerId);
}

/*
 * Ownership check for a conversion (specified by OID).
 */
bool
pg_conversion_ownercheck(Oid conv_oid, Oid roleid)
{
	HeapTuple	tuple;
	Oid			ownerId;

	/* Superusers bypass all permission checking. */
	if (superuser_arg(roleid))
		return true;

	tuple = SearchSysCache1(CONVOID, ObjectIdGetDatum(conv_oid));
	if (!HeapTupleIsValid(tuple))
		ereport(ERROR,
				(errcode(ERRCODE_UNDEFINED_OBJECT),
				 errmsg("conversion with OID %u does not exist", conv_oid)));

	ownerId = ((Form_pg_conversion) GETSTRUCT(tuple))->conowner;

	ReleaseSysCache(tuple);

	return has_privs_of_role(roleid, ownerId);
}

/*
 * Ownership check for an extension (specified by OID).
 */
bool
pg_extension_ownercheck(Oid ext_oid, Oid roleid)
{
	Relation	pg_extension;
	ScanKeyData entry[1];
	SysScanDesc scan;
	HeapTuple	tuple;
	Oid			ownerId;

	/* Superusers bypass all permission checking. */
	if (superuser_arg(roleid))
		return true;

	/* There's no syscache for pg_extension, so do it the hard way */
	pg_extension = heap_open(ExtensionRelationId, AccessShareLock);

	ScanKeyInit(&entry[0],
				ObjectIdAttributeNumber,
				BTEqualStrategyNumber, F_OIDEQ,
				ObjectIdGetDatum(ext_oid));

	scan = systable_beginscan(pg_extension,
							  ExtensionOidIndexId, true,
							  NULL, 1, entry);

	tuple = systable_getnext(scan);
	if (!HeapTupleIsValid(tuple))
		ereport(ERROR,
				(errcode(ERRCODE_UNDEFINED_OBJECT),
				 errmsg("extension with OID %u does not exist", ext_oid)));

	ownerId = ((Form_pg_extension) GETSTRUCT(tuple))->extowner;

	systable_endscan(scan);
	heap_close(pg_extension, AccessShareLock);

	return has_privs_of_role(roleid, ownerId);
}

/*
 * Ownership check for an external protocol (specified by OID).
 */
bool
pg_extprotocol_ownercheck(Oid protOid, Oid roleid)
{
	Relation	pg_extprotocol;
	ScanKeyData entry[1];
	SysScanDesc scan;
	HeapTuple	eptuple;
	Oid			ownerId;

	/* Superusers bypass all permission checking. */
	if (superuser_arg(roleid))
		return true;

	/* There's no syscache on pg_extprotocol, so must look the hard way */
	pg_extprotocol = heap_open(ExtprotocolRelationId, AccessShareLock);
	ScanKeyInit(&entry[0],
				ObjectIdAttributeNumber,
				BTEqualStrategyNumber, F_OIDEQ,
				ObjectIdGetDatum(protOid));
	scan = systable_beginscan(pg_extprotocol, ExtprotocolOidIndexId, true,
							  SnapshotNow, 1, entry);

	eptuple = systable_getnext(scan);

	if (!HeapTupleIsValid(eptuple))
		ereport(ERROR,
				(errcode(ERRCODE_UNDEFINED_OBJECT),
				 errmsg("external protocol with OID %u does not exist", protOid)));

	ownerId = ((Form_pg_extprotocol) GETSTRUCT(eptuple))->ptcowner;

	systable_endscan(scan);
	heap_close(pg_extprotocol, AccessShareLock);

	return has_privs_of_role(roleid, ownerId);
}

/*
 * Check whether specified role has CREATEROLE privilege (or is a superuser)
 *
 * Note: roles do not have owners per se; instead we use this test in
 * places where an ownership-like permissions test is needed for a role.
 * Be sure to apply it to the role trying to do the operation, not the
 * role being operated on!	Also note that this generally should not be
 * considered enough privilege if the target role is a superuser.
 * (We don't handle that consideration here because we want to give a
 * separate error message for such cases, so the caller has to deal with it.)
 */
bool
has_createrole_privilege(Oid roleid)
{
	bool		result = false;
	HeapTuple	utup;

	/* Superusers bypass all permission checking. */
	if (superuser_arg(roleid))
		return true;

	utup = SearchSysCache1(AUTHOID, ObjectIdGetDatum(roleid));
	if (HeapTupleIsValid(utup))
	{
		result = ((Form_pg_authid) GETSTRUCT(utup))->rolcreaterole;
		ReleaseSysCache(utup);
	}
	return result;
}

/*
 * Fetch pg_default_acl entry for given role, namespace and object type
 * (object type must be given in pg_default_acl's encoding).
 * Returns NULL if no such entry.
 */
static Acl *
get_default_acl_internal(Oid roleId, Oid nsp_oid, char objtype)
{
	Acl		   *result = NULL;
	HeapTuple	tuple;

	tuple = SearchSysCache3(DEFACLROLENSPOBJ,
							ObjectIdGetDatum(roleId),
							ObjectIdGetDatum(nsp_oid),
							CharGetDatum(objtype));

	if (HeapTupleIsValid(tuple))
	{
		Datum		aclDatum;
		bool		isNull;

		aclDatum = SysCacheGetAttr(DEFACLROLENSPOBJ, tuple,
								   Anum_pg_default_acl_defaclacl,
								   &isNull);
		if (!isNull)
			result = DatumGetAclPCopy(aclDatum);
		ReleaseSysCache(tuple);
	}

	return result;
}

/*
 * Get default permissions for newly created object within given schema
 *
 * Returns NULL if built-in system defaults should be used
 */
Acl *
get_user_default_acl(GrantObjectType objtype, Oid ownerId, Oid nsp_oid)
{
	Acl		   *result;
	Acl		   *glob_acl;
	Acl		   *schema_acl;
	Acl		   *def_acl;
	char		defaclobjtype;

	/*
	 * Use NULL during bootstrap, since pg_default_acl probably isn't there
	 * yet.
	 */
	if (IsBootstrapProcessingMode())
		return NULL;

	/* Check if object type is supported in pg_default_acl */
	switch (objtype)
	{
		case ACL_OBJECT_RELATION:
			defaclobjtype = DEFACLOBJ_RELATION;
			break;

		case ACL_OBJECT_SEQUENCE:
			defaclobjtype = DEFACLOBJ_SEQUENCE;
			break;

		case ACL_OBJECT_FUNCTION:
			defaclobjtype = DEFACLOBJ_FUNCTION;
			break;

		case ACL_OBJECT_TYPE:
			defaclobjtype = DEFACLOBJ_TYPE;
			break;

		default:
			return NULL;
	}

	/* Look up the relevant pg_default_acl entries */
	glob_acl = get_default_acl_internal(ownerId, InvalidOid, defaclobjtype);
	schema_acl = get_default_acl_internal(ownerId, nsp_oid, defaclobjtype);

	/* Quick out if neither entry exists */
	if (glob_acl == NULL && schema_acl == NULL)
		return NULL;

	/* We need to know the hard-wired default value, too */
	def_acl = acldefault(objtype, ownerId);

	/* If there's no global entry, substitute the hard-wired default */
	if (glob_acl == NULL)
		glob_acl = def_acl;

	/* Merge in any per-schema privileges */
	result = aclmerge(glob_acl, schema_acl, ownerId);

	/*
	 * For efficiency, we want to return NULL if the result equals default.
	 * This requires sorting both arrays to get an accurate comparison.
	 */
	aclitemsort(result);
	aclitemsort(def_acl);
	if (aclequal(result, def_acl))
		result = NULL;

	return result;
}<|MERGE_RESOLUTION|>--- conflicted
+++ resolved
@@ -3604,7 +3604,7 @@
                     BTEqualStrategyNumber, F_OIDEQ,
                     ObjectIdGetDatum(ptcid));
         scan = systable_beginscan(relation, ExtprotocolOidIndexId, true,
-                                  SnapshotNow, 1, entry);
+                                  NULL, 1, entry);
         tuple = systable_getnext(scan);
         if (!HeapTupleIsValid(tuple))
             elog(ERROR, "lookup failed for external protocol %u", ptcid);
@@ -4170,24 +4170,16 @@
 
 	/*
 	 * Deny anyone permission to update a system catalog unless
-	 * pg_authid.rolcatupdate is set.   (This is to let superusers protect
+	 * pg_authid.rolcatupdate is set.  (This is to let superusers protect
 	 * themselves from themselves.)  Also allow it if allowSystemTableMods.
 	 *
 	 * As of 7.4 we have some updatable system views; those shouldn't be
 	 * protected in this way.  Assume the view rules can take care of
 	 * themselves.  ACL_USAGE is if we ever have system sequences.
 	 */
-<<<<<<< HEAD
 	if (mask & (ACL_INSERT | ACL_UPDATE | ACL_DELETE | ACL_TRUNCATE | ACL_USAGE))
-=======
-	if ((mask & (ACL_INSERT | ACL_UPDATE | ACL_DELETE | ACL_TRUNCATE | ACL_USAGE)) &&
-		IsSystemClass(table_oid, classForm) &&
-		classForm->relkind != RELKIND_VIEW &&
-		!has_rolcatupdate(roleid) &&
-		!allowSystemTableMods)
->>>>>>> ab76208e
-	{
-		if (IsSystemClass(classForm) &&
+	{
+		if (IsSystemClass(table_oid, classForm) &&
 			classForm->relkind != RELKIND_VIEW &&
 			!has_rolcatupdate(roleid) &&
 			!allowSystemTableMods)
@@ -4856,7 +4848,7 @@
                 BTEqualStrategyNumber, F_OIDEQ,
                 ObjectIdGetDatum(ptcOid));
     sscan = systable_beginscan(rel, ExtprotocolOidIndexId, true,
-                               SnapshotNow, 1, &scankey);
+                               NULL, 1, &scankey);
     tuple = systable_getnext(sscan);
 
     /* We assume that there can be at most one matching tuple */
@@ -5725,7 +5717,7 @@
 				BTEqualStrategyNumber, F_OIDEQ,
 				ObjectIdGetDatum(protOid));
 	scan = systable_beginscan(pg_extprotocol, ExtprotocolOidIndexId, true,
-							  SnapshotNow, 1, entry);
+							  NULL, 1, entry);
 
 	eptuple = systable_getnext(scan);
 
