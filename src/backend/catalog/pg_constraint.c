--- conflicted
+++ resolved
@@ -480,31 +480,15 @@
 {
 	Relation	conDesc;
 	HeapTuple	tup;
-	cqContext	cqc;
-	cqContext  *pcqCtx;
 	Form_pg_constraint con;
 
 	conDesc = heap_open(ConstraintRelationId, RowExclusiveLock);
 
-<<<<<<< HEAD
-	pcqCtx = caql_addrel(cqclr(&cqc), conDesc);
-
-	tup = caql_getfirst(
-			pcqCtx,
-			cql("SELECT * FROM pg_constraint "
-				" WHERE oid = :1 "
-				" FOR UPDATE ",
-				ObjectIdGetDatum(conId)));
-
-	if (!HeapTupleIsValid(tup))
-		elog(ERROR, "could not find tuple for constraint %u", conId);
-=======
 	tup = SearchSysCache(CONSTROID,
 						 ObjectIdGetDatum(conId),
 						 0, 0, 0);
 	if (!HeapTupleIsValid(tup)) /* should not happen */
 		elog(ERROR, "cache lookup failed for constraint %u", conId);
->>>>>>> 5c63829f
 	con = (Form_pg_constraint) GETSTRUCT(tup);
 
 	/*
@@ -585,105 +569,13 @@
 		elog(ERROR, "constraint %u is not of a known type", conId);
 
 	/* Fry the constraint itself */
-	caql_delete_current(pcqCtx);
+	simple_heap_delete(conDesc, &tup->t_self);
 
 	/* Clean up */
-<<<<<<< HEAD
-=======
 	ReleaseSysCache(tup);
->>>>>>> 5c63829f
 	heap_close(conDesc, RowExclusiveLock);
 }
 
-/*
-<<<<<<< HEAD
- * GetConstraintNameForTrigger
- *		Get the name of the constraint owning a trigger, if any
- *
- * Returns a palloc'd string, or NULL if no constraint can be found
- */
-char *
-GetConstraintNameForTrigger(Oid triggerId)
-{
-	char	   *result;
-	Oid			constraintId = InvalidOid;
-	Relation	depRel;
-	Relation	conRel;
-	ScanKeyData key[2];
-	SysScanDesc scan;
-	HeapTuple	tup;
-
-	/*
-	 * We must grovel through pg_depend to find the owning constraint. Perhaps
-	 * pg_trigger should have a column for the owning constraint ... but right
-	 * now this is not performance-critical code.
-	 */
-	depRel = heap_open(DependRelationId, AccessShareLock);
-
-	/* CaQL UNDONE: no test coverage */
-	ScanKeyInit(&key[0],
-				Anum_pg_depend_classid,
-				BTEqualStrategyNumber, F_OIDEQ,
-				ObjectIdGetDatum(TriggerRelationId));
-	ScanKeyInit(&key[1],
-				Anum_pg_depend_objid,
-				BTEqualStrategyNumber, F_OIDEQ,
-				ObjectIdGetDatum(triggerId));
-	/* assume we can ignore objsubid for a trigger */
-
-	scan = systable_beginscan(depRel, DependDependerIndexId, true,
-							  SnapshotNow, 2, key);
-
-	while (HeapTupleIsValid(tup = systable_getnext(scan)))
-	{
-		Form_pg_depend foundDep = (Form_pg_depend) GETSTRUCT(tup);
-
-		if (foundDep->refclassid == ConstraintRelationId &&
-			foundDep->deptype == DEPENDENCY_INTERNAL)
-		{
-			constraintId = foundDep->refobjid;
-			break;
-		}
-	}
-
-	systable_endscan(scan);
-
-	heap_close(depRel, AccessShareLock);
-
-	if (!OidIsValid(constraintId))
-		return NULL;			/* no owning constraint found */
-
-	conRel = heap_open(ConstraintRelationId, AccessShareLock);
-
-	/* CaQL UNDONE: no test coverage */
-	ScanKeyInit(&key[0],
-				ObjectIdAttributeNumber,
-				BTEqualStrategyNumber, F_OIDEQ,
-				ObjectIdGetDatum(constraintId));
-
-	scan = systable_beginscan(conRel, ConstraintOidIndexId, true,
-							  SnapshotNow, 1, key);
-
-	tup = systable_getnext(scan);
-
-	if (HeapTupleIsValid(tup))
-	{
-		Form_pg_constraint con = (Form_pg_constraint) GETSTRUCT(tup);
-
-		result = pstrdup(NameStr(con->conname));
-	}
-	else
-	{
-		/* This arguably should be an error, but we'll just return NULL */
-		result = NULL;
-	}
-
-	systable_endscan(scan);
-
-	heap_close(conRel, AccessShareLock);
-
-	return result;
-}
 
 /*
  * GetConstraintNameByOid
@@ -709,8 +601,6 @@
 }
 
 /*
-=======
->>>>>>> 5c63829f
  * AlterConstraintNamespaces
  *		Find any constraints belonging to the specified object,
  *		and move them to the specified new namespace.
