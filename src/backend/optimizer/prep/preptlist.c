/*-------------------------------------------------------------------------
 *
 * preptlist.c
 *	  Routines to preprocess the parse tree target list
 *
 * This module takes care of altering the query targetlist as needed for
 * INSERT, UPDATE, and DELETE queries.	For INSERT and UPDATE queries,
 * the targetlist must contain an entry for each attribute of the target
 * relation in the correct order.  For both UPDATE and DELETE queries,
 * we need a junk targetlist entry holding the CTID attribute --- the
 * executor relies on this to find the tuple to be replaced/deleted.
 * We may also need junk tlist entries for Vars used in the RETURNING list.
 *
 *
 * Portions Copyright (c) 2006-2008, Greenplum inc
 * Portions Copyright (c) 2012-Present Pivotal Software, Inc.
 * Portions Copyright (c) 1996-2008, PostgreSQL Global Development Group
 * Portions Copyright (c) 1994, Regents of the University of California
 *
 * IDENTIFICATION
<<<<<<< HEAD
 *	  $PostgreSQL: pgsql/src/backend/optimizer/prep/preptlist.c,v 1.92 2008/10/21 20:42:53 tgl Exp $
=======
 *	  $PostgreSQL: pgsql/src/backend/optimizer/prep/preptlist.c,v 1.90 2008/06/19 00:46:04 alvherre Exp $
>>>>>>> 49f001d8
 *
 *-------------------------------------------------------------------------
 */

#include "postgres.h"

#include "access/heapam.h"
<<<<<<< HEAD
#include "catalog/gp_policy.h"     /* CDB: POLICYTYPE_PARTITIONED */
=======
#include "access/sysattr.h"
>>>>>>> 49f001d8
#include "catalog/pg_type.h"
#include "nodes/makefuncs.h"
#include "optimizer/plancat.h"
#include "optimizer/prep.h"
#include "optimizer/subselect.h"
#include "optimizer/tlist.h"
#include "optimizer/var.h"
#include "parser/analyze.h"
#include "parser/parsetree.h"
#include "parser/parse_coerce.h"
<<<<<<< HEAD
#include "parser/parse_relation.h"
#include "utils/lsyscache.h"
=======
#include "utils/rel.h"
>>>>>>> 49f001d8


static List *expand_targetlist(List *tlist, int command_type,
				  Index result_relation, List *range_table);
static List *supplement_simply_updatable_targetlist(List *range_table,
													List *tlist);


/*
 * preprocess_targetlist
 *	  Driver for preprocessing the parse tree targetlist.
 *
 *	  Returns the new targetlist.
 */
List *
preprocess_targetlist(PlannerInfo *root, List *tlist)
{
	Query	   *parse = root->parse;
	int			result_relation = parse->resultRelation;
	List	   *range_table = parse->rtable;
	CmdType		command_type = parse->commandType;

	/*
	 * Sanity check: if there is a result relation, it'd better be a real
	 * relation not a subquery.  Else parser or rewriter messed up.
	 */
	if (result_relation)
	{
		RangeTblEntry *rte = rt_fetch(result_relation, range_table);

		if (rte->subquery != NULL || rte->relid == InvalidOid)
			elog(ERROR, "subquery cannot be result relation");
	}

	/*
	 * for heap_form_tuple to work, the targetlist must match the exact order
	 * of the attributes. We also need to fill in any missing attributes. -ay
	 * 10/94
	 */
	if (command_type == CMD_INSERT || command_type == CMD_UPDATE)
		tlist = expand_targetlist(tlist, command_type,
								  result_relation, range_table);

	/*
	 * for "update" and "delete" queries, add ctid of the result relation into
	 * the target list so that the ctid will propagate through execution and
	 * ExecutePlan() will be able to identify the right tuple to replace or
	 * delete.	This extra field is marked "junk" so that it is not stored
	 * back into the tuple.
	 */
	if (command_type == CMD_UPDATE || command_type == CMD_DELETE)
	{
		TargetEntry *tleCtid = NULL;
		Var			*varCtid = NULL;
		
		TargetEntry *tleSegid = NULL;
		Var 		*varSegid = NULL;
		
		varCtid = makeVar(result_relation, SelfItemPointerAttributeNumber,
					  TIDOID, -1, 0);

		tleCtid = makeTargetEntry((Expr *) varCtid,
							  list_length(tlist) + 1, 	/* resno */
							  pstrdup("ctid"),			/* resname */
							  true);					/* resjunk */
		/* Get type info for segid column */
		Oid			reloid,
					vartypeid;
		int32		type_mod;
		
		reloid = getrelid(result_relation, parse->rtable);
		
		get_atttypetypmod(reloid, GpSegmentIdAttributeNumber, &vartypeid, &type_mod);

		varSegid = makeVar
					(
					result_relation,
					GpSegmentIdAttributeNumber,
					vartypeid,
					type_mod,
					0
					);

		tleSegid = makeTargetEntry((Expr *) varSegid,
							  list_length(tlist) + 2,	/* resno */
							  pstrdup("gp_segment_id"),	/* resname */
							  true);					/* resjunk */
		

		/*
		 * For an UPDATE, expand_targetlist already created a fresh tlist. For
		 * DELETE, better do a listCopy so that we don't destructively modify
		 * the original tlist (is this really necessary?).
		 */
		if (command_type == CMD_DELETE)
			tlist = list_copy(tlist);

		tlist = lappend(tlist, tleCtid);
		tlist = lappend(tlist, tleSegid);
	} 

	/* simply updatable cursors */
	if (root->glob->simplyUpdatable)
		tlist = supplement_simply_updatable_targetlist(range_table, tlist);

	/*
	 * Add TID targets for rels selected FOR UPDATE/SHARE.	The executor uses
	 * the TID to know which rows to lock, much as for UPDATE or DELETE.
	 */
	if (parse->rowMarks)
	{
		ListCell   *l;

		/*
		 * We've got trouble if the FOR UPDATE/SHARE appears inside grouping,
		 * since grouping renders a reference to individual tuple CTIDs
		 * invalid.  This is also checked at parse time, but that's
		 * insufficient because of rule substitution, query pullup, etc.
		 */
		CheckSelectLocking(parse);

		/*
		 * Currently the executor only supports FOR UPDATE/SHARE at top level
		 */
		if (root->query_level > 1)
			ereport(ERROR,
					(errcode(ERRCODE_FEATURE_NOT_SUPPORTED),
			errmsg("SELECT FOR UPDATE/SHARE is not allowed in subqueries")));

		foreach(l, parse->rowMarks)
		{
			RowMarkClause *rc = (RowMarkClause *) lfirst(l);
			Var		   *var;
			char	   *resname;
			TargetEntry *tle;
            RangeTblEntry  *rte;
            Relation    relation;
            bool        isdistributed = false;

            /* CDB: Don't try to fetch CTIDs for distributed relation. */
            rte = rt_fetch(rc->rti, parse->rtable);
            relation = heap_open(rte->relid, NoLock);
            if (relation->rd_cdbpolicy &&
                relation->rd_cdbpolicy->ptype == POLICYTYPE_PARTITIONED)
                isdistributed = true;
            heap_close(relation, NoLock);
            if (isdistributed)
                continue;

			var = makeVar(rc->rti,
						  SelfItemPointerAttributeNumber,
						  TIDOID,
						  -1,
						  0);

			resname = (char *) palloc(32);
			snprintf(resname, 32, "ctid%u", rc->rti);

			tle = makeTargetEntry((Expr *) var,
								  list_length(tlist) + 1,
								  resname,
								  true);

			tlist = lappend(tlist, tle);
		}
	}

	/*
	 * If the query has a RETURNING list, add resjunk entries for any Vars
	 * used in RETURNING that belong to other relations.  We need to do this
	 * to make these Vars available for the RETURNING calculation.	Vars that
	 * belong to the result rel don't need to be added, because they will be
	 * made to refer to the actual heap tuple.
	 */
	if (parse->returningList && list_length(parse->rtable) > 1)
	{
		List	   *vars;
		ListCell   *l;

		vars = pull_var_clause((Node *) parse->returningList, true);
		foreach(l, vars)
		{
			Var		   *var = (Var *) lfirst(l);
			TargetEntry *tle;

			if (IsA(var, Var) &&
					var->varno == result_relation)
				continue;		/* don't need it */

			if (tlist_member((Node *) var, tlist))
				continue;		/* already got it */

			tle = makeTargetEntry((Expr *) var,
								  list_length(tlist) + 1,
								  NULL,
								  true);

			tlist = lappend(tlist, tle);
		}
		list_free(vars);
	}

	return tlist;
}

/*****************************************************************************
 *
 *		TARGETLIST EXPANSION
 *
 *****************************************************************************/

/*
 * expand_targetlist
 *	  Given a target list as generated by the parser and a result relation,
 *	  add targetlist entries for any missing attributes, and ensure the
 *	  non-junk attributes appear in proper field order.
 *
 * NOTE: if you are tempted to put more processing here, consider whether
 * it shouldn't go in the rewriter's rewriteTargetList() instead.
 */
static List *
expand_targetlist(List *tlist, int command_type,
				  Index result_relation, List *range_table)
{
	List	   *new_tlist = NIL;
	ListCell   *tlist_item;
	Relation	rel;
	int			attrno,
				numattrs;

	tlist_item = list_head(tlist);

	/*
	 * The rewriter should have already ensured that the TLEs are in correct
	 * order; but we have to insert TLEs for any missing attributes.
	 *
	 * Scan the tuple description in the relation's relcache entry to make
	 * sure we have all the user attributes in the right order.  We assume
	 * that the rewriter already acquired at least AccessShareLock on the
	 * relation, so we need no lock here.
	 */
	rel = heap_open(getrelid(result_relation, range_table), NoLock);

	numattrs = RelationGetNumberOfAttributes(rel);

	for (attrno = 1; attrno <= numattrs; attrno++)
	{
		Form_pg_attribute att_tup = rel->rd_att->attrs[attrno - 1];
		TargetEntry *new_tle = NULL;

		if (tlist_item != NULL)
		{
			TargetEntry *old_tle = (TargetEntry *) lfirst(tlist_item);

			if (!old_tle->resjunk && old_tle->resno == attrno)
			{
				new_tle = old_tle;
				tlist_item = lnext(tlist_item);
			}
		}

		if (new_tle == NULL)
		{
			/*
			 * Didn't find a matching tlist entry, so make one.
			 *
			 * For INSERT, generate a NULL constant.  (We assume the rewriter
			 * would have inserted any available default value.) Also, if the
			 * column isn't dropped, apply any domain constraints that might
			 * exist --- this is to catch domain NOT NULL.
			 *
			 * For UPDATE, generate a Var reference to the existing value of
			 * the attribute, so that it gets copied to the new tuple. But
			 * generate a NULL for dropped columns (we want to drop any old
			 * values).
			 *
			 * When generating a NULL constant for a dropped column, we label
			 * it INT4 (any other guaranteed-to-exist datatype would do as
			 * well). We can't label it with the dropped column's datatype
			 * since that might not exist anymore.	It does not really matter
			 * what we claim the type is, since NULL is NULL --- its
			 * representation is datatype-independent.	This could perhaps
			 * confuse code comparing the finished plan to the target
			 * relation, however.
			 */
			Oid			atttype = att_tup->atttypid;
			int32		atttypmod = att_tup->atttypmod;
			Node	   *new_expr;

			switch (command_type)
			{
				case CMD_INSERT:
					if (!att_tup->attisdropped)
					{
						new_expr = (Node *) makeConst(atttype,
													  -1,
													  att_tup->attlen,
													  (Datum) 0,
													  true,		/* isnull */
													  att_tup->attbyval);
						new_expr = coerce_to_domain(new_expr,
													InvalidOid, -1,
													atttype,
													COERCE_IMPLICIT_CAST,
													-1,
													false,
													false);
					}
					else
					{
						/* Insert NULL for dropped column */
						new_expr = (Node *) makeConst(INT4OID,
													  -1,
													  sizeof(int32),
													  (Datum) 0,
													  true,		/* isnull */
													  true /* byval */ );
					}
					break;
				case CMD_UPDATE:
					if (!att_tup->attisdropped)
					{
						new_expr = (Node *) makeVar(result_relation,
													attrno,
													atttype,
													atttypmod,
													0);
					}
					else
					{
						/* Insert NULL for dropped column */
						new_expr = (Node *) makeConst(INT4OID,
													  -1,
													  sizeof(int32),
													  (Datum) 0,
													  true,		/* isnull */
													  true /* byval */ );
					}
					break;
				default:
					elog(ERROR, "unrecognized command_type: %d",
						 (int) command_type);
					new_expr = NULL;	/* keep compiler quiet */
					break;
			}

			new_tle = makeTargetEntry((Expr *) new_expr,
									  attrno,
									  pstrdup(NameStr(att_tup->attname)),
									  false);
		}

		new_tlist = lappend(new_tlist, new_tle);
	}

	/*
	 * The remaining tlist entries should be resjunk; append them all to the
	 * end of the new tlist, making sure they have resnos higher than the last
	 * real attribute.	(Note: although the rewriter already did such
	 * renumbering, we have to do it again here in case we are doing an UPDATE
	 * in a table with dropped columns, or an inheritance child table with
	 * extra columns.)
	 */
	while (tlist_item)
	{
		TargetEntry *old_tle = (TargetEntry *) lfirst(tlist_item);

		if (!old_tle->resjunk)
			elog(ERROR, "targetlist is not sorted correctly");
		/* Get the resno right, but don't copy unnecessarily */
		if (old_tle->resno != attrno)
		{
			old_tle = flatCopyTargetEntry(old_tle);
			old_tle->resno = attrno;
		}
		new_tlist = lappend(new_tlist, old_tle);
		attrno++;
		tlist_item = lnext(tlist_item);
	}

	heap_close(rel, NoLock);

	return new_tlist;
}


/*
 * supplement_simply_updatable_targetlist
 * 
 * For a simply updatable cursor, we supplement the targetlist with junk
 * metadata for gp_segment_id, ctid, and tableoid. The handling of a CURRENT OF
 * invocation will rely on this junk information, in execCurrentOf(). Thus, in
 * a nutshell, it is the responsibility of this routine to ensure whatever
 * information needed to uniquely identify the currently positioned tuple is
 * available in the tuple itself.
 */
static List *
supplement_simply_updatable_targetlist(List *range_table, List *tlist)
{
	Index varno = extractSimplyUpdatableRTEIndex(range_table);

	/* ctid */
	Var         *varCtid = makeVar(varno,
								   SelfItemPointerAttributeNumber,
								   TIDOID,
								   -1,
								   0);
	TargetEntry *tleCtid = makeTargetEntry((Expr *) varCtid,
										   list_length(tlist) + 1,   /* resno */
										   pstrdup("ctid"),          /* resname */
										   true);                    /* resjunk */
	tlist = lappend(tlist, tleCtid);

	/* gp_segment_id */
	Oid         reloid 		= InvalidOid,
				vartypeid 	= InvalidOid;
	int32       type_mod 	= -1;
	reloid = getrelid(varno, range_table);
	get_atttypetypmod(reloid, GpSegmentIdAttributeNumber, &vartypeid, &type_mod);
	Var         *varSegid = makeVar(varno,
									GpSegmentIdAttributeNumber,
									vartypeid,
									type_mod,
									0);
	TargetEntry *tleSegid = makeTargetEntry((Expr *) varSegid,
											list_length(tlist) + 1,   /* resno */
											pstrdup("gp_segment_id"), /* resname */
											true);                    /* resjunk */

	tlist = lappend(tlist, tleSegid);

	/*
	 * tableoid is only needed in the case of inheritance, in order to supplement 
	 * our ability to uniquely identify a tuple. Without inheritance, we omit tableoid
	 * to avoid the overhead of carrying tableoid for each tuple in the result set.
	 */
	if (find_inheritance_children(reloid) != NIL)
	{
		Var         *varTableoid = makeVar(varno,
										   TableOidAttributeNumber,
										   OIDOID,
										   -1,
										   0);
		TargetEntry *tleTableoid = makeTargetEntry((Expr *) varTableoid,
												   list_length(tlist) + 1,  /* resno */
												   pstrdup("tableoid"),     /* resname */
												   true);                   /* resjunk */
		tlist = lappend(tlist, tleTableoid);
	}
	
	return tlist;
}<|MERGE_RESOLUTION|>--- conflicted
+++ resolved
@@ -18,11 +18,7 @@
  * Portions Copyright (c) 1994, Regents of the University of California
  *
  * IDENTIFICATION
-<<<<<<< HEAD
- *	  $PostgreSQL: pgsql/src/backend/optimizer/prep/preptlist.c,v 1.92 2008/10/21 20:42:53 tgl Exp $
-=======
  *	  $PostgreSQL: pgsql/src/backend/optimizer/prep/preptlist.c,v 1.90 2008/06/19 00:46:04 alvherre Exp $
->>>>>>> 49f001d8
  *
  *-------------------------------------------------------------------------
  */
@@ -30,11 +26,8 @@
 #include "postgres.h"
 
 #include "access/heapam.h"
-<<<<<<< HEAD
+#include "access/sysattr.h"
 #include "catalog/gp_policy.h"     /* CDB: POLICYTYPE_PARTITIONED */
-=======
-#include "access/sysattr.h"
->>>>>>> 49f001d8
 #include "catalog/pg_type.h"
 #include "nodes/makefuncs.h"
 #include "optimizer/plancat.h"
@@ -45,12 +38,9 @@
 #include "parser/analyze.h"
 #include "parser/parsetree.h"
 #include "parser/parse_coerce.h"
-<<<<<<< HEAD
 #include "parser/parse_relation.h"
 #include "utils/lsyscache.h"
-=======
 #include "utils/rel.h"
->>>>>>> 49f001d8
 
 
 static List *expand_targetlist(List *tlist, int command_type,
