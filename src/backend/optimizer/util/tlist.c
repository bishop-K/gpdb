/*-------------------------------------------------------------------------
 *
 * tlist.c
 *	  Target list manipulation routines
 *
 * Portions Copyright (c) 2007-2008, Greenplum inc
 * Portions Copyright (c) 2012-Present Pivotal Software, Inc.
 * Portions Copyright (c) 1996-2009, PostgreSQL Global Development Group
 * Portions Copyright (c) 1994, Regents of the University of California
 *
 *
 * IDENTIFICATION
 *	  $PostgreSQL: pgsql/src/backend/optimizer/util/tlist.c,v 1.86 2009/04/19 19:46:33 tgl Exp $
 *
 *-------------------------------------------------------------------------
 */
#include "postgres.h"

#include "nodes/makefuncs.h"
#include "nodes/nodeFuncs.h"
#include "optimizer/planmain.h"
#include "optimizer/tlist.h"
#include "optimizer/var.h"
#include "utils/lsyscache.h"

typedef struct maxSortGroupRef_context
{
	Index maxsgr;
	bool include_orderedagg;
} maxSortGroupRef_context;

static
bool maxSortGroupRef_walker(Node *node, maxSortGroupRef_context *cxt);

/*****************************************************************************
 *		Target list creation and searching utilities
 *****************************************************************************/

/*
 * tlist_member
 *	  Finds the (first) member of the given tlist whose expression is
 *	  equal() to the given expression.	Result is NULL if no such member.
 */
TargetEntry *
tlist_member(Node *node, List *targetlist)
{
	ListCell   *temp;

	foreach(temp, targetlist)
	{
		TargetEntry *tlentry = (TargetEntry *) lfirst(temp);

        Assert(IsA(tlentry, TargetEntry));

		if (equal(node, tlentry->expr))
			return tlentry;
	}
	return NULL;
}

/*
 * tlist_members
 *	  Finds all members of the given tlist whose expression is
 *	  equal() to the given expression.	Result is NIL if no such member.
 *	  Note: We do not make a copy of the tlist entries that match.
 *	  The caller is responsible for cleaning up the memory allocated
 *	  to the List returned.
 */
List *
tlist_members(Node *node, List *targetlist)
{
	List *tlist = NIL;
	ListCell   *temp = NULL;

	foreach(temp, targetlist)
	{
		TargetEntry *tlentry = (TargetEntry *) lfirst(temp);

        Assert(IsA(tlentry, TargetEntry));

		if (equal(node, tlentry->expr))
		{
			tlist = lappend(tlist, tlentry);
		}
	}

	return tlist;
}

/*
 * tlist_member_ignore_relabel
 *	  Same as above, except that we ignore top-level RelabelType nodes
 *	  while checking for a match.  This is needed for some scenarios
 *	  involving binary-compatible sort operations.
 */
TargetEntry *
tlist_member_ignore_relabel(Node *node, List *targetlist)
{
	ListCell   *temp;

	while (node && IsA(node, RelabelType))
		node = (Node *) ((RelabelType *) node)->arg;

	foreach(temp, targetlist)
	{
		TargetEntry *tlentry = (TargetEntry *) lfirst(temp);
		Expr	   *tlexpr = tlentry->expr;

		while (tlexpr && IsA(tlexpr, RelabelType))
			tlexpr = ((RelabelType *) tlexpr)->arg;

		if (equal(node, tlexpr))
			return tlentry;
	}
	return NULL;
}

/*
 * flatten_tlist
 *	  Create a target list that only contains unique variables.
 *
 * Aggrefs and PlaceHolderVars in the input are treated according to
 * aggbehavior and phbehavior, for which see pull_var_clause().
 *
 * 'tlist' is the current target list
 *
 * Returns the "flattened" new target list.
 *
 * The result is entirely new structure sharing no nodes with the original.
 * Copying the Var nodes is probably overkill, but be safe for now.
 */
List *
flatten_tlist(List *tlist, PVCAggregateBehavior aggbehavior,
			  PVCPlaceHolderBehavior phbehavior)
{
	List	   *vlist = pull_var_clause((Node *) tlist,
<<<<<<< HEAD
										aggbehavior,
										phbehavior);
=======
										PVC_INCLUDE_PLACEHOLDERS);
>>>>>>> 4d53a2f9
	List	   *new_tlist;

	new_tlist = add_to_flat_tlist(NIL, vlist);
	list_free(vlist);
	return new_tlist;
}

/*
 * add_to_flat_tlist
 *		Add more items to a flattened tlist (if they're not already in it)
 *
 * 'tlist' is the flattened tlist
 * 'exprs' is a list of expressions (usually, but not necessarily, Vars)
 *
 * Returns the extended tlist.
 */
List *
add_to_flat_tlist(List *tlist, List *exprs)
{
	return add_to_flat_tlist_junk(tlist, exprs, false);
}

List *
add_to_flat_tlist_junk(List *tlist, List *exprs, bool resjunk)
{
	int			next_resno = list_length(tlist) + 1;
	ListCell   *lc;

	foreach(lc, exprs)
	{
		Node	   *expr = (Node *) lfirst(lc);

		if (!tlist_member_ignore_relabel(expr, tlist))
		{
			TargetEntry *tle;

			tle = makeTargetEntry(copyObject(expr),		/* copy needed?? */
								  next_resno++,
								  NULL,
								  resjunk);
			tlist = lappend(tlist, tle);
		}
	}
	return tlist;
}


/*
 * get_tlist_exprs
 *		Get Ejust the expression subtrees of a tlist
 *
 * Resjunk columns are ignored unless includeJunk is true
 */
List *
get_tlist_exprs(List *tlist, bool includeJunk)
{
	List	   *result = NIL;
	ListCell   *l;

	foreach(l, tlist)
	{
		TargetEntry *tle = (TargetEntry *) lfirst(l);

		if (tle->resjunk && !includeJunk)
			continue;

		result = lappend(result, tle->expr);
	}
	return result;
}


/*
 * Does tlist have same output datatypes as listed in colTypes?
 *
 * Resjunk columns are ignored if junkOK is true; otherwise presence of
 * a resjunk column will always cause a 'false' result.
 *
 * Note: currently no callers care about comparing typmods.
 */
bool
tlist_same_datatypes(List *tlist, List *colTypes, bool junkOK)
{
	ListCell   *l;
	ListCell   *curColType = list_head(colTypes);

	foreach(l, tlist)
	{
		TargetEntry *tle = (TargetEntry *) lfirst(l);

		if (tle->resjunk)
		{
			if (!junkOK)
				return false;
		}
		else
		{
			if (curColType == NULL)
				return false;	/* tlist longer than colTypes */
			if (exprType((Node *) tle->expr) != lfirst_oid(curColType))
				return false;
			curColType = lnext(curColType);
		}
	}
	if (curColType != NULL)
		return false;			/* tlist shorter than colTypes */
	return true;
}


/*
 * get_sortgroupref_tle
 *		Find the targetlist entry matching the given SortGroupRef index,
 *		and return it.
 */
TargetEntry *
get_sortgroupref_tle(Index sortref, List *targetList)
{
	ListCell   *l;

	foreach(l, targetList)
	{
		TargetEntry *tle = (TargetEntry *) lfirst(l);

		if (tle->ressortgroupref == sortref)
			return tle;
	}

	/*
	 * XXX: we probably should catch this earlier, but we have a
	 * few queries in the regression suite that hit this.
	 */
	ereport(ERROR,
			(errcode(ERRCODE_SYNTAX_ERROR),
			 errmsg("ORDER/GROUP BY expression not found in targetlist")));
	return NULL;				/* keep compiler quiet */
}

/*
 * get_sortgroupclause_tle
 *		Find the targetlist entry matching the given SortGroupClause
 *		by ressortgroupref, and return it.
 */
TargetEntry *
get_sortgroupclause_tle(SortGroupClause *sgClause,
						List *targetList)
{
	return get_sortgroupref_tle(sgClause->tleSortGroupRef, targetList);
}

/*
 * get_sortgroupclauses_tles
 *      Find a list of unique targetlist entries matching the given list of
 *      SortGroupClauses, or GroupingClauses.
 *
 * In each grouping set, targets that do not appear in a GroupingClause
 * will be put in the front of those that appear in a GroupingClauses.
 * The targets within the same clause will be appended in the order
 * of their appearance.
 *
 * The unique targetlist entries are returned in *tles, and the sort
 * and equality operators associated with each tle are returned in
 * *sortops and *eqops.
 */
static void
get_sortgroupclauses_tles_recurse(List *clauses, List *targetList,
								  List **tles, List **sortops, List **eqops)
{
	ListCell   *lc;
	ListCell   *lc_sortop;
	ListCell   *lc_eqop;
	List	   *sub_grouping_tles = NIL;
	List	   *sub_grouping_sortops = NIL;
	List	   *sub_grouping_eqops = NIL;

	foreach(lc, clauses)
	{
		Node *node = lfirst(lc);

		if (node == NULL)
			continue;

		if (IsA(node, SortGroupClause))
		{
			SortGroupClause *sgc = (SortGroupClause *) node;
			TargetEntry *tle = get_sortgroupclause_tle(sgc,
													   targetList);

			if (!list_member(*tles, tle))
			{
				*tles = lappend(*tles, tle);
				*sortops = lappend_oid(*sortops, sgc->sortop);
				*eqops = lappend_oid(*eqops, sgc->eqop);
			}
		}
		else if (IsA(node, List))
		{
			get_sortgroupclauses_tles_recurse((List *) node, targetList,
											  tles, sortops, eqops);
		}
		else if (IsA(node, GroupingClause))
		{
			/* GroupingClauses are collected into separate list */
			get_sortgroupclauses_tles_recurse(((GroupingClause *) node)->groupsets,
											  targetList,
											  &sub_grouping_tles,
											  &sub_grouping_sortops,
											  &sub_grouping_eqops);
		}
		else
			elog(ERROR, "unrecognized node type in list of sort/group clauses: %d",
				 (int) nodeTag(node));
	}

	/*
	 * Put SortGroupClauses before GroupingClauses.
	 */
	forthree(lc, sub_grouping_tles,
			 lc_sortop, sub_grouping_sortops,
			 lc_eqop, sub_grouping_eqops)
	{
		if (!list_member(*tles, lfirst(lc)))
		{
			*tles = lappend(*tles, lfirst(lc));
			*sortops = lappend_oid(*sortops, lfirst_oid(lc_sortop));
			*eqops = lappend_oid(*eqops, lfirst_oid(lc_eqop));
		}
	}
}

void
get_sortgroupclauses_tles(List *clauses, List *targetList,
						  List **tles, List **sortops, List **eqops)
{
	*tles = NIL;
	*sortops = NIL;
	*eqops = NIL;

	get_sortgroupclauses_tles_recurse(clauses, targetList,
									  tles, sortops, eqops);
}

/*
 * get_sortgroupclause_expr
 *		Find the targetlist entry matching the given SortGroupClause
 *		by ressortgroupref, and return its expression.
 */
Node *
get_sortgroupclause_expr(SortGroupClause *sgClause, List *targetList)
{
	TargetEntry *tle = get_sortgroupclause_tle(sgClause, targetList);

	return (Node *) tle->expr;
}

/*
 * get_sortgrouplist_exprs
 *		Given a list of SortGroupClauses, build a list
 *		of the referenced targetlist expressions.
 */
List *
get_sortgrouplist_exprs(List *sgClauses, List *targetList)
{
	List	   *result = NIL;
	ListCell   *l;

	foreach(l, sgClauses)
	{
		SortGroupClause *sortcl = (SortGroupClause *) lfirst(l);
		Node	   *sortexpr;

		sortexpr = get_sortgroupclause_expr(sortcl, targetList);
		result = lappend(result, sortexpr);
	}
	return result;
}

/*
 * get_grouplist_colidx
 *		Given a list of GroupClauses, build an array of the referenced
 *		targetlist resnos and their sort operators.  If numCols is not NULL,
 *		it is filled by the length of returned array.  Results are allocated
 *		by palloc.
 */
void
get_grouplist_colidx(List *groupClauses, List *targetList, int *numCols,
					 AttrNumber **colIdx, Oid **grpOperators)
{
	List	   *tles;
	List	   *sortops;
	List	   *eqops;
	ListCell   *lc_tle;
	ListCell   *lc_eqop;
	int			i,
				len;

	len = num_distcols_in_grouplist(groupClauses);
	if (numCols)
		*numCols = len;

	if (len == 0)
	{
		*colIdx = NULL;
		*grpOperators = NULL;
		return;
	}

	get_sortgroupclauses_tles(groupClauses, targetList, &tles, &sortops, &eqops);

	*colIdx = (AttrNumber *) palloc(sizeof(AttrNumber) * len);
	*grpOperators = (Oid *) palloc(sizeof(Oid) * len);

	i = 0;
	forboth(lc_tle, tles, lc_eqop, eqops)
	{
		TargetEntry	*tle = lfirst(lc_tle);
		Oid			eqop = lfirst_oid(lc_eqop);

		Assert (i < len);

		(*colIdx)[i] = tle->resno;
		(*grpOperators)[i] = eqop;
		if (!OidIsValid((*grpOperators)[i]))		/* shouldn't happen */
			elog(ERROR, "could not find equality operator for ordering operator %u",
				 (*grpOperators)[i]);
		i++;
	}
}

/*
 * get_grouplist_exprs
 *     Find a list of unique referenced targetlist expressions used in a given
 *     list of GroupClauses or a GroupingClauses.
 *
 * All expressions will appear in the same order as they appear in the
 * given list of GroupClauses or a GroupingClauses.
 *
 * Note that the top-level empty sets will be removed here.
 */
List *
get_grouplist_exprs(List *groupClauses, List *targetList)
{
	List *result = NIL;
	ListCell *l;

	foreach (l, groupClauses)
	{
		Node *groupClause = lfirst(l);

		if (groupClause == NULL)
			continue;

		Assert(IsA(groupClause, SortGroupClause) ||
			   IsA(groupClause, GroupingClause) ||
			   IsA(groupClause, List));

		if (IsA(groupClause, SortGroupClause))
		{
			Node *expr = get_sortgroupclause_expr((SortGroupClause *) groupClause,
												  targetList);

			if (!list_member(result, expr))
				result = lappend(result, expr);
		}

		else if (IsA(groupClause, List))
			result = list_concat_unique(result,
								 get_grouplist_exprs((List *)groupClause, targetList));

		else
			result = list_concat_unique(result,
								 get_grouplist_exprs(((GroupingClause*)groupClause)->groupsets,
													 targetList));
	}

	return result;
}


/*****************************************************************************
 *		Functions to extract data from a list of SortGroupClauses
 *
 * These don't really belong in tlist.c, but they are sort of related to the
 * functions just above, and they don't seem to deserve their own file.
 *****************************************************************************/

/*
 * extract_grouping_ops - make an array of the equality operator OIDs
 *		for a SortGroupClause list
 */
Oid *
extract_grouping_ops(List *groupClause)
{
	int			numCols = list_length(groupClause);
	int			colno = 0;
	Oid		   *groupOperators;
	ListCell   *glitem;

	groupOperators = (Oid *) palloc(sizeof(Oid) * numCols);

	foreach(glitem, groupClause)
	{
		SortGroupClause *groupcl = (SortGroupClause *) lfirst(glitem);

		groupOperators[colno] = groupcl->eqop;
		Assert(OidIsValid(groupOperators[colno]));
		colno++;
	}

	return groupOperators;
}

/*
 * extract_grouping_cols - make an array of the grouping column resnos
 *		for a SortGroupClause list
 */
AttrNumber *
extract_grouping_cols(List *groupClause, List *tlist)
{
	AttrNumber *grpColIdx;
	int			numCols = list_length(groupClause);
	int			colno = 0;
	ListCell   *glitem;

	grpColIdx = (AttrNumber *) palloc(sizeof(AttrNumber) * numCols);

	foreach(glitem, groupClause)
	{
		SortGroupClause *groupcl = (SortGroupClause *) lfirst(glitem);
		TargetEntry *tle = get_sortgroupclause_tle(groupcl, tlist);

		grpColIdx[colno++] = tle->resno;
	}

	return grpColIdx;
}

/*
 * grouping_is_sortable - is it possible to implement grouping list by sorting?
 *
 * This is easy since the parser will have included a sortop if one exists.
 */
bool
grouping_is_sortable(List *groupClause)
{
	ListCell   *glitem;

	foreach(glitem, groupClause)
	{
		Node	   *node = lfirst(glitem);

		if (node == NULL)
			continue;

		if (IsA(node, List))
		{
			if (!grouping_is_sortable((List *) node))
				return false;
		}
		else if (IsA(node, GroupingClause))
		{
			if (!grouping_is_sortable(((GroupingClause *) node)->groupsets))
				return false;
		}
		else
		{
			SortGroupClause *groupcl;

			Assert(IsA(node, SortGroupClause));

			groupcl = (SortGroupClause *) node;
			if (!OidIsValid(groupcl->sortop))
				return false;
		}
	}
	return true;
}

/*
 * grouping_is_hashable - is it possible to implement grouping list by hashing?
 *
 * We assume hashing is OK if the equality operators are marked oprcanhash.
 * (If there isn't actually a supporting hash function, the executor will
 * complain at runtime; but this is a misdeclaration of the operator, not
 * a system bug.)
 */
bool
grouping_is_hashable(List *groupClause)
{
	ListCell   *glitem;

	foreach(glitem, groupClause)
	{
		Node	   *node = lfirst(glitem);

		if (node == NULL)
			continue;

		if (IsA(node, List))
		{
			if (!grouping_is_hashable((List *) node))
				return false;
		}
		else if (IsA(node, GroupingClause))
		{
			if (!grouping_is_hashable(((GroupingClause *) node)->groupsets))
				return false;
		}
		else
		{
			SortGroupClause *groupcl = (SortGroupClause *) node;

			if (!op_hashjoinable(groupcl->eqop))
				return false;
		}
	}
	return true;
}


/*
 * Return the largest sortgroupref value in use in the given
 * target list.
 *
 * If include_orderedagg is false, consider only the top-level
 * entries in the target list, i.e., those that might be occur
 * in a groupClause, distinctClause, or sortClause of the Query
 * node that immediately contains the target list.
 *
 * If include_orderedagg is true, also consider AggOrder entries
 * embedded in Aggref nodes within the target list.  Though
 * such entries will only occur in the aggregation sub_tlist
 * (input) they affect sortgroupref numbering for both sub_tlist
 * and tlist (aggregate).
 */
Index maxSortGroupRef(List *targetlist, bool include_orderedagg)
{
	maxSortGroupRef_context context;
	context.maxsgr = 0;
	context.include_orderedagg = include_orderedagg;

	if (targetlist != NIL)
	{
		if ( !IsA(targetlist, List) || !IsA(linitial(targetlist), TargetEntry ) )
			elog(ERROR, "non-targetlist argument supplied");

		maxSortGroupRef_walker((Node*)targetlist, &context);
	}

	return context.maxsgr;
}

bool maxSortGroupRef_walker(Node *node, maxSortGroupRef_context *cxt)
{
	if ( node == NULL )
		return false;

	if ( IsA(node, TargetEntry) )
	{
		TargetEntry *tle = (TargetEntry*)node;
		if ( tle->ressortgroupref > cxt->maxsgr )
			cxt->maxsgr = tle->ressortgroupref;

		return maxSortGroupRef_walker((Node*)tle->expr, cxt);
	}

	/* Aggref nodes don't nest, so we can treat them here without recurring
	 * further.
	 */

	if ( IsA(node, Aggref) )
	{
		Aggref *ref = (Aggref*)node;

		if ( cxt->include_orderedagg )
		{
			ListCell *lc;

			foreach (lc, ref->aggorder)
			{
				SortGroupClause *sort = (SortGroupClause *)lfirst(lc);
				Assert(IsA(sort, SortGroupClause));
				Assert( sort->tleSortGroupRef != 0 );
				if (sort->tleSortGroupRef > cxt->maxsgr )
					cxt->maxsgr = sort->tleSortGroupRef;
			}

		}
		return false;
	}

	return expression_tree_walker(node, maxSortGroupRef_walker, cxt);
}

/**
 * Returns the width of the row by traversing through the
 * target list and adding up the width of each target entry.
 */
int get_row_width(List *tlist)
{
	int width = 0;
	ListCell *plc = NULL;

    foreach(plc, tlist)
    {
    	TargetEntry *pte = (TargetEntry*) lfirst(plc);
	    Expr *pexpr = pte->expr;

	    Assert(NULL != pexpr);

	    Oid oidType = exprType( (Node *) pexpr);
	    int32 iTypmod = exprTypmod( (Node *) pexpr);

	    width += get_typavgwidth(oidType, iTypmod);
	}

    return width;
}<|MERGE_RESOLUTION|>--- conflicted
+++ resolved
@@ -134,12 +134,8 @@
 			  PVCPlaceHolderBehavior phbehavior)
 {
 	List	   *vlist = pull_var_clause((Node *) tlist,
-<<<<<<< HEAD
 										aggbehavior,
 										phbehavior);
-=======
-										PVC_INCLUDE_PLACEHOLDERS);
->>>>>>> 4d53a2f9
 	List	   *new_tlist;
 
 	new_tlist = add_to_flat_tlist(NIL, vlist);
