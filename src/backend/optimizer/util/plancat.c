/*-------------------------------------------------------------------------
 *
 * plancat.c
 *	   routines for accessing the system catalogs
 *
 *
 * Portions Copyright (c) 2005-2008, Greenplum inc.
 * Portions Copyright (c) 2012-Present Pivotal Software, Inc.
 * Portions Copyright (c) 1996-2008, PostgreSQL Global Development Group
 * Portions Copyright (c) 1994, Regents of the University of California
 *
 *
 * IDENTIFICATION
 *	  $PostgreSQL: pgsql/src/backend/optimizer/util/plancat.c,v 1.148 2008/07/13 20:45:47 tgl Exp $
 *
 *-------------------------------------------------------------------------
 */
#include "postgres.h"

#include <math.h>

#include "access/genam.h"
#include "access/heapam.h"
#include "access/sysattr.h"
#include "access/transam.h"
#include "catalog/catalog.h"
#include "catalog/pg_inherits.h"
#include "miscadmin.h"
#include "commands/tablecmds.h"
#include "nodes/makefuncs.h"
#include "nodes/nodeFuncs.h"
#include "optimizer/clauses.h"
#include "optimizer/plancat.h"
#include "optimizer/predtest.h"
#include "optimizer/prep.h"
#include "parser/parse_relation.h"
#include "parser/parsetree.h"
#include "rewrite/rewriteManip.h"
#include "storage/bufmgr.h"
#include "utils/fmgroids.h"
#include "utils/lsyscache.h"
#include "utils/rel.h"
#include "utils/snapmgr.h"
#include "utils/syscache.h"
#include "utils/tqual.h"

#include "cdb/cdbappendonlyam.h"
#include "cdb/cdbrelsize.h"
#include "catalog/pg_appendonly_fn.h"
#include "catalog/pg_exttable.h"


/* GUC parameter */
bool		constraint_exclusion = false;

/* Hook for plugins to get control in get_relation_info() */
get_relation_info_hook_type get_relation_info_hook = NULL;


static List *get_relation_constraints(PlannerInfo *root,
						 Oid relationObjectId, RelOptInfo *rel,
						 bool include_notnull);

static void
estimate_tuple_width(Relation   rel,
                     int32     *attr_widths,
                     int32     *bytes_per_tuple,
                     double    *tuples_per_page);

static void
cdb_estimate_rel_size(RelOptInfo   *relOptInfo,
                      Relation      baserel,
                      Relation      rel,
                      int32        *attr_widths,
				      BlockNumber  *pages,
                      double       *tuples,
                      bool         *default_stats_used);

static void
cdb_default_stats_warning_for_index(Oid reloid, Oid indexoid);

static void get_external_relation_info(Relation relation, RelOptInfo *rel);


/*
 * get_relation_info -
 *	  Retrieves catalog information for a given relation.
 *
 * Given the Oid of the relation, return the following info into fields
 * of the RelOptInfo struct:
 *
 *	min_attr	lowest valid AttrNumber
 *	max_attr	highest valid AttrNumber
 *	indexlist	list of IndexOptInfos for relation's indexes
 *	pages		number of pages
 *	tuples		number of tuples
 *
 * Also, initialize the attr_needed[] and attr_widths[] arrays.  In most
 * cases these are left as zeroes, but sometimes we need to compute attr
 * widths here, and we may as well cache the results for costsize.c.
 *
 * If inhparent is true, all we need to do is set up the attr arrays:
 * the RelOptInfo actually represents the appendrel formed by an inheritance
 * tree, and so the parent rel's physical size and index information isn't
 * important for it.
 */
void
get_relation_info(PlannerInfo *root, Oid relationObjectId, bool inhparent,
				  RelOptInfo *rel)
{
	Index		varno = rel->relid;
	Relation	relation;
	bool		hasindex;
	List	   *indexinfos = NIL;
	bool		needs_longlock;

	/*
	 * We need not lock the relation since it was already locked, either by
	 * the rewriter or when expand_inherited_rtentry() added it to the query's
	 * rangetable.
	 */
	relation = heap_open(relationObjectId, NoLock);
	needs_longlock = rel_needs_long_lock(relationObjectId);

	rel->min_attr = FirstLowInvalidHeapAttributeNumber + 1;
	rel->max_attr = RelationGetNumberOfAttributes(relation);

	Assert(rel->max_attr >= rel->min_attr);
	rel->attr_needed = (Relids *)
		palloc0((rel->max_attr - rel->min_attr + 1) * sizeof(Relids));
	rel->attr_widths = (int32 *)
		palloc0((rel->max_attr - rel->min_attr + 1) * sizeof(int32));

    /*
     * CDB: Get partitioning key info for distributed relation.
     */
    rel->cdbpolicy = RelationGetPartitioningKey(relation);

	rel->relstorage = relation->rd_rel->relstorage;

	/* If it's an external table, get locations and format from catalog */
	if (rel->relstorage == RELSTORAGE_EXTERNAL)
		get_external_relation_info(relation, rel);

	/*
	 * Estimate relation size --- unless it's an inheritance parent, in which
	 * case the size will be computed later in set_append_rel_pathlist, and we
	 * must leave it zero for now to avoid bollixing the total_table_pages
	 * calculation.
	 */
	if (!inhparent)
	{
		cdb_estimate_rel_size(
			rel,
			relation,
			relation,
			rel->attr_widths - rel->min_attr,
			&rel->pages,
			&rel->tuples,
			&rel->cdb_default_stats_used
			);
	}

	/*
	 * Make list of indexes.  Ignore indexes on system catalogs if told to.
	 * Don't bother with indexes for an inheritance parent, either.
	 */
	if (inhparent ||
		(IgnoreSystemIndexes && IsSystemClass(relation->rd_rel)))
		hasindex = false;
	else
		hasindex = relation->rd_rel->relhasindex;

	if (hasindex)
	{
		List	   *indexoidlist;
		ListCell   *l;
		LOCKMODE	lmode;

        /* Warn if indexed table needs ANALYZE. */
        if (rel->cdb_default_stats_used)
            cdb_default_stats_warning_for_table(relation->rd_id);

		indexoidlist = RelationGetIndexList(relation);

		/*
		 * For each index, we get the same type of lock that the executor will
		 * need, and do not release it.  This saves a couple of trips to the
		 * shared lock manager while not creating any real loss of
		 * concurrency, because no schema changes could be happening on the
		 * index while we hold lock on the parent rel, and neither lock type
		 * blocks any other kind of index operation.
		 */
		if (rel->relid == root->parse->resultRelation)
			lmode = RowExclusiveLock;
		else
			lmode = AccessShareLock;

		foreach(l, indexoidlist)
		{
			Oid			indexoid = lfirst_oid(l);
			Relation	indexRelation;
			Form_pg_index index;
			IndexOptInfo *info;
			int			ncolumns;
			int			i;

			/*
			 * Extract info from the relation descriptor for the index.
			 */
			indexRelation = index_open(indexoid, lmode);
			index = indexRelation->rd_index;

			/*
			 * Ignore invalid indexes, since they can't safely be used for
			 * queries.  Note that this is OK because the data structure we
			 * are constructing is only used by the planner --- the executor
			 * still needs to insert into "invalid" indexes, if they're marked
			 * IndexIsReady.
			 */
			if (!IndexIsValid(index))
			{
				index_close(indexRelation, NoLock);
				continue;
			}

			/*
			 * If the index is valid, but cannot yet be used, ignore it; but
			 * mark the plan we are generating as transient. See
			 * src/backend/access/heap/README.HOT for discussion.
			 */
			if (index->indcheckxmin &&
				!TransactionIdPrecedes(HeapTupleHeaderGetXmin(indexRelation->rd_indextuple->t_data),
									   TransactionXmin))
			{
				root->glob->transientPlan = true;
				index_close(indexRelation, NoLock);
				continue;
			}

			info = makeNode(IndexOptInfo);

			info->indexoid = index->indexrelid;
			info->rel = rel;
			info->ncolumns = ncolumns = index->indnatts;

			/*
			 * Allocate per-column info arrays.  To save a few palloc cycles
			 * we allocate all the Oid-type arrays in one request.	Note that
			 * the opfamily array needs an extra, terminating zero at the end.
			 * We pre-zero the ordering info in case the index is unordered.
			 */
			info->indexkeys = (int *) palloc(sizeof(int) * ncolumns);
			info->opfamily = (Oid *) palloc0(sizeof(Oid) * (4 * ncolumns + 1));
			info->opcintype = info->opfamily + (ncolumns + 1);
			info->fwdsortop = info->opcintype + ncolumns;
			info->revsortop = info->fwdsortop + ncolumns;
			info->nulls_first = (bool *) palloc0(sizeof(bool) * ncolumns);

			for (i = 0; i < ncolumns; i++)
			{
				info->indexkeys[i] = index->indkey.values[i];
				info->opfamily[i] = indexRelation->rd_opfamily[i];
				info->opcintype[i] = indexRelation->rd_opcintype[i];
			}

			info->relam = indexRelation->rd_rel->relam;
			info->amcostestimate = indexRelation->rd_am->amcostestimate;
			info->amoptionalkey = indexRelation->rd_am->amoptionalkey;
			info->amsearchnulls = indexRelation->rd_am->amsearchnulls;

			/*
			 * Fetch the ordering operators associated with the index, if any.
			 * We expect that all ordering-capable indexes use btree's
			 * strategy numbers for the ordering operators.
			 */
			if (indexRelation->rd_am->amcanorder)
			{
				int			nstrat = indexRelation->rd_am->amstrategies;

				for (i = 0; i < ncolumns; i++)
				{
					int16		opt = indexRelation->rd_indoption[i];
					int			fwdstrat;
					int			revstrat;

					if (opt & INDOPTION_DESC)
					{
						fwdstrat = BTGreaterStrategyNumber;
						revstrat = BTLessStrategyNumber;
					}
					else
					{
						fwdstrat = BTLessStrategyNumber;
						revstrat = BTGreaterStrategyNumber;
					}

					/*
					 * Index AM must have a fixed set of strategies for it to
					 * make sense to specify amcanorder, so we need not allow
					 * the case amstrategies == 0.
					 */
					if (fwdstrat > 0)
					{
						Assert(fwdstrat <= nstrat);
						info->fwdsortop[i] = indexRelation->rd_operator[i * nstrat + fwdstrat - 1];
					}
					if (revstrat > 0)
					{
						Assert(revstrat <= nstrat);
						info->revsortop[i] = indexRelation->rd_operator[i * nstrat + revstrat - 1];
					}
					info->nulls_first[i] = (opt & INDOPTION_NULLS_FIRST) != 0;
				}
			}

			/*
			 * Fetch the index expressions and predicate, if any.  We must
			 * modify the copies we obtain from the relcache to have the
			 * correct varno for the parent relation, so that they match up
			 * correctly against qual clauses.
			 */
			info->indexprs = RelationGetIndexExpressions(indexRelation);
			info->indpred = RelationGetIndexPredicate(indexRelation);
			if (info->indexprs && varno != 1)
				ChangeVarNodes((Node *) info->indexprs, 1, varno, 0);
			if (info->indpred && varno != 1)
				ChangeVarNodes((Node *) info->indpred, 1, varno, 0);
			info->predOK = false;		/* set later in indxpath.c */
			info->unique = index->indisunique;

			/*
			 * Estimate the index size.  If it's not a partial index, we lock
			 * the number-of-tuples estimate to equal the parent table; if it
			 * is partial then we have to use the same methods as we would for
			 * a table, except we can be sure that the index is not larger
			 * than the table.
			 */
			cdb_estimate_rel_size(rel,
                                  relation,
                                  indexRelation,
                                  NULL,
                                  &info->pages,
                                  &info->tuples,
                                  &info->cdb_default_stats_used);

			if (!info->indpred ||
				info->tuples > rel->tuples)
				info->tuples = rel->tuples;

            if (info->cdb_default_stats_used &&
                !rel->cdb_default_stats_used)
                cdb_default_stats_warning_for_index(relation->rd_id, indexoid);

			index_close(indexRelation, needs_longlock ? NoLock : lmode);

			indexinfos = lcons(info, indexinfos);
		}

		list_free(indexoidlist);
	}

	rel->indexlist = indexinfos;

	heap_close(relation, NoLock);

	/*
	 * Allow a plugin to editorialize on the info we obtained from the
	 * catalogs.  Actions might include altering the assumed relation size,
	 * removing an index, or adding a hypothetical index to the indexlist.
	 */
	if (get_relation_info_hook)
		(*get_relation_info_hook) (root, relationObjectId, inhparent, rel);
}

/*
 * Update RelOptInfo to include the external specifications (file URI list
 * and data format) from the pg_exttable catalog.
 */
static void
get_external_relation_info(Relation relation, RelOptInfo *rel)
{
	/*
     * Get partitioning key info for distributed relation.
     */
	rel->cdbpolicy = RelationGetPartitioningKey(relation);

	/*
	 * Get the pg_exttable fields for this table
	 */
	rel->extEntry = GetExtTableEntry(RelationGetRelid(relation));
}

/*
 * cdb_estimate_rel_size - estimate # pages and # tuples in a table or index
 *
 * If attr_widths isn't NULL, it points to the zero-index entry of the
 * relation's attr_width[] cache; we fill this in if we have need to compute
 * the attribute widths for estimation purposes.
 */
void
cdb_estimate_rel_size(RelOptInfo   *relOptInfo,
                      Relation      baserel,
                      Relation      rel,
                      int32        *attr_widths,
				      BlockNumber  *pages,
                      double       *tuples,
                      bool         *default_stats_used)
{
	BlockNumber relpages;
	double		reltuples;
	double		density;
    int32       tuple_width;
    BlockNumber curpages = 0;

    *default_stats_used = false;

    /* Rel not distributed?  RelationGetNumberOfBlocks can get actual #pages. */
    if (!relOptInfo->cdbpolicy ||
        relOptInfo->cdbpolicy->ptype != POLICYTYPE_PARTITIONED)
    {
        estimate_rel_size(rel, attr_widths, pages, tuples);
        return;
    }


	/* coerce values in pg_class to more desirable types */
	relpages = (BlockNumber) rel->rd_rel->relpages;
	reltuples = (double) rel->rd_rel->reltuples;

	/*
	 * Asking the QE for the size of the relation is a bit expensive.
	 * Do we want to do it all the time?  Or only for tables that have never had analyze run?
	 */

	if (relpages > 0)
	{

		/*
		 * Let's trust the values we had from analyze, even though they might be out of date.
		 *
		 * NOTE: external tables are created with estimated larger than zero values. therefore
		 * we will get here too even though we can never analyze them.
		 */

		curpages = relpages;
	}
	else if (RelationIsExternal(rel))
	{
		/*
		 * If the relation is an external table use default curpages
		 */
		curpages = DEFAULT_EXTERNAL_TABLE_PAGES;
	}
	else
	{
		/*
		 * If GUC gp_enable_relsize_collection is on, get the size of the table to derive curpages
		 * else use the default value
		 */
		curpages = gp_enable_relsize_collection ? cdbRelMaxSegSize(rel) / BLCKSZ : DEFAULT_INTERNAL_TABLE_PAGES;
	}

	/* report estimated # pages */
	*pages = curpages;

	/*
	 * If it's an index, discount the metapage.  This is a kluge
	 * because it assumes more than it ought to about index contents;
	 * it's reasonably OK for btrees but a bit suspect otherwise.
	 */
	if (rel->rd_rel->relkind == RELKIND_INDEX &&
		relpages > 0)
	{
		curpages--;
		relpages--;
	}
	/* estimate number of tuples from previous tuple density (as of last analyze) */
	if (relpages > 0)
		density = reltuples / (double) relpages;
	else
	{
        /*
         * When we have no data because the relation was truncated,
         * estimate tuples per page from attribute datatypes.
         * (CDB: The code that was here has been moved into the
         * estimate_tuple_width function below.)
         */
        estimate_tuple_width(rel, attr_widths, &tuple_width, &density);
	}
	*tuples = ceil(density * curpages);

	elog(DEBUG2,"cdb_estimate_rel_size  estimated %g tuples and %d pages",*tuples,(int)*pages);

}                               /* cdb_estimate_rel_size */


/*
 * estimate_rel_size - estimate # pages and # tuples in a table or index
 *
 * If attr_widths isn't NULL, it points to the zero-index entry of the
 * relation's attr_width[] cache; we fill this in if we have need to compute
 * the attribute widths for estimation purposes.
 */
void
estimate_rel_size(Relation rel, int32 *attr_widths,
				  BlockNumber *pages, double *tuples)
{
	BlockNumber curpages;
	BlockNumber relpages;
	double		reltuples;
	double		density;
    int32       tuple_width;

	switch (rel->rd_rel->relkind)
	{
		case RELKIND_RELATION:
		case RELKIND_INDEX:
		case RELKIND_TOASTVALUE:
		case RELKIND_AOSEGMENTS:
		case RELKIND_AOBLOCKDIR:
		case RELKIND_AOVISIMAP:

			/* skip external tables */
			if(RelationIsExternal(rel))
				break;
			
			if (RelationIsAoRows(rel))
			{
				int64		totalbytes;

				totalbytes = GetAOTotalBytes(rel, SnapshotNow);
				curpages = RelationGuessNumberOfBlocks(totalbytes);
			}
			else if (RelationIsAoCols(rel))
			{
				int64		totalbytes;

				totalbytes = GetAOCSTotalBytes(rel, SnapshotNow, false);
				curpages = RelationGuessNumberOfBlocks(totalbytes);
			}
			else
			{
				/* it has storage, ok to call the smgr */
				curpages = RelationGetNumberOfBlocks(rel);
			}

			/*
			 * HACK: if the relation has never yet been vacuumed, use a
			 * minimum estimate of 10 pages.  This emulates a desirable aspect
			 * of pre-8.0 behavior, which is that we wouldn't assume a newly
			 * created relation is really small, which saves us from making
			 * really bad plans during initial data loading.  (The plans are
			 * not wrong when they are made, but if they are cached and used
			 * again after the table has grown a lot, they are bad.) It would
			 * be better to force replanning if the table size has changed a
			 * lot since the plan was made ... but we don't currently have any
			 * infrastructure for redoing cached plans at all, so we have to
			 * kluge things here instead.
			 *
			 * We approximate "never vacuumed" by "has relpages = 0", which
			 * means this will also fire on genuinely empty relations.	Not
			 * great, but fortunately that's a seldom-seen case in the real
			 * world, and it shouldn't degrade the quality of the plan too
			 * much anyway to err in this direction.
			 */
			if (curpages < 10 && rel->rd_rel->relpages == 0)
				curpages = 10;

			/* report estimated # pages */
			*pages = curpages;
			/* quick exit if rel is clearly empty */
			if (curpages == 0)
			{
				*tuples = 0;
				break;
			}
			/* coerce values in pg_class to more desirable types */
			relpages = (BlockNumber) rel->rd_rel->relpages;
			reltuples = (double) rel->rd_rel->reltuples;

			/*
			 * If it's an index, discount the metapage.  This is a kluge
			 * because it assumes more than it ought to about index contents;
			 * it's reasonably OK for btrees but a bit suspect otherwise.
			 */
			if (rel->rd_rel->relkind == RELKIND_INDEX &&
				relpages > 0)
			{
				curpages--;
				relpages--;
			}
			/* estimate number of tuples from previous tuple density */
			if (relpages > 0)
				density = reltuples / (double) relpages;
			else
			{
<<<<<<< HEAD
	            /*
	             * When we have no data because the relation was truncated,
	             * estimate tuples per page from attribute datatypes.
                 * (CDB: The code that was here has been moved into the
                 * estimate_tuple_width function below.)
                 */
                estimate_tuple_width(rel, attr_widths, &tuple_width, &density);
=======
				/*
				 * When we have no data because the relation was truncated,
				 * estimate tuple width from attribute datatypes.  We assume
				 * here that the pages are completely full, which is OK for
				 * tables (since they've presumably not been VACUUMed yet) but
				 * is probably an overestimate for indexes.  Fortunately
				 * get_relation_info() can clamp the overestimate to the
				 * parent table's size.
				 *
				 * Note: this code intentionally disregards alignment
				 * considerations, because (a) that would be gilding the lily
				 * considering how crude the estimate is, and (b) it creates
				 * platform dependencies in the default plans which are kind
				 * of a headache for regression testing.
				 */
				int32		tuple_width = 0;
				int			i;

				for (i = 1; i <= RelationGetNumberOfAttributes(rel); i++)
				{
					Form_pg_attribute att = rel->rd_att->attrs[i - 1];
					int32		item_width;

					if (att->attisdropped)
						continue;
					/* This should match set_rel_width() in costsize.c */
					item_width = get_attavgwidth(RelationGetRelid(rel), i);
					if (item_width <= 0)
					{
						item_width = get_typavgwidth(att->atttypid,
													 att->atttypmod);
						Assert(item_width > 0);
					}
					if (attr_widths != NULL)
						attr_widths[i] = item_width;
					tuple_width += item_width;
				}
				tuple_width += sizeof(HeapTupleHeaderData);
				tuple_width += sizeof(ItemPointerData);
				/* note: integer division is intentional here */
				density = (BLCKSZ - SizeOfPageHeaderData) / tuple_width;
>>>>>>> 49f001d8
			}
			*tuples = ceil(density * curpages);
			break;
		case RELKIND_SEQUENCE:
			/* Sequences always have a known size */
			*pages = 1;
			*tuples = 1;
			break;
		default:
			/* else it has no disk storage; probably shouldn't get here? */
			*pages = 0;
			*tuples = 0;
			break;
	}
}


/*
 * estimate_tuple_width
 *
 * CDB: Pulled this code out of estimate_rel_size below to make a
 * separate function.
 */
void
estimate_tuple_width(Relation   rel,
                     int32     *attr_widths,
                     int32     *bytes_per_tuple,
                     double    *tuples_per_page)
{
	/*
	 * Estimate tuple width from attribute datatypes.  We assume
	 * here that the pages are completely full, which is OK for
	 * tables (since they've presumably not been VACUUMed yet) but
	 * is probably an overestimate for indexes.  Fortunately
	 * get_relation_info() can clamp the overestimate to the
	 * parent table's size.
	 *
	 * Note: this code intentionally disregards alignment
	 * considerations, because (a) that would be gilding the lily
	 * considering how crude the estimate is, and (b) it creates
	 * platform dependencies in the default plans which are kind
	 * of a headache for regression testing.
	 */
    double      density;
    int32		tuple_width = 0;
	int			i;

	for (i = 1; i <= RelationGetNumberOfAttributes(rel); i++)
	{
		Form_pg_attribute att = rel->rd_att->attrs[i - 1];
		int32		item_width;

		if (att->attisdropped)
			continue;
		/* This should match set_rel_width() in costsize.c */
		item_width = get_attavgwidth(RelationGetRelid(rel), i);
		if (item_width <= 0)
		{
			item_width = get_typavgwidth(att->atttypid,
										 att->atttypmod);
			Assert(item_width > 0);
		}
		if (attr_widths != NULL)
			attr_widths[i] = item_width;
		tuple_width += item_width;
	}
	tuple_width += sizeof(HeapTupleHeaderData);
	tuple_width += sizeof(ItemPointerData);
    /* note: integer division is intentional here */
	density = (BLCKSZ - sizeof(PageHeaderData)) / tuple_width;

    *bytes_per_tuple = tuple_width;
    *tuples_per_page = Max(1.0, density);
}                               /* estimate_tuple_width */


/*
 * get_relation_constraints
 *
 * Retrieve the CHECK constraint expressions of the given relation.
 *
 * Returns a List (possibly empty) of constraint expressions.  Each one
 * has been canonicalized, and its Vars are changed to have the varno
 * indicated by rel->relid.  This allows the expressions to be easily
 * compared to expressions taken from WHERE.
 *
 * If include_notnull is true, "col IS NOT NULL" expressions are generated
 * and added to the result for each column that's marked attnotnull.
 *
 * Note: at present this is invoked at most once per relation per planner
 * run, and in many cases it won't be invoked at all, so there seems no
 * point in caching the data in RelOptInfo.
 */
static List *
get_relation_constraints(PlannerInfo *root,
						 Oid relationObjectId, RelOptInfo *rel,
						 bool include_notnull)
{
	List	   *result = NIL;
	Index		varno = rel->relid;
	Relation	relation;
	TupleConstr *constr;

	/*
	 * We assume the relation has already been safely locked.
	 */
	relation = heap_open(relationObjectId, NoLock);

	constr = relation->rd_att->constr;
	if (constr != NULL)
	{
		int			num_check = constr->num_check;
		int			i;

		for (i = 0; i < num_check; i++)
		{
			Node	   *cexpr;

			cexpr = stringToNode(constr->check[i].ccbin);

			/*
			 * Run each expression through const-simplification and
			 * canonicalization.  This is not just an optimization, but is
			 * necessary, because we will be comparing it to
			 * similarly-processed qual clauses, and may fail to detect valid
			 * matches without this.  This must match the processing done to
			 * qual clauses in preprocess_expression()!  (We can skip the
			 * stuff involving subqueries, however, since we don't allow any
			 * in check constraints.)
			 */
			cexpr = eval_const_expressions(root, cexpr);

			cexpr = (Node *) canonicalize_qual((Expr *) cexpr);

			/*
			 * Also mark any coercion format fields as "don't care", so that
			 * we can match to both explicit and implicit coercions.
			 */
			set_coercionform_dontcare(cexpr);

			/* Fix Vars to have the desired varno */
			if (varno != 1)
				ChangeVarNodes(cexpr, 1, varno, 0);

			/*
			 * Finally, convert to implicit-AND format (that is, a List) and
			 * append the resulting item(s) to our output list.
			 */
			result = list_concat(result,
								 make_ands_implicit((Expr *) cexpr));
		}

		/* Add NOT NULL constraints in expression form, if requested */
		if (include_notnull && constr->has_not_null)
		{
			int		natts = relation->rd_att->natts;

			for (i = 1; i <= natts; i++)
			{
				Form_pg_attribute att = relation->rd_att->attrs[i - 1];

				if (att->attnotnull && !att->attisdropped)
				{
					NullTest *ntest = makeNode(NullTest);

					ntest->arg = (Expr *) makeVar(varno,
												  i,
												  att->atttypid,
												  att->atttypmod,
												  0);
					ntest->nulltesttype = IS_NOT_NULL;
					result = lappend(result, ntest);
				}
			}
		}
	}

	heap_close(relation, NoLock);

	return result;
}


/*
 * relation_excluded_by_constraints
 *
 * Detect whether the relation need not be scanned because it has either
 * self-inconsistent restrictions, or restrictions inconsistent with the
 * relation's CHECK constraints.
 *
 * Note: this examines only rel->relid and rel->baserestrictinfo; therefore
 * it can be called before filling in other fields of the RelOptInfo.
 */
bool
relation_excluded_by_constraints(PlannerInfo *root,
								 RelOptInfo *rel, RangeTblEntry *rte)
{
	List	   *safe_restrictions;
	List	   *constraint_pred;
	List	   *safe_constraints;
	ListCell   *lc;

	/* Skip the test if constraint exclusion is disabled */
	if (!root->config->constraint_exclusion)
		return false;

	/*
	 * Check for self-contradictory restriction clauses.  We dare not make
	 * deductions with non-immutable functions, but any immutable clauses that
	 * are self-contradictory allow us to conclude the scan is unnecessary.
	 *
	 * Note: strip off RestrictInfo because predicate_refuted_by() isn't
	 * expecting to see any in its predicate argument.
	 */
	safe_restrictions = NIL;
	foreach(lc, rel->baserestrictinfo)
	{
		RestrictInfo *rinfo = (RestrictInfo *) lfirst(lc);

		if (!contain_mutable_functions((Node *) rinfo->clause))
			safe_restrictions = lappend(safe_restrictions, rinfo->clause);
	}

	/*
	 * GPDB: Check if there's a constant False condition. That's unlikely
	 * to help much in most cases, as we'll create a Result node with
	 * a False one-time filter anyway, so the underlying plan will not
	 * be executed in any case. But we can avoid some planning overhead.
	 * Also, the Result node might be put under a Motion node, so we avoid
	 * a little bit of network traffic at execution time, if we can eliminate
	 * the relation altogether here.
	 */
	foreach(lc, rel->baserestrictinfo)
	{
		RestrictInfo *rinfo = (RestrictInfo *) lfirst(lc);

		if (IsA(rinfo->clause, Const))
		{
			Const *c = (Const *) rinfo->clause;

			if (c->consttype == BOOLOID &&
				(c->constisnull || DatumGetBool(c->constvalue) == false))
				return true;
		}
	}

	if (predicate_refuted_by(safe_restrictions, safe_restrictions))
		return true;

	/* Only plain relations have constraints */
	if (rte->rtekind != RTE_RELATION || rte->inh)
		return false;

	/*
	 * OK to fetch the constraint expressions.  Include "col IS NOT NULL"
	 * expressions for attnotnull columns, in case we can refute those.
	 */
	constraint_pred = get_relation_constraints(root, rte->relid, rel, true);

	/*
	 * We do not currently enforce that CHECK constraints contain only
	 * immutable functions, so it's necessary to check here. We daren't draw
	 * conclusions from plan-time evaluation of non-immutable functions. Since
	 * they're ANDed, we can just ignore any mutable constraints in the list,
	 * and reason about the rest.
	 */
	safe_constraints = NIL;
	foreach(lc, constraint_pred)
	{
		Node	   *pred = (Node *) lfirst(lc);

		if (!contain_mutable_functions(pred))
			safe_constraints = lappend(safe_constraints, pred);
	}

	/*
	 * The constraints are effectively ANDed together, so we can just try to
	 * refute the entire collection at once.  This may allow us to make proofs
	 * that would fail if we took them individually.
	 *
	 * Note: we use rel->baserestrictinfo, not safe_restrictions as might seem
	 * an obvious optimization.  Some of the clauses might be OR clauses that
	 * have volatile and nonvolatile subclauses, and it's OK to make
	 * deductions with the nonvolatile parts.
	 */
	if (predicate_refuted_by(safe_constraints, rel->baserestrictinfo))
		return true;

	return false;
}


/*
 * build_physical_tlist
 *
 * Build a targetlist consisting of exactly the relation's user attributes,
 * in order.  The executor can special-case such tlists to avoid a projection
 * step at runtime, so we use such tlists preferentially for scan nodes.
 *
 * Exception: if there are any dropped columns, we punt and return NIL.
 * Ideally we would like to handle the dropped-column case too.  However this
 * creates problems for ExecTypeFromTL, which may be asked to build a tupdesc
 * for a tlist that includes vars of no-longer-existent types.	In theory we
 * could dig out the required info from the pg_attribute entries of the
 * relation, but that data is not readily available to ExecTypeFromTL.
 * For now, we don't apply the physical-tlist optimization when there are
 * dropped cols.
 *
 * We also support building a "physical" tlist for subqueries, functions,
 * values lists, and CTEs, since the same optimization can occur in
 * SubqueryScan, FunctionScan, ValuesScan, CteScan, and WorkTableScan nodes.
 */
List *
build_physical_tlist(PlannerInfo *root, RelOptInfo *rel)
{
	List	   *tlist = NIL;
	Index		varno = rel->relid;
	RangeTblEntry *rte = planner_rt_fetch(varno, root);
	Relation	relation;
	Query	   *subquery;
	Var		   *var;
	ListCell   *l;
	int			attrno,
				numattrs;
	List	   *colvars;

	switch (rte->rtekind)
	{
		case RTE_RELATION:
			/* Assume we already have adequate lock */
			relation = heap_open(rte->relid, NoLock);

			numattrs = RelationGetNumberOfAttributes(relation);
			for (attrno = 1; attrno <= numattrs; attrno++)
			{
				Form_pg_attribute att_tup = relation->rd_att->attrs[attrno - 1];

				if (att_tup->attisdropped)
				{
					/* found a dropped col, so punt */
					tlist = NIL;
					break;
				}

				var = makeVar(varno,
							  attrno,
							  att_tup->atttypid,
							  att_tup->atttypmod,
							  0);

				tlist = lappend(tlist,
								makeTargetEntry((Expr *) var,
												attrno,
												NULL,
												false));
			}

			heap_close(relation, NoLock);
			break;

		case RTE_SUBQUERY:
			subquery = rte->subquery;
			if ( subquery->querySource == QSRC_PLANNER )
			{
				/* MPP: punt since parse tree correspondence in doubt */
				tlist = NIL;
				break;
			}
			foreach(l, subquery->targetList)
			{
				TargetEntry *tle = (TargetEntry *) lfirst(l);

				/*
				 * A resjunk column of the subquery can be reflected as
				 * resjunk in the physical tlist; we need not punt.
				 */
				var = makeVar(varno,
							  tle->resno,
							  exprType((Node *) tle->expr),
							  exprTypmod((Node *) tle->expr),
							  0);

				tlist = lappend(tlist,
								makeTargetEntry((Expr *) var,
												tle->resno,
												NULL,
												tle->resjunk));
			}
			break;

		case RTE_TABLEFUNCTION:
		case RTE_FUNCTION:
		case RTE_CTE:
			/* Not all of these can have dropped cols, but share code anyway */
			expandRTE(rte, varno, 0, -1, true /* include dropped */ ,
					  NULL, &colvars);
			foreach(l, colvars)
			{
				var = (Var *) lfirst(l);

				/*
				 * A non-Var in expandRTE's output means a dropped column;
				 * must punt.
				 */
				if (!IsA(var, Var))
				{
					tlist = NIL;
					break;
				}

				tlist = lappend(tlist,
								makeTargetEntry((Expr *) var,
												var->varattno,
												NULL,
												false));
			}
			break;

		case RTE_VALUES:
			expandRTE(rte, varno, 0, -1, false /* dropped not applicable */ ,
					  NULL, &colvars);
			foreach(l, colvars)
			{
				var = (Var *) lfirst(l);

				tlist = lappend(tlist,
								makeTargetEntry((Expr *) var,
												var->varattno,
												NULL,
												false));
			}
			break;

		default:
			/* caller error */
			elog(ERROR, "unsupported RTE kind %d in build_physical_tlist",
				 (int) rte->rtekind);
			break;
	}

	return tlist;
}

/*
 * restriction_selectivity
 *
 * Returns the selectivity of a specified restriction operator clause.
 * This code executes registered procedures stored in the
 * operator relation, by calling the function manager.
 *
 * See clause_selectivity() for the meaning of the additional parameters.
 */
Selectivity
restriction_selectivity(PlannerInfo *root,
						Oid operator,
						List *args,
						int varRelid)
{
	RegProcedure oprrest = get_oprrest(operator);
	float8		result;

	/*
	 * if the oprrest procedure is missing for whatever reason, use a
	 * selectivity of 0.5
	 */
	if (!oprrest)
		return (Selectivity) 0.5;

	result = DatumGetFloat8(OidFunctionCall4(oprrest,
											 PointerGetDatum(root),
											 ObjectIdGetDatum(operator),
											 PointerGetDatum(args),
											 Int32GetDatum(varRelid)));

	if (result < 0.0 || result > 1.0)
		elog(ERROR, "invalid restriction selectivity: %f", result);

	return (Selectivity) result;
}

/*
 * join_selectivity
 *
 * Returns the selectivity of a specified join operator clause.
 * This code executes registered procedures stored in the
 * operator relation, by calling the function manager.
 */
Selectivity
join_selectivity(PlannerInfo *root,
				 Oid operator,
				 List *args,
				 JoinType jointype)
{
	RegProcedure oprjoin = get_oprjoin(operator);
	float8		result;

	/*
	 * if the oprjoin procedure is missing for whatever reason, use a
	 * selectivity of 0.5
	 */
	if (!oprjoin)
		return (Selectivity) 0.5;

	result = DatumGetFloat8(OidFunctionCall4(oprjoin,
											 PointerGetDatum(root),
											 ObjectIdGetDatum(operator),
											 PointerGetDatum(args),
											 Int16GetDatum(jointype)));

	if (result < 0.0 || result > 1.0)
		elog(ERROR, "invalid join selectivity: %f", result);

	return (Selectivity) result;
}

static int
oid_cmp(const void *left, const void *right)
{
	if (*(Oid *)left < *(Oid *)right)
		return -1;
	if (*(Oid *)left > *(Oid *)right)
		return 1;
	return 0;
}

/*
 * find_inheritance_children
 *
 * Returns a list containing the OIDs of all relations which
 * inherit *directly* from the relation with OID 'inhparent'.
 *
 * XXX might be a good idea to create an index on pg_inherits' inhparent
 * field, so that we can use an indexscan instead of sequential scan here.
 * However, in typical databases pg_inherits won't have enough entries to
 * justify an indexscan...
 */
List *
find_inheritance_children(Oid inhparent)
{
	List	   *list = NIL;
	Relation	relation;
	HeapScanDesc scan;
	HeapTuple	inheritsTuple;
	Oid			inhrelid;
	ScanKeyData key[1];
	ListCell   *item;
	int         i;
	Oid        *ordered_list;

	/*
	 * Can skip the scan if pg_class shows the relation has never had a
	 * subclass.
	 */
	if (!has_subclass_fast(inhparent))
		return NIL;

	ScanKeyInit(&key[0],
				Anum_pg_inherits_inhparent,
				BTEqualStrategyNumber, F_OIDEQ,
				ObjectIdGetDatum(inhparent));
	relation = heap_open(InheritsRelationId, AccessShareLock);
	scan = heap_beginscan(relation, SnapshotNow, 1, key);
	while ((inheritsTuple = heap_getnext(scan, ForwardScanDirection)) != NULL)
	{
		inhrelid = ((Form_pg_inherits) GETSTRUCT(inheritsTuple))->inhrelid;
		list = lappend_oid(list, inhrelid);
	}
	heap_endscan(scan);
	heap_close(relation, AccessShareLock);

	/*
	 * The order in which child OIDs are scanned on master may not be
	 * the same on segments.  When a partitioned table needs to be
	 * rewritten during ALTER TABLE, master generates new OIDs for
	 * every child in this list.  Segments scan pg_inherits and
	 * correlate the list of OIDs dispatched by master with each
	 * child.  To guarantee that the child <--> new OID pairs are
	 * identical on master and segments, we need the following sort.
	 */
	ordered_list = (Oid *) palloc(sizeof(Oid) * list_length(list));
	i = 0;
	foreach(item, list)
	{
		ordered_list[i++] = lfirst_oid(item);
	}
	qsort(ordered_list, list_length(list), sizeof(Oid), oid_cmp);
	i = 0;
	foreach(item, list)
	{
		lfirst_oid(item) = ordered_list[i++];
	}
	pfree(ordered_list);
	return list;
}

/*
 * has_unique_index
 *
 * Detect whether there is a unique index on the specified attribute
 * of the specified relation, thus allowing us to conclude that all
 * the (non-null) values of the attribute are distinct.
 */
bool
has_unique_index(RelOptInfo *rel, AttrNumber attno)
{
	ListCell   *ilist;

	foreach(ilist, rel->indexlist)
	{
		IndexOptInfo *index = (IndexOptInfo *) lfirst(ilist);

		/*
		 * Note: ignore partial indexes, since they don't allow us to conclude
		 * that all attr values are distinct.  We don't take any interest in
		 * expressional indexes either. Also, a multicolumn unique index
		 * doesn't allow us to conclude that just the specified attr is
		 * unique.
		 */
		if (index->unique &&
			index->ncolumns == 1 &&
			index->indexkeys[0] == attno &&
			index->indpred == NIL)
			return true;
	}
	return false;
}


/*
 * cdb_default_stats_warning_needed
 */
static bool
cdb_default_stats_warning_needed(Oid reloid)
{
    Relation    relation;
    bool        warn = true;

    /* Find relcache entry. */
    relation = relation_open(reloid, NoLock);

    /* Keep quiet if temporary or system table. */
    if (relation->rd_istemp ||
        IsSystemClass(relation->rd_rel))
        warn = false;

    /* Warn at most once during lifetime of relcache entry. */
    else if (relation->rd_cdbDefaultStatsWarningIssued)
        warn = false;

    /* Caller will issue warning.  Set flag so warning won't be repeated. */
    else
        relation->rd_cdbDefaultStatsWarningIssued = true;

    /* Close rel.  Don't disturb the lock. */
    relation_close(relation, NoLock);

    return warn;
}                               /* cdb_default_stats_warning_needed */


/*
 * cdb_default_stats_warning_for_index
 */
void
cdb_default_stats_warning_for_index(Oid reloid, Oid indexoid)
{
    char           *relname;
    char           *indexname;

    /* Warn at most once during lifetime of relcache entry.  Skip if temp. */
    if (!cdb_default_stats_warning_needed(indexoid))
        return;

    /* Get name from catalog, not from relcache, in case it has been renamed. */
    relname = get_rel_name(reloid);
    indexname = get_rel_name(indexoid);

    ereport(NOTICE,
            (errmsg("Query planner will use default statistics for index \"%s\" "
                    "on table \"%s\"",
                    indexname ? indexname : "??",
                    relname ? relname : "??"),
             errhint("To cache a sample of the table's actual statistics for "
                     "optimization, use the ANALYZE or VACUUM ANALYZE command.")
             ));

    if (relname)
        pfree(relname);
    if (indexname)
        pfree(indexname);
}                               /* cdb_default_stats_warning_for_index */

/*
 * cdb_default_stats_warning_for_table
 */
void
cdb_default_stats_warning_for_table(Oid reloid)
{
    char   *relname;

    /* Warn at most once during lifetime of relcache entry.  Skip if temp. */
    if (!cdb_default_stats_warning_needed(reloid))
        return;

    /* Get name from catalog, not from relcache, in case name has changed. */
    relname = get_rel_name(reloid);

    ereport(NOTICE,
            (errmsg("Query planner will use default statistics for table \"%s\"",
                    relname ? relname : "??"),
             errhint("To cache a sample of the table's actual statistics for "
                     "optimization, use the ANALYZE or VACUUM ANALYZE command.")
             ));

    if (relname)
        pfree(relname);
}                               /* cdb_default_stats_warning_for_table */<|MERGE_RESOLUTION|>--- conflicted
+++ resolved
@@ -595,7 +595,6 @@
 				density = reltuples / (double) relpages;
 			else
 			{
-<<<<<<< HEAD
 	            /*
 	             * When we have no data because the relation was truncated,
 	             * estimate tuples per page from attribute datatypes.
@@ -603,49 +602,6 @@
                  * estimate_tuple_width function below.)
                  */
                 estimate_tuple_width(rel, attr_widths, &tuple_width, &density);
-=======
-				/*
-				 * When we have no data because the relation was truncated,
-				 * estimate tuple width from attribute datatypes.  We assume
-				 * here that the pages are completely full, which is OK for
-				 * tables (since they've presumably not been VACUUMed yet) but
-				 * is probably an overestimate for indexes.  Fortunately
-				 * get_relation_info() can clamp the overestimate to the
-				 * parent table's size.
-				 *
-				 * Note: this code intentionally disregards alignment
-				 * considerations, because (a) that would be gilding the lily
-				 * considering how crude the estimate is, and (b) it creates
-				 * platform dependencies in the default plans which are kind
-				 * of a headache for regression testing.
-				 */
-				int32		tuple_width = 0;
-				int			i;
-
-				for (i = 1; i <= RelationGetNumberOfAttributes(rel); i++)
-				{
-					Form_pg_attribute att = rel->rd_att->attrs[i - 1];
-					int32		item_width;
-
-					if (att->attisdropped)
-						continue;
-					/* This should match set_rel_width() in costsize.c */
-					item_width = get_attavgwidth(RelationGetRelid(rel), i);
-					if (item_width <= 0)
-					{
-						item_width = get_typavgwidth(att->atttypid,
-													 att->atttypmod);
-						Assert(item_width > 0);
-					}
-					if (attr_widths != NULL)
-						attr_widths[i] = item_width;
-					tuple_width += item_width;
-				}
-				tuple_width += sizeof(HeapTupleHeaderData);
-				tuple_width += sizeof(ItemPointerData);
-				/* note: integer division is intentional here */
-				density = (BLCKSZ - SizeOfPageHeaderData) / tuple_width;
->>>>>>> 49f001d8
 			}
 			*tuples = ceil(density * curpages);
 			break;
@@ -715,7 +671,7 @@
 	tuple_width += sizeof(HeapTupleHeaderData);
 	tuple_width += sizeof(ItemPointerData);
     /* note: integer division is intentional here */
-	density = (BLCKSZ - sizeof(PageHeaderData)) / tuple_width;
+	density = (BLCKSZ - SizeOfPageHeaderData) / tuple_width;
 
     *bytes_per_tuple = tuple_width;
     *tuples_per_page = Max(1.0, density);
