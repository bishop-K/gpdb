/*-------------------------------------------------------------------------
 *
 * clauses.c
 *	  routines to manipulate qualification clauses
 *
<<<<<<< HEAD
 * Portions Copyright (c) 2005-2008, Greenplum inc
 * Portions Copyright (c) 2012-Present Pivotal Software, Inc.
 * Portions Copyright (c) 1996-2011, PostgreSQL Global Development Group
=======
 * Portions Copyright (c) 1996-2012, PostgreSQL Global Development Group
>>>>>>> 80edfd76
 * Portions Copyright (c) 1994, Regents of the University of California
 *
 *
 * IDENTIFICATION
 *	  src/backend/optimizer/util/clauses.c
 *
 * HISTORY
 *	  AUTHOR			DATE			MAJOR EVENT
 *	  Andrew Yu			Nov 3, 1994		clause.c and clauses.c combined
 *
 *-------------------------------------------------------------------------
 */

#include "postgres.h"

#include "catalog/pg_aggregate.h"
#include "catalog/pg_language.h"
#include "catalog/pg_operator.h"
#include "catalog/pg_proc.h"
#include "catalog/pg_type.h"
#include "executor/executor.h"
#include "executor/functions.h"
#include "funcapi.h"
#include "miscadmin.h"
#include "nodes/makefuncs.h"
#include "nodes/nodeFuncs.h"
#include "optimizer/clauses.h"
#include "optimizer/cost.h"
#include "optimizer/planmain.h"
#include "optimizer/prep.h"
#include "optimizer/var.h"
#include "parser/analyze.h"
#include "parser/parse_agg.h"
#include "parser/parse_coerce.h"
#include "parser/parse_func.h"
#include "rewrite/rewriteManip.h"
#include "tcop/tcopprot.h"
#include "utils/acl.h"
#include "utils/builtins.h"
#include "utils/datum.h"
#include "utils/lsyscache.h"
#include "utils/memutils.h"
#include "utils/syscache.h"
#include "utils/typcache.h"


typedef struct
{
	PlannerInfo *root;
	AggClauseCosts *costs;
} count_agg_clauses_context;

typedef struct
{
	ParamListInfo boundParams;
	PlannerInfo *root;
	List	   *active_fns;
	Node	   *case_val;
	bool		estimate;
	bool		recurse_queries; /* recurse into query structures */
	bool		recurse_sublink_testexpr; /* recurse into sublink test expressions */
	Size        max_size; /* max constant binary size in bytes, 0: no restrictions */
} eval_const_expressions_context;

typedef struct
{
	int			nargs;
	List	   *args;
	int		   *usecounts;
} substitute_actual_parameters_context;

typedef struct
{
	int			nargs;
	List	   *args;
	int			sublevels_up;
} substitute_actual_srf_parameters_context;

typedef struct
{
	char	   *proname;
	char	   *prosrc;
} inline_error_callback_arg;

static bool contain_agg_clause_walker(Node *node, void *context);
static bool count_agg_clauses_walker(Node *node,
						 count_agg_clauses_context *context);
static bool find_window_functions_walker(Node *node, WindowFuncLists *lists);
static bool expression_returns_set_rows_walker(Node *node, double *count);
static bool contain_subplans_walker(Node *node, void *context);
static bool contain_mutable_functions_walker(Node *node, void *context);
static bool contain_volatile_functions_walker(Node *node, void *context);
static bool contain_nonstrict_functions_walker(Node *node, void *context);
static bool contain_leaky_functions_walker(Node *node, void *context);
static Relids find_nonnullable_rels_walker(Node *node, bool top_level);
static List *find_nonnullable_vars_walker(Node *node, bool top_level);
static bool is_strict_saop(ScalarArrayOpExpr *expr, bool falseOK);
static bool set_coercionform_dontcare_walker(Node *node, void *context);
static Node *eval_const_expressions_mutator(Node *node,
							   eval_const_expressions_context *context);
static List *simplify_or_arguments(List *args,
					  eval_const_expressions_context *context,
					  bool *haveNull, bool *forceTrue);
static List *simplify_and_arguments(List *args,
					   eval_const_expressions_context *context,
					   bool *haveNull, bool *forceFalse);
static Node *simplify_boolean_equality(Oid opno, List *args);
static Expr *simplify_function(Oid funcid,
				  Oid result_type, int32 result_typmod,
<<<<<<< HEAD
				  Oid result_collid, Oid input_collid, List **args,
				  bool funcvariadic, 
				  bool has_named_args,
				  bool allow_inline,
				  eval_const_expressions_context *context);
static bool large_const(Expr *expr, Size max_size);
static List *reorder_function_arguments(List *args, Oid result_type,
						   HeapTuple func_tuple,
						   eval_const_expressions_context *context);
static List *add_function_defaults(List *args, Oid result_type,
					  HeapTuple func_tuple,
					  eval_const_expressions_context *context);
=======
				  Oid result_collid, Oid input_collid, List **args_p,
				  bool process_args, bool allow_non_const,
				  eval_const_expressions_context *context);
static List *expand_function_arguments(List *args, Oid result_type,
						  HeapTuple func_tuple);
static List *reorder_function_arguments(List *args, HeapTuple func_tuple);
static List *add_function_defaults(List *args, HeapTuple func_tuple);
>>>>>>> 80edfd76
static List *fetch_function_defaults(HeapTuple func_tuple);
static void recheck_cast_function_args(List *args, Oid result_type,
						   HeapTuple func_tuple);
static Expr *evaluate_function(Oid funcid, Oid result_type, int32 result_typmod,
				  Oid result_collid, Oid input_collid, List *args,
				  bool funcvariadic,
				  HeapTuple func_tuple,
				  eval_const_expressions_context *context);
static Expr *inline_function(Oid funcid, Oid result_type, Oid result_collid,
				Oid input_collid, List *args,
				bool funcvariadic,
				HeapTuple func_tuple,
				eval_const_expressions_context *context);
static Node *substitute_actual_parameters(Node *expr, int nargs, List *args,
							 int *usecounts);
static Node *substitute_actual_parameters_mutator(Node *node,
							  substitute_actual_parameters_context *context);
static void sql_inline_error_callback(void *arg);
static Query *substitute_actual_srf_parameters(Query *expr,
								 int nargs, List *args);
static Node *substitute_actual_srf_parameters_mutator(Node *node,
						  substitute_actual_srf_parameters_context *context);
static bool tlist_matches_coltypelist(List *tlist, List *coltypelist);
static bool contain_grouping_clause_walker(Node *node, void *context);


/*****************************************************************************
 *		OPERATOR clause functions
 *****************************************************************************/

/*
 * make_opclause
 *	  Creates an operator clause given its operator info, left operand
 *	  and right operand (pass NULL to create single-operand clause),
 *	  and collation info.
 */
Expr *
make_opclause(Oid opno, Oid opresulttype, bool opretset,
			  Expr *leftop, Expr *rightop,
			  Oid opcollid, Oid inputcollid)
{
	OpExpr	   *expr = makeNode(OpExpr);

	expr->opno = opno;
	expr->opfuncid = InvalidOid;
	expr->opresulttype = opresulttype;
	expr->opretset = opretset;
	expr->opcollid = opcollid;
	expr->inputcollid = inputcollid;
	if (rightop)
		expr->args = list_make2(leftop, rightop);
	else
		expr->args = list_make1(leftop);
	expr->location = -1;
	return (Expr *) expr;
}

/*
 * get_leftop
 *
 * Returns the left operand of a clause of the form (op expr expr)
 *		or (op expr)
 */
Node *
get_leftop(const Expr *clause)
{
	const OpExpr *expr = (const OpExpr *) clause;

	if (expr->args != NIL)
		return linitial(expr->args);
	else
		return NULL;
}

/*
 * get_rightop
 *
 * Returns the right operand in a clause of the form (op expr expr).
 * NB: result will be NULL if applied to a unary op clause.
 */
Node *
get_rightop(const Expr *clause)
{
	const OpExpr *expr = (const OpExpr *) clause;

	if (list_length(expr->args) >= 2)
		return lsecond(expr->args);
	else
		return NULL;
}

/*****************************************************************************
 *		NOT clause functions
 *****************************************************************************/

/*
 * not_clause
 *
 * Returns t iff this is a 'not' clause: (NOT expr).
 */
bool
not_clause(Node *clause)
{
	return (clause != NULL &&
			IsA(clause, BoolExpr) &&
			((BoolExpr *) clause)->boolop == NOT_EXPR);
}

/*
 * make_notclause
 *
 * Create a 'not' clause given the expression to be negated.
 */
Expr *
make_notclause(Expr *notclause)
{
	BoolExpr   *expr = makeNode(BoolExpr);

	expr->boolop = NOT_EXPR;
	expr->args = list_make1(notclause);
	expr->location = -1;
	return (Expr *) expr;
}

/*
 * get_notclausearg
 *
 * Retrieve the clause within a 'not' clause
 */
Expr *
get_notclausearg(Expr *notclause)
{
	return linitial(((BoolExpr *) notclause)->args);
}

/*****************************************************************************
 *		OR clause functions
 *****************************************************************************/

/*
 * or_clause
 *
 * Returns t iff the clause is an 'or' clause: (OR { expr }).
 */
bool
or_clause(Node *clause)
{
	return (clause != NULL &&
			IsA(clause, BoolExpr) &&
			((BoolExpr *) clause)->boolop == OR_EXPR);
}

/*
 * make_orclause
 *
 * Creates an 'or' clause given a list of its subclauses.
 */
Expr *
make_orclause(List *orclauses)
{
	BoolExpr   *expr = makeNode(BoolExpr);

	expr->boolop = OR_EXPR;
	expr->args = orclauses;
	expr->location = -1;
	return (Expr *) expr;
}

/*****************************************************************************
 *		AND clause functions
 *****************************************************************************/


/*
 * and_clause
 *
 * Returns t iff its argument is an 'and' clause: (AND { expr }).
 */
bool
and_clause(Node *clause)
{
	return (clause != NULL &&
			IsA(clause, BoolExpr) &&
			((BoolExpr *) clause)->boolop == AND_EXPR);
}

/*
 * make_andclause
 *
 * Creates an 'and' clause given a list of its subclauses.
 */
Expr *
make_andclause(List *andclauses)
{
	BoolExpr   *expr = makeNode(BoolExpr);

	expr->boolop = AND_EXPR;
	expr->args = andclauses;
	expr->location = -1;
	return (Expr *) expr;
}

/*
 * make_and_qual
 *
 * Variant of make_andclause for ANDing two qual conditions together.
 * Qual conditions have the property that a NULL nodetree is interpreted
 * as 'true'.
 *
 * NB: this makes no attempt to preserve AND/OR flatness; so it should not
 * be used on a qual that has already been run through prepqual.c.
 */
Node *
make_and_qual(Node *qual1, Node *qual2)
{
	if (qual1 == NULL)
		return qual2;
	if (qual2 == NULL)
		return qual1;
	return (Node *) make_andclause(list_make2(qual1, qual2));
}

/*
 * Sometimes (such as in the input of ExecQual), we use lists of expression
 * nodes with implicit AND semantics.
 *
 * These functions convert between an AND-semantics expression list and the
 * ordinary representation of a boolean expression.
 *
 * Note that an empty list is considered equivalent to TRUE.
 */
Expr *
make_ands_explicit(List *andclauses)
{
	if (andclauses == NIL)
		return (Expr *) makeBoolConst(true, false);
	else if (list_length(andclauses) == 1)
		return (Expr *) linitial(andclauses);
	else
		return make_andclause(andclauses);
}

List *
make_ands_implicit(Expr *clause)
{
	/*
	 * NB: because the parser sets the qual field to NULL in a query that has
	 * no WHERE clause, we must consider a NULL input clause as TRUE, even
	 * though one might more reasonably think it FALSE.  Grumble. If this
	 * causes trouble, consider changing the parser's behavior.
	 */
	if (clause == NULL)
		return NIL;				/* NULL -> NIL list == TRUE */
	else if (and_clause((Node *) clause))
		return ((BoolExpr *) clause)->args;
	else if (IsA(clause, Const) &&
			 !((Const *) clause)->constisnull &&
			 DatumGetBool(((Const *) clause)->constvalue))
		return NIL;				/* constant TRUE input -> NIL list */
	else if (IsA(clause, List))
	{
		/* already a list */
		Assert(list_length((List *) clause) == 0 || !IsA(list_nth((List *) clause, 0), List));
		return (List *) clause;
	}
	else
		return list_make1(clause);
}


/*****************************************************************************
 *		Aggregate-function clause manipulation
 *****************************************************************************/

/*
 * contain_agg_clause
 *	  Recursively search for Aggref nodes, GroupId, GroupingFunc within a clause.
 *
 *	  Returns true if any aggregate found.
 *
 * This does not descend into subqueries, and so should be used only after
 * reduction of sublinks to subplans, or in contexts where it's known there
 * are no subqueries.  There mustn't be outer-aggregate references either.
 *
 * (If you want something like this but able to deal with subqueries,
 * see rewriteManip.c's contain_aggs_of_level().)
 */
bool
contain_agg_clause(Node *clause)
{
	return contain_agg_clause_walker(clause, NULL);
}

static bool
contain_agg_clause_walker(Node *node, void *context)
{
	if (node == NULL)
		return false;
	if (IsA(node, Aggref))
	{
		Assert(((Aggref *) node)->agglevelsup == 0);
		return true;			/* abort the tree traversal and return true */
	}

<<<<<<< HEAD
	if (IsA(node, GroupId) || IsA(node, GroupingFunc))
		return true;

	Assert(!IsA(node, SubLink));
	return expression_tree_walker(node, contain_agg_clause_walker, context);
}

=======
>>>>>>> 80edfd76
/*
 * count_agg_clauses
 *	  Recursively count the Aggref nodes in an expression tree, and
 *	  accumulate other cost information about them too.
 *
 *	  Note: this also checks for nested aggregates, which are an error.
 *
 * We not only count the nodes, but estimate their execution costs, and
 * attempt to estimate the total space needed for their transition state
 * values if all are evaluated in parallel (as would be done in a HashAgg
 * plan).  See AggClauseCosts for the exact set of statistics collected.
 *
 * NOTE that the counts/costs are ADDED to those already in *costs ... so
 * the caller is responsible for zeroing the struct initially.
 *
 * This does not descend into subqueries, and so should be used only after
 * reduction of sublinks to subplans, or in contexts where it's known there
 * are no subqueries.  There mustn't be outer-aggregate references either.
 */
void
count_agg_clauses(PlannerInfo *root, Node *clause, AggClauseCosts *costs)
{
	count_agg_clauses_context context;

	context.root = root;
	context.costs = costs;
	(void) count_agg_clauses_walker(clause, &context);
}

static bool
count_agg_clauses_walker(Node *node, count_agg_clauses_context *context)
{
	if (node == NULL)
		return false;
	if (IsA(node, Aggref))
	{
		Aggref	   *aggref = (Aggref *) node;
		AggClauseCosts *costs = context->costs;
		HeapTuple	aggTuple;
		Form_pg_aggregate aggform;
		Oid			aggtransfn;
		Oid			aggfinalfn;
		Oid			aggtranstype;
		Oid			aggprelimfn;
		QualCost	argcosts;
		Oid			inputTypes[FUNC_MAX_ARGS];
		int			numArguments;

		Assert(aggref->agglevelsup == 0);

		/* fetch info about aggregate from pg_aggregate */
		aggTuple = SearchSysCache1(AGGFNOID,
								   ObjectIdGetDatum(aggref->aggfnoid));
		if (!HeapTupleIsValid(aggTuple))
			elog(ERROR, "cache lookup failed for aggregate %u",
				 aggref->aggfnoid);
		aggform = (Form_pg_aggregate) GETSTRUCT(aggTuple);
		aggtransfn = aggform->aggtransfn;
		aggfinalfn = aggform->aggfinalfn;
		aggtranstype = aggform->aggtranstype;
		aggprelimfn = aggform->aggprelimfn;
		ReleaseSysCache(aggTuple);

		/* count it; note ordered-set aggs always have nonempty aggorder */
		costs->numAggs++;
		if (aggref->aggorder != NIL || aggref->aggdistinct != NIL)
			costs->numOrderedAggs++;

		if (aggref->aggdistinct != NIL)
		{
			ListCell *lc;

			foreach(lc, aggref->args)
			{
				TargetEntry *tle = (TargetEntry *) lfirst(lc);

				if ( !list_member(costs->dqaArgs, tle->expr) )
					costs->dqaArgs = lappend(costs->dqaArgs, tle->expr);
			}
		}

		/* CDB wants to know whether the function can do 2-stage aggregation */
		if ( aggprelimfn == InvalidOid )
		{
			costs->missing_prelimfunc = true; /* Nope! */
		}

		/* add component function execution costs to appropriate totals */
		costs->transCost.per_tuple += get_func_cost(aggtransfn) * cpu_operator_cost;
		if (OidIsValid(aggfinalfn))
			costs->finalCost += get_func_cost(aggfinalfn) * cpu_operator_cost;

		/* also add the input expressions' cost to per-input-row costs */
		cost_qual_eval_node(&argcosts, (Node *) aggref->args, context->root);
		costs->transCost.startup += argcosts.startup;
		costs->transCost.per_tuple += argcosts.per_tuple;

		/*
		 * Add any filter's cost to per-input-row costs.
		 *
		 * XXX Ideally we should reduce input expression costs according to
		 * filter selectivity, but it's not clear it's worth the trouble.
		 */
		if (aggref->aggfilter)
		{
			cost_qual_eval_node(&argcosts, (Node *) aggref->aggfilter,
								context->root);
			costs->transCost.startup += argcosts.startup;
			costs->transCost.per_tuple += argcosts.per_tuple;
		}

		/*
		 * If there are direct arguments, treat their evaluation cost like the
		 * cost of the finalfn.
		 */
		if (aggref->aggdirectargs)
		{
			cost_qual_eval_node(&argcosts, (Node *) aggref->aggdirectargs,
								context->root);
			costs->transCost.startup += argcosts.startup;
			costs->finalCost += argcosts.per_tuple;
		}

		/* extract argument types (ignoring any ORDER BY expressions) */
		numArguments = get_aggregate_argtypes(aggref, inputTypes);

		/* resolve actual type of transition state, if polymorphic */
		aggtranstype = resolve_aggregate_transtype(aggref->aggfnoid,
												   aggtranstype,
												   inputTypes,
												   numArguments);

		/*
		 * If the transition type is pass-by-value then it doesn't add
		 * anything to the required size of the hashtable.	If it is
		 * pass-by-reference then we have to add the estimated size of the
		 * value itself, plus palloc overhead.
		 */
		if (!get_typbyval(aggtranstype))
		{
			int32		aggtranstypmod;
			int32		avgwidth;

			/*
			 * If transition state is of same type as first input, assume it's
			 * the same typmod (same width) as well.  This works for cases
			 * like MAX/MIN and is probably somewhat reasonable otherwise.
			 */
			if (numArguments > 0 && aggtranstype == inputTypes[0])
				aggtranstypmod = exprTypmod((Node *) linitial(aggref->args));
			else
				aggtranstypmod = -1;

			avgwidth = get_typavgwidth(aggtranstype, aggtranstypmod);
			avgwidth = MAXALIGN(avgwidth);

			costs->transitionSpace += avgwidth + 2 * sizeof(void *);
		}
		else if (aggtranstype == INTERNALOID)
		{
			/*
			 * INTERNAL transition type is a special case: although INTERNAL
			 * is pass-by-value, it's almost certainly being used as a pointer
			 * to some large data structure.  We assume usage of
			 * ALLOCSET_DEFAULT_INITSIZE, which is a good guess if the data is
			 * being kept in a private memory context, as is done by
			 * array_agg() for instance.
			 */
			costs->transitionSpace += ALLOCSET_DEFAULT_INITSIZE;
		}

		/*
		 * Complain if the aggregate's arguments contain any aggregates;
		 * nested agg functions are semantically nonsensical.  Aggregates in
		 * the FILTER clause are detected in transformAggregateCall().
		 */
		if (contain_agg_clause((Node *) aggref->args) ||
			contain_agg_clause((Node *) aggref->aggorder))
			ereport(ERROR,
					(errcode(ERRCODE_GROUPING_ERROR),
					 errmsg("aggregate function calls cannot be nested")));

		/*
		 * Having checked that, we need not recurse into the argument.
		 */
		return false;
	}
	Assert(!IsA(node, SubLink));
	return expression_tree_walker(node, count_agg_clauses_walker,
								  (void *) context);
}


/*****************************************************************************
 *		Window-function clause manipulation
 *****************************************************************************/

/*
 * contain_window_function
 *	  Recursively search for WindowFunc nodes within a clause.
 *
 * Since window functions don't have level fields, but are hard-wired to
 * be associated with the current query level, this is just the same as
 * rewriteManip.c's function.
 */
bool
contain_window_function(Node *clause)
{
	return contain_windowfuncs(clause);
}

/*
 * find_window_functions
 *	  Locate all the WindowFunc nodes in an expression tree, and organize
 *	  them by winref ID number.
 *
 * Caller must provide an upper bound on the winref IDs expected in the tree.
 */
WindowFuncLists *
find_window_functions(Node *clause, Index maxWinRef)
{
	WindowFuncLists *lists = palloc(sizeof(WindowFuncLists));

	lists->numWindowFuncs = 0;
	lists->maxWinRef = maxWinRef;
	lists->windowFuncs = (List **) palloc0((maxWinRef + 1) * sizeof(List *));
	(void) find_window_functions_walker(clause, lists);
	return lists;
}

static bool
find_window_functions_walker(Node *node, WindowFuncLists *lists)
{
	if (node == NULL)
		return false;
	if (IsA(node, WindowFunc))
	{
		WindowFunc *wfunc = (WindowFunc *) node;

		/* winref is unsigned, so one-sided test is OK */
		if (wfunc->winref > lists->maxWinRef)
			elog(ERROR, "WindowFunc contains out-of-range winref %u",
				 wfunc->winref);
		lists->windowFuncs[wfunc->winref] =
			lappend(lists->windowFuncs[wfunc->winref], wfunc);
		lists->numWindowFuncs++;

		/*
		 * We assume that the parser checked that there are no window
		 * functions in the arguments or filter clause.  Hence, we need not
		 * recurse into them.  (If either the parser or the planner screws up
		 * on this point, the executor will still catch it; see ExecInitExpr.)
		 */
		return false;
	}
	Assert(!IsA(node, SubLink));
	return expression_tree_walker(node, find_window_functions_walker,
								  (void *) lists);
}


/*****************************************************************************
 *		Support for expressions returning sets
 *****************************************************************************/

/*
 * expression_returns_set_rows
 *	  Estimate the number of rows in a set result.
 *
 * We use the product of the rowcount estimates of all the functions in
 * the given tree.	The result is 1 if there are no set-returning functions.
 *
 * Note: keep this in sync with expression_returns_set() in nodes/nodeFuncs.c.
 */
double
expression_returns_set_rows(Node *clause)
{
	double		result = 1;

	(void) expression_returns_set_rows_walker(clause, &result);
	return result;
}

static bool
expression_returns_set_rows_walker(Node *node, double *count)
{
	if (node == NULL)
		return false;
	if (IsA(node, FuncExpr))
	{
		FuncExpr   *expr = (FuncExpr *) node;

		if (expr->funcretset)
			*count *= get_func_rows(expr->funcid);
	}
	if (IsA(node, OpExpr))
	{
		OpExpr	   *expr = (OpExpr *) node;

		if (expr->opretset)
		{
			set_opfuncid(expr);
			*count *= get_func_rows(expr->opfuncid);
		}
	}

	/* Avoid recursion for some cases that can't return a set */
	if (IsA(node, Aggref))
		return false;
	if (IsA(node, WindowFunc))
		return false;
	if (IsA(node, DistinctExpr))
		return false;
	if (IsA(node, NullIfExpr))
		return false;
	if (IsA(node, ScalarArrayOpExpr))
		return false;
	if (IsA(node, BoolExpr))
		return false;
	if (IsA(node, SubLink))
		return false;
	if (IsA(node, SubPlan))
		return false;
	if (IsA(node, AlternativeSubPlan))
		return false;
	if (IsA(node, ArrayExpr))
		return false;
	if (IsA(node, RowExpr))
		return false;
	if (IsA(node, RowCompareExpr))
		return false;
	if (IsA(node, CoalesceExpr))
		return false;
	if (IsA(node, MinMaxExpr))
		return false;
	if (IsA(node, XmlExpr))
		return false;

	return expression_tree_walker(node, expression_returns_set_rows_walker,
								  (void *) count);
}


/*****************************************************************************
 *		Subplan clause manipulation
 *****************************************************************************/

/*
 * contain_subplans
 *	  Recursively search for subplan nodes within a clause.
 *
 * If we see a SubLink node, we will return TRUE.  This is only possible if
 * the expression tree hasn't yet been transformed by subselect.c.  We do not
 * know whether the node will produce a true subplan or just an initplan,
 * but we make the conservative assumption that it will be a subplan.
 *
 * Returns true if any subplan found.
 */
bool
contain_subplans(Node *clause)
{
	return contain_subplans_walker(clause, NULL);
}

static bool
contain_subplans_walker(Node *node, void *context)
{
	if (node == NULL)
		return false;
	if (IsA(node, SubPlan) ||
		IsA(node, AlternativeSubPlan) ||
		IsA(node, SubLink))
		return true;			/* abort the tree traversal and return true */
	return expression_tree_walker(node, contain_subplans_walker, context);
}


/*****************************************************************************
 *		Check clauses for mutable functions
 *****************************************************************************/

/*
 * contain_mutable_functions
 *	  Recursively search for mutable functions within a clause.
 *
 * Returns true if any mutable function (or operator implemented by a
 * mutable function) is found.	This test is needed so that we don't
 * mistakenly think that something like "WHERE random() < 0.5" can be treated
 * as a constant qualification.
 *
 * XXX we do not examine sub-selects to see if they contain uses of
 * mutable functions.  It's not real clear if that is correct or not...
 */
bool
contain_mutable_functions(Node *clause)
{
	return contain_mutable_functions_walker(clause, NULL);
}

static bool
contain_mutable_functions_walker(Node *node, void *context)
{
	if (node == NULL)
		return false;

    /* the functions in predtest.c handle expressions and
     * RestrictInfo objects -- so make this function handle
     * them too for convenience */
    if (IsA(node, RestrictInfo))
    {
        RestrictInfo * info = (RestrictInfo *) node;
        return contain_mutable_functions_walker((Node*)info->clause, context);
    }

	if (IsA(node, FuncExpr))
	{
		FuncExpr   *expr = (FuncExpr *) node;

		if (func_volatile(expr->funcid) != PROVOLATILE_IMMUTABLE)
			return true;
		/* else fall through to check args */
	}
	else if (IsA(node, OpExpr))
	{
		OpExpr	   *expr = (OpExpr *) node;

		set_opfuncid(expr);
		if (func_volatile(expr->opfuncid) != PROVOLATILE_IMMUTABLE)
			return true;
		/* else fall through to check args */
	}
	else if (IsA(node, DistinctExpr))
	{
		DistinctExpr *expr = (DistinctExpr *) node;

		set_opfuncid((OpExpr *) expr);	/* rely on struct equivalence */
		if (func_volatile(expr->opfuncid) != PROVOLATILE_IMMUTABLE)
			return true;
		/* else fall through to check args */
	}
	else if (IsA(node, NullIfExpr))
	{
		NullIfExpr *expr = (NullIfExpr *) node;

		set_opfuncid((OpExpr *) expr);	/* rely on struct equivalence */
		if (func_volatile(expr->opfuncid) != PROVOLATILE_IMMUTABLE)
			return true;
		/* else fall through to check args */
	}
	else if (IsA(node, ScalarArrayOpExpr))
	{
		ScalarArrayOpExpr *expr = (ScalarArrayOpExpr *) node;

		set_sa_opfuncid(expr);
		if (func_volatile(expr->opfuncid) != PROVOLATILE_IMMUTABLE)
			return true;
		/* else fall through to check args */
	}
	else if (IsA(node, CoerceViaIO))
	{
		CoerceViaIO *expr = (CoerceViaIO *) node;
		Oid			iofunc;
		Oid			typioparam;
		bool		typisvarlena;

		/* check the result type's input function */
		getTypeInputInfo(expr->resulttype,
						 &iofunc, &typioparam);
		if (func_volatile(iofunc) != PROVOLATILE_IMMUTABLE)
			return true;
		/* check the input type's output function */
		getTypeOutputInfo(exprType((Node *) expr->arg),
						  &iofunc, &typisvarlena);
		if (func_volatile(iofunc) != PROVOLATILE_IMMUTABLE)
			return true;
		/* else fall through to check args */
	}
	else if (IsA(node, ArrayCoerceExpr))
	{
		ArrayCoerceExpr *expr = (ArrayCoerceExpr *) node;

		if (OidIsValid(expr->elemfuncid) &&
			func_volatile(expr->elemfuncid) != PROVOLATILE_IMMUTABLE)
			return true;
		/* else fall through to check args */
	}
	else if (IsA(node, RowCompareExpr))
	{
		RowCompareExpr *rcexpr = (RowCompareExpr *) node;
		ListCell   *opid;

		foreach(opid, rcexpr->opnos)
		{
			if (op_volatile(lfirst_oid(opid)) != PROVOLATILE_IMMUTABLE)
				return true;
		}
		/* else fall through to check args */
	}
	return expression_tree_walker(node, contain_mutable_functions_walker,
								  context);
}


/*****************************************************************************
 *		Check clauses for volatile functions
 *****************************************************************************/

/*
 * contain_volatile_functions
 *	  Recursively search for volatile functions within a clause.
 *
 * Returns true if any volatile function (or operator implemented by a
 * volatile function) is found. This test prevents invalid conversions
 * of volatile expressions into indexscan quals.
 *
 * XXX we do not examine sub-selects to see if they contain uses of
 * volatile functions.	It's not real clear if that is correct or not...
 */
bool
contain_volatile_functions(Node *clause)
{
	return contain_volatile_functions_walker(clause, NULL);
}

static bool
contain_volatile_functions_walker(Node *node, void *context)
{
	if (node == NULL)
		return false;
	if (IsA(node, FuncExpr))
	{
		FuncExpr   *expr = (FuncExpr *) node;

		if (func_volatile(expr->funcid) == PROVOLATILE_VOLATILE)
			return true;
		/* else fall through to check args */
	}
	else if (IsA(node, OpExpr))
	{
		OpExpr	   *expr = (OpExpr *) node;

		set_opfuncid(expr);
		if (func_volatile(expr->opfuncid) == PROVOLATILE_VOLATILE)
			return true;
		/* else fall through to check args */
	}
	else if (IsA(node, DistinctExpr))
	{
		DistinctExpr *expr = (DistinctExpr *) node;

		set_opfuncid((OpExpr *) expr);	/* rely on struct equivalence */
		if (func_volatile(expr->opfuncid) == PROVOLATILE_VOLATILE)
			return true;
		/* else fall through to check args */
	}
	else if (IsA(node, NullIfExpr))
	{
		NullIfExpr *expr = (NullIfExpr *) node;

		set_opfuncid((OpExpr *) expr);	/* rely on struct equivalence */
		if (func_volatile(expr->opfuncid) == PROVOLATILE_VOLATILE)
			return true;
		/* else fall through to check args */
	}
	else if (IsA(node, ScalarArrayOpExpr))
	{
		ScalarArrayOpExpr *expr = (ScalarArrayOpExpr *) node;

		set_sa_opfuncid(expr);
		if (func_volatile(expr->opfuncid) == PROVOLATILE_VOLATILE)
			return true;
		/* else fall through to check args */
	}
	else if (IsA(node, CoerceViaIO))
	{
		CoerceViaIO *expr = (CoerceViaIO *) node;
		Oid			iofunc;
		Oid			typioparam;
		bool		typisvarlena;

		/* check the result type's input function */
		getTypeInputInfo(expr->resulttype,
						 &iofunc, &typioparam);
		if (func_volatile(iofunc) == PROVOLATILE_VOLATILE)
			return true;
		/* check the input type's output function */
		getTypeOutputInfo(exprType((Node *) expr->arg),
						  &iofunc, &typisvarlena);
		if (func_volatile(iofunc) == PROVOLATILE_VOLATILE)
			return true;
		/* else fall through to check args */
	}
	else if (IsA(node, ArrayCoerceExpr))
	{
		ArrayCoerceExpr *expr = (ArrayCoerceExpr *) node;

		if (OidIsValid(expr->elemfuncid) &&
			func_volatile(expr->elemfuncid) == PROVOLATILE_VOLATILE)
			return true;
		/* else fall through to check args */
	}
	else if (IsA(node, RowCompareExpr))
	{
		/* RowCompare probably can't have volatile ops, but check anyway */
		RowCompareExpr *rcexpr = (RowCompareExpr *) node;
		ListCell   *opid;

		foreach(opid, rcexpr->opnos)
		{
			if (op_volatile(lfirst_oid(opid)) == PROVOLATILE_VOLATILE)
				return true;
		}
		/* else fall through to check args */
	}
	return expression_tree_walker(node, contain_volatile_functions_walker,
								  context);
}


/*****************************************************************************
 *		Check clauses for nonstrict functions
 *****************************************************************************/

/*
 * contain_nonstrict_functions
 *	  Recursively search for nonstrict functions within a clause.
 *
 * Returns true if any nonstrict construct is found --- ie, anything that
 * could produce non-NULL output with a NULL input.
 *
 * The idea here is that the caller has verified that the expression contains
 * one or more Var or Param nodes (as appropriate for the caller's need), and
 * now wishes to prove that the expression result will be NULL if any of these
 * inputs is NULL.	If we return false, then the proof succeeded.
 */
bool
contain_nonstrict_functions(Node *clause)
{
	return contain_nonstrict_functions_walker(clause, NULL);
}

static bool
contain_nonstrict_functions_walker(Node *node, void *context)
{
	if (node == NULL)
		return false;
	if (IsA(node, Aggref))
	{
		/* an aggregate could return non-null with null input */
		return true;
	}
	if (IsA(node, WindowFunc))
	{
		/* a window function could return non-null with null input */
		return true;
	}
	if (IsA(node, ArrayRef))
	{
		/* array assignment is nonstrict, but subscripting is strict */
		if (((ArrayRef *) node)->refassgnexpr != NULL)
			return true;
		/* else fall through to check args */
	}
	if (IsA(node, FuncExpr))
	{
		FuncExpr   *expr = (FuncExpr *) node;

		if (!func_strict(expr->funcid))
			return true;
		/* else fall through to check args */
	}
	if (IsA(node, OpExpr))
	{
		OpExpr	   *expr = (OpExpr *) node;

		set_opfuncid(expr);
		if (!func_strict(expr->opfuncid))
			return true;
		/* else fall through to check args */
	}
	if (IsA(node, DistinctExpr))
	{
		/* IS DISTINCT FROM is inherently non-strict */
		return true;
	}
	if (IsA(node, NullIfExpr))
		return true;
	if (IsA(node, ScalarArrayOpExpr))
	{
		ScalarArrayOpExpr *expr = (ScalarArrayOpExpr *) node;

		if (!is_strict_saop(expr, false))
			return true;
		/* else fall through to check args */
	}
	if (IsA(node, BoolExpr))
	{
		BoolExpr   *expr = (BoolExpr *) node;

		switch (expr->boolop)
		{
			case AND_EXPR:
			case OR_EXPR:
				/* AND, OR are inherently non-strict */
				return true;
			default:
				break;
		}
	}
	if (IsA(node, SubLink))
	{
		/* In some cases a sublink might be strict, but in general not */
		return true;
	}
	if (IsA(node, SubPlan))
		return true;
	if (IsA(node, AlternativeSubPlan))
		return true;
	/* ArrayCoerceExpr is strict at the array level, regardless of elemfunc */
	if (IsA(node, FieldStore))
		return true;
	if (IsA(node, CaseExpr))
		return true;
	if (IsA(node, ArrayExpr))
		return true;
	if (IsA(node, RowExpr))
		return true;
	if (IsA(node, RowCompareExpr))
		return true;
	if (IsA(node, CoalesceExpr))
		return true;
	if (IsA(node, MinMaxExpr))
		return true;
	if (IsA(node, XmlExpr))
		return true;
	if (IsA(node, NullTest))
		return true;
	if (IsA(node, BooleanTest))
		return true;
	return expression_tree_walker(node, contain_nonstrict_functions_walker,
								  context);
}

/*****************************************************************************
 *		  Check clauses for non-leakproof functions
 *****************************************************************************/

/*
 * contain_leaky_functions
 *		Recursively search for leaky functions within a clause.
 *
 * Returns true if any function call with side-effect may be present in the
 * clause.	Qualifiers from outside the a security_barrier view should not
 * be pushed down into the view, lest the contents of tuples intended to be
 * filtered out be revealed via side effects.
 */
bool
contain_leaky_functions(Node *clause)
{
	return contain_leaky_functions_walker(clause, NULL);
}

static bool
contain_leaky_functions_walker(Node *node, void *context)
{
	if (node == NULL)
		return false;

	switch (nodeTag(node))
	{
		case T_Var:
		case T_Const:
		case T_Param:
		case T_ArrayExpr:
		case T_NamedArgExpr:
		case T_BoolExpr:
		case T_RelabelType:
		case T_CaseExpr:
		case T_CaseTestExpr:
		case T_RowExpr:
		case T_MinMaxExpr:
		case T_NullTest:
		case T_BooleanTest:
		case T_List:

			/*
			 * We know these node types don't contain function calls; but
			 * something further down in the node tree might.
			 */
			break;

		case T_FuncExpr:
			{
				FuncExpr   *expr = (FuncExpr *) node;

				if (!get_func_leakproof(expr->funcid))
					return true;
			}
			break;

		case T_OpExpr:
		case T_DistinctExpr:	/* struct-equivalent to OpExpr */
		case T_NullIfExpr:		/* struct-equivalent to OpExpr */
			{
				OpExpr	   *expr = (OpExpr *) node;

				set_opfuncid(expr);
				if (!get_func_leakproof(expr->opfuncid))
					return true;
			}
			break;

		case T_ScalarArrayOpExpr:
			{
				ScalarArrayOpExpr *expr = (ScalarArrayOpExpr *) node;

				set_sa_opfuncid(expr);
				if (!get_func_leakproof(expr->opfuncid))
					return true;
			}
			break;

		case T_CoerceViaIO:
			{
				CoerceViaIO *expr = (CoerceViaIO *) node;
				Oid			funcid;
				Oid			ioparam;
				bool		varlena;

				getTypeInputInfo(exprType((Node *) expr->arg),
								 &funcid, &ioparam);
				if (!get_func_leakproof(funcid))
					return true;

				getTypeOutputInfo(expr->resulttype, &funcid, &varlena);
				if (!get_func_leakproof(funcid))
					return true;
			}
			break;

		case T_ArrayCoerceExpr:
			{
				ArrayCoerceExpr *expr = (ArrayCoerceExpr *) node;
				Oid			funcid;
				Oid			ioparam;
				bool		varlena;

				getTypeInputInfo(exprType((Node *) expr->arg),
								 &funcid, &ioparam);
				if (!get_func_leakproof(funcid))
					return true;
				getTypeOutputInfo(expr->resulttype, &funcid, &varlena);
				if (!get_func_leakproof(funcid))
					return true;
			}
			break;

		case T_RowCompareExpr:
			{
				RowCompareExpr *rcexpr = (RowCompareExpr *) node;
				ListCell   *opid;

				foreach(opid, rcexpr->opnos)
				{
					Oid			funcid = get_opcode(lfirst_oid(opid));

					if (!get_func_leakproof(funcid))
						return true;
				}
			}
			break;

		default:

			/*
			 * If we don't recognize the node tag, assume it might be leaky.
			 * This prevents an unexpected security hole if someone adds a new
			 * node type that can call a function.
			 */
			return true;
	}
	return expression_tree_walker(node, contain_leaky_functions_walker,
								  context);
}

/*
 * find_nonnullable_rels
 *		Determine which base rels are forced nonnullable by given clause.
 *
 * Returns the set of all Relids that are referenced in the clause in such
 * a way that the clause cannot possibly return TRUE if any of these Relids
 * is an all-NULL row.	(It is OK to err on the side of conservatism; hence
 * the analysis here is simplistic.)
 *
 * The semantics here are subtly different from contain_nonstrict_functions:
 * that function is concerned with NULL results from arbitrary expressions,
 * but here we assume that the input is a Boolean expression, and wish to
 * see if NULL inputs will provably cause a FALSE-or-NULL result.  We expect
 * the expression to have been AND/OR flattened and converted to implicit-AND
 * format.
 *
 * Note: this function is largely duplicative of find_nonnullable_vars().
 * The reason not to simplify this function into a thin wrapper around
 * find_nonnullable_vars() is that the tested conditions really are different:
 * a clause like "t1.v1 IS NOT NULL OR t1.v2 IS NOT NULL" does not prove
 * that either v1 or v2 can't be NULL, but it does prove that the t1 row
 * as a whole can't be all-NULL.
 *
 * top_level is TRUE while scanning top-level AND/OR structure; here, showing
 * the result is either FALSE or NULL is good enough.  top_level is FALSE when
 * we have descended below a NOT or a strict function: now we must be able to
 * prove that the subexpression goes to NULL.
 *
 * We don't use expression_tree_walker here because we don't want to descend
 * through very many kinds of nodes; only the ones we can be sure are strict.
 */
Relids
find_nonnullable_rels(Node *clause)
{
	return find_nonnullable_rels_walker(clause, true);
}

static Relids
find_nonnullable_rels_walker(Node *node, bool top_level)
{
	Relids		result = NULL;
	ListCell   *l;

	if (node == NULL)
		return NULL;
	if (IsA(node, Var))
	{
		Var		   *var = (Var *) node;

		if (var->varlevelsup == 0)
			result = bms_make_singleton(var->varno);
	}
	else if (IsA(node, List))
	{
		/*
		 * At top level, we are examining an implicit-AND list: if any of the
		 * arms produces FALSE-or-NULL then the result is FALSE-or-NULL. If
		 * not at top level, we are examining the arguments of a strict
		 * function: if any of them produce NULL then the result of the
		 * function must be NULL.  So in both cases, the set of nonnullable
		 * rels is the union of those found in the arms, and we pass down the
		 * top_level flag unmodified.
		 */
		foreach(l, (List *) node)
		{
			result = bms_join(result,
							  find_nonnullable_rels_walker(lfirst(l),
														   top_level));
		}
	}
	else if (IsA(node, FuncExpr))
	{
		FuncExpr   *expr = (FuncExpr *) node;

		if (func_strict(expr->funcid))
			result = find_nonnullable_rels_walker((Node *) expr->args, false);
	}
	else if (IsA(node, OpExpr))
	{
		OpExpr	   *expr = (OpExpr *) node;

		set_opfuncid(expr);
		if (func_strict(expr->opfuncid))
			result = find_nonnullable_rels_walker((Node *) expr->args, false);
	}
	else if (IsA(node, ScalarArrayOpExpr))
	{
		/* Strict if it's "foo op ANY array" and op is strict */
		ScalarArrayOpExpr *expr = (ScalarArrayOpExpr *) node;

		if (expr->useOr && op_strict(expr->opno))
			result = find_nonnullable_rels_walker((Node *) expr->args, false);
	}
	else if (IsA(node, BoolExpr))
	{
		BoolExpr   *expr = (BoolExpr *) node;

		switch (expr->boolop)
		{
			case AND_EXPR:
				/* At top level we can just recurse (to the List case) */
				if (top_level)
				{
					result = find_nonnullable_rels_walker((Node *) expr->args,
														  top_level);
					break;
				}

				/*
				 * Below top level, even if one arm produces NULL, the result
				 * could be FALSE (hence not NULL).  However, if *all* the
				 * arms produce NULL then the result is NULL, so we can take
				 * the intersection of the sets of nonnullable rels, just as
				 * for OR.	Fall through to share code.
				 */
				/* FALL THRU */
			case OR_EXPR:

				/*
				 * OR is strict if all of its arms are, so we can take the
				 * intersection of the sets of nonnullable rels for each arm.
				 * This works for both values of top_level.
				 */
				foreach(l, expr->args)
				{
					Relids		subresult;

					subresult = find_nonnullable_rels_walker(lfirst(l),
															 top_level);
					if (result == NULL) /* first subresult? */
						result = subresult;
					else
						result = bms_int_members(result, subresult);

					/*
					 * If the intersection is empty, we can stop looking. This
					 * also justifies the test for first-subresult above.
					 */
					if (bms_is_empty(result))
						break;
				}
				break;
			case NOT_EXPR:
				/* NOT will return null if its arg is null */
				result = find_nonnullable_rels_walker((Node *) expr->args,
													  false);
				break;
			default:
				elog(ERROR, "unrecognized boolop: %d", (int) expr->boolop);
				break;
		}
	}
	else if (IsA(node, RelabelType))
	{
		RelabelType *expr = (RelabelType *) node;

		result = find_nonnullable_rels_walker((Node *) expr->arg, top_level);
	}
	else if (IsA(node, CoerceViaIO))
	{
		/* not clear this is useful, but it can't hurt */
		CoerceViaIO *expr = (CoerceViaIO *) node;

		result = find_nonnullable_rels_walker((Node *) expr->arg, top_level);
	}
	else if (IsA(node, ArrayCoerceExpr))
	{
		/* ArrayCoerceExpr is strict at the array level */
		ArrayCoerceExpr *expr = (ArrayCoerceExpr *) node;

		result = find_nonnullable_rels_walker((Node *) expr->arg, top_level);
	}
	else if (IsA(node, ConvertRowtypeExpr))
	{
		/* not clear this is useful, but it can't hurt */
		ConvertRowtypeExpr *expr = (ConvertRowtypeExpr *) node;

		result = find_nonnullable_rels_walker((Node *) expr->arg, top_level);
	}
	else if (IsA(node, CollateExpr))
	{
		CollateExpr *expr = (CollateExpr *) node;

		result = find_nonnullable_rels_walker((Node *) expr->arg, top_level);
	}
	else if (IsA(node, NullTest))
	{
		/* IS NOT NULL can be considered strict, but only at top level */
		NullTest   *expr = (NullTest *) node;

		if (top_level && expr->nulltesttype == IS_NOT_NULL && !expr->argisrow)
			result = find_nonnullable_rels_walker((Node *) expr->arg, false);
	}
	else if (IsA(node, BooleanTest))
	{
		/* Boolean tests that reject NULL are strict at top level */
		BooleanTest *expr = (BooleanTest *) node;

		if (top_level &&
			(expr->booltesttype == IS_TRUE ||
			 expr->booltesttype == IS_FALSE ||
			 expr->booltesttype == IS_NOT_UNKNOWN))
			result = find_nonnullable_rels_walker((Node *) expr->arg, false);
	}
	else if (IsA(node, PlaceHolderVar))
	{
		PlaceHolderVar *phv = (PlaceHolderVar *) node;

		result = find_nonnullable_rels_walker((Node *) phv->phexpr, top_level);
	}
	return result;
}

/*
 * find_nonnullable_vars
 *		Determine which Vars are forced nonnullable by given clause.
 *
 * Returns a list of all level-zero Vars that are referenced in the clause in
 * such a way that the clause cannot possibly return TRUE if any of these Vars
 * is NULL.  (It is OK to err on the side of conservatism; hence the analysis
 * here is simplistic.)
 *
 * The semantics here are subtly different from contain_nonstrict_functions:
 * that function is concerned with NULL results from arbitrary expressions,
 * but here we assume that the input is a Boolean expression, and wish to
 * see if NULL inputs will provably cause a FALSE-or-NULL result.  We expect
 * the expression to have been AND/OR flattened and converted to implicit-AND
 * format.
 *
 * The result is a palloc'd List, but we have not copied the member Var nodes.
 * Also, we don't bother trying to eliminate duplicate entries.
 *
 * top_level is TRUE while scanning top-level AND/OR structure; here, showing
 * the result is either FALSE or NULL is good enough.  top_level is FALSE when
 * we have descended below a NOT or a strict function: now we must be able to
 * prove that the subexpression goes to NULL.
 *
 * We don't use expression_tree_walker here because we don't want to descend
 * through very many kinds of nodes; only the ones we can be sure are strict.
 */
List *
find_nonnullable_vars(Node *clause)
{
	return find_nonnullable_vars_walker(clause, true);
}

static List *
find_nonnullable_vars_walker(Node *node, bool top_level)
{
	List	   *result = NIL;
	ListCell   *l;

	if (node == NULL)
		return NIL;
	if (IsA(node, Var))
	{
		Var		   *var = (Var *) node;

		if (var->varlevelsup == 0)
			result = list_make1(var);
	}
	else if (IsA(node, List))
	{
		/*
		 * At top level, we are examining an implicit-AND list: if any of the
		 * arms produces FALSE-or-NULL then the result is FALSE-or-NULL. If
		 * not at top level, we are examining the arguments of a strict
		 * function: if any of them produce NULL then the result of the
		 * function must be NULL.  So in both cases, the set of nonnullable
		 * vars is the union of those found in the arms, and we pass down the
		 * top_level flag unmodified.
		 */
		foreach(l, (List *) node)
		{
			result = list_concat(result,
								 find_nonnullable_vars_walker(lfirst(l),
															  top_level));
		}
	}
	else if (IsA(node, FuncExpr))
	{
		FuncExpr   *expr = (FuncExpr *) node;

		if (func_strict(expr->funcid))
			result = find_nonnullable_vars_walker((Node *) expr->args, false);
	}
	else if (IsA(node, OpExpr))
	{
		OpExpr	   *expr = (OpExpr *) node;

		set_opfuncid(expr);
		if (func_strict(expr->opfuncid))
			result = find_nonnullable_vars_walker((Node *) expr->args, false);
	}
	else if (IsA(node, ScalarArrayOpExpr))
	{
		ScalarArrayOpExpr *expr = (ScalarArrayOpExpr *) node;

		if (is_strict_saop(expr, true))
			result = find_nonnullable_vars_walker((Node *) expr->args, false);
	}
	else if (IsA(node, BoolExpr))
	{
		BoolExpr   *expr = (BoolExpr *) node;

		switch (expr->boolop)
		{
			case AND_EXPR:
				/* At top level we can just recurse (to the List case) */
				if (top_level)
				{
					result = find_nonnullable_vars_walker((Node *) expr->args,
														  top_level);
					break;
				}

				/*
				 * Below top level, even if one arm produces NULL, the result
				 * could be FALSE (hence not NULL).  However, if *all* the
				 * arms produce NULL then the result is NULL, so we can take
				 * the intersection of the sets of nonnullable vars, just as
				 * for OR.	Fall through to share code.
				 */
				/* FALL THRU */
			case OR_EXPR:

				/*
				 * OR is strict if all of its arms are, so we can take the
				 * intersection of the sets of nonnullable vars for each arm.
				 * This works for both values of top_level.
				 */
				foreach(l, expr->args)
				{
					List	   *subresult;

					subresult = find_nonnullable_vars_walker(lfirst(l),
															 top_level);
					if (result == NIL)	/* first subresult? */
						result = subresult;
					else
						result = list_intersection(result, subresult);

					/*
					 * If the intersection is empty, we can stop looking. This
					 * also justifies the test for first-subresult above.
					 */
					if (result == NIL)
						break;
				}
				break;
			case NOT_EXPR:
				/* NOT will return null if its arg is null */
				result = find_nonnullable_vars_walker((Node *) expr->args,
													  false);
				break;
			default:
				elog(ERROR, "unrecognized boolop: %d", (int) expr->boolop);
				break;
		}
	}
	else if (IsA(node, RelabelType))
	{
		RelabelType *expr = (RelabelType *) node;

		result = find_nonnullable_vars_walker((Node *) expr->arg, top_level);
	}
	else if (IsA(node, CoerceViaIO))
	{
		/* not clear this is useful, but it can't hurt */
		CoerceViaIO *expr = (CoerceViaIO *) node;

		result = find_nonnullable_vars_walker((Node *) expr->arg, false);
	}
	else if (IsA(node, ArrayCoerceExpr))
	{
		/* ArrayCoerceExpr is strict at the array level */
		ArrayCoerceExpr *expr = (ArrayCoerceExpr *) node;

		result = find_nonnullable_vars_walker((Node *) expr->arg, top_level);
	}
	else if (IsA(node, ConvertRowtypeExpr))
	{
		/* not clear this is useful, but it can't hurt */
		ConvertRowtypeExpr *expr = (ConvertRowtypeExpr *) node;

		result = find_nonnullable_vars_walker((Node *) expr->arg, top_level);
	}
	else if (IsA(node, CollateExpr))
	{
		CollateExpr *expr = (CollateExpr *) node;

		result = find_nonnullable_vars_walker((Node *) expr->arg, top_level);
	}
	else if (IsA(node, NullTest))
	{
		/* IS NOT NULL can be considered strict, but only at top level */
		NullTest   *expr = (NullTest *) node;

		if (top_level && expr->nulltesttype == IS_NOT_NULL && !expr->argisrow)
			result = find_nonnullable_vars_walker((Node *) expr->arg, false);
	}
	else if (IsA(node, BooleanTest))
	{
		/* Boolean tests that reject NULL are strict at top level */
		BooleanTest *expr = (BooleanTest *) node;

		if (top_level &&
			(expr->booltesttype == IS_TRUE ||
			 expr->booltesttype == IS_FALSE ||
			 expr->booltesttype == IS_NOT_UNKNOWN))
			result = find_nonnullable_vars_walker((Node *) expr->arg, false);
	}
	else if (IsA(node, PlaceHolderVar))
	{
		PlaceHolderVar *phv = (PlaceHolderVar *) node;

		result = find_nonnullable_vars_walker((Node *) phv->phexpr, top_level);
	}
	return result;
}

/*
 * find_forced_null_vars
 *		Determine which Vars must be NULL for the given clause to return TRUE.
 *
 * This is the complement of find_nonnullable_vars: find the level-zero Vars
 * that must be NULL for the clause to return TRUE.  (It is OK to err on the
 * side of conservatism; hence the analysis here is simplistic.  In fact,
 * we only detect simple "var IS NULL" tests at the top level.)
 *
 * The result is a palloc'd List, but we have not copied the member Var nodes.
 * Also, we don't bother trying to eliminate duplicate entries.
 */
List *
find_forced_null_vars(Node *node)
{
	List	   *result = NIL;
	Var		   *var;
	ListCell   *l;

	if (node == NULL)
		return NIL;
	/* Check single-clause cases using subroutine */
	var = find_forced_null_var(node);
	if (var)
	{
		result = list_make1(var);
	}
	/* Otherwise, handle AND-conditions */
	else if (IsA(node, List))
	{
		/*
		 * At top level, we are examining an implicit-AND list: if any of the
		 * arms produces FALSE-or-NULL then the result is FALSE-or-NULL.
		 */
		foreach(l, (List *) node)
		{
			result = list_concat(result,
								 find_forced_null_vars(lfirst(l)));
		}
	}
	else if (IsA(node, BoolExpr))
	{
		BoolExpr   *expr = (BoolExpr *) node;

		/*
		 * We don't bother considering the OR case, because it's fairly
		 * unlikely anyone would write "v1 IS NULL OR v1 IS NULL". Likewise,
		 * the NOT case isn't worth expending code on.
		 */
		if (expr->boolop == AND_EXPR)
		{
			/* At top level we can just recurse (to the List case) */
			result = find_forced_null_vars((Node *) expr->args);
		}
	}
	return result;
}

/*
 * find_forced_null_var
 *		Return the Var forced null by the given clause, or NULL if it's
 *		not an IS NULL-type clause.  For success, the clause must enforce
 *		*only* nullness of the particular Var, not any other conditions.
 *
 * This is just the single-clause case of find_forced_null_vars(), without
 * any allowance for AND conditions.  It's used by initsplan.c on individual
 * qual clauses.  The reason for not just applying find_forced_null_vars()
 * is that if an AND of an IS NULL clause with something else were to somehow
 * survive AND/OR flattening, initsplan.c might get fooled into discarding
 * the whole clause when only the IS NULL part of it had been proved redundant.
 */
Var *
find_forced_null_var(Node *node)
{
	if (node == NULL)
		return NULL;
	if (IsA(node, NullTest))
	{
		/* check for var IS NULL */
		NullTest   *expr = (NullTest *) node;

		if (expr->nulltesttype == IS_NULL && !expr->argisrow)
		{
			Var		   *var = (Var *) expr->arg;

			if (var && IsA(var, Var) &&
				var->varlevelsup == 0)
				return var;
		}
	}
	else if (IsA(node, BooleanTest))
	{
		/* var IS UNKNOWN is equivalent to var IS NULL */
		BooleanTest *expr = (BooleanTest *) node;

		if (expr->booltesttype == IS_UNKNOWN)
		{
			Var		   *var = (Var *) expr->arg;

			if (var && IsA(var, Var) &&
				var->varlevelsup == 0)
				return var;
		}
	}
	return NULL;
}

/*
 * Can we treat a ScalarArrayOpExpr as strict?
 *
 * If "falseOK" is true, then a "false" result can be considered strict,
 * else we need to guarantee an actual NULL result for NULL input.
 *
 * "foo op ALL array" is strict if the op is strict *and* we can prove
 * that the array input isn't an empty array.  We can check that
 * for the cases of an array constant and an ARRAY[] construct.
 *
 * "foo op ANY array" is strict in the falseOK sense if the op is strict.
 * If not falseOK, the test is the same as for "foo op ALL array".
 */
static bool
is_strict_saop(ScalarArrayOpExpr *expr, bool falseOK)
{
	Node	   *rightop;

	/* The contained operator must be strict. */
	set_sa_opfuncid(expr);
	if (!func_strict(expr->opfuncid))
		return false;
	/* If ANY and falseOK, that's all we need to check. */
	if (expr->useOr && falseOK)
		return true;
	/* Else, we have to see if the array is provably non-empty. */
	Assert(list_length(expr->args) == 2);
	rightop = (Node *) lsecond(expr->args);
	if (rightop && IsA(rightop, Const))
	{
		Datum		arraydatum = ((Const *) rightop)->constvalue;
		bool		arrayisnull = ((Const *) rightop)->constisnull;
		ArrayType  *arrayval;
		int			nitems;

		if (arrayisnull)
			return false;
		arrayval = DatumGetArrayTypeP(arraydatum);
		nitems = ArrayGetNItems(ARR_NDIM(arrayval), ARR_DIMS(arrayval));
		if (nitems > 0)
			return true;
	}
	else if (rightop && IsA(rightop, ArrayExpr))
	{
		ArrayExpr  *arrayexpr = (ArrayExpr *) rightop;

		if (arrayexpr->elements != NIL && !arrayexpr->multidims)
			return true;
	}
	return false;
}



typedef struct
{
	char		exec_location;
} check_execute_on_functions_context;

static bool
check_execute_on_functions_walker(Node *node,
								  check_execute_on_functions_context *context)
{
	if (node == NULL)
		return false;

	if (IsA(node, FuncExpr))
	{
		FuncExpr   *expr = (FuncExpr *) node;
		char		exec_location;

		exec_location = func_exec_location(expr->funcid);
		if (exec_location != PROEXECLOCATION_ANY && exec_location != context->exec_location)
		{
			if (context->exec_location != PROEXECLOCATION_ANY)
				ereport(ERROR,
						(errcode(ERRCODE_FEATURE_NOT_SUPPORTED),
						 errmsg("cannot mix EXECUTE ON MASTER and EXECUTE ON ALL SEGMENTS functions in same query level")));
			context->exec_location = exec_location;
		}
		/* fall through to check args */
	}
	return expression_tree_walker(node, check_execute_on_functions_walker, context);
}


char
check_execute_on_functions(Node *clause)
{
	check_execute_on_functions_context context;

	context.exec_location = PROEXECLOCATION_ANY;

	check_execute_on_functions_walker(clause, &context);

	return context.exec_location;
}

/*****************************************************************************
 *		Check for "pseudo-constant" clauses
 *****************************************************************************/

/*
 * is_pseudo_constant_clause
 *	  Detect whether an expression is "pseudo constant", ie, it contains no
 *	  variables of the current query level and no uses of volatile functions.
 *	  Such an expr is not necessarily a true constant: it can still contain
 *	  Params and outer-level Vars, not to mention functions whose results
 *	  may vary from one statement to the next.	However, the expr's value
 *	  will be constant over any one scan of the current query, so it can be
 *	  used as, eg, an indexscan key.
 *
 * CAUTION: this function omits to test for one very important class of
 * not-constant expressions, namely aggregates (Aggrefs).  In current usage
 * this is only applied to WHERE clauses and so a check for Aggrefs would be
 * a waste of cycles; but be sure to also check contain_agg_clause() if you
 * want to know about pseudo-constness in other contexts.  The same goes
 * for window functions (WindowFuncs).
 */
bool
is_pseudo_constant_clause(Node *clause)
{
	/*
	 * We could implement this check in one recursive scan.  But since the
	 * check for volatile functions is both moderately expensive and unlikely
	 * to fail, it seems better to look for Vars first and only check for
	 * volatile functions if we find no Vars.
	 */
	if (!contain_var_clause(clause) &&
		!contain_volatile_functions(clause))
		return true;
	return false;
}

/*
 * is_pseudo_constant_clause_relids
 *	  Same as above, except caller already has available the var membership
 *	  of the expression; this lets us avoid the contain_var_clause() scan.
 */
bool
is_pseudo_constant_clause_relids(Node *clause, Relids relids)
{
	if (bms_is_empty(relids) &&
		!contain_volatile_functions(clause))
		return true;
	return false;
}


/*****************************************************************************
 *																			 *
 *		General clause-manipulating routines								 *
 *																			 *
 *****************************************************************************/

/*
 * NumRelids
 *		(formerly clause_relids)
 *
 * Returns the number of different relations referenced in 'clause'.
 */
int
NumRelids(Node *clause)
{
	Relids		varnos = pull_varnos(clause);
	int			result = bms_num_members(varnos);

	bms_free(varnos);
	return result;
}

/*
 * CommuteOpExpr: commute a binary operator clause
 *
 * XXX the clause is destructively modified!
 */
void
CommuteOpExpr(OpExpr *clause)
{
	Oid			opoid;
	Node	   *temp;

	/* Sanity checks: caller is at fault if these fail */
	if (!is_opclause(clause) ||
		list_length(clause->args) != 2)
		elog(ERROR, "cannot commute non-binary-operator clause");

	opoid = get_commutator(clause->opno);

	if (!OidIsValid(opoid))
		elog(ERROR, "could not find commutator for operator %u",
			 clause->opno);

	/*
	 * modify the clause in-place!
	 */
	clause->opno = opoid;
	clause->opfuncid = InvalidOid;
	/* opresulttype, opretset, opcollid, inputcollid need not change */

	temp = linitial(clause->args);
	linitial(clause->args) = lsecond(clause->args);
	lsecond(clause->args) = temp;
}

/*
 * CommuteRowCompareExpr: commute a RowCompareExpr clause
 *
 * XXX the clause is destructively modified!
 */
void
CommuteRowCompareExpr(RowCompareExpr *clause)
{
	List	   *newops;
	List	   *temp;
	ListCell   *l;

	/* Sanity checks: caller is at fault if these fail */
	if (!IsA(clause, RowCompareExpr))
		elog(ERROR, "expected a RowCompareExpr");

	/* Build list of commuted operators */
	newops = NIL;
	foreach(l, clause->opnos)
	{
		Oid			opoid = lfirst_oid(l);

		opoid = get_commutator(opoid);
		if (!OidIsValid(opoid))
			elog(ERROR, "could not find commutator for operator %u",
				 lfirst_oid(l));
		newops = lappend_oid(newops, opoid);
	}

	/*
	 * modify the clause in-place!
	 */
	switch (clause->rctype)
	{
		case ROWCOMPARE_LT:
			clause->rctype = ROWCOMPARE_GT;
			break;
		case ROWCOMPARE_LE:
			clause->rctype = ROWCOMPARE_GE;
			break;
		case ROWCOMPARE_GE:
			clause->rctype = ROWCOMPARE_LE;
			break;
		case ROWCOMPARE_GT:
			clause->rctype = ROWCOMPARE_LT;
			break;
		default:
			elog(ERROR, "unexpected RowCompare type: %d",
				 (int) clause->rctype);
			break;
	}

	clause->opnos = newops;

	/*
	 * Note: we need not change the opfamilies list; we assume any btree
	 * opfamily containing an operator will also contain its commutator.
	 * Collations don't change either.
	 */

	temp = clause->largs;
	clause->largs = clause->rargs;
	clause->rargs = temp;
}

/*
 * strip_implicit_coercions: remove implicit coercions at top level of tree
 *
 * Note: there isn't any useful thing we can do with a RowExpr here, so
 * just return it unchanged, even if it's marked as an implicit coercion.
 */
Node *
strip_implicit_coercions(Node *node)
{
	if (node == NULL)
		return NULL;
	if (IsA(node, FuncExpr))
	{
		FuncExpr   *f = (FuncExpr *) node;

		if (f->funcformat == COERCE_IMPLICIT_CAST)
			return strip_implicit_coercions(linitial(f->args));
	}
	else if (IsA(node, RelabelType))
	{
		RelabelType *r = (RelabelType *) node;

		if (r->relabelformat == COERCE_IMPLICIT_CAST)
			return strip_implicit_coercions((Node *) r->arg);
	}
	else if (IsA(node, CoerceViaIO))
	{
		CoerceViaIO *c = (CoerceViaIO *) node;

		if (c->coerceformat == COERCE_IMPLICIT_CAST)
			return strip_implicit_coercions((Node *) c->arg);
	}
	else if (IsA(node, ArrayCoerceExpr))
	{
		ArrayCoerceExpr *c = (ArrayCoerceExpr *) node;

		if (c->coerceformat == COERCE_IMPLICIT_CAST)
			return strip_implicit_coercions((Node *) c->arg);
	}
	else if (IsA(node, ConvertRowtypeExpr))
	{
		ConvertRowtypeExpr *c = (ConvertRowtypeExpr *) node;

		if (c->convertformat == COERCE_IMPLICIT_CAST)
			return strip_implicit_coercions((Node *) c->arg);
	}
	else if (IsA(node, CoerceToDomain))
	{
		CoerceToDomain *c = (CoerceToDomain *) node;

		if (c->coercionformat == COERCE_IMPLICIT_CAST)
			return strip_implicit_coercions((Node *) c->arg);
	}
	return node;
}

/*
 * set_coercionform_dontcare: set all CoercionForm fields to COERCE_DONTCARE
 *
 * This is used to make index expressions and index predicates more easily
 * comparable to clauses of queries.  CoercionForm is not semantically
 * significant (for cases where it does matter, the significant info is
 * coded into the coercion function arguments) so we can ignore it during
 * comparisons.  Thus, for example, an index on "foo::int4" can match an
 * implicit coercion to int4.
 *
 * Caution: the passed expression tree is modified in-place.
 */
void
set_coercionform_dontcare(Node *node)
{
	(void) set_coercionform_dontcare_walker(node, NULL);
}

static bool
set_coercionform_dontcare_walker(Node *node, void *context)
{
	if (node == NULL)
		return false;
	if (IsA(node, FuncExpr))
		((FuncExpr *) node)->funcformat = COERCE_DONTCARE;
	else if (IsA(node, RelabelType))
		((RelabelType *) node)->relabelformat = COERCE_DONTCARE;
	else if (IsA(node, CoerceViaIO))
		((CoerceViaIO *) node)->coerceformat = COERCE_DONTCARE;
	else if (IsA(node, ArrayCoerceExpr))
		((ArrayCoerceExpr *) node)->coerceformat = COERCE_DONTCARE;
	else if (IsA(node, ConvertRowtypeExpr))
		((ConvertRowtypeExpr *) node)->convertformat = COERCE_DONTCARE;
	else if (IsA(node, RowExpr))
		((RowExpr *) node)->row_format = COERCE_DONTCARE;
	else if (IsA(node, CoerceToDomain))
		((CoerceToDomain *) node)->coercionformat = COERCE_DONTCARE;
	return expression_tree_walker(node, set_coercionform_dontcare_walker,
								  context);
}

/*
 * Helper for eval_const_expressions: check that datatype of an attribute
 * is still what it was when the expression was parsed.  This is needed to
 * guard against improper simplification after ALTER COLUMN TYPE.  (XXX we
 * may well need to make similar checks elsewhere?)
 */
static bool
rowtype_field_matches(Oid rowtypeid, int fieldnum,
					  Oid expectedtype, int32 expectedtypmod,
					  Oid expectedcollation)
{
	TupleDesc	tupdesc;
	Form_pg_attribute attr;

	/* No issue for RECORD, since there is no way to ALTER such a type */
	if (rowtypeid == RECORDOID)
		return true;
	tupdesc = lookup_rowtype_tupdesc(rowtypeid, -1);
	if (fieldnum <= 0 || fieldnum > tupdesc->natts)
	{
		ReleaseTupleDesc(tupdesc);
		return false;
	}
	attr = tupdesc->attrs[fieldnum - 1];
	if (attr->attisdropped ||
		attr->atttypid != expectedtype ||
		attr->atttypmod != expectedtypmod ||
		attr->attcollation != expectedcollation)
	{
		ReleaseTupleDesc(tupdesc);
		return false;
	}
	ReleaseTupleDesc(tupdesc);
	return true;
}


/**
 * fold_constants
 *
 * Recurses into query tree and folds all constant expressions.
 */
Query *
fold_constants(PlannerGlobal *glob, Query *q, ParamListInfo boundParams, Size max_size)
{
	eval_const_expressions_context context;

	context.glob = glob;
	context.boundParams = boundParams;
	context.active_fns = NIL;	/* nothing being recursively simplified */
	context.case_val = NULL;	/* no CASE being examined */
	context.estimate = false;	/* safe transformations only */
	context.recurse_queries = true; /* recurse into query structures */
	context.recurse_sublink_testexpr = false; /* do not recurse into sublink test expressions */

	context.max_size = max_size;
	
	return (Query *) query_or_expression_tree_mutator
						(
						(Node *) q,
						eval_const_expressions_mutator,
						&context,
						0
						);
}

/*
 * Transform a small array constant to an ArrayExpr.
 *
 * This is used by ORCA, to transform the array argument of a ScalarArrayExpr
 * into an ArrayExpr. If a ScalarArrayExpr has an ArrayExpr argument, ORCA can
 * perform some optimizations - partition pruning at least - by first expanding
 * the ArrayExpr into its disjunctive normal form and then deriving constraints
 * based on the elements in the ArrayExpr. It doesn't currently know how to
 * extract elements from an Array const, however, so to enable those
 * optimizations in ORCA, we convert small Array Consts into corresponding
 * ArrayExprs.
 *
 * If the argument is not an array constant or the number of elements in the
 * array is greater than optimizer_array_expansion_threshold, returns the
 * original Const unmodified since it is expensive to derive constraints for
 * large arrays.
 */
Expr *
transform_array_Const_to_ArrayExpr(Const *c)
{
	Oid			elemtype;
	int16		elemlen;
	bool		elembyval;
	char		elemalign;
	int			nelems;
	Datum	   *elems;
	bool	   *nulls;
	ArrayType  *ac;
	ArrayExpr *aexpr;
	int			i;

	Assert(IsA(c, Const));

	/* Does it look like the right kind of an array Const? */
	if (c->constisnull)
		return (Expr *) c;	/* NULL const */

	elemtype = get_element_type(c->consttype);
	if (elemtype == InvalidOid)
		return (Expr *) c;	/* not an array */

	ac = (ArrayType *) c->constvalue;
	nelems = ArrayGetNItems(ARR_NDIM(ac), ARR_DIMS(ac));

	/* All set, extract the elements, and an ArrayExpr to hold them. */
	get_typlenbyvalalign(elemtype, &elemlen, &elembyval, &elemalign);
	deconstruct_array(ac, elemtype, elemlen, elembyval, elemalign,
					  &elems, &nulls, &nelems);

	if (nelems > optimizer_array_expansion_threshold)
		return (Expr *) c;	/* too many elements */

	aexpr = makeNode(ArrayExpr);
	aexpr->array_typeid = c->consttype;
	aexpr->element_typeid = elemtype;
	aexpr->multidims = false;
	aexpr->location = c->location;

	for (i = 0; i < nelems; i++)
	{
		aexpr->elements = lappend(aexpr->elements,
								  makeConst(elemtype,
											-1,
											c->constcollid,
											elemlen,
											elems[i],
											nulls[i],
											elembyval));
	}

	return (Expr *) aexpr;
}

/*--------------------
 * eval_const_expressions
 *
 * Reduce any recognizably constant subexpressions of the given
 * expression tree, for example "2 + 2" => "4".  More interestingly,
 * we can reduce certain boolean expressions even when they contain
 * non-constant subexpressions: "x OR true" => "true" no matter what
 * the subexpression x is.	(XXX We assume that no such subexpression
 * will have important side-effects, which is not necessarily a good
 * assumption in the presence of user-defined functions; do we need a
 * pg_proc flag that prevents discarding the execution of a function?)
 *
 * We do understand that certain functions may deliver non-constant
 * results even with constant inputs, "nextval()" being the classic
 * example.  Functions that are not marked "immutable" in pg_proc
 * will not be pre-evaluated here, although we will reduce their
 * arguments as far as possible.
 *
 * Whenever a function is eliminated from the expression by means of
 * constant-expression evaluation or inlining, we add the function to
 * root->glob->invalItems.	This ensures the plan is known to depend on
 * such functions, even though they aren't referenced anymore.
 *
 * We assume that the tree has already been type-checked and contains
 * only operators and functions that are reasonable to try to execute.
 *
 * NOTE: "root" can be passed as NULL if the caller never wants to do any
 * Param substitutions nor receive info about inlined functions.
 *
 * NOTE: the planner assumes that this will always flatten nested AND and
 * OR clauses into N-argument form.  See comments in prepqual.c.
 *
 * NOTE: another critical effect is that any function calls that require
 * default arguments will be expanded, and named-argument calls will be
 * converted to positional notation.  The executor won't handle either.
 *--------------------
 */
Node *
eval_const_expressions(PlannerInfo *root, Node *node)
{
	eval_const_expressions_context context;

	if (root)
		context.boundParams = root->glob->boundParams;	/* bound Params */
	else
		context.boundParams = NULL;
	context.root = root;		/* for inlined-function dependencies */
	context.active_fns = NIL;	/* nothing being recursively simplified */
	context.case_val = NULL;	/* no CASE being examined */
	context.estimate = false;	/* safe transformations only */
	context.recurse_queries = false; /* do not recurse into query structures */
	context.recurse_sublink_testexpr = true;
	context.max_size = 0;

	return eval_const_expressions_mutator(node, &context);
}

/*--------------------
 * estimate_expression_value
 *
 * This function attempts to estimate the value of an expression for
 * planning purposes.  It is in essence a more aggressive version of
 * eval_const_expressions(): we will perform constant reductions that are
 * not necessarily 100% safe, but are reasonable for estimation purposes.
 *
 * Currently the extra steps that are taken in this mode are:
 * 1. Substitute values for Params, where a bound Param value has been made
 *	  available by the caller of planner(), even if the Param isn't marked
 *	  constant.  This effectively means that we plan using the first supplied
 *	  value of the Param.
 * 2. Fold stable, as well as immutable, functions to constants.
 * 3. Reduce PlaceHolderVar nodes to their contained expressions.
 *--------------------
 */
Node *
estimate_expression_value(PlannerInfo *root, Node *node)
{
	eval_const_expressions_context context;

	context.boundParams = root->glob->boundParams;		/* bound Params */
	/* we do not need to mark the plan as depending on inlined functions */
	context.root = NULL;
	context.active_fns = NIL;	/* nothing being recursively simplified */
	context.case_val = NULL;	/* no CASE being examined */
	context.estimate = true;	/* unsafe transformations OK */
	context.recurse_queries = false; /* do not recurse into query structures */
	context.recurse_sublink_testexpr = true;
	context.max_size = 0;

	return eval_const_expressions_mutator(node, &context);
}

static Node *
eval_const_expressions_mutator(Node *node,
							   eval_const_expressions_context *context)
{
	if (node == NULL)
		return NULL;
	switch (nodeTag(node))
	{
		case T_Param:
			{
<<<<<<< HEAD
				/* OK to substitute parameter value? */
				if (context->estimate || (prm->pflags & PARAM_FLAG_CONST) ||
					context->glob)
				{
					/*
					 * Return a Const representing the param value.  Must copy
					 * pass-by-ref datatypes, since the Param might be in a
					 * memory context shorter-lived than our output plan
					 * should be.
					 */
					int16		typLen;
					bool		typByVal;
					Datum		pval;

					/*
					 * In GPDB, unlike in upstream, we go ahead and evaluate
					 * stable functions in any case. But it means that the
					 * plan is only good for this execution, and will need to
					 * be re-planned on next one. For GPDB, that's considered
					 * a good tradeoff, as typical queries are long running,
					 * and evaluating the stable functions aggressively can
					 * allow partition pruning to happen, which can be a big
					 * win.
					 */
					if (!(context->estimate || (prm->pflags & PARAM_FLAG_CONST)))
						context->glob->oneoffPlan = true;

					Assert(prm->ptype == param->paramtype);
					get_typlenbyval(param->paramtype, &typLen, &typByVal);
					if (prm->isnull || typByVal)
						pval = prm->value;
					else
						pval = datumCopy(prm->value, typByVal, typLen);
					return (Node *) makeConst(param->paramtype,
											  param->paramtypmod,
											  param->paramcollid,
											  (int) typLen,
											  pval,
											  prm->isnull,
											  typByVal);
=======
				Param	   *param = (Param *) node;

				/* Look to see if we've been given a value for this Param */
				if (param->paramkind == PARAM_EXTERN &&
					context->boundParams != NULL &&
					param->paramid > 0 &&
					param->paramid <= context->boundParams->numParams)
				{
					ParamExternData *prm = &context->boundParams->params[param->paramid - 1];

					if (OidIsValid(prm->ptype))
					{
						/* OK to substitute parameter value? */
						if (context->estimate ||
							(prm->pflags & PARAM_FLAG_CONST))
						{
							/*
							 * Return a Const representing the param value.
							 * Must copy pass-by-ref datatypes, since the
							 * Param might be in a memory context
							 * shorter-lived than our output plan should be.
							 */
							int16		typLen;
							bool		typByVal;
							Datum		pval;

							Assert(prm->ptype == param->paramtype);
							get_typlenbyval(param->paramtype,
											&typLen, &typByVal);
							if (prm->isnull || typByVal)
								pval = prm->value;
							else
								pval = datumCopy(prm->value, typByVal, typLen);
							return (Node *) makeConst(param->paramtype,
													  param->paramtypmod,
													  param->paramcollid,
													  (int) typLen,
													  pval,
													  prm->isnull,
													  typByVal);
						}
					}
>>>>>>> 80edfd76
				}

				/*
				 * Not replaceable, so just copy the Param (no need to
				 * recurse)
				 */
				return (Node *) copyObject(param);
			}
		case T_FuncExpr:
			{
				FuncExpr   *expr = (FuncExpr *) node;
				List	   *args = expr->args;
				Expr	   *simple;
				FuncExpr   *newexpr;

				/*
				 * Code for op/func reduction is pretty bulky, so split it out
				 * as a separate function.	Note: exprTypmod normally returns
				 * -1 for a FuncExpr, but not when the node is recognizably a
				 * length coercion; we want to preserve the typmod in the
				 * eventual Const if so.
				 */
				simple = simplify_function(expr->funcid,
										   expr->funcresulttype,
										   exprTypmod(node),
										   expr->funccollid,
										   expr->inputcollid,
										   &args,
										   true,
										   true,
										   context);
				if (simple)		/* successfully simplified it */
					return (Node *) simple;

				/*
				 * The expression cannot be simplified any further, so build
				 * and return a replacement FuncExpr node using the
				 * possibly-simplified arguments.  Note that we have also
				 * converted the argument list to positional notation.
				 */
				newexpr = makeNode(FuncExpr);
				newexpr->funcid = expr->funcid;
				newexpr->funcresulttype = expr->funcresulttype;
				newexpr->funcretset = expr->funcretset;
				newexpr->funcformat = expr->funcformat;
				newexpr->funccollid = expr->funccollid;
				newexpr->inputcollid = expr->inputcollid;
				newexpr->args = args;
				newexpr->location = expr->location;
				return (Node *) newexpr;
			}
		case T_OpExpr:
			{
				OpExpr	   *expr = (OpExpr *) node;
				List	   *args = expr->args;
				Expr	   *simple;
				OpExpr	   *newexpr;

<<<<<<< HEAD
		/*
		 * Code for op/func reduction is pretty bulky, so split it out as a
		 * separate function.  Note: exprTypmod normally returns -1 for a
		 * FuncExpr, but not when the node is recognizably a length coercion;
		 * we want to preserve the typmod in the eventual Const if so.
		 */
		simple = simplify_function(expr->funcid,
								   expr->funcresulttype, exprTypmod(node),
								   expr->funccollid,
								   expr->inputcollid,
								   &args,
								   expr->funcvariadic,
								   has_named_args, true, context);
		if (simple)				/* successfully simplified it */
			return (Node *) simple;

		/*
		 * The expression cannot be simplified any further, so build and
		 * return a replacement FuncExpr node using the possibly-simplified
		 * arguments.  Note that we have also converted the argument list to
		 * positional notation.
		 */
		newexpr = makeNode(FuncExpr);
		newexpr->funcid = expr->funcid;
		newexpr->funcresulttype = expr->funcresulttype;
		newexpr->funcretset = expr->funcretset;
		newexpr->funcvariadic = expr->funcvariadic;
		newexpr->funcformat = expr->funcformat;
		newexpr->funccollid = expr->funccollid;
		newexpr->inputcollid = expr->inputcollid;
		newexpr->args = args;
		newexpr->location = expr->location;
		return (Node *) newexpr;
	}
	if (IsA(node, OpExpr))
	{
		OpExpr	   *expr = (OpExpr *) node;
		List	   *args;
		Expr	   *simple;
		OpExpr	   *newexpr;
=======
				/*
				 * Need to get OID of underlying function.	Okay to scribble
				 * on input to this extent.
				 */
				set_opfuncid(expr);

				/*
				 * Code for op/func reduction is pretty bulky, so split it out
				 * as a separate function.
				 */
				simple = simplify_function(expr->opfuncid,
										   expr->opresulttype, -1,
										   expr->opcollid,
										   expr->inputcollid,
										   &args,
										   true,
										   true,
										   context);
				if (simple)		/* successfully simplified it */
					return (Node *) simple;
>>>>>>> 80edfd76

				/*
				 * If the operator is boolean equality or inequality, we know
				 * how to simplify cases involving one constant and one
				 * non-constant argument.
				 */
				if (expr->opno == BooleanEqualOperator ||
					expr->opno == BooleanNotEqualOperator)
				{
					simple = (Expr *) simplify_boolean_equality(expr->opno,
																args);
					if (simple) /* successfully simplified it */
						return (Node *) simple;
				}

<<<<<<< HEAD
		/*
		 * Need to get OID of underlying function.	Okay to scribble on input
		 * to this extent.
		 */
		set_opfuncid(expr);
		
		/*
		 * CDB: don't optimize divide, because we might hit a divide by zero in
		 * an expression that won't necessarily get executed later.  2006-01-09
		 */
		if ((expr->opfuncid >=153 && expr->opfuncid <=157) ||
			(expr->opfuncid >=172 && expr->opfuncid <=176))
		{
			simple = NULL;
		}
		else

		/*
		 * Code for op/func reduction is pretty bulky, so split it out as a
		 * separate function.
		 */
		simple = simplify_function(expr->opfuncid,
								   expr->opresulttype, -1,
								   expr->opcollid,
								   expr->inputcollid,
								   &args,
								   false,
								   false, true, context);
		if (simple)				/* successfully simplified it */
			return (Node *) simple;
=======
				/*
				 * The expression cannot be simplified any further, so build
				 * and return a replacement OpExpr node using the
				 * possibly-simplified arguments.
				 */
				newexpr = makeNode(OpExpr);
				newexpr->opno = expr->opno;
				newexpr->opfuncid = expr->opfuncid;
				newexpr->opresulttype = expr->opresulttype;
				newexpr->opretset = expr->opretset;
				newexpr->opcollid = expr->opcollid;
				newexpr->inputcollid = expr->inputcollid;
				newexpr->args = args;
				newexpr->location = expr->location;
				return (Node *) newexpr;
			}
		case T_DistinctExpr:
			{
				DistinctExpr *expr = (DistinctExpr *) node;
				List	   *args;
				ListCell   *arg;
				bool		has_null_input = false;
				bool		all_null_input = true;
				bool		has_nonconst_input = false;
				Expr	   *simple;
				DistinctExpr *newexpr;

				/*
				 * Reduce constants in the DistinctExpr's arguments.  We know
				 * args is either NIL or a List node, so we can call
				 * expression_tree_mutator directly rather than recursing to
				 * self.
				 */
				args = (List *) expression_tree_mutator((Node *) expr->args,
											  eval_const_expressions_mutator,
														(void *) context);
>>>>>>> 80edfd76

				/*
				 * We must do our own check for NULLs because DistinctExpr has
				 * different results for NULL input than the underlying
				 * operator does.
				 */
				foreach(arg, args)
				{
					if (IsA(lfirst(arg), Const))
					{
						has_null_input |= ((Const *) lfirst(arg))->constisnull;
						all_null_input &= ((Const *) lfirst(arg))->constisnull;
					}
					else
						has_nonconst_input = true;
				}

				/* all constants? then can optimize this out */
				if (!has_nonconst_input)
				{
					/* all nulls? then not distinct */
					if (all_null_input)
						return makeBoolConst(false, false);

					/* one null? then distinct */
					if (has_null_input)
						return makeBoolConst(true, false);

					/* otherwise try to evaluate the '=' operator */
					/* (NOT okay to try to inline it, though!) */

					/*
					 * Need to get OID of underlying function.	Okay to
					 * scribble on input to this extent.
					 */
					set_opfuncid((OpExpr *) expr);		/* rely on struct
														 * equivalence */

					/*
					 * Code for op/func reduction is pretty bulky, so split it
					 * out as a separate function.
					 */
					simple = simplify_function(expr->opfuncid,
											   expr->opresulttype, -1,
											   expr->opcollid,
											   expr->inputcollid,
											   &args,
											   false,
											   false,
											   context);
					if (simple) /* successfully simplified it */
					{
						/*
						 * Since the underlying operator is "=", must negate
						 * its result
						 */
						Const	   *csimple = (Const *) simple;

						Assert(IsA(csimple, Const));
						csimple->constvalue =
							BoolGetDatum(!DatumGetBool(csimple->constvalue));
						return (Node *) csimple;
					}
				}

				/*
				 * The expression cannot be simplified any further, so build
				 * and return a replacement DistinctExpr node using the
				 * possibly-simplified arguments.
				 */
				newexpr = makeNode(DistinctExpr);
				newexpr->opno = expr->opno;
				newexpr->opfuncid = expr->opfuncid;
				newexpr->opresulttype = expr->opresulttype;
				newexpr->opretset = expr->opretset;
				newexpr->opcollid = expr->opcollid;
				newexpr->inputcollid = expr->inputcollid;
				newexpr->args = args;
				newexpr->location = expr->location;
				return (Node *) newexpr;
			}
		case T_BoolExpr:
			{
				BoolExpr   *expr = (BoolExpr *) node;

				switch (expr->boolop)
				{
					case OR_EXPR:
						{
							List	   *newargs;
							bool		haveNull = false;
							bool		forceTrue = false;

							newargs = simplify_or_arguments(expr->args,
															context,
															&haveNull,
															&forceTrue);
							if (forceTrue)
								return makeBoolConst(true, false);
							if (haveNull)
								newargs = lappend(newargs,
												  makeBoolConst(false, true));
							/* If all the inputs are FALSE, result is FALSE */
							if (newargs == NIL)
								return makeBoolConst(false, false);

							/*
							 * If only one nonconst-or-NULL input, it's the
							 * result
							 */
							if (list_length(newargs) == 1)
								return (Node *) linitial(newargs);
							/* Else we still need an OR node */
							return (Node *) make_orclause(newargs);
						}
					case AND_EXPR:
						{
							List	   *newargs;
							bool		haveNull = false;
							bool		forceFalse = false;

							newargs = simplify_and_arguments(expr->args,
															 context,
															 &haveNull,
															 &forceFalse);
							if (forceFalse)
								return makeBoolConst(false, false);
							if (haveNull)
								newargs = lappend(newargs,
												  makeBoolConst(false, true));
							/* If all the inputs are TRUE, result is TRUE */
							if (newargs == NIL)
								return makeBoolConst(true, false);

							/*
							 * If only one nonconst-or-NULL input, it's the
							 * result
							 */
							if (list_length(newargs) == 1)
								return (Node *) linitial(newargs);
							/* Else we still need an AND node */
							return (Node *) make_andclause(newargs);
						}
					case NOT_EXPR:
						{
							Node	   *arg;

							Assert(list_length(expr->args) == 1);
							arg = eval_const_expressions_mutator(linitial(expr->args),
																 context);

							/*
							 * Use negate_clause() to see if we can simplify
							 * away the NOT.
							 */
							return negate_clause(arg);
						}
					default:
						elog(ERROR, "unrecognized boolop: %d",
							 (int) expr->boolop);
						break;
				}
				break;
			}
		case T_SubPlan:
		case T_AlternativeSubPlan:

			/*
			 * Return a SubPlan unchanged --- too late to do anything with it.
			 *
			 * XXX should we ereport() here instead?  Probably this routine
			 * should never be invoked after SubPlan creation.
			 */
<<<<<<< HEAD
			simple = simplify_function(expr->opfuncid,
									   expr->opresulttype, -1,
									   expr->opcollid,
									   expr->inputcollid,
									   &args,
									   false,
									   false, false, context);
			if (simple)			/* successfully simplified it */
=======
			return node;
		case T_RelabelType:
>>>>>>> 80edfd76
			{
				/*
				 * If we can simplify the input to a constant, then we don't
				 * need the RelabelType node anymore: just change the type
				 * field of the Const node.  Otherwise, must copy the
				 * RelabelType node.
				 */
				RelabelType *relabel = (RelabelType *) node;
				Node	   *arg;

				arg = eval_const_expressions_mutator((Node *) relabel->arg,
													 context);

				/*
				 * If we find stacked RelabelTypes (eg, from foo :: int ::
				 * oid) we can discard all but the top one.
				 */
				while (arg && IsA(arg, RelabelType))
					arg = (Node *) ((RelabelType *) arg)->arg;

				if (arg && IsA(arg, Const))
				{
					Const	   *con = (Const *) arg;

					con->consttype = relabel->resulttype;
					con->consttypmod = relabel->resulttypmod;
					con->constcollid = relabel->resultcollid;
					return (Node *) con;
				}
				else
				{
					RelabelType *newrelabel = makeNode(RelabelType);

					newrelabel->arg = (Expr *) arg;
					newrelabel->resulttype = relabel->resulttype;
					newrelabel->resulttypmod = relabel->resulttypmod;
					newrelabel->resultcollid = relabel->resultcollid;
					newrelabel->relabelformat = relabel->relabelformat;
					newrelabel->location = relabel->location;
					return (Node *) newrelabel;
				}
			}
		case T_CoerceViaIO:
			{
				CoerceViaIO *expr = (CoerceViaIO *) node;
				List	   *args;
				Oid			outfunc;
				bool		outtypisvarlena;
				Oid			infunc;
				Oid			intypioparam;
				Expr	   *simple;
				CoerceViaIO *newexpr;

				/* Make a List so we can use simplify_function */
				args = list_make1(expr->arg);

				/*
				 * CoerceViaIO represents calling the source type's output
				 * function then the result type's input function.  So, try to
				 * simplify it as though it were a stack of two such function
				 * calls.  First we need to know what the functions are.
				 *
				 * Note that the coercion functions are assumed not to care
				 * about input collation, so we just pass InvalidOid for that.
				 */
				getTypeOutputInfo(exprType((Node *) expr->arg),
								  &outfunc, &outtypisvarlena);
				getTypeInputInfo(expr->resulttype,
								 &infunc, &intypioparam);

				simple = simplify_function(outfunc,
										   CSTRINGOID, -1,
										   InvalidOid,
										   InvalidOid,
										   &args,
										   true,
										   true,
										   context);
				if (simple)		/* successfully simplified output fn */
				{
					/*
					 * Input functions may want 1 to 3 arguments.  We always
					 * supply all three, trusting that nothing downstream will
					 * complain.
					 */
					args = list_make3(simple,
									  makeConst(OIDOID,
												-1,
												InvalidOid,
												sizeof(Oid),
											  ObjectIdGetDatum(intypioparam),
												false,
												true),
									  makeConst(INT4OID,
												-1,
												InvalidOid,
												sizeof(int32),
												Int32GetDatum(-1),
												false,
												true));

					simple = simplify_function(infunc,
											   expr->resulttype, -1,
											   expr->resultcollid,
											   InvalidOid,
											   &args,
											   false,
											   true,
											   context);
					if (simple) /* successfully simplified input fn */
						return (Node *) simple;
				}

				/*
				 * The expression cannot be simplified any further, so build
				 * and return a replacement CoerceViaIO node using the
				 * possibly-simplified argument.
				 */
				newexpr = makeNode(CoerceViaIO);
				newexpr->arg = (Expr *) linitial(args);
				newexpr->resulttype = expr->resulttype;
				newexpr->resultcollid = expr->resultcollid;
				newexpr->coerceformat = expr->coerceformat;
				newexpr->location = expr->location;
				return (Node *) newexpr;
			}
		case T_ArrayCoerceExpr:
			{
				ArrayCoerceExpr *expr = (ArrayCoerceExpr *) node;
				Expr	   *arg;
				ArrayCoerceExpr *newexpr;

				/*
				 * Reduce constants in the ArrayCoerceExpr's argument, then
				 * build a new ArrayCoerceExpr.
				 */
				arg = (Expr *) eval_const_expressions_mutator((Node *) expr->arg,
															  context);

				newexpr = makeNode(ArrayCoerceExpr);
				newexpr->arg = arg;
				newexpr->elemfuncid = expr->elemfuncid;
				newexpr->resulttype = expr->resulttype;
				newexpr->resulttypmod = expr->resulttypmod;
				newexpr->resultcollid = expr->resultcollid;
				newexpr->isExplicit = expr->isExplicit;
				newexpr->coerceformat = expr->coerceformat;
				newexpr->location = expr->location;

<<<<<<< HEAD
		/*
		 * CoerceViaIO represents calling the source type's output function
		 * then the result type's input function.  So, try to simplify it as
		 * though it were a stack of two such function calls.  First we need
		 * to know what the functions are.
		 *
		 * Note that the coercion functions are assumed not to care about
		 * input collation, so we just pass InvalidOid for that.
		 */
		getTypeOutputInfo(exprType((Node *) arg), &outfunc, &outtypisvarlena);
		getTypeInputInfo(expr->resulttype, &infunc, &intypioparam);

		simple = simplify_function(outfunc,
								   CSTRINGOID, -1,
								   InvalidOid,
								   InvalidOid,
								   &args,
								   false,
								   false, true, context);
		if (simple)				/* successfully simplified output fn */
		{
			/*
			 * Input functions may want 1 to 3 arguments.  We always supply
			 * all three, trusting that nothing downstream will complain.
			 */
			args = list_make3(simple,
							  makeConst(OIDOID, -1, InvalidOid, sizeof(Oid),
										ObjectIdGetDatum(intypioparam),
										false, true),
							makeConst(INT4OID, -1, InvalidOid, sizeof(int32),
									  Int32GetDatum(-1),
									  false, true));

			simple = simplify_function(infunc,
									   expr->resulttype, -1,
									   expr->resultcollid,
									   InvalidOid,
									   &args,
									   false,
									   false, true, context);
			if (simple)			/* successfully simplified input fn */
				return (Node *) simple;
		}
=======
				/*
				 * If constant argument and it's a binary-coercible or
				 * immutable conversion, we can simplify it to a constant.
				 */
				if (arg && IsA(arg, Const) &&
					(!OidIsValid(newexpr->elemfuncid) ||
				func_volatile(newexpr->elemfuncid) == PROVOLATILE_IMMUTABLE))
					return (Node *) evaluate_expr((Expr *) newexpr,
												  newexpr->resulttype,
												  newexpr->resulttypmod,
												  newexpr->resultcollid);

				/* Else we must return the partially-simplified node */
				return (Node *) newexpr;
			}
		case T_CollateExpr:
			{
				/*
				 * If we can simplify the input to a constant, then we don't
				 * need the CollateExpr node at all: just change the
				 * constcollid field of the Const node.  Otherwise, replace
				 * the CollateExpr with a RelabelType. (We do that so as to
				 * improve uniformity of expression representation and thus
				 * simplify comparison of expressions.)
				 */
				CollateExpr *collate = (CollateExpr *) node;
				Node	   *arg;
>>>>>>> 80edfd76

				arg = eval_const_expressions_mutator((Node *) collate->arg,
													 context);

				if (arg && IsA(arg, Const))
				{
					Const	   *con = (Const *) arg;

<<<<<<< HEAD
		/*
		 * If constant argument and it's a binary-coercible or immutable
		 * conversion, we can simplify it to a constant.
		 */
		if (arg && IsA(arg, Const) &&
			(!OidIsValid(newexpr->elemfuncid) ||
			 func_volatile(newexpr->elemfuncid) == PROVOLATILE_IMMUTABLE))
			return (Node *) evaluate_expr((Expr *) newexpr,
										  newexpr->resulttype,
										  newexpr->resulttypmod,
										  newexpr->resultcollid);

		/* Else we must return the partially-simplified node */
		return (Node *) newexpr;
	}
	if (IsA(node, ArrayCoerceExpr))
	{
		ArrayCoerceExpr *expr = (ArrayCoerceExpr *) node;
		Expr	   *arg;
		ArrayCoerceExpr *newexpr;

		/*
		 * Reduce constants in the ArrayCoerceExpr's argument, then build
		 * a new ArrayCoerceExpr.
		 */
		arg = (Expr *) eval_const_expressions_mutator((Node *) expr->arg,
													  context);

		newexpr = makeNode(ArrayCoerceExpr);
		newexpr->arg = arg;
		newexpr->elemfuncid = expr->elemfuncid;
		newexpr->resulttype = expr->resulttype;
		newexpr->resulttypmod = expr->resulttypmod;
		newexpr->resultcollid = expr->resultcollid;
		newexpr->isExplicit = expr->isExplicit;
		newexpr->coerceformat = expr->coerceformat;
		newexpr->location = expr->location;

		/*
		 * If constant argument and it's a binary-coercible or immutable
		 * conversion, we can simplify it to a constant.
		 */
		if (arg && IsA(arg, Const) &&
			(!OidIsValid(newexpr->elemfuncid) ||
			 func_volatile(newexpr->elemfuncid) == PROVOLATILE_IMMUTABLE))
			return (Node *) evaluate_expr((Expr *) newexpr,
										  newexpr->resulttype,
										  newexpr->resulttypmod,
										  newexpr->resultcollid);

		/* Else we must return the partially-simplified node */
		return (Node *) newexpr;
	}
	if (IsA(node, CollateExpr))
	{
		/*
		 * If we can simplify the input to a constant, then we don't need the
		 * CollateExpr node at all: just change the constcollid field of the
		 * Const node.	Otherwise, replace the CollateExpr with a RelabelType.
		 * (We do that so as to improve uniformity of expression
		 * representation and thus simplify comparison of expressions.)
		 */
		CollateExpr *collate = (CollateExpr *) node;
		Node	   *arg;
=======
					con->constcollid = collate->collOid;
					return (Node *) con;
				}
				else if (collate->collOid == exprCollation(arg))
				{
					/* Don't need a RelabelType either... */
					return arg;
				}
				else
				{
					RelabelType *relabel = makeNode(RelabelType);
>>>>>>> 80edfd76

					relabel->resulttype = exprType(arg);
					relabel->resulttypmod = exprTypmod(arg);
					relabel->resultcollid = collate->collOid;
					relabel->relabelformat = COERCE_DONTCARE;
					relabel->location = collate->location;

					/* Don't create stacked RelabelTypes */
					while (arg && IsA(arg, RelabelType))
						arg = (Node *) ((RelabelType *) arg)->arg;
					relabel->arg = (Expr *) arg;

					return (Node *) relabel;
				}
			}
		case T_CaseExpr:
			{
				/*----------
				 * CASE expressions can be simplified if there are constant
				 * condition clauses:
				 *		FALSE (or NULL): drop the alternative
				 *		TRUE: drop all remaining alternatives
				 * If the first non-FALSE alternative is a constant TRUE,
				 * we can simplify the entire CASE to that alternative's
				 * expression.	If there are no non-FALSE alternatives,
				 * we simplify the entire CASE to the default result (ELSE).
				 *
				 * If we have a simple-form CASE with constant test
				 * expression, we substitute the constant value for contained
				 * CaseTestExpr placeholder nodes, so that we have the
				 * opportunity to reduce constant test conditions.	For
				 * example this allows
				 *		CASE 0 WHEN 0 THEN 1 ELSE 1/0 END
				 * to reduce to 1 rather than drawing a divide-by-0 error.
				 * Note that when the test expression is constant, we don't
				 * have to include it in the resulting CASE; for example
				 *		CASE 0 WHEN x THEN y ELSE z END
				 * is transformed by the parser to
				 *		CASE 0 WHEN CaseTestExpr = x THEN y ELSE z END
				 * which we can simplify to
				 *		CASE WHEN 0 = x THEN y ELSE z END
				 * It is not necessary for the executor to evaluate the "arg"
				 * expression when executing the CASE, since any contained
				 * CaseTestExprs that might have referred to it will have been
				 * replaced by the constant.
				 *----------
				 */
				CaseExpr   *caseexpr = (CaseExpr *) node;
				CaseExpr   *newcase;
				Node	   *save_case_val;
				Node	   *newarg;
				List	   *newargs;
				bool		const_true_cond;
				Node	   *defresult = NULL;
				ListCell   *arg;

				/* Simplify the test expression, if any */
				newarg = eval_const_expressions_mutator((Node *) caseexpr->arg,
														context);

				/* Set up for contained CaseTestExpr nodes */
				save_case_val = context->case_val;
				if (newarg && IsA(newarg, Const))
				{
					context->case_val = newarg;
					newarg = NULL;		/* not needed anymore, see above */
				}
				else
					context->case_val = NULL;

				/* Simplify the WHEN clauses */
				newargs = NIL;
				const_true_cond = false;
				foreach(arg, caseexpr->args)
				{
					CaseWhen   *oldcasewhen = (CaseWhen *) lfirst(arg);
					Node	   *casecond;
					Node	   *caseresult;

					Assert(IsA(oldcasewhen, CaseWhen));

					/* Simplify this alternative's test condition */
					casecond = eval_const_expressions_mutator((Node *) oldcasewhen->expr,
															  context);

					/*
					 * If the test condition is constant FALSE (or NULL), then
					 * drop this WHEN clause completely, without processing
					 * the result.
					 */
					if (casecond && IsA(casecond, Const))
					{
						Const	   *const_input = (Const *) casecond;

						if (const_input->constisnull ||
							!DatumGetBool(const_input->constvalue))
							continue;	/* drop alternative with FALSE cond */
						/* Else it's constant TRUE */
						const_true_cond = true;
					}

					/* Simplify this alternative's result value */
					caseresult = eval_const_expressions_mutator((Node *) oldcasewhen->result,
																context);

					/* If non-constant test condition, emit a new WHEN node */
					if (!const_true_cond)
					{
						CaseWhen   *newcasewhen = makeNode(CaseWhen);

						newcasewhen->expr = (Expr *) casecond;
						newcasewhen->result = (Expr *) caseresult;
						newcasewhen->location = oldcasewhen->location;
						newargs = lappend(newargs, newcasewhen);
						continue;
					}

					/*
					 * Found a TRUE condition, so none of the remaining
					 * alternatives can be reached.  We treat the result as
					 * the default result.
					 */
					defresult = caseresult;
					break;
				}

				/* Simplify the default result, unless we replaced it above */
				if (!const_true_cond)
					defresult = eval_const_expressions_mutator((Node *) caseexpr->defresult,
															   context);

				context->case_val = save_case_val;

				/*
				 * If no non-FALSE alternatives, CASE reduces to the default
				 * result
				 */
				if (newargs == NIL)
					return defresult;
				/* Otherwise we need a new CASE node */
				newcase = makeNode(CaseExpr);
				newcase->casetype = caseexpr->casetype;
				newcase->casecollid = caseexpr->casecollid;
				newcase->arg = (Expr *) newarg;
				newcase->args = newargs;
				newcase->defresult = (Expr *) defresult;
				newcase->location = caseexpr->location;
				return (Node *) newcase;
			}
		case T_CaseTestExpr:
			{
				/*
				 * If we know a constant test value for the current CASE
				 * construct, substitute it for the placeholder.  Else just
				 * return the placeholder as-is.
				 */
				if (context->case_val)
					return copyObject(context->case_val);
				else
					return copyObject(node);
			}
		case T_ArrayExpr:
			{
				ArrayExpr  *arrayexpr = (ArrayExpr *) node;
				ArrayExpr  *newarray;
				bool		all_const = true;
				List	   *newelems;
				ListCell   *element;

				newelems = NIL;
				foreach(element, arrayexpr->elements)
				{
					Node	   *e;

<<<<<<< HEAD
			/*
			 * Found a TRUE condition, so none of the remaining alternatives
			 * can be reached.	We treat the result as the default result.
			 */
			defresult = caseresult;
			break;
		}

		/* Simplify the default result, unless we replaced it above */
		if (!const_true_cond)
			defresult =
				eval_const_expressions_mutator((Node *) caseexpr->defresult,
											   context);

		context->case_val = save_case_val;

		/* If no non-FALSE alternatives, CASE reduces to the default result */
		if (newargs == NIL)
			return defresult;
		/* Otherwise we need a new CASE node */
		newcase = makeNode(CaseExpr);
		newcase->casetype = caseexpr->casetype;
		newcase->casecollid = caseexpr->casecollid;
		newcase->arg = (Expr *) newarg;
		newcase->args = newargs;
		newcase->defresult = (Expr *) defresult;
		newcase->location = caseexpr->location;
		return (Node *) newcase;
	}
	if (IsA(node, CaseTestExpr))
	{
		/*
		 * If we know a constant test value for the current CASE construct,
		 * substitute it for the placeholder.  Else just return the
		 * placeholder as-is.
		 */
		if (context->case_val)
			return copyObject(context->case_val);
		else
			return copyObject(node);
	}

	if (IsA(node, ScalarArrayOpExpr ))
	{
        ScalarArrayOpExpr *saop;
        Node *scalar;
        Node *values;

		saop = (ScalarArrayOpExpr *) expression_tree_mutator(node, eval_const_expressions_mutator,
															 (void *) context);

		Assert( IsA(saop, ScalarArrayOpExpr));
		Assert( list_length(saop->args) == 2);

		scalar = (Node *) linitial(saop->args);
		values = (Node *) lsecond(saop->args);

		if ( IsA(scalar, Const) && IsA(values, Const))
		{
			Node *result = (Node *) evaluate_expr( (Expr *) saop, BOOLOID, -1, InvalidOid);
			Assert(IsA(result, Const));
			return result;
		}

		/* note a couple things:
		 *
		 * 1) If values is not a constant (it could be an ArrayExpr) then that means
		 *    the ArrayExpr could not be reduced to a constant ...
		 * 2) We could further improve this by, for OR scalar array ops, extract only the Const values
		 *    from the array and make a constant out of those to evaluate.  If it evaluates to true then
		 *    we can return true, otherwise we can return a new ScalarArrayOpExpr with values being
		 *    only the non-Const values.  This seems overkill: I think      a in (1,2,3,x,y,z)    is rare
		 */

        return (Node *) saop; /* this has been walked and is a new one */
	}
	if (IsA(node, ArrayExpr))
	{
		ArrayExpr  *arrayexpr = (ArrayExpr *) node;
		ArrayExpr  *newarray;
		bool		all_const = true;
		List	   *newelems;
		ListCell   *element;

		newelems = NIL;
		foreach(element, arrayexpr->elements)
		{
			Node	   *e;
=======
					e = eval_const_expressions_mutator((Node *) lfirst(element),
													   context);
					if (!IsA(e, Const))
						all_const = false;
					newelems = lappend(newelems, e);
				}
>>>>>>> 80edfd76

				newarray = makeNode(ArrayExpr);
				newarray->array_typeid = arrayexpr->array_typeid;
				newarray->array_collid = arrayexpr->array_collid;
				newarray->element_typeid = arrayexpr->element_typeid;
				newarray->elements = newelems;
				newarray->multidims = arrayexpr->multidims;
				newarray->location = arrayexpr->location;

				if (all_const)
					return (Node *) evaluate_expr((Expr *) newarray,
												  newarray->array_typeid,
												  exprTypmod(node),
												  newarray->array_collid);

				return (Node *) newarray;
			}
		case T_CoalesceExpr:
			{
				CoalesceExpr *coalesceexpr = (CoalesceExpr *) node;
				CoalesceExpr *newcoalesce;
				List	   *newargs;
				ListCell   *arg;

				newargs = NIL;
				foreach(arg, coalesceexpr->args)
				{
					Node	   *e;

					e = eval_const_expressions_mutator((Node *) lfirst(arg),
													   context);

					/*
					 * We can remove null constants from the list. For a
					 * non-null constant, if it has not been preceded by any
					 * other non-null-constant expressions then it is the
					 * result. Otherwise, it's the next argument, but we can
					 * drop following arguments since they will never be
					 * reached.
					 */
					if (IsA(e, Const))
					{
						if (((Const *) e)->constisnull)
							continue;	/* drop null constant */
						if (newargs == NIL)
							return e;	/* first expr */
						newargs = lappend(newargs, e);
						break;
					}
					newargs = lappend(newargs, e);
				}

				/*
				 * If all the arguments were constant null, the result is just
				 * null
				 */
				if (newargs == NIL)
					return (Node *) makeNullConst(coalesceexpr->coalescetype,
												  -1,
											   coalesceexpr->coalescecollid);

				newcoalesce = makeNode(CoalesceExpr);
				newcoalesce->coalescetype = coalesceexpr->coalescetype;
				newcoalesce->coalescecollid = coalesceexpr->coalescecollid;
				newcoalesce->args = newargs;
				newcoalesce->location = coalesceexpr->location;
				return (Node *) newcoalesce;
			}
		case T_FieldSelect:
			{
				/*
				 * We can optimize field selection from a whole-row Var into a
				 * simple Var.	(This case won't be generated directly by the
				 * parser, because ParseComplexProjection short-circuits it.
				 * But it can arise while simplifying functions.)  Also, we
				 * can optimize field selection from a RowExpr construct.
				 *
				 * We must however check that the declared type of the field
				 * is still the same as when the FieldSelect was created ---
				 * this can change if someone did ALTER COLUMN TYPE on the
				 * rowtype.
				 */
				FieldSelect *fselect = (FieldSelect *) node;
				FieldSelect *newfselect;
				Node	   *arg;

				arg = eval_const_expressions_mutator((Node *) fselect->arg,
													 context);
				if (arg && IsA(arg, Var) &&
					((Var *) arg)->varattno == InvalidAttrNumber)
				{
					if (rowtype_field_matches(((Var *) arg)->vartype,
											  fselect->fieldnum,
											  fselect->resulttype,
											  fselect->resulttypmod,
											  fselect->resultcollid))
						return (Node *) makeVar(((Var *) arg)->varno,
												fselect->fieldnum,
												fselect->resulttype,
												fselect->resulttypmod,
												fselect->resultcollid,
												((Var *) arg)->varlevelsup);
				}
				if (arg && IsA(arg, RowExpr))
				{
					RowExpr    *rowexpr = (RowExpr *) arg;

					if (fselect->fieldnum > 0 &&
						fselect->fieldnum <= list_length(rowexpr->args))
					{
						Node	   *fld = (Node *) list_nth(rowexpr->args,
													  fselect->fieldnum - 1);

						if (rowtype_field_matches(rowexpr->row_typeid,
												  fselect->fieldnum,
												  fselect->resulttype,
												  fselect->resulttypmod,
												  fselect->resultcollid) &&
							fselect->resulttype == exprType(fld) &&
							fselect->resulttypmod == exprTypmod(fld) &&
							fselect->resultcollid == exprCollation(fld))
							return fld;
					}
				}
				newfselect = makeNode(FieldSelect);
				newfselect->arg = (Expr *) arg;
				newfselect->fieldnum = fselect->fieldnum;
				newfselect->resulttype = fselect->resulttype;
				newfselect->resulttypmod = fselect->resulttypmod;
				newfselect->resultcollid = fselect->resultcollid;
				return (Node *) newfselect;
			}
		case T_NullTest:
			{
				NullTest   *ntest = (NullTest *) node;
				NullTest   *newntest;
				Node	   *arg;

				arg = eval_const_expressions_mutator((Node *) ntest->arg,
													 context);
				if (arg && IsA(arg, RowExpr))
				{
					/*
					 * We break ROW(...) IS [NOT] NULL into separate tests on
					 * its component fields.  This form is usually more
					 * efficient to evaluate, as well as being more amenable
					 * to optimization.
					 */
					RowExpr    *rarg = (RowExpr *) arg;
					List	   *newargs = NIL;
					ListCell   *l;

					Assert(ntest->argisrow);

					foreach(l, rarg->args)
					{
						Node	   *relem = (Node *) lfirst(l);

						/*
						 * A constant field refutes the whole NullTest if it's
						 * of the wrong nullness; else we can discard it.
						 */
						if (relem && IsA(relem, Const))
						{
							Const	   *carg = (Const *) relem;

							if (carg->constisnull ?
								(ntest->nulltesttype == IS_NOT_NULL) :
								(ntest->nulltesttype == IS_NULL))
								return makeBoolConst(false, false);
							continue;
						}
						newntest = makeNode(NullTest);
						newntest->arg = (Expr *) relem;
						newntest->nulltesttype = ntest->nulltesttype;
						newntest->argisrow = type_is_rowtype(exprType(relem));
						newargs = lappend(newargs, newntest);
					}
					/* If all the inputs were constants, result is TRUE */
					if (newargs == NIL)
						return makeBoolConst(true, false);
					/* If only one nonconst input, it's the result */
					if (list_length(newargs) == 1)
						return (Node *) linitial(newargs);
					/* Else we need an AND node */
					return (Node *) make_andclause(newargs);
				}
				if (!ntest->argisrow && arg && IsA(arg, Const))
				{
					Const	   *carg = (Const *) arg;
					bool		result;

					switch (ntest->nulltesttype)
					{
						case IS_NULL:
							result = carg->constisnull;
							break;
						case IS_NOT_NULL:
							result = !carg->constisnull;
							break;
						default:
							elog(ERROR, "unrecognized nulltesttype: %d",
								 (int) ntest->nulltesttype);
							result = false;		/* keep compiler quiet */
							break;
					}

					return makeBoolConst(result, false);
				}

				newntest = makeNode(NullTest);
				newntest->arg = (Expr *) arg;
				newntest->nulltesttype = ntest->nulltesttype;
				newntest->argisrow = ntest->argisrow;
				return (Node *) newntest;
			}
		case T_BooleanTest:
			{
				BooleanTest *btest = (BooleanTest *) node;
				BooleanTest *newbtest;
				Node	   *arg;

				arg = eval_const_expressions_mutator((Node *) btest->arg,
													 context);
				if (arg && IsA(arg, Const))
				{
					Const	   *carg = (Const *) arg;
					bool		result;

					switch (btest->booltesttype)
					{
						case IS_TRUE:
							result = (!carg->constisnull &&
									  DatumGetBool(carg->constvalue));
							break;
						case IS_NOT_TRUE:
							result = (carg->constisnull ||
									  !DatumGetBool(carg->constvalue));
							break;
						case IS_FALSE:
							result = (!carg->constisnull &&
									  !DatumGetBool(carg->constvalue));
							break;
						case IS_NOT_FALSE:
							result = (carg->constisnull ||
									  DatumGetBool(carg->constvalue));
							break;
						case IS_UNKNOWN:
							result = carg->constisnull;
							break;
						case IS_NOT_UNKNOWN:
							result = !carg->constisnull;
							break;
						default:
							elog(ERROR, "unrecognized booltesttype: %d",
								 (int) btest->booltesttype);
							result = false;		/* keep compiler quiet */
							break;
					}

					return makeBoolConst(result, false);
				}

				newbtest = makeNode(BooleanTest);
				newbtest->arg = (Expr *) arg;
				newbtest->booltesttype = btest->booltesttype;
				return (Node *) newbtest;
			}
		case T_PlaceHolderVar:

<<<<<<< HEAD
			return makeBoolConst(result, false);
		}

		newbtest = makeNode(BooleanTest);
		newbtest->arg = (Expr *) arg;
		newbtest->booltesttype = btest->booltesttype;
		return (Node *) newbtest;
	}
	if (IsA(node, PlaceHolderVar) && context->estimate)
	{
		/*
		 * In estimation mode, just strip the PlaceHolderVar node altogether;
		 * this amounts to estimating that the contained value won't be forced
		 * to null by an outer join.  In regular mode we just use the default
		 * behavior (ie, simplify the expression but leave the PlaceHolderVar
		 * node intact).
		 */
		PlaceHolderVar *phv = (PlaceHolderVar *) node;
=======
			/*
			 * In estimation mode, just strip the PlaceHolderVar node
			 * altogether; this amounts to estimating that the contained value
			 * won't be forced to null by an outer join.  In regular mode we
			 * just use the default behavior (ie, simplify the expression but
			 * leave the PlaceHolderVar node intact).
			 */
			if (context->estimate)
			{
				PlaceHolderVar *phv = (PlaceHolderVar *) node;
>>>>>>> 80edfd76

				return eval_const_expressions_mutator((Node *) phv->phexpr,
													  context);
			}
			break;
		default:
			break;
	}

	/* prevent recursion into sublinks */
	if (IsA(node, SubLink) && !context->recurse_sublink_testexpr)
	{
		SubLink    *sublink = (SubLink *) node;
		SubLink    *newnode = copyObject(sublink);

		/*
		 * Also invoke the mutator on the sublink's Query node, so it
		 * can recurse into the sub-query if it wants to.
		 */
		newnode->subselect = (Node *) query_tree_mutator((Query *) sublink->subselect, eval_const_expressions_mutator, (void*) context, 0);
		return (Node *) newnode;
	}

	/* recurse into query structure if requested */
	if (IsA(node, Query) && context->recurse_queries)
	{
		return (Node *)
					query_tree_mutator
					(
					(Query *) node,
					eval_const_expressions_mutator,
					(void *) context,
					0);
	}

	/*
	 * For any node type not handled above, we recurse using
	 * expression_tree_mutator, which will copy the node unchanged but try to
	 * simplify its arguments (if any) using this routine. For example: we
	 * cannot eliminate an ArrayRef node, but we might be able to simplify
	 * constant expressions in its subscripts.
	 */
	return expression_tree_mutator(node, eval_const_expressions_mutator,
								   (void *) context);
}

/*
 * Subroutine for eval_const_expressions: process arguments of an OR clause
 *
 * This includes flattening of nested ORs as well as recursion to
 * eval_const_expressions to simplify the OR arguments.
 *
 * After simplification, OR arguments are handled as follows:
 *		non constant: keep
 *		FALSE: drop (does not affect result)
 *		TRUE: force result to TRUE
 *		NULL: keep only one
 * We must keep one NULL input because ExecEvalOr returns NULL when no input
 * is TRUE and at least one is NULL.  We don't actually include the NULL
 * here, that's supposed to be done by the caller.
 *
 * The output arguments *haveNull and *forceTrue must be initialized FALSE
 * by the caller.  They will be set TRUE if a null constant or true constant,
 * respectively, is detected anywhere in the argument list.
 */
static List *
simplify_or_arguments(List *args,
					  eval_const_expressions_context *context,
					  bool *haveNull, bool *forceTrue)
{
	List	   *newargs = NIL;
	List	   *unprocessed_args;

	/*
	 * Since the parser considers OR to be a binary operator, long OR lists
	 * become deeply nested expressions.  We must flatten these into long
	 * argument lists of a single OR operator.	To avoid blowing out the stack
	 * with recursion of eval_const_expressions, we resort to some tenseness
	 * here: we keep a list of not-yet-processed inputs, and handle flattening
	 * of nested ORs by prepending to the to-do list instead of recursing.
	 */
	unprocessed_args = list_copy(args);
	while (unprocessed_args)
	{
		Node	   *arg = (Node *) linitial(unprocessed_args);

		unprocessed_args = list_delete_first(unprocessed_args);

		/* flatten nested ORs as per above comment */
		if (or_clause(arg))
		{
			List	   *subargs = list_copy(((BoolExpr *) arg)->args);

			/* overly tense code to avoid leaking unused list header */
			if (!unprocessed_args)
				unprocessed_args = subargs;
			else
			{
				List	   *oldhdr = unprocessed_args;

				unprocessed_args = list_concat(subargs, unprocessed_args);
				pfree(oldhdr);
			}
			continue;
		}

		/* If it's not an OR, simplify it */
		arg = eval_const_expressions_mutator(arg, context);

		/*
		 * It is unlikely but not impossible for simplification of a non-OR
		 * clause to produce an OR.  Recheck, but don't be too tense about it
		 * since it's not a mainstream case. In particular we don't worry
		 * about const-simplifying the input twice.
		 */
		if (or_clause(arg))
		{
			List	   *subargs = list_copy(((BoolExpr *) arg)->args);

			unprocessed_args = list_concat(subargs, unprocessed_args);
			continue;
		}

		/*
		 * OK, we have a const-simplified non-OR argument.	Process it per
		 * comments above.
		 */
		if (IsA(arg, Const))
		{
			Const	   *const_input = (Const *) arg;

			if (const_input->constisnull)
				*haveNull = true;
			else if (DatumGetBool(const_input->constvalue))
			{
				*forceTrue = true;

				/*
				 * Once we detect a TRUE result we can just exit the loop
				 * immediately.  However, if we ever add a notion of
				 * non-removable functions, we'd need to keep scanning.
				 */
				return NIL;
			}
			/* otherwise, we can drop the constant-false input */
			continue;
		}

		/* else emit the simplified arg into the result list */
		newargs = lappend(newargs, arg);
	}

	return newargs;
}

/*
 * Subroutine for eval_const_expressions: process arguments of an AND clause
 *
 * This includes flattening of nested ANDs as well as recursion to
 * eval_const_expressions to simplify the AND arguments.
 *
 * After simplification, AND arguments are handled as follows:
 *		non constant: keep
 *		TRUE: drop (does not affect result)
 *		FALSE: force result to FALSE
 *		NULL: keep only one
 * We must keep one NULL input because ExecEvalAnd returns NULL when no input
 * is FALSE and at least one is NULL.  We don't actually include the NULL
 * here, that's supposed to be done by the caller.
 *
 * The output arguments *haveNull and *forceFalse must be initialized FALSE
 * by the caller.  They will be set TRUE if a null constant or false constant,
 * respectively, is detected anywhere in the argument list.
 */
static List *
simplify_and_arguments(List *args,
					   eval_const_expressions_context *context,
					   bool *haveNull, bool *forceFalse)
{
	List	   *newargs = NIL;
	List	   *unprocessed_args;

	/* See comments in simplify_or_arguments */
	unprocessed_args = list_copy(args);
	while (unprocessed_args)
	{
		Node	   *arg = (Node *) linitial(unprocessed_args);

		unprocessed_args = list_delete_first(unprocessed_args);

		/* flatten nested ANDs as per above comment */
		if (and_clause(arg))
		{
			List	   *subargs = list_copy(((BoolExpr *) arg)->args);

			/* overly tense code to avoid leaking unused list header */
			if (!unprocessed_args)
				unprocessed_args = subargs;
			else
			{
				List	   *oldhdr = unprocessed_args;

				unprocessed_args = list_concat(subargs, unprocessed_args);
				pfree(oldhdr);
			}
			continue;
		}

		/* If it's not an AND, simplify it */
		arg = eval_const_expressions_mutator(arg, context);

		/*
		 * It is unlikely but not impossible for simplification of a non-AND
		 * clause to produce an AND.  Recheck, but don't be too tense about it
		 * since it's not a mainstream case. In particular we don't worry
		 * about const-simplifying the input twice.
		 */
		if (and_clause(arg))
		{
			List	   *subargs = list_copy(((BoolExpr *) arg)->args);

			unprocessed_args = list_concat(subargs, unprocessed_args);
			continue;
		}

		/*
		 * OK, we have a const-simplified non-AND argument.  Process it per
		 * comments above.
		 */
		if (IsA(arg, Const))
		{
			Const	   *const_input = (Const *) arg;

			if (const_input->constisnull)
				*haveNull = true;
			else if (!DatumGetBool(const_input->constvalue))
			{
				*forceFalse = true;

				/*
				 * Once we detect a FALSE result we can just exit the loop
				 * immediately.  However, if we ever add a notion of
				 * non-removable functions, we'd need to keep scanning.
				 */
				return NIL;
			}
			/* otherwise, we can drop the constant-true input */
			continue;
		}

		/* else emit the simplified arg into the result list */
		newargs = lappend(newargs, arg);
	}

	return newargs;
}

/*
 * Subroutine for eval_const_expressions: try to simplify boolean equality
 * or inequality condition
 *
 * Inputs are the operator OID and the simplified arguments to the operator.
 * Returns a simplified expression if successful, or NULL if cannot
 * simplify the expression.
 *
 * The idea here is to reduce "x = true" to "x" and "x = false" to "NOT x",
 * or similarly "x <> true" to "NOT x" and "x <> false" to "x".
 * This is only marginally useful in itself, but doing it in constant folding
 * ensures that we will recognize these forms as being equivalent in, for
 * example, partial index matching.
 *
 * We come here only if simplify_function has failed; therefore we cannot
 * see two constant inputs, nor a constant-NULL input.
 */
static Node *
simplify_boolean_equality(Oid opno, List *args)
{
	Node	   *leftop;
	Node	   *rightop;

	Assert(list_length(args) == 2);
	leftop = linitial(args);
	rightop = lsecond(args);
	if (leftop && IsA(leftop, Const))
	{
		Assert(!((Const *) leftop)->constisnull);
		if (opno == BooleanEqualOperator)
		{
			if (DatumGetBool(((Const *) leftop)->constvalue))
				return rightop; /* true = foo */
			else
				return negate_clause(rightop);	/* false = foo */
		}
		else
		{
			if (DatumGetBool(((Const *) leftop)->constvalue))
				return negate_clause(rightop);	/* true <> foo */
			else
				return rightop; /* false <> foo */
		}
	}
	if (rightop && IsA(rightop, Const))
	{
		Assert(!((Const *) rightop)->constisnull);
		if (opno == BooleanEqualOperator)
		{
			if (DatumGetBool(((Const *) rightop)->constvalue))
				return leftop;	/* foo = true */
			else
				return negate_clause(leftop);	/* foo = false */
		}
		else
		{
			if (DatumGetBool(((Const *) rightop)->constvalue))
				return negate_clause(leftop);	/* foo <> true */
			else
				return leftop;	/* foo <> false */
		}
	}
	return NULL;
}

/*
 * Subroutine for eval_const_expressions: try to simplify a function call
 * (which might originally have been an operator; we don't care)
 *
 * Inputs are the function OID, actual result type OID (which is needed for
 * polymorphic functions), result typmod, result collation, the input
 * collation to use for the function, the original argument list (not
 * const-simplified yet, unless process_args is false), and some flags;
 * also the context data for eval_const_expressions.
 *
 * Returns a simplified expression if successful, or NULL if cannot
 * simplify the function call.
 *
 * This function is also responsible for converting named-notation argument
 * lists into positional notation and/or adding any needed default argument
 * expressions; which is a bit grotty, but it avoids extra fetches of the
 * function's pg_proc tuple.  For this reason, the args list is
 * pass-by-reference.  Conversion and const-simplification of the args list
 * will be done even if simplification of the function call itself is not
 * possible.
 */
static Expr *
simplify_function(Oid funcid, Oid result_type, int32 result_typmod,
<<<<<<< HEAD
				  Oid result_collid, Oid input_collid, List **args,
				  bool funcvariadic,
				  bool has_named_args,
				  bool allow_inline,
=======
				  Oid result_collid, Oid input_collid, List **args_p,
				  bool process_args, bool allow_non_const,
>>>>>>> 80edfd76
				  eval_const_expressions_context *context)
{
	List	   *args = *args_p;
	HeapTuple	func_tuple;
	Form_pg_proc func_form;
	Expr	   *newexpr;

	/*
	 * We have three strategies for simplification: execute the function to
	 * deliver a constant result, use a transform function to generate a
	 * substitute node tree, or expand in-line the body of the function
	 * definition (which only works for simple SQL-language functions, but
	 * that is a common case).	Each case needs access to the function's
	 * pg_proc tuple, so fetch it just once.
	 *
	 * Note: the allow_non_const flag suppresses both the second and third
	 * strategies; so if !allow_non_const, simplify_function can only return a
	 * Const or NULL.  Argument-list rewriting happens anyway, though.
	 */
	func_tuple = SearchSysCache1(PROCOID, ObjectIdGetDatum(funcid));
	if (!HeapTupleIsValid(func_tuple))
		elog(ERROR, "cache lookup failed for function %u", funcid);
	func_form = (Form_pg_proc) GETSTRUCT(func_tuple);

	/*
	 * Process the function arguments, unless the caller did it already.
	 *
	 * Here we must deal with named or defaulted arguments, and then
	 * recursively apply eval_const_expressions to the whole argument list.
	 */
	if (process_args)
	{
		args = expand_function_arguments(args, result_type, func_tuple);
		args = (List *) expression_tree_mutator((Node *) args,
											  eval_const_expressions_mutator,
												(void *) context);
		/* Argument processing done, give it back to the caller */
		*args_p = args;
	}

	/* Now attempt simplification of the function call proper. */

	newexpr = evaluate_function(funcid, result_type, result_typmod,
<<<<<<< HEAD
								result_collid, input_collid, *args,
								funcvariadic,
								func_tuple, context);

	if (large_const(newexpr, context->max_size))
	{
		// folded expression prohibitively large
		newexpr = NULL;
	}

	if (!newexpr && allow_inline)
		newexpr = inline_function(funcid, result_type, result_collid,
								  input_collid, *args,
								  funcvariadic,
=======
								result_collid, input_collid, args,
								func_tuple, context);

	if (!newexpr && allow_non_const && OidIsValid(func_form->protransform))
	{
		/*
		 * Build a dummy FuncExpr node containing the simplified arg list.	We
		 * use this approach to present a uniform interface to the transform
		 * function regardless of how the function is actually being invoked.
		 */
		FuncExpr	fexpr;

		fexpr.xpr.type = T_FuncExpr;
		fexpr.funcid = funcid;
		fexpr.funcresulttype = result_type;
		fexpr.funcretset = func_form->proretset;
		fexpr.funcformat = COERCE_DONTCARE;
		fexpr.funccollid = result_collid;
		fexpr.inputcollid = input_collid;
		fexpr.args = args;
		fexpr.location = -1;

		newexpr = (Expr *)
			DatumGetPointer(OidFunctionCall1(func_form->protransform,
											 PointerGetDatum(&fexpr)));
	}

	if (!newexpr && allow_non_const)
		newexpr = inline_function(funcid, result_type, result_collid,
								  input_collid, args,
>>>>>>> 80edfd76
								  func_tuple, context);

	ReleaseSysCache(func_tuple);

	return newexpr;
}

/*
 * expand_function_arguments: convert named-notation args to positional args
 * and/or insert default args, as needed
 *
 * If we need to change anything, the input argument list is copied, not
 * modified.
 *
 * Note: this gets applied to operator argument lists too, even though the
 * cases it handles should never occur there.  This should be OK since it
 * will fall through very quickly if there's nothing to do.
 */
static List *
expand_function_arguments(List *args, Oid result_type, HeapTuple func_tuple)
{
	Form_pg_proc funcform = (Form_pg_proc) GETSTRUCT(func_tuple);
	bool		has_named_args = false;
	ListCell   *lc;

	/* Do we have any named arguments? */
	foreach(lc, args)
	{
		Node	   *arg = (Node *) lfirst(lc);

		if (IsA(arg, NamedArgExpr))
		{
			has_named_args = true;
			break;
		}
	}

	/* If so, we must apply reorder_function_arguments */
	if (has_named_args)
	{
		args = reorder_function_arguments(args, func_tuple);
		/* Recheck argument types and add casts if needed */
		recheck_cast_function_args(args, result_type, func_tuple);
	}
	else if (list_length(args) < funcform->pronargs)
	{
		/* No named args, but we seem to be short some defaults */
		args = add_function_defaults(args, func_tuple);
		/* Recheck argument types and add casts if needed */
		recheck_cast_function_args(args, result_type, func_tuple);
	}

	return args;
}

/*
 * reorder_function_arguments: convert named-notation args to positional args
 *
 * This function also inserts default argument values as needed, since it's
 * impossible to form a truly valid positional call without that.
 */
static List *
reorder_function_arguments(List *args, HeapTuple func_tuple)
{
	Form_pg_proc funcform = (Form_pg_proc) GETSTRUCT(func_tuple);
	int			pronargs = funcform->pronargs;
	int			nargsprovided = list_length(args);
	Node	   *argarray[FUNC_MAX_ARGS];
	ListCell   *lc;
	int			i;

	Assert(nargsprovided <= pronargs);
	if (pronargs > FUNC_MAX_ARGS)
		elog(ERROR, "too many function arguments");
	MemSet(argarray, 0, pronargs * sizeof(Node *));

	/* Deconstruct the argument list into an array indexed by argnumber */
	i = 0;
	foreach(lc, args)
	{
		Node	   *arg = (Node *) lfirst(lc);

		if (!IsA(arg, NamedArgExpr))
		{
			/* positional argument, assumed to precede all named args */
			Assert(argarray[i] == NULL);
			argarray[i++] = arg;
		}
		else
		{
			NamedArgExpr *na = (NamedArgExpr *) arg;

			Assert(argarray[na->argnumber] == NULL);
			argarray[na->argnumber] = (Node *) na->arg;
		}
	}

	/*
	 * Fetch default expressions, if needed, and insert into array at proper
	 * locations (they aren't necessarily consecutive or all used)
	 */
	if (nargsprovided < pronargs)
	{
		List	   *defaults = fetch_function_defaults(func_tuple);

		i = pronargs - funcform->pronargdefaults;
		foreach(lc, defaults)
		{
			if (argarray[i] == NULL)
				argarray[i] = (Node *) lfirst(lc);
			i++;
		}
	}

	/* Now reconstruct the args list in proper order */
	args = NIL;
	for (i = 0; i < pronargs; i++)
	{
		Assert(argarray[i] != NULL);
		args = lappend(args, argarray[i]);
	}

	return args;
}

/*
 * add_function_defaults: add missing function arguments from its defaults
 *
 * This is used only when the argument list was positional to begin with,
 * and so we know we just need to add defaults at the end.
 */
static List *
add_function_defaults(List *args, HeapTuple func_tuple)
{
	Form_pg_proc funcform = (Form_pg_proc) GETSTRUCT(func_tuple);
	int			nargsprovided = list_length(args);
	List	   *defaults;
	int			ndelete;

	/* Get all the default expressions from the pg_proc tuple */
	defaults = fetch_function_defaults(func_tuple);

	/* Delete any unused defaults from the list */
	ndelete = nargsprovided + list_length(defaults) - funcform->pronargs;
	if (ndelete < 0)
		elog(ERROR, "not enough default arguments");
	while (ndelete-- > 0)
		defaults = list_delete_first(defaults);

	/* And form the combined argument list, not modifying the input list */
	return list_concat(list_copy(args), defaults);
}

/*
 * fetch_function_defaults: get function's default arguments as expression list
 */
static List *
fetch_function_defaults(HeapTuple func_tuple)
{
	List	   *defaults;
	Datum		proargdefaults;
	bool		isnull;
	char	   *str;

	/* The error cases here shouldn't happen, but check anyway */
	proargdefaults = SysCacheGetAttr(PROCOID, func_tuple,
									 Anum_pg_proc_proargdefaults,
									 &isnull);
	if (isnull)
		elog(ERROR, "not enough default arguments");
	str = TextDatumGetCString(proargdefaults);
	defaults = (List *) stringToNode(str);
	Assert(IsA(defaults, List));
	pfree(str);
	return defaults;
}

/*
 * recheck_cast_function_args: recheck function args and typecast as needed
 * after adding defaults.
 *
 * It is possible for some of the defaulted arguments to be polymorphic;
 * therefore we can't assume that the default expressions have the correct
 * data types already.	We have to re-resolve polymorphics and do coercion
 * just like the parser did.
 *
 * This should be a no-op if there are no polymorphic arguments,
 * but we do it anyway to be sure.
 *
 * Note: if any casts are needed, the args list is modified in-place;
 * caller should have already copied the list structure.
 */
static void
recheck_cast_function_args(List *args, Oid result_type, HeapTuple func_tuple)
{
	Form_pg_proc funcform = (Form_pg_proc) GETSTRUCT(func_tuple);
	int			nargs;
	Oid			actual_arg_types[FUNC_MAX_ARGS];
	Oid			declared_arg_types[FUNC_MAX_ARGS];
	Oid			rettype;
	ListCell   *lc;

	if (list_length(args) > FUNC_MAX_ARGS)
		elog(ERROR, "too many function arguments");
	nargs = 0;
	foreach(lc, args)
	{
		actual_arg_types[nargs++] = exprType((Node *) lfirst(lc));
	}
	Assert(nargs == funcform->pronargs);
	memcpy(declared_arg_types, funcform->proargtypes.values,
		   funcform->pronargs * sizeof(Oid));
	rettype = enforce_generic_type_consistency(actual_arg_types,
											   declared_arg_types,
											   nargs,
											   funcform->prorettype,
											   false);
	/* let's just check we got the same answer as the parser did ... */
	if (rettype != result_type)
		elog(ERROR, "function's resolved result type changed during planning");

	/* perform any necessary typecasting of arguments */
	make_fn_arguments(NULL, args, actual_arg_types, declared_arg_types);
}

/*
 * large_const: check if given expression is a Const expression larger than
 * the given size
 *
 */
static bool
large_const(Expr *expr, Size max_size)
{
	if (NULL == expr || 0 == max_size)
	{
		return false;
	}
	
	if (!IsA(expr, Const))
	{
		return false;
	}
	
	Const *const_expr = (Const *) expr;
	
	if (const_expr->constisnull)
	{
		return false;
	}
	
	Size size = datumGetSize(const_expr->constvalue, const_expr->constbyval, const_expr->constlen);
	return size > max_size;
}

/*
 * evaluate_function: try to pre-evaluate a function call
 *
 * We can do this if the function is strict and has any constant-null inputs
 * (just return a null constant), or if the function is immutable and has all
 * constant inputs (call it and return the result as a Const node).  In
 * estimation mode we are willing to pre-evaluate stable functions too.
 *
 * Returns a simplified expression if successful, or NULL if cannot
 * simplify the function.
 */
static Expr *
evaluate_function(Oid funcid, Oid result_type, int32 result_typmod,
				  Oid result_collid, Oid input_collid, List *args,
				  bool funcvariadic,
				  HeapTuple func_tuple,
				  eval_const_expressions_context *context)
{
	Form_pg_proc funcform = (Form_pg_proc) GETSTRUCT(func_tuple);
	bool		has_nonconst_input = false;
	bool		has_null_input = false;
	ListCell   *arg;
	FuncExpr   *newexpr;

	/*
	 * Can't simplify if it returns a set.
	 */
	if (funcform->proretset)
		return NULL;

	/*
	 * Can't simplify if it returns RECORD.  The immediate problem is that it
	 * will be needing an expected tupdesc which we can't supply here.
	 *
	 * In the case where it has OUT parameters, it could get by without an
	 * expected tupdesc, but we still have issues: get_expr_result_type()
	 * doesn't know how to extract type info from a RECORD constant, and in
	 * the case of a NULL function result there doesn't seem to be any clean
	 * way to fix that.  In view of the likelihood of there being still other
	 * gotchas, seems best to leave the function call unreduced.
	 */
	if (funcform->prorettype == RECORDOID)
		return NULL;

	/*
	 * Check for constant inputs and especially constant-NULL inputs.
	 */
	foreach(arg, args)
	{
		if (IsA(lfirst(arg), Const))
			has_null_input |= ((Const *) lfirst(arg))->constisnull;
		else
			has_nonconst_input = true;
	}

	/*
	 * If the function is strict and has a constant-NULL input, it will never
	 * be called at all, so we can replace the call by a NULL constant, even
	 * if there are other inputs that aren't constant, and even if the
	 * function is not otherwise immutable.
	 */
	if (funcform->proisstrict && has_null_input)
		return (Expr *) makeNullConst(result_type, result_typmod,
									  result_collid);

	/*
	 * Otherwise, can simplify only if all inputs are constants. (For a
	 * non-strict function, constant NULL inputs are treated the same as
	 * constant non-NULL inputs.)
	 */
	if (has_nonconst_input)
		return NULL;

	/*
	 * Ordinarily we are only allowed to simplify immutable functions. But for
	 * purposes of estimation, we consider it okay to simplify functions that
	 * are merely stable; the risk that the result might change from planning
	 * time to execution time is worth taking in preference to not being able
	 * to estimate the value at all.
	 */
	if (funcform->provolatile == PROVOLATILE_IMMUTABLE)
		 /* okay */ ;
	else if (context->estimate && funcform->provolatile == PROVOLATILE_STABLE)
		 /* okay */ ;
	else if (context->glob && funcform->provolatile == PROVOLATILE_STABLE)
	{
		 /* okay, but we cannot reuse this plan */
		context->glob->oneoffPlan = true;
	}
	else
		return NULL;

	/*
	 * OK, looks like we can simplify this operator/function.
	 *
	 * Build a new FuncExpr node containing the already-simplified arguments.
	 */
	newexpr = makeNode(FuncExpr);
	newexpr->funcid = funcid;
	newexpr->funcresulttype = result_type;
	newexpr->funcretset = false;
	newexpr->funcvariadic = funcvariadic;
	newexpr->funcformat = COERCE_DONTCARE;		/* doesn't matter */
	newexpr->funccollid = result_collid;		/* doesn't matter */
	newexpr->inputcollid = input_collid;
	newexpr->args = args;
	newexpr->location = -1;

	return evaluate_expr((Expr *) newexpr, result_type, result_typmod,
						 result_collid);
}

/*
 * inline_function: try to expand a function call inline
 *
 * If the function is a sufficiently simple SQL-language function
 * (just "SELECT expression"), then we can inline it and avoid the rather
 * high per-call overhead of SQL functions.  Furthermore, this can expose
 * opportunities for constant-folding within the function expression.
 *
 * We have to beware of some special cases however.  A directly or
 * indirectly recursive function would cause us to recurse forever,
 * so we keep track of which functions we are already expanding and
 * do not re-expand them.  Also, if a parameter is used more than once
 * in the SQL-function body, we require it not to contain any volatile
 * functions (volatiles might deliver inconsistent answers) nor to be
 * unreasonably expensive to evaluate.	The expensiveness check not only
 * prevents us from doing multiple evaluations of an expensive parameter
 * at runtime, but is a safety value to limit growth of an expression due
 * to repeated inlining.
 *
 * We must also beware of changing the volatility or strictness status of
 * functions by inlining them.
 *
 * Also, at the moment we can't inline functions returning RECORD.  This
 * doesn't work in the general case because it discards information such
 * as OUT-parameter declarations.
 *
 * Returns a simplified expression if successful, or NULL if cannot
 * simplify the function.
 */
static Expr *
inline_function(Oid funcid, Oid result_type, Oid result_collid,
				Oid input_collid, List *args,
				bool funcvariadic,
				HeapTuple func_tuple,
				eval_const_expressions_context *context)
{
	Form_pg_proc funcform = (Form_pg_proc) GETSTRUCT(func_tuple);
	char	   *src;
	Datum		tmp;
	bool		isNull;
	bool		modifyTargetList;
	MemoryContext oldcxt;
	MemoryContext mycxt;
	inline_error_callback_arg callback_arg;
	ErrorContextCallback sqlerrcontext;
	FuncExpr   *fexpr;
	SQLFunctionParseInfoPtr pinfo;
	ParseState *pstate;
	List	   *raw_parsetree_list;
	Query	   *querytree;
	Node	   *newexpr;
	int		   *usecounts;
	ListCell   *arg;
	int			i;

	/*
	 * Forget it if the function is not SQL-language or has other showstopper
	 * properties.	(The nargs check is just paranoia.)
	 */
	if (funcform->prolang != SQLlanguageId ||
		funcform->prosecdef ||
		funcform->proretset ||
		funcform->prorettype == RECORDOID ||
		!heap_attisnull(func_tuple, Anum_pg_proc_proconfig) ||
		funcform->pronargs != list_length(args))
		return NULL;

	/* Check for recursive function, and give up trying to expand if so */
	if (list_member_oid(context->active_fns, funcid))
		return NULL;

	/* Check permission to call function (fail later, if not) */
	if (pg_proc_aclcheck(funcid, GetUserId(), ACL_EXECUTE) != ACLCHECK_OK)
		return NULL;

	/* Check whether a plugin wants to hook function entry/exit */
	if (FmgrHookIsNeeded(funcid))
		return NULL;

	/*
	 * Make a temporary memory context, so that we don't leak all the stuff
	 * that parsing might create.
	 */
	mycxt = AllocSetContextCreate(CurrentMemoryContext,
								  "inline_function",
								  ALLOCSET_DEFAULT_MINSIZE,
								  ALLOCSET_DEFAULT_INITSIZE,
								  ALLOCSET_DEFAULT_MAXSIZE);
	oldcxt = MemoryContextSwitchTo(mycxt);

	/* Fetch the function body */
	tmp = SysCacheGetAttr(PROCOID,
						  func_tuple,
						  Anum_pg_proc_prosrc,
						  &isNull);
	if (isNull)
		elog(ERROR, "null prosrc for function %u", funcid);
	src = TextDatumGetCString(tmp);

	/*
	 * Setup error traceback support for ereport().  This is so that we can
	 * finger the function that bad information came from.
	 */
	callback_arg.proname = NameStr(funcform->proname);
	callback_arg.prosrc = src;

	sqlerrcontext.callback = sql_inline_error_callback;
	sqlerrcontext.arg = (void *) &callback_arg;
	sqlerrcontext.previous = error_context_stack;
	error_context_stack = &sqlerrcontext;

	/*
	 * Set up to handle parameters while parsing the function body.  We need a
	 * dummy FuncExpr node containing the already-simplified arguments to pass
	 * to prepare_sql_fn_parse_info.  (It is really only needed if there are
	 * some polymorphic arguments, but for simplicity we always build it.)
	 */
	fexpr = makeNode(FuncExpr);
	fexpr->funcid = funcid;
	fexpr->funcresulttype = result_type;
	fexpr->funcretset = false;
	fexpr->funcformat = COERCE_DONTCARE;		/* doesn't matter */
	fexpr->funccollid = result_collid;	/* doesn't matter */
	fexpr->inputcollid = input_collid;
	fexpr->args = args;
	fexpr->location = -1;

	pinfo = prepare_sql_fn_parse_info(func_tuple,
									  (Node *) fexpr,
									  input_collid);

	/*
	 * We just do parsing and parse analysis, not rewriting, because rewriting
	 * will not affect table-free-SELECT-only queries, which is all that we
	 * care about.	Also, we can punt as soon as we detect more than one
	 * command in the function body.
	 */
	raw_parsetree_list = pg_parse_query(src);
	if (list_length(raw_parsetree_list) != 1)
		goto fail;

	pstate = make_parsestate(NULL);
	pstate->p_sourcetext = src;
	sql_fn_parser_setup(pstate, pinfo);

	querytree = transformTopLevelStmt(pstate, linitial(raw_parsetree_list));

	free_parsestate(pstate);

	/*
	 * The single command must be a simple "SELECT expression".
	 */
	if (!IsA(querytree, Query) ||
		querytree->commandType != CMD_SELECT ||
		querytree->utilityStmt ||
		querytree->hasAggs ||
		querytree->hasWindowFuncs ||
		querytree->hasSubLinks ||
		querytree->cteList ||
		querytree->rtable ||
		querytree->jointree->fromlist ||
		querytree->jointree->quals ||
		querytree->groupClause ||
		querytree->havingQual ||
		querytree->windowClause ||
		querytree->distinctClause ||
		querytree->sortClause ||
		querytree->limitOffset ||
		querytree->limitCount ||
		querytree->setOperations ||
		list_length(querytree->targetList) != 1)
		goto fail;

	/*
	 * Make sure the function (still) returns what it's declared to.  This
	 * will raise an error if wrong, but that's okay since the function would
	 * fail at runtime anyway.	Note that check_sql_fn_retval will also insert
	 * a RelabelType if needed to make the tlist expression match the declared
	 * type of the function.
	 *
	 * Note: we do not try this until we have verified that no rewriting was
	 * needed; that's probably not important, but let's be careful.
	 */
	if (check_sql_fn_retval(funcid, result_type, list_make1(querytree),
							&modifyTargetList, NULL))
		goto fail;				/* reject whole-tuple-result cases */

	/* Now we can grab the tlist expression */
	newexpr = (Node *) ((TargetEntry *) linitial(querytree->targetList))->expr;

	/* Assert that check_sql_fn_retval did the right thing */
	Assert(exprType(newexpr) == result_type);
	/* It couldn't have made any dangerous tlist changes, either */
	Assert(!modifyTargetList);

	/*
	 * Additional validity checks on the expression.  It mustn't return a set,
	 * and it mustn't be more volatile than the surrounding function (this is
	 * to avoid breaking hacks that involve pretending a function is immutable
	 * when it really ain't).  If the surrounding function is declared strict,
	 * then the expression must contain only strict constructs and must use
	 * all of the function parameters (this is overkill, but an exact analysis
	 * is hard).
	 */
	if (expression_returns_set(newexpr))
		goto fail;

	if (funcform->provolatile == PROVOLATILE_IMMUTABLE &&
		contain_mutable_functions(newexpr))
		goto fail;
	else if (funcform->provolatile == PROVOLATILE_STABLE &&
			 contain_volatile_functions(newexpr))
		goto fail;

	if (funcform->proisstrict &&
		contain_nonstrict_functions(newexpr))
		goto fail;

	/*
	 * We may be able to do it; there are still checks on parameter usage to
	 * make, but those are most easily done in combination with the actual
	 * substitution of the inputs.	So start building expression with inputs
	 * substituted.
	 */
	usecounts = (int *) palloc0(funcform->pronargs * sizeof(int));
	newexpr = substitute_actual_parameters(newexpr, funcform->pronargs,
										   args, usecounts);

	/* Now check for parameter usage */
	i = 0;
	foreach(arg, args)
	{
		Node	   *param = lfirst(arg);

		if (usecounts[i] == 0)
		{
			/* Param not used at all: uncool if func is strict */
			if (funcform->proisstrict)
				goto fail;
		}
		else if (usecounts[i] != 1)
		{
			/* Param used multiple times: uncool if expensive or volatile */
			QualCost	eval_cost;

			/*
			 * We define "expensive" as "contains any subplan or more than 10
			 * operators".  Note that the subplan search has to be done
			 * explicitly, since cost_qual_eval() will barf on unplanned
			 * subselects.
			 */
			if (contain_subplans(param))
				goto fail;
			cost_qual_eval(&eval_cost, list_make1(param), NULL);
			if (eval_cost.startup + eval_cost.per_tuple >
				10 * cpu_operator_cost)
				goto fail;

			/*
			 * Check volatility last since this is more expensive than the
			 * above tests
			 */
			if (contain_volatile_functions(param))
				goto fail;
		}
		i++;
	}

	/*
	 * Whew --- we can make the substitution.  Copy the modified expression
	 * out of the temporary memory context, and clean up.
	 */
	MemoryContextSwitchTo(oldcxt);

	newexpr = copyObject(newexpr);

	MemoryContextDelete(mycxt);

	/*
	 * If the result is of a collatable type, force the result to expose the
	 * correct collation.  In most cases this does not matter, but it's
	 * possible that the function result is used directly as a sort key or in
	 * other places where we expect exprCollation() to tell the truth.
	 */
	if (OidIsValid(result_collid))
	{
		Oid			exprcoll = exprCollation(newexpr);

		if (OidIsValid(exprcoll) && exprcoll != result_collid)
		{
			CollateExpr *newnode = makeNode(CollateExpr);

			newnode->arg = (Expr *) newexpr;
			newnode->collOid = result_collid;
			newnode->location = -1;

			newexpr = (Node *) newnode;
		}
	}

	/*
	 * Since there is now no trace of the function in the plan tree, we must
	 * explicitly record the plan's dependency on the function.
	 */
	if (context->root)
		record_plan_function_dependency(context->root, funcid);

	/*
	 * Recursively try to simplify the modified expression.  Here we must add
	 * the current function to the context list of active functions.
	 */
	context->active_fns = lcons_oid(funcid, context->active_fns);
	newexpr = eval_const_expressions_mutator(newexpr, context);
	context->active_fns = list_delete_first(context->active_fns);

	error_context_stack = sqlerrcontext.previous;

	return (Expr *) newexpr;

	/* Here if func is not inlinable: release temp memory and return NULL */
fail:
	MemoryContextSwitchTo(oldcxt);
	MemoryContextDelete(mycxt);
	error_context_stack = sqlerrcontext.previous;

	return NULL;
}

/*
 * Replace Param nodes by appropriate actual parameters
 */
static Node *
substitute_actual_parameters(Node *expr, int nargs, List *args,
							 int *usecounts)
{
	substitute_actual_parameters_context context;

	context.nargs = nargs;
	context.args = args;
	context.usecounts = usecounts;

	return substitute_actual_parameters_mutator(expr, &context);
}

static Node *
substitute_actual_parameters_mutator(Node *node,
							   substitute_actual_parameters_context *context)
{
	if (node == NULL)
		return NULL;
	if (IsA(node, Param))
	{
		Param	   *param = (Param *) node;

		if (param->paramkind != PARAM_EXTERN)
			elog(ERROR, "unexpected paramkind: %d", (int) param->paramkind);
		if (param->paramid <= 0 || param->paramid > context->nargs)
			elog(ERROR, "invalid paramid: %d", param->paramid);

		/* Count usage of parameter */
		context->usecounts[param->paramid - 1]++;

		/* Select the appropriate actual arg and replace the Param with it */
		/* We don't need to copy at this time (it'll get done later) */
		return list_nth(context->args, param->paramid - 1);
	}
	return expression_tree_mutator(node, substitute_actual_parameters_mutator,
								   (void *) context);
}

/*
 * error context callback to let us supply a call-stack traceback
 */
static void
sql_inline_error_callback(void *arg)
{
	inline_error_callback_arg *callback_arg = (inline_error_callback_arg *) arg;
	int			syntaxerrposition;

	/* If it's a syntax error, convert to internal syntax error report */
	syntaxerrposition = geterrposition();
	if (syntaxerrposition > 0)
	{
		errposition(0);
		internalerrposition(syntaxerrposition);
		internalerrquery(callback_arg->prosrc);
	}

	errcontext("SQL function \"%s\" during inlining", callback_arg->proname);
}

/*
 * evaluate_expr: pre-evaluate a constant expression
 *
 * We use the executor's routine ExecEvalExpr() to avoid duplication of
 * code and ensure we get the same result as the executor would get.
 */
Expr *
evaluate_expr(Expr *expr, Oid result_type, int32 result_typmod,
			  Oid result_collation)
{
	EState	   *estate;
	ExprState  *exprstate;
	MemoryContext oldcontext;
	Datum		const_val;
	bool		const_is_null;
	int16		resultTypLen;
	bool		resultTypByVal;

	/*
	 * To use the executor, we need an EState.
	 */
	estate = CreateExecutorState();

	/* We can use the estate's working context to avoid memory leaks. */
	oldcontext = MemoryContextSwitchTo(estate->es_query_cxt);

	/* Make sure any opfuncids are filled in. */
	fix_opfuncids((Node *) expr);

	/*
	 * Prepare expr for execution.	(Note: we can't use ExecPrepareExpr
	 * because it'd result in recursively invoking eval_const_expressions.)
	 */
	exprstate = ExecInitExpr(expr, NULL);

	/*
	 * And evaluate it.
	 *
	 * It is OK to use a default econtext because none of the ExecEvalExpr()
	 * code used in this situation will use econtext.  That might seem
	 * fortuitous, but it's not so unreasonable --- a constant expression does
	 * not depend on context, by definition, n'est ce pas?
	 */
	const_val = ExecEvalExprSwitchContext(exprstate,
										  GetPerTupleExprContext(estate),
										  &const_is_null, NULL);

	/* Get info needed about result datatype */
	get_typlenbyval(result_type, &resultTypLen, &resultTypByVal);

	/* Get back to outer memory context */
	MemoryContextSwitchTo(oldcontext);

	/*
	 * Must copy result out of sub-context used by expression eval.
	 *
	 * Also, if it's varlena, forcibly detoast it.  This protects us against
	 * storing TOAST pointers into plans that might outlive the referenced
	 * data.
	 */
	if (!const_is_null)
	{
		if (resultTypLen == -1)
			const_val = PointerGetDatum(PG_DETOAST_DATUM_COPY(const_val));
		else
			const_val = datumCopy(const_val, resultTypByVal, resultTypLen);
	}

	/* Release all the junk we just created */
	FreeExecutorState(estate);

	/*
	 * Make the constant result node.
	 */
	return (Expr *) makeConst(result_type, result_typmod, result_collation,
							  resultTypLen,
							  const_val, const_is_null,
							  resultTypByVal);
}


/*
 * inline_set_returning_function
 *		Attempt to "inline" a set-returning function in the FROM clause.
 *
 * "rte" is an RTE_FUNCTION rangetable entry.  If it represents a call of a
 * set-returning SQL function that can safely be inlined, expand the function
 * and return the substitute Query structure.  Otherwise, return NULL.
 *
 * This has a good deal of similarity to inline_function(), but that's
 * for the non-set-returning case, and there are enough differences to
 * justify separate functions.
 */
Query *
inline_set_returning_function(PlannerInfo *root, RangeTblEntry *rte)
{
	FuncExpr   *fexpr;
	Oid			func_oid;
	HeapTuple	func_tuple;
	Form_pg_proc funcform;
	char	   *src;
	Datum		tmp;
	bool		isNull;
	bool		modifyTargetList;
	MemoryContext oldcxt;
	MemoryContext mycxt;
	List	   *saveInvalItems;
	inline_error_callback_arg callback_arg;
	ErrorContextCallback sqlerrcontext;
	SQLFunctionParseInfoPtr pinfo;
	List	   *raw_parsetree_list;
	List	   *querytree_list;
	Query	   *querytree;

	Assert(rte->rtekind == RTE_FUNCTION);

	/*
	 * It doesn't make a lot of sense for a SQL SRF to refer to itself in its
	 * own FROM clause, since that must cause infinite recursion at runtime.
	 * It will cause this code to recurse too, so check for stack overflow.
	 * (There's no need to do more.)
	 */
	check_stack_depth();

	/* Fail if FROM item isn't a simple FuncExpr */
	fexpr = (FuncExpr *) rte->funcexpr;
	if (fexpr == NULL || !IsA(fexpr, FuncExpr))
		return NULL;
	func_oid = fexpr->funcid;

	/*
	 * The function must be declared to return a set, else inlining would
	 * change the results if the contained SELECT didn't return exactly one
	 * row.
	 */
	if (!fexpr->funcretset)
		return NULL;

	/*
	 * Refuse to inline if the arguments contain any volatile functions or
	 * sub-selects.  Volatile functions are rejected because inlining may
	 * result in the arguments being evaluated multiple times, risking a
	 * change in behavior.	Sub-selects are rejected partly for implementation
	 * reasons (pushing them down another level might change their behavior)
	 * and partly because they're likely to be expensive and so multiple
	 * evaluation would be bad.
	 */
	if (contain_volatile_functions((Node *) fexpr->args) ||
		contain_subplans((Node *) fexpr->args))
		return NULL;

	/* Check permission to call function (fail later, if not) */
	if (pg_proc_aclcheck(func_oid, GetUserId(), ACL_EXECUTE) != ACLCHECK_OK)
		return NULL;

	/* Check whether a plugin wants to hook function entry/exit */
	if (FmgrHookIsNeeded(func_oid))
		return NULL;

	/*
	 * OK, let's take a look at the function's pg_proc entry.
	 */
	func_tuple = SearchSysCache1(PROCOID, ObjectIdGetDatum(func_oid));
	if (!HeapTupleIsValid(func_tuple))
		elog(ERROR, "cache lookup failed for function %u", func_oid);
	funcform = (Form_pg_proc) GETSTRUCT(func_tuple);

	/*
	 * Forget it if the function is not SQL-language or has other showstopper
	 * properties.	In particular it mustn't be declared STRICT, since we
	 * couldn't enforce that.  It also mustn't be VOLATILE, because that is
	 * supposed to cause it to be executed with its own snapshot, rather than
	 * sharing the snapshot of the calling query.  (Rechecking proretset is
	 * just paranoia.)
	 */
	if (funcform->prolang != SQLlanguageId ||
		funcform->proisstrict ||
		funcform->provolatile == PROVOLATILE_VOLATILE ||
		funcform->prosecdef ||
		!funcform->proretset ||
		!heap_attisnull(func_tuple, Anum_pg_proc_proconfig))
	{
		ReleaseSysCache(func_tuple);
		return NULL;
	}

	/*
	 * Make a temporary memory context, so that we don't leak all the stuff
	 * that parsing might create.
	 */
	mycxt = AllocSetContextCreate(CurrentMemoryContext,
								  "inline_set_returning_function",
								  ALLOCSET_DEFAULT_MINSIZE,
								  ALLOCSET_DEFAULT_INITSIZE,
								  ALLOCSET_DEFAULT_MAXSIZE);
	oldcxt = MemoryContextSwitchTo(mycxt);

	/*
	 * When we call eval_const_expressions below, it might try to add items to
	 * root->glob->invalItems.	Since it is running in the temp context, those
	 * items will be in that context, and will need to be copied out if we're
	 * successful.	Temporarily reset the list so that we can keep those items
	 * separate from the pre-existing list contents.
	 */
	saveInvalItems = root->glob->invalItems;
	root->glob->invalItems = NIL;

	/* Fetch the function body */
	tmp = SysCacheGetAttr(PROCOID,
						  func_tuple,
						  Anum_pg_proc_prosrc,
						  &isNull);
	if (isNull)
		elog(ERROR, "null prosrc for function %u", func_oid);
	src = TextDatumGetCString(tmp);

	/*
	 * Setup error traceback support for ereport().  This is so that we can
	 * finger the function that bad information came from.
	 */
	callback_arg.proname = NameStr(funcform->proname);
	callback_arg.prosrc = src;

	sqlerrcontext.callback = sql_inline_error_callback;
	sqlerrcontext.arg = (void *) &callback_arg;
	sqlerrcontext.previous = error_context_stack;
	error_context_stack = &sqlerrcontext;

	/*
	 * Run eval_const_expressions on the function call.  This is necessary to
	 * ensure that named-argument notation is converted to positional notation
	 * and any default arguments are inserted.	It's a bit of overkill for the
	 * arguments, since they'll get processed again later, but no harm will be
	 * done.
	 */
	fexpr = (FuncExpr *) eval_const_expressions(root, (Node *) fexpr);

	/* It should still be a call of the same function, but let's check */
	if (!IsA(fexpr, FuncExpr) ||
		fexpr->funcid != func_oid)
		goto fail;

	/* Arg list length should now match the function */
	if (list_length(fexpr->args) != funcform->pronargs)
		goto fail;

	/*
	 * Set up to handle parameters while parsing the function body.  We can
	 * use the FuncExpr just created as the input for
	 * prepare_sql_fn_parse_info.
	 */
	pinfo = prepare_sql_fn_parse_info(func_tuple,
									  (Node *) fexpr,
									  fexpr->inputcollid);

	/*
	 * Parse, analyze, and rewrite (unlike inline_function(), we can't skip
	 * rewriting here).  We can fail as soon as we find more than one query,
	 * though.
	 */
	raw_parsetree_list = pg_parse_query(src);
	if (list_length(raw_parsetree_list) != 1)
		goto fail;

	querytree_list = pg_analyze_and_rewrite_params(linitial(raw_parsetree_list),
												   src,
									   (ParserSetupHook) sql_fn_parser_setup,
												   pinfo);
	if (list_length(querytree_list) != 1)
		goto fail;
	querytree = linitial(querytree_list);

	/*
	 * The single command must be a plain SELECT.
	 */
	if (!IsA(querytree, Query) ||
		querytree->commandType != CMD_SELECT ||
		querytree->utilityStmt)
		goto fail;

	/*
	 * Make sure the function (still) returns what it's declared to.  This
	 * will raise an error if wrong, but that's okay since the function would
	 * fail at runtime anyway.	Note that check_sql_fn_retval will also insert
	 * RelabelType(s) and/or NULL columns if needed to make the tlist
	 * expression(s) match the declared type of the function.
	 *
	 * If the function returns a composite type, don't inline unless the check
	 * shows it's returning a whole tuple result; otherwise what it's
	 * returning is a single composite column which is not what we need.
	 */
	if (!check_sql_fn_retval(func_oid, fexpr->funcresulttype,
							 querytree_list,
							 &modifyTargetList, NULL) &&
		(get_typtype(fexpr->funcresulttype) == TYPTYPE_COMPOSITE ||
		 fexpr->funcresulttype == RECORDOID))
		goto fail;				/* reject not-whole-tuple-result cases */

	/*
	 * If we had to modify the tlist to make it match, and the statement is
	 * one in which changing the tlist contents could change semantics, we
	 * have to punt and not inline.
	 */
	if (modifyTargetList)
		goto fail;

	/*
	 * If it returns RECORD, we have to check against the column type list
	 * provided in the RTE; check_sql_fn_retval can't do that.  (If no match,
	 * we just fail to inline, rather than complaining; see notes for
	 * tlist_matches_coltypelist.)	We don't have to do this for functions
	 * with declared OUT parameters, even though their funcresulttype is
	 * RECORDOID, so check get_func_result_type too.
	 */
	if (fexpr->funcresulttype == RECORDOID &&
		get_func_result_type(func_oid, NULL, NULL) == TYPEFUNC_RECORD &&
		!tlist_matches_coltypelist(querytree->targetList, rte->funccoltypes))
		goto fail;

	/*
	 * Looks good --- substitute parameters into the query.
	 */
	querytree = substitute_actual_srf_parameters(querytree,
												 funcform->pronargs,
												 fexpr->args);

	/*
	 * Copy the modified query out of the temporary memory context, and clean
	 * up.
	 */
	MemoryContextSwitchTo(oldcxt);

	querytree = copyObject(querytree);

	/* copy up any new invalItems, too */
	root->glob->invalItems = list_concat(saveInvalItems,
										 copyObject(root->glob->invalItems));

	MemoryContextDelete(mycxt);
	error_context_stack = sqlerrcontext.previous;
	ReleaseSysCache(func_tuple);

	/*
	 * We don't have to fix collations here because the upper query is already
	 * parsed, ie, the collations in the RTE are what count.
	 */

	/*
	 * Since there is now no trace of the function in the plan tree, we must
	 * explicitly record the plan's dependency on the function.
	 */
	record_plan_function_dependency(root, func_oid);

	return querytree;

	/* Here if func is not inlinable: release temp memory and return NULL */
fail:
	MemoryContextSwitchTo(oldcxt);
	root->glob->invalItems = saveInvalItems;
	MemoryContextDelete(mycxt);
	error_context_stack = sqlerrcontext.previous;
	ReleaseSysCache(func_tuple);

	return NULL;
}

/*
 * Replace Param nodes by appropriate actual parameters
 *
 * This is just enough different from substitute_actual_parameters()
 * that it needs its own code.
 */
static Query *
substitute_actual_srf_parameters(Query *expr, int nargs, List *args)
{
	substitute_actual_srf_parameters_context context;

	context.nargs = nargs;
	context.args = args;
	context.sublevels_up = 1;

	return query_tree_mutator(expr,
							  substitute_actual_srf_parameters_mutator,
							  &context,
							  0);
}

static Node *
substitute_actual_srf_parameters_mutator(Node *node,
						   substitute_actual_srf_parameters_context *context)
{
	Node	   *result;

	if (node == NULL)
		return NULL;
	if (IsA(node, Query))
	{
		context->sublevels_up++;
		result = (Node *) query_tree_mutator((Query *) node,
									substitute_actual_srf_parameters_mutator,
											 (void *) context,
											 0);
		context->sublevels_up--;
		return result;
	}
	if (IsA(node, Param))
	{
		Param	   *param = (Param *) node;

		if (param->paramkind == PARAM_EXTERN)
		{
			if (param->paramid <= 0 || param->paramid > context->nargs)
				elog(ERROR, "invalid paramid: %d", param->paramid);

			/*
			 * Since the parameter is being inserted into a subquery, we must
			 * adjust levels.
			 */
			result = copyObject(list_nth(context->args, param->paramid - 1));
			IncrementVarSublevelsUp(result, context->sublevels_up, 0);
			return result;
		}
	}
	return expression_tree_mutator(node,
								   substitute_actual_srf_parameters_mutator,
								   (void *) context);
}

/*
 * flatten_join_alias_var_optimizer
 *	  Replace Vars that reference JOIN outputs with references to the original
 *	  relation variables instead.
 */
Query *
flatten_join_alias_var_optimizer(Query *query, int queryLevel)
{
	Query *queryNew = (Query *) copyObject(query);

	/* Create a PlannerInfo data structure for this subquery */
	PlannerInfo *root = makeNode(PlannerInfo);
	root->parse = queryNew;
	root->query_level = queryLevel;

	root->glob = makeNode(PlannerGlobal);
	root->glob->boundParams = NULL;
	root->glob->paramlist = NIL;
	root->glob->subplans = NIL;
	root->glob->subrtables = NIL;
	root->glob->finalrtable = NIL;
	root->glob->relationOids = NIL;
	root->glob->invalItems = NIL;
	root->glob->transientPlan = false;

	root->config = DefaultPlannerConfig();

	root->parent_root = NULL;
	root->planner_cxt = CurrentMemoryContext;
	root->init_plans = NIL;

	root->list_cteplaninfo = NIL;
	root->join_info_list = NIL;
	root->append_rel_list = NIL;

	root->hasJoinRTEs = false;

	ListCell *plc = NULL;
	foreach(plc, queryNew->rtable)
	{
		RangeTblEntry *rte = (RangeTblEntry *) lfirst(plc);

		if (rte->rtekind == RTE_JOIN)
		{
			root->hasJoinRTEs = true;
			if (IS_OUTER_JOIN(rte->jointype))
			{
				break;
			}
		}
	}

	/*
	 * Flatten join alias for expression in
	 * 1. targetlist
	 * 2. returningList
	 * 3. having qual
	 * 4. scatterClause
	 * 5. limit offset
	 * 6. limit count
	 * 
	 * We flatten the above expressions since these entries may be moved during the query 
	 * normalization step before algebrization. In contrast, the planner flattens alias 
	 * inside quals to allow predicates involving such vars to be pushed down. 
	 * 
	 * Here we ignore the flattening of quals due to the following reasons:
	 * 1. we assume that the function will be called before Query->DXL translation:
	 * 2. the quals never gets moved from old query to the new top-level query in the 
	 * query normalization phase before algebrization. In other words, the quals hang of 
	 * the same query structure that is now the new derived table.
	 * 3. the algebrizer can resolve the abiquity of join aliases in quals since we maintain 
	 * all combinations of <query level, varno, varattno> to DXL-ColId during Query->DXL translation.
	 * 
	 */

	List *targetList = queryNew->targetList;
	if (NIL != targetList)
	{
		queryNew->targetList = (List *) flatten_join_alias_vars(root, (Node *) targetList);
		pfree(targetList);
	}

	List * returningList = queryNew->returningList;
	if (NIL != returningList)
	{
		queryNew->returningList = (List *) flatten_join_alias_vars(root, (Node *) returningList);
		pfree(returningList);
	}

	Node *havingQual = queryNew->havingQual;
	if (NULL != havingQual)
	{
		queryNew->havingQual = flatten_join_alias_vars(root, havingQual);
		pfree(havingQual);
	}

	List *scatterClause = queryNew->scatterClause;
	if (NIL != scatterClause)
	{
		queryNew->scatterClause = (List *) flatten_join_alias_vars(root, (Node *) scatterClause);
		pfree(scatterClause);
	}

	Node *limitOffset = queryNew->limitOffset;
	if (NULL != limitOffset)
	{
		queryNew->limitOffset = flatten_join_alias_vars(root, limitOffset);
		pfree(limitOffset);
	}

	List *windowClause = queryNew->windowClause;
	if (NIL != queryNew->windowClause)
	{
		ListCell *l;

		foreach (l, windowClause)
		{
			WindowClause *wc = (WindowClause *) lfirst(l);

			if (wc == NULL)
				continue;

			if (wc->startOffset)
				wc->startOffset = flatten_join_alias_vars(root, wc->startOffset);

			if (wc->endOffset)
				wc->endOffset = flatten_join_alias_vars(root, wc->endOffset);
		}
	}

	Node *limitCount = queryNew->limitCount;
	if (NULL != limitCount)
	{
		queryNew->limitCount = flatten_join_alias_vars(root, limitCount);
		pfree(limitCount);
	}

    return queryNew;
}

/* 
 * Does grp contain GroupingClause or not? Useful for indentifying use of
 * ROLLUP, CUBE and grouping sets.
 */
bool
contain_extended_grouping(List *grp)
{
	return contain_grouping_clause_walker((Node *)grp, NULL);
}

static bool
contain_grouping_clause_walker(Node *node, void *context)
{
	if (node == NULL)
		return false;
	else if (IsA(node, GroupingClause))
		return true;			/* abort the tree traversal and return true */
	
	Assert(!IsA(node, SubLink));
	return expression_tree_walker(node, contain_grouping_clause_walker, 
								  context);
}

/*
 * is_grouping_extension -
 *     Return true if a given grpsets contain multiple grouping sets.
 *
 * This function also returns false when a query has a single unique
 * groupig set appearing multiple times.
 */
bool
is_grouping_extension(CanonicalGroupingSets *grpsets)
{
	if (grpsets == NULL ||
		grpsets->ngrpsets == 0)
		return false;

	if (grpsets->ngrpsets == 1)
		return false;

	return true;
}

/**
 * Returns true if the equality operator with the given opno
 *   values is a true equality operator (unlike some of the
 *   box/rectangle/etc. types which implement 'goofy' operators).
 *
 * This function currently only knows about built-in types, and is
 *   conservative with regard to which it returns true for (only
 *     ones which have been verified to work the right way).
 */
bool is_builtin_true_equality_between_same_type(int opno)
{
	switch (opno)
	{
	case BitEqualOperator:
	case BooleanEqualOperator:
	case BPCharEqualOperator:
	case CashEqualOperator:
	case CharEqualOperator:
	case CidEqualOperator:
	case DateEqualOperator:
	case Float4EqualOperator:
	case Float8EqualOperator:
	case Int2EqualOperator:
	case Int4EqualOperator:
	case Int8EqualOperator:
	case IntervalEqualOperator:
	case NameEqualOperator:
	case NumericEqualOperator:
	case OidEqualOperator:
	case RelTimeEqualOperator:
	case TextEqualOperator:
	case TIDEqualOperator:
	case TimeEqualOperator:
	case TimestampEqualOperator:
	case TimestampTZEqualOperator:
	case TimeTZEqualOperator:
	case XidEqualOperator:
		return true;

	default:
		return false;
	}
}

/**
 * Returns true if the equality operator with the given opno
 *   values is an equality operator, with same type on both sides
 *  (unlike int24 equality) AND the type being compare is greenplum hashable
 *
 *
 * Note that this function is conservative with regard to when it returns true:
 *   it is okay to have some greenplum hashtable types that don't have entries here
 *   (this function may return false even if this is a comparison between
 *        a greenplum hashable type and itself
 *
 * Note also that i think it might be possible for this to return true even
 *   if the operands of the operator are not themselves greenplum hashable,
 *   because of type conversion or something.  I'm not 100% sure on that.
 */
bool
is_builtin_greenplum_hashable_equality_between_same_type(int opno)
{
    switch(opno)
    {
        case BitEqualOperator:
        case BooleanEqualOperator:
        case BPCharEqualOperator:
        case CashEqualOperator:
        case CharEqualOperator:
        case DateEqualOperator:
        case Float4EqualOperator:
        case Float8EqualOperator:
        case Int2EqualOperator:
        case Int4EqualOperator:
        case Int8EqualOperator:
        case IntervalEqualOperator:
        case NameEqualOperator:
        case NumericEqualOperator:
        case OidEqualOperator:
        case RelTimeEqualOperator:
        case TextEqualOperator:
        case TIDEqualOperator:
        case TimeEqualOperator:
        case TimestampEqualOperator:
        case TimestampTZEqualOperator:
        case TimeTZEqualOperator:

        /* these new ones were added to list for MPP-7858 */
        case AbsTimeEqualOperator:
        case ByteaEqualOperator:
        case InetEqualOperator: /* for inet and cidr */
        case MacAddrEqualOperator:
        case TIntervalEqualOperator:
        case VarbitEqualOperator:
            return true;

/*
        these types are greenplum hashable but haven't checked the semantics of these types function
        case ACLITEMOID:
        case ANYARRAYOID: 
        case INT2VECTOROID: 
        case OIDVECTOROID: 
        case REGPROCOID: 
        case REGPROCEDUREOID: 
        case REGOPEROID: 
        case REGOPERATOROID: 
        case REGCLASSOID: 
        case REGTYPEOID: 
  */
        default:

        return false;
    }
}

/**
 * Structs and Methods to support searching of matching subexpressions.
 */

typedef struct subexpression_matching_context
{
	Expr *needle;	/* This is the expression being searched */
} subexpression_matching_context;

/**
 * expression_matching_walker checks if the expression 'needle' in context is a sub-expression of hayStack.
 */
static bool subexpression_matching_walker(Node *hayStack, void *context)
{
	Assert(context);
	subexpression_matching_context *ctx = (subexpression_matching_context *) context;
	Assert(ctx->needle);

	if (!hayStack)
	{
		return false;
	}

	if (equal(ctx->needle, hayStack))
	{
		return true;
	}

	return expression_tree_walker(hayStack, subexpression_matching_walker, (void *) context);
}

/**
 * Method checks if expr1 is a subexpression of expr2.
 * For example, expr1 = (x + 2) and expr = (x + 2 ) * 100 + 20 would return true.
 */
bool subexpression_match(Expr *expr1, Expr *expr2)
{
	subexpression_matching_context ctx;
	ctx.needle = expr1;
	return subexpression_matching_walker((Node *) expr2, (void *) &ctx);
}

/*
 * Check whether a SELECT targetlist emits the specified column types,
 * to see if it's safe to inline a function returning record.
 *
 * We insist on exact match here.  The executor allows binary-coercible
 * cases too, but we don't have a way to preserve the correct column types
 * in the correct places if we inline the function in such a case.
 *
 * Note that we only check type OIDs not typmods; this agrees with what the
 * executor would do at runtime, and attributing a specific typmod to a
 * function result is largely wishful thinking anyway.
 */
static bool
tlist_matches_coltypelist(List *tlist, List *coltypelist)
{
	ListCell   *tlistitem;
	ListCell   *clistitem;

	clistitem = list_head(coltypelist);
	foreach(tlistitem, tlist)
	{
		TargetEntry *tle = (TargetEntry *) lfirst(tlistitem);
		Oid			coltype;

		if (tle->resjunk)
			continue;			/* ignore junk columns */

		if (clistitem == NULL)
			return false;		/* too many tlist items */

		coltype = lfirst_oid(clistitem);
		clistitem = lnext(clistitem);

		if (exprType((Node *) tle->expr) != coltype)
			return false;		/* column type mismatch */
	}

	if (clistitem != NULL)
		return false;			/* too few tlist items */

	return true;
}<|MERGE_RESOLUTION|>--- conflicted
+++ resolved
@@ -3,13 +3,9 @@
  * clauses.c
  *	  routines to manipulate qualification clauses
  *
-<<<<<<< HEAD
  * Portions Copyright (c) 2005-2008, Greenplum inc
  * Portions Copyright (c) 2012-Present Pivotal Software, Inc.
- * Portions Copyright (c) 1996-2011, PostgreSQL Global Development Group
-=======
  * Portions Copyright (c) 1996-2012, PostgreSQL Global Development Group
->>>>>>> 80edfd76
  * Portions Copyright (c) 1994, Regents of the University of California
  *
  *
@@ -119,28 +115,15 @@
 static Node *simplify_boolean_equality(Oid opno, List *args);
 static Expr *simplify_function(Oid funcid,
 				  Oid result_type, int32 result_typmod,
-<<<<<<< HEAD
-				  Oid result_collid, Oid input_collid, List **args,
+				  Oid result_collid, Oid input_collid, List **args_p,
 				  bool funcvariadic, 
-				  bool has_named_args,
-				  bool allow_inline,
+				  bool process_args, bool allow_non_const,
 				  eval_const_expressions_context *context);
 static bool large_const(Expr *expr, Size max_size);
-static List *reorder_function_arguments(List *args, Oid result_type,
-						   HeapTuple func_tuple,
-						   eval_const_expressions_context *context);
-static List *add_function_defaults(List *args, Oid result_type,
-					  HeapTuple func_tuple,
-					  eval_const_expressions_context *context);
-=======
-				  Oid result_collid, Oid input_collid, List **args_p,
-				  bool process_args, bool allow_non_const,
-				  eval_const_expressions_context *context);
 static List *expand_function_arguments(List *args, Oid result_type,
 						  HeapTuple func_tuple);
 static List *reorder_function_arguments(List *args, HeapTuple func_tuple);
 static List *add_function_defaults(List *args, HeapTuple func_tuple);
->>>>>>> 80edfd76
 static List *fetch_function_defaults(HeapTuple func_tuple);
 static void recheck_cast_function_args(List *args, Oid result_type,
 						   HeapTuple func_tuple);
@@ -445,7 +428,6 @@
 		return true;			/* abort the tree traversal and return true */
 	}
 
-<<<<<<< HEAD
 	if (IsA(node, GroupId) || IsA(node, GroupingFunc))
 		return true;
 
@@ -453,8 +435,6 @@
 	return expression_tree_walker(node, contain_agg_clause_walker, context);
 }
 
-=======
->>>>>>> 80edfd76
 /*
  * count_agg_clauses
  *	  Recursively count the Aggref nodes in an expression tree, and
@@ -2277,12 +2257,13 @@
  *
  * Recurses into query tree and folds all constant expressions.
  */
+
 Query *
-fold_constants(PlannerGlobal *glob, Query *q, ParamListInfo boundParams, Size max_size)
+fold_constants(PlannerInfo *root, Query *q, ParamListInfo boundParams, Size max_size)
 {
 	eval_const_expressions_context context;
 
-	context.glob = glob;
+	context.root = root;
 	context.boundParams = boundParams;
 	context.active_fns = NIL;	/* nothing being recursively simplified */
 	context.case_val = NULL;	/* no CASE being examined */
@@ -2476,48 +2457,6 @@
 	{
 		case T_Param:
 			{
-<<<<<<< HEAD
-				/* OK to substitute parameter value? */
-				if (context->estimate || (prm->pflags & PARAM_FLAG_CONST) ||
-					context->glob)
-				{
-					/*
-					 * Return a Const representing the param value.  Must copy
-					 * pass-by-ref datatypes, since the Param might be in a
-					 * memory context shorter-lived than our output plan
-					 * should be.
-					 */
-					int16		typLen;
-					bool		typByVal;
-					Datum		pval;
-
-					/*
-					 * In GPDB, unlike in upstream, we go ahead and evaluate
-					 * stable functions in any case. But it means that the
-					 * plan is only good for this execution, and will need to
-					 * be re-planned on next one. For GPDB, that's considered
-					 * a good tradeoff, as typical queries are long running,
-					 * and evaluating the stable functions aggressively can
-					 * allow partition pruning to happen, which can be a big
-					 * win.
-					 */
-					if (!(context->estimate || (prm->pflags & PARAM_FLAG_CONST)))
-						context->glob->oneoffPlan = true;
-
-					Assert(prm->ptype == param->paramtype);
-					get_typlenbyval(param->paramtype, &typLen, &typByVal);
-					if (prm->isnull || typByVal)
-						pval = prm->value;
-					else
-						pval = datumCopy(prm->value, typByVal, typLen);
-					return (Node *) makeConst(param->paramtype,
-											  param->paramtypmod,
-											  param->paramcollid,
-											  (int) typLen,
-											  pval,
-											  prm->isnull,
-											  typByVal);
-=======
 				Param	   *param = (Param *) node;
 
 				/* Look to see if we've been given a value for this Param */
@@ -2543,6 +2482,19 @@
 							int16		typLen;
 							bool		typByVal;
 							Datum		pval;
+
+							/*
+							 * In GPDB, unlike in upstream, we go ahead and evaluate
+							 * stable functions in any case. But it means that the
+							 * plan is only good for this execution, and will need to
+							 * be re-planned on next one. For GPDB, that's considered
+							 * a good tradeoff, as typical queries are long running,
+							 * and evaluating the stable functions aggressively can
+							 * allow partition pruning to happen, which can be a big
+							 * win.
+							 */
+							if (!(context->estimate || (prm->pflags & PARAM_FLAG_CONST)))
+								context->root->glob->oneoffPlan = true;
 
 							Assert(prm->ptype == param->paramtype);
 							get_typlenbyval(param->paramtype,
@@ -2560,7 +2512,6 @@
 													  typByVal);
 						}
 					}
->>>>>>> 80edfd76
 				}
 
 				/*
@@ -2589,6 +2540,7 @@
 										   expr->funccollid,
 										   expr->inputcollid,
 										   &args,
+										   true,
 										   true,
 										   true,
 										   context);
@@ -2619,48 +2571,6 @@
 				Expr	   *simple;
 				OpExpr	   *newexpr;
 
-<<<<<<< HEAD
-		/*
-		 * Code for op/func reduction is pretty bulky, so split it out as a
-		 * separate function.  Note: exprTypmod normally returns -1 for a
-		 * FuncExpr, but not when the node is recognizably a length coercion;
-		 * we want to preserve the typmod in the eventual Const if so.
-		 */
-		simple = simplify_function(expr->funcid,
-								   expr->funcresulttype, exprTypmod(node),
-								   expr->funccollid,
-								   expr->inputcollid,
-								   &args,
-								   expr->funcvariadic,
-								   has_named_args, true, context);
-		if (simple)				/* successfully simplified it */
-			return (Node *) simple;
-
-		/*
-		 * The expression cannot be simplified any further, so build and
-		 * return a replacement FuncExpr node using the possibly-simplified
-		 * arguments.  Note that we have also converted the argument list to
-		 * positional notation.
-		 */
-		newexpr = makeNode(FuncExpr);
-		newexpr->funcid = expr->funcid;
-		newexpr->funcresulttype = expr->funcresulttype;
-		newexpr->funcretset = expr->funcretset;
-		newexpr->funcvariadic = expr->funcvariadic;
-		newexpr->funcformat = expr->funcformat;
-		newexpr->funccollid = expr->funccollid;
-		newexpr->inputcollid = expr->inputcollid;
-		newexpr->args = args;
-		newexpr->location = expr->location;
-		return (Node *) newexpr;
-	}
-	if (IsA(node, OpExpr))
-	{
-		OpExpr	   *expr = (OpExpr *) node;
-		List	   *args;
-		Expr	   *simple;
-		OpExpr	   *newexpr;
-=======
 				/*
 				 * Need to get OID of underlying function.	Okay to scribble
 				 * on input to this extent.
@@ -2678,10 +2588,10 @@
 										   &args,
 										   true,
 										   true,
+										   true,
 										   context);
 				if (simple)		/* successfully simplified it */
 					return (Node *) simple;
->>>>>>> 80edfd76
 
 				/*
 				 * If the operator is boolean equality or inequality, we know
@@ -2697,38 +2607,6 @@
 						return (Node *) simple;
 				}
 
-<<<<<<< HEAD
-		/*
-		 * Need to get OID of underlying function.	Okay to scribble on input
-		 * to this extent.
-		 */
-		set_opfuncid(expr);
-		
-		/*
-		 * CDB: don't optimize divide, because we might hit a divide by zero in
-		 * an expression that won't necessarily get executed later.  2006-01-09
-		 */
-		if ((expr->opfuncid >=153 && expr->opfuncid <=157) ||
-			(expr->opfuncid >=172 && expr->opfuncid <=176))
-		{
-			simple = NULL;
-		}
-		else
-
-		/*
-		 * Code for op/func reduction is pretty bulky, so split it out as a
-		 * separate function.
-		 */
-		simple = simplify_function(expr->opfuncid,
-								   expr->opresulttype, -1,
-								   expr->opcollid,
-								   expr->inputcollid,
-								   &args,
-								   false,
-								   false, true, context);
-		if (simple)				/* successfully simplified it */
-			return (Node *) simple;
-=======
 				/*
 				 * The expression cannot be simplified any further, so build
 				 * and return a replacement OpExpr node using the
@@ -2765,7 +2643,6 @@
 				args = (List *) expression_tree_mutator((Node *) expr->args,
 											  eval_const_expressions_mutator,
 														(void *) context);
->>>>>>> 80edfd76
 
 				/*
 				 * We must do our own check for NULLs because DistinctExpr has
@@ -2813,6 +2690,7 @@
 											   expr->opcollid,
 											   expr->inputcollid,
 											   &args,
+											   false,
 											   false,
 											   false,
 											   context);
@@ -2939,19 +2817,8 @@
 			 * XXX should we ereport() here instead?  Probably this routine
 			 * should never be invoked after SubPlan creation.
 			 */
-<<<<<<< HEAD
-			simple = simplify_function(expr->opfuncid,
-									   expr->opresulttype, -1,
-									   expr->opcollid,
-									   expr->inputcollid,
-									   &args,
-									   false,
-									   false, false, context);
-			if (simple)			/* successfully simplified it */
-=======
 			return node;
 		case T_RelabelType:
->>>>>>> 80edfd76
 			{
 				/*
 				 * If we can simplify the input to a constant, then we don't
@@ -3027,6 +2894,7 @@
 										   InvalidOid,
 										   InvalidOid,
 										   &args,
+										   true,
 										   true,
 										   true,
 										   context);
@@ -3060,6 +2928,7 @@
 											   &args,
 											   false,
 											   true,
+											   true,
 											   context);
 					if (simple) /* successfully simplified input fn */
 						return (Node *) simple;
@@ -3101,51 +2970,6 @@
 				newexpr->coerceformat = expr->coerceformat;
 				newexpr->location = expr->location;
 
-<<<<<<< HEAD
-		/*
-		 * CoerceViaIO represents calling the source type's output function
-		 * then the result type's input function.  So, try to simplify it as
-		 * though it were a stack of two such function calls.  First we need
-		 * to know what the functions are.
-		 *
-		 * Note that the coercion functions are assumed not to care about
-		 * input collation, so we just pass InvalidOid for that.
-		 */
-		getTypeOutputInfo(exprType((Node *) arg), &outfunc, &outtypisvarlena);
-		getTypeInputInfo(expr->resulttype, &infunc, &intypioparam);
-
-		simple = simplify_function(outfunc,
-								   CSTRINGOID, -1,
-								   InvalidOid,
-								   InvalidOid,
-								   &args,
-								   false,
-								   false, true, context);
-		if (simple)				/* successfully simplified output fn */
-		{
-			/*
-			 * Input functions may want 1 to 3 arguments.  We always supply
-			 * all three, trusting that nothing downstream will complain.
-			 */
-			args = list_make3(simple,
-							  makeConst(OIDOID, -1, InvalidOid, sizeof(Oid),
-										ObjectIdGetDatum(intypioparam),
-										false, true),
-							makeConst(INT4OID, -1, InvalidOid, sizeof(int32),
-									  Int32GetDatum(-1),
-									  false, true));
-
-			simple = simplify_function(infunc,
-									   expr->resulttype, -1,
-									   expr->resultcollid,
-									   InvalidOid,
-									   &args,
-									   false,
-									   false, true, context);
-			if (simple)			/* successfully simplified input fn */
-				return (Node *) simple;
-		}
-=======
 				/*
 				 * If constant argument and it's a binary-coercible or
 				 * immutable conversion, we can simplify it to a constant.
@@ -3173,7 +2997,6 @@
 				 */
 				CollateExpr *collate = (CollateExpr *) node;
 				Node	   *arg;
->>>>>>> 80edfd76
 
 				arg = eval_const_expressions_mutator((Node *) collate->arg,
 													 context);
@@ -3182,72 +3005,6 @@
 				{
 					Const	   *con = (Const *) arg;
 
-<<<<<<< HEAD
-		/*
-		 * If constant argument and it's a binary-coercible or immutable
-		 * conversion, we can simplify it to a constant.
-		 */
-		if (arg && IsA(arg, Const) &&
-			(!OidIsValid(newexpr->elemfuncid) ||
-			 func_volatile(newexpr->elemfuncid) == PROVOLATILE_IMMUTABLE))
-			return (Node *) evaluate_expr((Expr *) newexpr,
-										  newexpr->resulttype,
-										  newexpr->resulttypmod,
-										  newexpr->resultcollid);
-
-		/* Else we must return the partially-simplified node */
-		return (Node *) newexpr;
-	}
-	if (IsA(node, ArrayCoerceExpr))
-	{
-		ArrayCoerceExpr *expr = (ArrayCoerceExpr *) node;
-		Expr	   *arg;
-		ArrayCoerceExpr *newexpr;
-
-		/*
-		 * Reduce constants in the ArrayCoerceExpr's argument, then build
-		 * a new ArrayCoerceExpr.
-		 */
-		arg = (Expr *) eval_const_expressions_mutator((Node *) expr->arg,
-													  context);
-
-		newexpr = makeNode(ArrayCoerceExpr);
-		newexpr->arg = arg;
-		newexpr->elemfuncid = expr->elemfuncid;
-		newexpr->resulttype = expr->resulttype;
-		newexpr->resulttypmod = expr->resulttypmod;
-		newexpr->resultcollid = expr->resultcollid;
-		newexpr->isExplicit = expr->isExplicit;
-		newexpr->coerceformat = expr->coerceformat;
-		newexpr->location = expr->location;
-
-		/*
-		 * If constant argument and it's a binary-coercible or immutable
-		 * conversion, we can simplify it to a constant.
-		 */
-		if (arg && IsA(arg, Const) &&
-			(!OidIsValid(newexpr->elemfuncid) ||
-			 func_volatile(newexpr->elemfuncid) == PROVOLATILE_IMMUTABLE))
-			return (Node *) evaluate_expr((Expr *) newexpr,
-										  newexpr->resulttype,
-										  newexpr->resulttypmod,
-										  newexpr->resultcollid);
-
-		/* Else we must return the partially-simplified node */
-		return (Node *) newexpr;
-	}
-	if (IsA(node, CollateExpr))
-	{
-		/*
-		 * If we can simplify the input to a constant, then we don't need the
-		 * CollateExpr node at all: just change the constcollid field of the
-		 * Const node.	Otherwise, replace the CollateExpr with a RelabelType.
-		 * (We do that so as to improve uniformity of expression
-		 * representation and thus simplify comparison of expressions.)
-		 */
-		CollateExpr *collate = (CollateExpr *) node;
-		Node	   *arg;
-=======
 					con->constcollid = collate->collOid;
 					return (Node *) con;
 				}
@@ -3259,7 +3016,6 @@
 				else
 				{
 					RelabelType *relabel = makeNode(RelabelType);
->>>>>>> 80edfd76
 
 					relabel->resulttype = exprType(arg);
 					relabel->resulttypmod = exprTypmod(arg);
@@ -3421,6 +3177,40 @@
 				else
 					return copyObject(node);
 			}
+		case T_ScalarArrayOpExpr:
+			{
+				ScalarArrayOpExpr *saop;
+				Node *scalar;
+				Node *values;
+
+				saop = (ScalarArrayOpExpr *) expression_tree_mutator(node, eval_const_expressions_mutator,
+																	 (void *) context);
+
+				Assert( IsA(saop, ScalarArrayOpExpr));
+				Assert( list_length(saop->args) == 2);
+
+				scalar = (Node *) linitial(saop->args);
+				values = (Node *) lsecond(saop->args);
+
+				if ( IsA(scalar, Const) && IsA(values, Const))
+				{
+					Node *result = (Node *) evaluate_expr( (Expr *) saop, BOOLOID, -1, InvalidOid);
+					Assert(IsA(result, Const));
+					return result;
+				}
+
+				/* note a couple things:
+				 *
+				 * 1) If values is not a constant (it could be an ArrayExpr) then that means
+				 *    the ArrayExpr could not be reduced to a constant ...
+				 * 2) We could further improve this by, for OR scalar array ops, extract only the Const values
+				 *    from the array and make a constant out of those to evaluate.  If it evaluates to true then
+				 *    we can return true, otherwise we can return a new ScalarArrayOpExpr with values being
+				 *    only the non-Const values.  This seems overkill: I think      a in (1,2,3,x,y,z)    is rare
+				 */
+
+				return (Node *) saop; /* this has been walked and is a new one */
+			}
 		case T_ArrayExpr:
 			{
 				ArrayExpr  *arrayexpr = (ArrayExpr *) node;
@@ -3434,103 +3224,12 @@
 				{
 					Node	   *e;
 
-<<<<<<< HEAD
-			/*
-			 * Found a TRUE condition, so none of the remaining alternatives
-			 * can be reached.	We treat the result as the default result.
-			 */
-			defresult = caseresult;
-			break;
-		}
-
-		/* Simplify the default result, unless we replaced it above */
-		if (!const_true_cond)
-			defresult =
-				eval_const_expressions_mutator((Node *) caseexpr->defresult,
-											   context);
-
-		context->case_val = save_case_val;
-
-		/* If no non-FALSE alternatives, CASE reduces to the default result */
-		if (newargs == NIL)
-			return defresult;
-		/* Otherwise we need a new CASE node */
-		newcase = makeNode(CaseExpr);
-		newcase->casetype = caseexpr->casetype;
-		newcase->casecollid = caseexpr->casecollid;
-		newcase->arg = (Expr *) newarg;
-		newcase->args = newargs;
-		newcase->defresult = (Expr *) defresult;
-		newcase->location = caseexpr->location;
-		return (Node *) newcase;
-	}
-	if (IsA(node, CaseTestExpr))
-	{
-		/*
-		 * If we know a constant test value for the current CASE construct,
-		 * substitute it for the placeholder.  Else just return the
-		 * placeholder as-is.
-		 */
-		if (context->case_val)
-			return copyObject(context->case_val);
-		else
-			return copyObject(node);
-	}
-
-	if (IsA(node, ScalarArrayOpExpr ))
-	{
-        ScalarArrayOpExpr *saop;
-        Node *scalar;
-        Node *values;
-
-		saop = (ScalarArrayOpExpr *) expression_tree_mutator(node, eval_const_expressions_mutator,
-															 (void *) context);
-
-		Assert( IsA(saop, ScalarArrayOpExpr));
-		Assert( list_length(saop->args) == 2);
-
-		scalar = (Node *) linitial(saop->args);
-		values = (Node *) lsecond(saop->args);
-
-		if ( IsA(scalar, Const) && IsA(values, Const))
-		{
-			Node *result = (Node *) evaluate_expr( (Expr *) saop, BOOLOID, -1, InvalidOid);
-			Assert(IsA(result, Const));
-			return result;
-		}
-
-		/* note a couple things:
-		 *
-		 * 1) If values is not a constant (it could be an ArrayExpr) then that means
-		 *    the ArrayExpr could not be reduced to a constant ...
-		 * 2) We could further improve this by, for OR scalar array ops, extract only the Const values
-		 *    from the array and make a constant out of those to evaluate.  If it evaluates to true then
-		 *    we can return true, otherwise we can return a new ScalarArrayOpExpr with values being
-		 *    only the non-Const values.  This seems overkill: I think      a in (1,2,3,x,y,z)    is rare
-		 */
-
-        return (Node *) saop; /* this has been walked and is a new one */
-	}
-	if (IsA(node, ArrayExpr))
-	{
-		ArrayExpr  *arrayexpr = (ArrayExpr *) node;
-		ArrayExpr  *newarray;
-		bool		all_const = true;
-		List	   *newelems;
-		ListCell   *element;
-
-		newelems = NIL;
-		foreach(element, arrayexpr->elements)
-		{
-			Node	   *e;
-=======
 					e = eval_const_expressions_mutator((Node *) lfirst(element),
 													   context);
 					if (!IsA(e, Const))
 						all_const = false;
 					newelems = lappend(newelems, e);
 				}
->>>>>>> 80edfd76
 
 				newarray = makeNode(ArrayExpr);
 				newarray->array_typeid = arrayexpr->array_typeid;
@@ -3801,26 +3500,6 @@
 			}
 		case T_PlaceHolderVar:
 
-<<<<<<< HEAD
-			return makeBoolConst(result, false);
-		}
-
-		newbtest = makeNode(BooleanTest);
-		newbtest->arg = (Expr *) arg;
-		newbtest->booltesttype = btest->booltesttype;
-		return (Node *) newbtest;
-	}
-	if (IsA(node, PlaceHolderVar) && context->estimate)
-	{
-		/*
-		 * In estimation mode, just strip the PlaceHolderVar node altogether;
-		 * this amounts to estimating that the contained value won't be forced
-		 * to null by an outer join.  In regular mode we just use the default
-		 * behavior (ie, simplify the expression but leave the PlaceHolderVar
-		 * node intact).
-		 */
-		PlaceHolderVar *phv = (PlaceHolderVar *) node;
-=======
 			/*
 			 * In estimation mode, just strip the PlaceHolderVar node
 			 * altogether; this amounts to estimating that the contained value
@@ -3831,7 +3510,6 @@
 			if (context->estimate)
 			{
 				PlaceHolderVar *phv = (PlaceHolderVar *) node;
->>>>>>> 80edfd76
 
 				return eval_const_expressions_mutator((Node *) phv->phexpr,
 													  context);
@@ -4175,17 +3853,15 @@
  * will be done even if simplification of the function call itself is not
  * possible.
  */
-static Expr *
-simplify_function(Oid funcid, Oid result_type, int32 result_typmod,
-<<<<<<< HEAD
-				  Oid result_collid, Oid input_collid, List **args,
-				  bool funcvariadic,
-				  bool has_named_args,
-				  bool allow_inline,
-=======
+/*
+ * GPDB_92_MERGE_FIXME: please check if the arguments input by whom is
+ * called this function is correct,?
+ */
+static Expr *simplify_function(Oid funcid,
+				  Oid result_type, int32 result_typmod,
 				  Oid result_collid, Oid input_collid, List **args_p,
+				  bool funcvariadic, 
 				  bool process_args, bool allow_non_const,
->>>>>>> 80edfd76
 				  eval_const_expressions_context *context)
 {
 	List	   *args = *args_p;
@@ -4229,24 +3905,14 @@
 	/* Now attempt simplification of the function call proper. */
 
 	newexpr = evaluate_function(funcid, result_type, result_typmod,
-<<<<<<< HEAD
-								result_collid, input_collid, *args,
-								funcvariadic,
-								func_tuple, context);
+								result_collid, input_collid, args,
+								funcvariadic, func_tuple, context);
 
 	if (large_const(newexpr, context->max_size))
 	{
 		// folded expression prohibitively large
 		newexpr = NULL;
 	}
-
-	if (!newexpr && allow_inline)
-		newexpr = inline_function(funcid, result_type, result_collid,
-								  input_collid, *args,
-								  funcvariadic,
-=======
-								result_collid, input_collid, args,
-								func_tuple, context);
 
 	if (!newexpr && allow_non_const && OidIsValid(func_form->protransform))
 	{
@@ -4275,8 +3941,7 @@
 	if (!newexpr && allow_non_const)
 		newexpr = inline_function(funcid, result_type, result_collid,
 								  input_collid, args,
->>>>>>> 80edfd76
-								  func_tuple, context);
+								  funcvariadic, func_tuple, context);
 
 	ReleaseSysCache(func_tuple);
 
@@ -4614,10 +4279,10 @@
 		 /* okay */ ;
 	else if (context->estimate && funcform->provolatile == PROVOLATILE_STABLE)
 		 /* okay */ ;
-	else if (context->glob && funcform->provolatile == PROVOLATILE_STABLE)
+	else if (context->root && context->root->glob && funcform->provolatile == PROVOLATILE_STABLE)
 	{
 		 /* okay, but we cannot reuse this plan */
-		context->glob->oneoffPlan = true;
+		context->root->glob->oneoffPlan = true;
 	}
 	else
 		return NULL;
@@ -5480,7 +5145,7 @@
 	root->glob->boundParams = NULL;
 	root->glob->paramlist = NIL;
 	root->glob->subplans = NIL;
-	root->glob->subrtables = NIL;
+	root->glob->subroots = NIL;
 	root->glob->finalrtable = NIL;
 	root->glob->relationOids = NIL;
 	root->glob->invalItems = NIL;
