/*-------------------------------------------------------------------------
 *
 * indxpath.c
 *	  Routines to determine which indexes are usable for scanning a
 *	  given relation, and create Paths accordingly.
 *
 * Portions Copyright (c) 2006-2008, Greenplum inc
 * Portions Copyright (c) 2012-Present Pivotal Software, Inc.
 * Portions Copyright (c) 1996-2008, PostgreSQL Global Development Group
 * Portions Copyright (c) 1994, Regents of the University of California
 *
 *
 * IDENTIFICATION
<<<<<<< HEAD
 *	  $PostgreSQL: pgsql/src/backend/optimizer/path/indxpath.c,v 1.234 2008/11/22 22:47:05 tgl Exp $
=======
 *	  $PostgreSQL: pgsql/src/backend/optimizer/path/indxpath.c,v 1.231 2008/05/27 00:13:09 tgl Exp $
>>>>>>> 49f001d8
 *
 *-------------------------------------------------------------------------
 */
#include "postgres.h"

#include <math.h>

#include "access/skey.h"
#include "catalog/pg_am.h"
#include "catalog/pg_operator.h"
#include "catalog/pg_opfamily.h"
#include "catalog/pg_type.h"
#include "nodes/makefuncs.h"
#include "optimizer/clauses.h"
#include "optimizer/cost.h"
#include "optimizer/pathnode.h"
#include "optimizer/paths.h"
#include "optimizer/predtest.h"
#include "optimizer/restrictinfo.h"
#include "optimizer/var.h"
#include "parser/parsetree.h"
#include "utils/builtins.h"
#include "utils/bytea.h"
#include "utils/lsyscache.h"
#include "utils/pg_locale.h"
#include "utils/selfuncs.h"


/*
 * DoneMatchingIndexKeys() - MACRO
 */
#define DoneMatchingIndexKeys(families) (families[0] == InvalidOid)

#define IsBooleanOpfamily(opfamily) \
	((opfamily) == BOOL_BTREE_FAM_OID || (opfamily) == BOOL_HASH_FAM_OID)


/* Per-path data used within choose_bitmap_and() */
typedef struct
{
	Path	   *path;			/* IndexPath, BitmapAndPath, or BitmapOrPath */
	List	   *quals;			/* the WHERE clauses it uses */
	List	   *preds;			/* predicates of its partial index(es) */
	Bitmapset  *clauseids;		/* quals+preds represented as a bitmapset */
} PathClauseUsage;


static List *find_usable_indexes(PlannerInfo *root, RelOptInfo *rel,
					List *clauses, List *outer_clauses,
					bool istoplevel, RelOptInfo *outer_rel,
					SaOpControl saop_control);
static List *find_saop_paths(PlannerInfo *root, RelOptInfo *rel,
				List *clauses, List *outer_clauses,
				bool istoplevel, RelOptInfo *outer_rel);
static Path *choose_bitmap_and(PlannerInfo *root, RelOptInfo *rel,
				  List *paths, RelOptInfo *outer_rel);
static int	path_usage_comparator(const void *a, const void *b);
static Cost bitmap_scan_cost_est(PlannerInfo *root, RelOptInfo *rel,
					 Path *ipath, RelOptInfo *outer_rel);
static Cost bitmap_and_cost_est(PlannerInfo *root, RelOptInfo *rel,
					List *paths, RelOptInfo *outer_rel);
static PathClauseUsage *classify_index_clause_usage(Path *path,
							List **clauselist);
static void find_indexpath_quals(Path *bitmapqual, List **quals, List **preds);
static int	find_list_position(Node *node, List **nodelist);
static bool match_clause_to_indexcol(IndexOptInfo *index,
						 int indexcol, Oid opfamily,
						 RestrictInfo *rinfo,
						 Relids outer_relids,
						 SaOpControl saop_control);
static bool is_indexable_operator(Oid expr_op, Oid opfamily,
					  bool indexkey_on_left);
static bool match_rowcompare_to_indexcol(IndexOptInfo *index,
							 int indexcol,
							 Oid opfamily,
							 RowCompareExpr *clause,
							 Relids outer_relids);
static Relids indexable_outerrelids(PlannerInfo *root, RelOptInfo *rel);
static bool matches_any_index(RestrictInfo *rinfo, RelOptInfo *rel,
				  Relids outer_relids);
static List *find_clauses_for_join(PlannerInfo *root, RelOptInfo *rel,
					  Relids outer_relids, bool isouterjoin);
static bool match_boolean_index_clause(Node *clause, int indexcol,
						   IndexOptInfo *index);
static bool match_special_index_operator(Expr *clause, Oid opfamily,
							 bool indexkey_on_left);
static Expr *expand_boolean_index_clause(Node *clause, int indexcol,
							IndexOptInfo *index);
static List *expand_indexqual_opclause(RestrictInfo *rinfo, Oid opfamily);
static RestrictInfo *expand_indexqual_rowcompare(RestrictInfo *rinfo,
							IndexOptInfo *index,
							int indexcol);
static List *prefix_quals(Node *leftop, Oid opfamily,
			 Const *prefix, Pattern_Prefix_Status pstatus);
static List *network_prefix_quals(Node *leftop, Oid expr_op, Oid opfamily,
					 Datum rightop);
static Datum string_to_datum(const char *str, Oid datatype);
static Const *string_to_const(const char *str, Oid datatype);

/*
 * create_bitmap_scan_path()
 *   Create either BitmapHeapScan, or BitmapAppendOnlyScan path based
 *   on the given relation storage option.
 */
static Path *
create_bitmap_scan_path(PlannerInfo *root,
						RelOptInfo *rel,
						Path *bitmapqual,
						RelOptInfo *outer_rel)
{
	Path	   *path = NULL;

	switch (rel->relstorage)
	{
		case RELSTORAGE_HEAP:
			path = (Path *) create_bitmap_heap_path(root, rel, bitmapqual, outer_rel);
			break;
		case RELSTORAGE_AOROWS:
			path = (Path *) create_bitmap_appendonly_path(root, rel, bitmapqual, outer_rel, true);
			break;
		case RELSTORAGE_AOCOLS:
			path = (Path *) create_bitmap_appendonly_path(root, rel, bitmapqual, outer_rel, false);
			break;
		default:
			elog(ERROR, "unrecognized relstorage type %d for using bitmap scan path",
				 rel->relstorage);
	}

	return path;
}

/*
 * create_index_paths()
 *	  Generate all interesting index paths for the given relation.
 *	  Candidate paths are added to the rel's pathlist (using add_path).
 *
 * To be considered for an index scan, an index must match one or more
 * restriction clauses or join clauses from the query's qual condition,
 * or match the query's ORDER BY condition, or have a predicate that
 * matches the query's qual condition.
 *
 * There are two basic kinds of index scans.  A "plain" index scan uses
 * only restriction clauses (possibly none at all) in its indexqual,
 * so it can be applied in any context.  An "innerjoin" index scan uses
 * join clauses (plus restriction clauses, if available) in its indexqual.
 * Therefore it can only be used as the inner relation of a nestloop
 * join against an outer rel that includes all the other rels mentioned
 * in its join clauses.  In that context, values for the other rels'
 * attributes are available and fixed during any one scan of the indexpath.
 *
 * An IndexPath is generated and submitted to add_path() for each plain index
 * scan this routine deems potentially interesting for the current query.
 *
 * We also determine the set of other relids that participate in join
 * clauses that could be used with each index.	The actually best innerjoin
 * path will be generated for each outer relation later on, but knowing the
 * set of potential otherrels allows us to identify equivalent outer relations
 * and avoid repeated computation.
 *
 * 'rel' is the relation for which we want to generate index paths
 *
 * Note: check_partial_indexes() must have been run previously for this rel.
 *
 * CDB: Instead of handing the paths to add_path(), we append them to a List
 * (*pindexpathlist or *pbitmappathlist) belonging to the caller.
 */
void
create_index_paths(PlannerInfo *root, RelOptInfo *rel,
				   List **pindexpathlist, List **pbitmappathlist)
{
	List	   *indexpaths;
	List	   *bitindexpaths;
	ListCell   *l;

	/* Skip the whole mess if no indexes */
	if (rel->indexlist == NIL)
	{
		rel->index_outer_relids = NULL;
		return;
	}

	/*
	 * Examine join clauses to see which ones are potentially usable with
	 * indexes of this rel, and generate the set of all other relids that
	 * participate in such join clauses.  We'll use this set later to
	 * recognize outer rels that are equivalent for joining purposes.
	 */
	rel->index_outer_relids = indexable_outerrelids(root, rel);

	/*
	 * Find all the index paths that are directly usable for this relation
	 * (ie, are valid without considering OR or JOIN clauses).
	 */
	indexpaths = find_usable_indexes(root, rel,
									 rel->baserestrictinfo, NIL,
									 true, NULL, SAOP_FORBID);

	/*
	 * We can submit them all to add_path.	(This generates access paths for
	 * plain IndexScan plans.)	However, for the next step we will only want
	 * the ones that have some selectivity; we must discard anything that was
	 * generated solely for ordering purposes.
	 */
	bitindexpaths = NIL;
	foreach(l, indexpaths)
	{
		IndexPath  *ipath = (IndexPath *) lfirst(l);

		/* CDB: Flag RelOptInfo if at most one row can satisfy index quals. */
		if (ipath->num_leading_eq > 0 &&
			ipath->num_leading_eq == ipath->indexinfo->ncolumns &&
			ipath->indexinfo->unique)
			rel->onerow = true;

		/* Add index path to caller's list. */
		*pindexpathlist = lappend(*pindexpathlist, ipath);

		if (!root->config->enable_seqscan ||
			(ipath->indexselectivity < 1.0 &&
			 !ScanDirectionIsBackward(ipath->indexscandir)))
			bitindexpaths = lappend(bitindexpaths, ipath);
	}

	/*
	 * Generate BitmapOrPaths for any suitable OR-clauses present in the
	 * restriction list.  Add these to bitindexpaths.
	 */
	indexpaths = generate_bitmap_or_paths(root, rel,
										  rel->baserestrictinfo, NIL,
										  NULL);
	bitindexpaths = list_concat(bitindexpaths, indexpaths);

	/*
	 * Likewise, generate paths using ScalarArrayOpExpr clauses; these can't
	 * be simple indexscans but they can be used in bitmap scans.
	 */
	indexpaths = find_saop_paths(root, rel,
								 rel->baserestrictinfo, NIL,
								 true, NULL);
	bitindexpaths = list_concat(bitindexpaths, indexpaths);

	/*
	 * If we found anything usable, generate a BitmapHeapPath for the most
	 * promising combination of bitmap index paths.
	 */
	if (bitindexpaths != NIL)
	{
		Path	   *bitmapqual;
		Path	   *path = NULL;

		bitmapqual = choose_bitmap_and(root, rel, bitindexpaths, NULL);
		path = create_bitmap_scan_path(root, rel, bitmapqual, NULL);
		*pbitmappathlist = lappend(*pbitmappathlist, path);
	}
}


/*----------
 * find_usable_indexes
 *	  Given a list of restriction clauses, find all the potentially usable
 *	  indexes for the given relation, and return a list of IndexPaths.
 *
 * The caller actually supplies two lists of restriction clauses: some
 * "current" ones and some "outer" ones.  Both lists can be used freely
 * to match keys of the index, but an index must use at least one of the
 * "current" clauses to be considered usable.  The motivation for this is
 * examples like
 *		WHERE (x = 42) AND (... OR (y = 52 AND z = 77) OR ....)
 * While we are considering the y/z subclause of the OR, we can use "x = 42"
 * as one of the available index conditions; but we shouldn't match the
 * subclause to any index on x alone, because such a Path would already have
 * been generated at the upper level.  So we could use an index on x,y,z
 * or an index on x,y for the OR subclause, but not an index on just x.
 * When dealing with a partial index, a match of the index predicate to
 * one of the "current" clauses also makes the index usable.
 *
 * If istoplevel is true (indicating we are considering the top level of a
 * rel's restriction clauses), we will include indexes in the result that
 * have an interesting sort order, even if they have no matching restriction
 * clauses.
 *
 * 'rel' is the relation for which we want to generate index paths
 * 'clauses' is the current list of clauses (RestrictInfo nodes)
 * 'outer_clauses' is the list of additional upper-level clauses
 * 'istoplevel' is true if clauses are the rel's top-level restriction list
 *		(outer_clauses must be NIL when this is true)
 * 'outer_rel' is the outer side of the join if forming an inner indexscan
 *		(so some of the given clauses are join clauses); NULL if not
 * 'saop_control' indicates whether ScalarArrayOpExpr clauses can be used
 *
 * Note: check_partial_indexes() must have been run previously.
 *----------
 */
static List *
find_usable_indexes(PlannerInfo *root, RelOptInfo *rel,
					List *clauses, List *outer_clauses,
					bool istoplevel, RelOptInfo *outer_rel,
					SaOpControl saop_control)
{
	Relids		outer_relids = outer_rel ? outer_rel->relids : NULL;
	bool		possibly_useful_pathkeys = has_useful_pathkeys(root, rel);
	List	   *result = NIL;
	List	   *all_clauses = NIL;		/* not computed till needed */
	ListCell   *ilist;

	foreach(ilist, rel->indexlist)
	{
		IndexOptInfo *index = (IndexOptInfo *) lfirst(ilist);
		IndexPath  *ipath;
		List	   *restrictclauses;
		List	   *index_pathkeys;
		List	   *useful_pathkeys;
		bool		useful_predicate;
		bool		found_clause;
		bool		index_is_ordered;

		/*
		 * Ignore partial indexes that do not match the query.	If a partial
		 * index is marked predOK then we know it's OK; otherwise, if we are
		 * at top level we know it's not OK (since predOK is exactly whether
		 * its predicate could be proven from the toplevel clauses).
		 * Otherwise, we have to test whether the added clauses are sufficient
		 * to imply the predicate.	If so, we could use the index in the
		 * current context.
		 *
		 * We set useful_predicate to true iff the predicate was proven using
		 * the current set of clauses.	This is needed to prevent matching a
		 * predOK index to an arm of an OR, which would be a legal but
		 * pointlessly inefficient plan.  (A better plan will be generated by
		 * just scanning the predOK index alone, no OR.)
		 */
		useful_predicate = false;
		if (index->indpred != NIL)
		{
			if (index->predOK)
			{
				if (istoplevel)
				{
					/* we know predicate was proven from these clauses */
					useful_predicate = true;
				}
			}
			else
			{
				if (istoplevel)
					continue;	/* no point in trying to prove it */

				/* Form all_clauses if not done already */
				if (all_clauses == NIL)
					all_clauses = list_concat(list_copy(clauses),
											  outer_clauses);

				if (!predicate_implied_by(index->indpred, all_clauses))
					continue;	/* can't use it at all */

				if (!predicate_implied_by(index->indpred, outer_clauses))
					useful_predicate = true;
			}
		}

		/*
		 * 1. Match the index against the available restriction clauses.
		 * found_clause is set true only if at least one of the current
		 * clauses was used (and, if saop_control is SAOP_REQUIRE, it has to
		 * have been a ScalarArrayOpExpr clause).
		 */
		restrictclauses = group_clauses_by_indexkey(index,
													clauses,
													outer_clauses,
													outer_relids,
													saop_control,
													&found_clause);

		/*
		 * Not all index AMs support scans with no restriction clauses. We
		 * can't generate a scan over an index with amoptionalkey = false
		 * unless there's at least one restriction clause.
		 */
		if (restrictclauses == NIL && !index->amoptionalkey)
			continue;

		/*
		 * 2. Compute pathkeys describing index's ordering, if any, then see
		 * how many of them are actually useful for this query.  This is not
		 * relevant unless we are at top level.
		 */
		index_is_ordered = OidIsValid(index->fwdsortop[0]);
		if (index_is_ordered && possibly_useful_pathkeys &&
			istoplevel && outer_rel == NULL)
		{
			index_pathkeys = build_index_pathkeys(root, index,
												  ForwardScanDirection);

			/*
			 * CDB: For appendrel child, pathkeys contain Var nodes in terms
			 * of the child's baserel.  Transform the pathkey list to refer to
			 * columns of the appendrel.
			 */
			if (rel->reloptkind == RELOPT_OTHER_MEMBER_REL)
			{
				AppendRelInfo *appinfo = NULL;
				RelOptInfo *appendrel = NULL;
				ListCell   *appcell;
				CdbPathLocus notalocus;

				/* Find the appendrel of which this baserel is a child. */
				foreach(appcell, root->append_rel_list)
				{
					appinfo = (AppendRelInfo *) lfirst(appcell);
					if (appinfo->child_relid == rel->relid)
						break;
				}
				Assert(appinfo);
				appendrel = find_base_rel(root, appinfo->parent_relid);

				/*
				 * The pathkey list happens to have the same format as the
				 * partitioning key of a Hashed locus, so by disguising it we
				 * can use cdbpathlocus_pull_above_projection() to do the
				 * transformation.
				 */
				CdbPathLocus_MakeHashed(&notalocus, index_pathkeys);
				notalocus =
					cdbpathlocus_pull_above_projection(root,
													   notalocus,
													   rel->relids,
													   rel->reltargetlist,
													appendrel->reltargetlist,
													   appendrel->relid);
				if (CdbPathLocus_IsHashed(notalocus))
					index_pathkeys = truncate_useless_pathkeys(root, appendrel,
														notalocus.partkey_h);
				else
					index_pathkeys = NULL;
			}

			useful_pathkeys = truncate_useless_pathkeys(root, rel,
														index_pathkeys);
		}
		else
			useful_pathkeys = NIL;

		/*
		 * 3. Generate an indexscan path if there are relevant restriction
		 * clauses in the current clauses, OR the index ordering is
		 * potentially useful for later merging or final output ordering, OR
		 * the index has a predicate that was proven by the current clauses.
		 */
		if (found_clause || useful_pathkeys != NIL || useful_predicate)
		{
			ipath = create_index_path(root, index,
									  restrictclauses,
									  useful_pathkeys,
									  index_is_ordered ?
									  ForwardScanDirection :
									  NoMovementScanDirection,
									  outer_rel);
			result = lappend(result, ipath);
		}

		/*
		 * 4. If the index is ordered, a backwards scan might be interesting.
		 * Again, this is only interesting at top level.
		 */
		if (index_is_ordered && possibly_useful_pathkeys &&
			istoplevel && outer_rel == NULL)
		{
			index_pathkeys = build_index_pathkeys(root, index,
												  BackwardScanDirection);
			useful_pathkeys = truncate_useless_pathkeys(root, rel,
														index_pathkeys);
			if (useful_pathkeys != NIL)
			{
				ipath = create_index_path(root, index,
										  restrictclauses,
										  useful_pathkeys,
										  BackwardScanDirection,
										  outer_rel);
				result = lappend(result, ipath);
			}
		}
	}

	return result;
}


/*
 * find_saop_paths
 *		Find all the potential indexpaths that make use of ScalarArrayOpExpr
 *		clauses.  The executor only supports these in bitmap scans, not
 *		plain indexscans, so we need to segregate them from the normal case.
 *		Otherwise, same API as find_usable_indexes().
 *		Returns a list of IndexPaths.
 */
static List *
find_saop_paths(PlannerInfo *root, RelOptInfo *rel,
				List *clauses, List *outer_clauses,
				bool istoplevel, RelOptInfo *outer_rel)
{
	bool		have_saop = false;
	ListCell   *l;

	/*
	 * Since find_usable_indexes is relatively expensive, don't bother to run
	 * it unless there are some top-level ScalarArrayOpExpr clauses.
	 */
	foreach(l, clauses)
	{
		RestrictInfo *rinfo = (RestrictInfo *) lfirst(l);

		Assert(IsA(rinfo, RestrictInfo));
		if (IsA(rinfo->clause, ScalarArrayOpExpr))
		{
			have_saop = true;
			break;
		}
	}
	if (!have_saop)
		return NIL;

	return find_usable_indexes(root, rel,
							   clauses, outer_clauses,
							   istoplevel, outer_rel,
							   SAOP_REQUIRE);
}


/*
 * generate_bitmap_or_paths
 *		Look through the list of clauses to find OR clauses, and generate
 *		a BitmapOrPath for each one we can handle that way.  Return a list
 *		of the generated BitmapOrPaths.
 *
 * outer_clauses is a list of additional clauses that can be assumed true
 * for the purpose of generating indexquals, but are not to be searched for
 * ORs.  (See find_usable_indexes() for motivation.)  outer_rel is the outer
 * side when we are considering a nestloop inner indexpath.
 */
List *
generate_bitmap_or_paths(PlannerInfo *root, RelOptInfo *rel,
						 List *clauses, List *outer_clauses,
						 RelOptInfo *outer_rel)
{
	List	   *result = NIL;
	List	   *all_clauses;
	ListCell   *l;

	/*
	 * We can use both the current and outer clauses as context for
	 * find_usable_indexes
	 */
	all_clauses = list_concat(list_copy(clauses), outer_clauses);

	foreach(l, clauses)
	{
		RestrictInfo *rinfo = (RestrictInfo *) lfirst(l);
		List	   *pathlist;
		Path	   *bitmapqual;
		ListCell   *j;

		Assert(IsA(rinfo, RestrictInfo));
		/* Ignore RestrictInfos that aren't ORs */
		if (!restriction_is_or_clause(rinfo))
			continue;

		/*
		 * We must be able to match at least one index to each of the arms of
		 * the OR, else we can't use it.
		 */
		pathlist = NIL;
		foreach(j, ((BoolExpr *) rinfo->orclause)->args)
		{
			Node	   *orarg = (Node *) lfirst(j);
			List	   *indlist;

			/* OR arguments should be ANDs or sub-RestrictInfos */
			if (and_clause(orarg))
			{
				List	   *andargs = ((BoolExpr *) orarg)->args;

				indlist = find_usable_indexes(root, rel,
											  andargs,
											  all_clauses,
											  false,
											  outer_rel,
											  SAOP_ALLOW);
				/* Recurse in case there are sub-ORs */
				indlist = list_concat(indlist,
									  generate_bitmap_or_paths(root, rel,
															   andargs,
															   all_clauses,
															   outer_rel));
			}
			else
			{
				Assert(IsA(orarg, RestrictInfo));
				Assert(!restriction_is_or_clause((RestrictInfo *) orarg));
				indlist = find_usable_indexes(root, rel,
											  list_make1(orarg),
											  all_clauses,
											  false,
											  outer_rel,
											  SAOP_ALLOW);
			}

			/*
			 * If nothing matched this arm, we can't do anything with this OR
			 * clause.
			 */
			if (indlist == NIL)
			{
				pathlist = NIL;
				break;
			}

			/*
			 * OK, pick the most promising AND combination, and add it to
			 * pathlist.
			 */
			bitmapqual = choose_bitmap_and(root, rel, indlist, outer_rel);
			pathlist = lappend(pathlist, bitmapqual);
		}

		/*
		 * If we have a match for every arm, then turn them into a
		 * BitmapOrPath, and add to result list.
		 */
		if (pathlist != NIL)
		{
			bitmapqual = (Path *) create_bitmap_or_path(root, rel, pathlist);
			result = lappend(result, bitmapqual);
		}
	}

	return result;
}


/*
 * choose_bitmap_and
 *		Given a nonempty list of bitmap paths, AND them into one path.
 *
 * This is a nontrivial decision since we can legally use any subset of the
 * given path set.	We want to choose a good tradeoff between selectivity
 * and cost of computing the bitmap.
 *
 * The result is either a single one of the inputs, or a BitmapAndPath
 * combining multiple inputs.
 */
static Path *
choose_bitmap_and(PlannerInfo *root, RelOptInfo *rel,
				  List *paths, RelOptInfo *outer_rel)
{
	int			npaths = list_length(paths);
	PathClauseUsage **pathinfoarray;
	PathClauseUsage *pathinfo;
	List	   *clauselist;
	List	   *bestpaths = NIL;
	Cost		bestcost = 0;
	int			i,
				j;
	ListCell   *l;

	Assert(npaths > 0);			/* else caller error */
	if (npaths == 1)
		return (Path *) linitial(paths);		/* easy case */

	/*
	 * In theory we should consider every nonempty subset of the given paths.
	 * In practice that seems like overkill, given the crude nature of the
	 * estimates, not to mention the possible effects of higher-level AND and
	 * OR clauses.	Moreover, it's completely impractical if there are a large
	 * number of paths, since the work would grow as O(2^N).
	 *
	 * As a heuristic, we first check for paths using exactly the same sets of
	 * WHERE clauses + index predicate conditions, and reject all but the
	 * cheapest-to-scan in any such group.	This primarily gets rid of indexes
	 * that include the interesting columns but also irrelevant columns.  (In
	 * situations where the DBA has gone overboard on creating variant
	 * indexes, this can make for a very large reduction in the number of
	 * paths considered further.)
	 *
	 * We then sort the surviving paths with the cheapest-to-scan first, and
	 * for each path, consider using that path alone as the basis for a bitmap
	 * scan.  Then we consider bitmap AND scans formed from that path plus
	 * each subsequent (higher-cost) path, adding on a subsequent path if it
	 * results in a reduction in the estimated total scan cost. This means we
	 * consider about O(N^2) rather than O(2^N) path combinations, which is
	 * quite tolerable, especially given than N is usually reasonably small
	 * because of the prefiltering step.  The cheapest of these is returned.
	 *
	 * We will only consider AND combinations in which no two indexes use the
	 * same WHERE clause.  This is a bit of a kluge: it's needed because
	 * costsize.c and clausesel.c aren't very smart about redundant clauses.
	 * They will usually double-count the redundant clauses, producing a
	 * too-small selectivity that makes a redundant AND step look like it
	 * reduces the total cost.	Perhaps someday that code will be smarter and
	 * we can remove this limitation.  (But note that this also defends
	 * against flat-out duplicate input paths, which can happen because
	 * best_inner_indexscan will find the same OR join clauses that
	 * create_or_index_quals has pulled OR restriction clauses out of.)
	 *
	 * For the same reason, we reject AND combinations in which an index
	 * predicate clause duplicates another clause.	Here we find it necessary
	 * to be even stricter: we'll reject a partial index if any of its
	 * predicate clauses are implied by the set of WHERE clauses and predicate
	 * clauses used so far.  This covers cases such as a condition "x = 42"
	 * used with a plain index, followed by a clauseless scan of a partial
	 * index "WHERE x >= 40 AND x < 50".  The partial index has been accepted
	 * only because "x = 42" was present, and so allowing it would partially
	 * double-count selectivity.  (We could use predicate_implied_by on
	 * regular qual clauses too, to have a more intelligent, but much more
	 * expensive, check for redundancy --- but in most cases simple equality
	 * seems to suffice.)
	 */

	/*
	 * Extract clause usage info and detect any paths that use exactly the
	 * same set of clauses; keep only the cheapest-to-scan of any such groups.
	 * The surviving paths are put into an array for qsort'ing.
	 */
	pathinfoarray = (PathClauseUsage **)
		palloc(npaths * sizeof(PathClauseUsage *));
	clauselist = NIL;
	npaths = 0;
	foreach(l, paths)
	{
		Path	   *ipath = (Path *) lfirst(l);

		pathinfo = classify_index_clause_usage(ipath, &clauselist);
		for (i = 0; i < npaths; i++)
		{
			if (bms_equal(pathinfo->clauseids, pathinfoarray[i]->clauseids))
				break;
		}
		if (i < npaths)
		{
			/* duplicate clauseids, keep the cheaper one */
			Cost		ncost;
			Cost		ocost;
			Selectivity nselec;
			Selectivity oselec;

			cost_bitmap_tree_node(pathinfo->path, &ncost, &nselec);
			cost_bitmap_tree_node(pathinfoarray[i]->path, &ocost, &oselec);
			if (ncost < ocost)
				pathinfoarray[i] = pathinfo;
		}
		else
		{
			/* not duplicate clauseids, add to array */
			pathinfoarray[npaths++] = pathinfo;
		}
	}

	/* If only one surviving path, we're done */
	if (npaths == 1)
		return pathinfoarray[0]->path;

	/* Sort the surviving paths by index access cost */
	qsort(pathinfoarray, npaths, sizeof(PathClauseUsage *),
		  path_usage_comparator);

	/*
	 * For each surviving index, consider it as an "AND group leader", and see
	 * whether adding on any of the later indexes results in an AND path with
	 * cheaper total cost than before.	Then take the cheapest AND group.
	 */
	for (i = 0; i < npaths; i++)
	{
		Cost		costsofar;
		List	   *qualsofar;
		Bitmapset  *clauseidsofar;
		ListCell   *lastcell;

		pathinfo = pathinfoarray[i];
		paths = list_make1(pathinfo->path);
		costsofar = bitmap_scan_cost_est(root, rel, pathinfo->path, outer_rel);
		qualsofar = list_concat(list_copy(pathinfo->quals),
								list_copy(pathinfo->preds));
		clauseidsofar = bms_copy(pathinfo->clauseids);
		lastcell = list_head(paths);	/* for quick deletions */

		for (j = i + 1; j < npaths; j++)
		{
			Cost		newcost;

			pathinfo = pathinfoarray[j];
			/* Check for redundancy */
			if (bms_overlap(pathinfo->clauseids, clauseidsofar))
				continue;		/* consider it redundant */
			if (pathinfo->preds)
			{
				bool		redundant = false;

				/* we check each predicate clause separately */
				foreach(l, pathinfo->preds)
				{
					Node	   *np = (Node *) lfirst(l);

					if (predicate_implied_by(list_make1(np), qualsofar))
					{
						redundant = true;
						break;	/* out of inner foreach loop */
					}
				}
				if (redundant)
					continue;
			}
			/* tentatively add new path to paths, so we can estimate cost */
			paths = lappend(paths, pathinfo->path);
			newcost = bitmap_and_cost_est(root, rel, paths, outer_rel);
			if (newcost < costsofar)
			{
				/* keep new path in paths, update subsidiary variables */
				costsofar = newcost;
				qualsofar = list_concat(qualsofar,
										list_copy(pathinfo->quals));
				qualsofar = list_concat(qualsofar,
										list_copy(pathinfo->preds));
				clauseidsofar = bms_add_members(clauseidsofar,
												pathinfo->clauseids);
				lastcell = lnext(lastcell);
			}
			else
			{
				/* reject new path, remove it from paths list */
				paths = list_delete_cell(paths, lnext(lastcell), lastcell);
			}
			Assert(lnext(lastcell) == NULL);
		}

		/* Keep the cheapest AND-group (or singleton) */
		if (i == 0 || costsofar < bestcost)
		{
			bestpaths = paths;
			bestcost = costsofar;
		}

		/* some easy cleanup (we don't try real hard though) */
		list_free(qualsofar);
	}

	if (list_length(bestpaths) == 1)
		return (Path *) linitial(bestpaths);	/* no need for AND */
	return (Path *) create_bitmap_and_path(root, rel, bestpaths);
}

/* qsort comparator to sort in increasing index access cost order */
static int
path_usage_comparator(const void *a, const void *b)
{
	PathClauseUsage *pa = *(PathClauseUsage *const *) a;
	PathClauseUsage *pb = *(PathClauseUsage *const *) b;
	Cost		acost;
	Cost		bcost;
	Selectivity aselec;
	Selectivity bselec;

	cost_bitmap_tree_node(pa->path, &acost, &aselec);
	cost_bitmap_tree_node(pb->path, &bcost, &bselec);

	/*
	 * If costs are the same, sort by selectivity.
	 */
	if (acost < bcost)
		return -1;
	if (acost > bcost)
		return 1;

	if (aselec < bselec)
		return -1;
	if (aselec > bselec)
		return 1;

	return 0;
}

/*
 * Estimate the cost of actually executing a bitmap scan with a single
 * index path (no BitmapAnd, at least not at this level).
 */
static Cost
bitmap_scan_cost_est(PlannerInfo *root, RelOptInfo *rel,
					 Path *ipath, RelOptInfo *outer_rel)
{
	Path		bpath;

	cost_bitmap_heap_scan(&bpath, root, rel, ipath, outer_rel);

	return bpath.total_cost;
}

/*
 * Estimate the cost of actually executing a BitmapAnd scan with the given
 * inputs.
 */
static Cost
bitmap_and_cost_est(PlannerInfo *root, RelOptInfo *rel,
					List *paths, RelOptInfo *outer_rel)
{
	BitmapAndPath apath;
	Path		bpath;

	/* Set up a dummy BitmapAndPath */
	apath.path.type = T_BitmapAndPath;
	apath.path.parent = rel;
	apath.bitmapquals = paths;
	cost_bitmap_and_node(&apath, root);

	/* Now we can do cost_bitmap_heap_scan */
	cost_bitmap_heap_scan(&bpath, root, rel, (Path *) &apath, outer_rel);

	return bpath.total_cost;
}


/*
 * classify_index_clause_usage
 *		Construct a PathClauseUsage struct describing the WHERE clauses and
 *		index predicate clauses used by the given indexscan path.
 *		We consider two clauses the same if they are equal().
 *
 * At some point we might want to migrate this info into the Path data
 * structure proper, but for the moment it's only needed within
 * choose_bitmap_and().
 *
 * *clauselist is used and expanded as needed to identify all the distinct
 * clauses seen across successive calls.  Caller must initialize it to NIL
 * before first call of a set.
 */
static PathClauseUsage *
classify_index_clause_usage(Path *path, List **clauselist)
{
	PathClauseUsage *result;
	Bitmapset  *clauseids;
	ListCell   *lc;

	result = (PathClauseUsage *) palloc(sizeof(PathClauseUsage));
	result->path = path;

	/* Recursively find the quals and preds used by the path */
	result->quals = NIL;
	result->preds = NIL;
	find_indexpath_quals(path, &result->quals, &result->preds);

	/* Build up a bitmapset representing the quals and preds */
	clauseids = NULL;
	foreach(lc, result->quals)
	{
		Node	   *node = (Node *) lfirst(lc);

		clauseids = bms_add_member(clauseids,
								   find_list_position(node, clauselist));
	}
	foreach(lc, result->preds)
	{
		Node	   *node = (Node *) lfirst(lc);

		clauseids = bms_add_member(clauseids,
								   find_list_position(node, clauselist));
	}
	result->clauseids = clauseids;

	return result;
}


/*
 * find_indexpath_quals
 *
 * Given the Path structure for a plain or bitmap indexscan, extract lists
 * of all the indexquals and index predicate conditions used in the Path.
 * These are appended to the initial contents of *quals and *preds (hence
 * caller should initialize those to NIL).
 *
 * This is sort of a simplified version of make_restrictinfo_from_bitmapqual;
 * here, we are not trying to produce an accurate representation of the AND/OR
 * semantics of the Path, but just find out all the base conditions used.
 *
 * The result lists contain pointers to the expressions used in the Path,
 * but all the list cells are freshly built, so it's safe to destructively
 * modify the lists (eg, by concat'ing with other lists).
 */
static void
find_indexpath_quals(Path *bitmapqual, List **quals, List **preds)
{
	if (IsA(bitmapqual, BitmapAndPath))
	{
		BitmapAndPath *apath = (BitmapAndPath *) bitmapqual;
		ListCell   *l;

		foreach(l, apath->bitmapquals)
		{
			find_indexpath_quals((Path *) lfirst(l), quals, preds);
		}
	}
	else if (IsA(bitmapqual, BitmapOrPath))
	{
		BitmapOrPath *opath = (BitmapOrPath *) bitmapqual;
		ListCell   *l;

		foreach(l, opath->bitmapquals)
		{
			find_indexpath_quals((Path *) lfirst(l), quals, preds);
		}
	}
	else if (IsA(bitmapqual, IndexPath))
	{
		IndexPath  *ipath = (IndexPath *) bitmapqual;

		*quals = list_concat(*quals, get_actual_clauses(ipath->indexclauses));
		*preds = list_concat(*preds, list_copy(ipath->indexinfo->indpred));
	}
	else
		elog(ERROR, "unrecognized node type: %d", nodeTag(bitmapqual));
}


/*
 * find_list_position
 *		Return the given node's position (counting from 0) in the given
 *		list of nodes.	If it's not equal() to any existing list member,
 *		add it at the end, and return that position.
 */
static int
find_list_position(Node *node, List **nodelist)
{
	int			i;
	ListCell   *lc;

	i = 0;
	foreach(lc, *nodelist)
	{
		Node	   *oldnode = (Node *) lfirst(lc);

		if (equal(node, oldnode))
			return i;
		i++;
	}

	*nodelist = lappend(*nodelist, node);

	return i;
}


/****************************************************************************
 *				----  ROUTINES TO CHECK RESTRICTIONS  ----
 ****************************************************************************/


/*
 * group_clauses_by_indexkey
 *	  Find restriction clauses that can be used with an index.
 *
 * Returns a list of sublists of RestrictInfo nodes for clauses that can be
 * used with this index.  Each sublist contains clauses that can be used
 * with one index key (in no particular order); the top list is ordered by
 * index key.  (This is depended on by expand_indexqual_conditions().)
 *
 * We can use clauses from either the current clauses or outer_clauses lists,
 * but *found_clause is set TRUE only if we used at least one clause from
 * the "current clauses" list.	See find_usable_indexes() for motivation.
 *
 * outer_relids determines what Vars will be allowed on the other side
 * of a possible index qual; see match_clause_to_indexcol().
 *
 * 'saop_control' indicates whether ScalarArrayOpExpr clauses can be used.
 * When it's SAOP_REQUIRE, *found_clause is set TRUE only if we used at least
 * one ScalarArrayOpExpr from the current clauses list.
 *
 * If the index has amoptionalkey = false, we give up and return NIL when
 * there are no restriction clauses matching the first index key.  Otherwise,
 * we return NIL if there are no restriction clauses matching any index key.
 * A non-NIL result will have one (possibly empty) sublist for each index key.
 *
 * Example: given an index on (A,B,C), we would return ((C1 C2) () (C3 C4))
 * if we find that clauses C1 and C2 use column A, clauses C3 and C4 use
 * column C, and no clauses use column B.
 *
 * Note: in some circumstances we may find the same RestrictInfos coming
 * from multiple places.  Defend against redundant outputs by using
 * list_append_unique_ptr (pointer equality should be good enough).
 */
List *
group_clauses_by_indexkey(IndexOptInfo *index,
						  List *clauses, List *outer_clauses,
						  Relids outer_relids,
						  SaOpControl saop_control,
						  bool *found_clause)
{
	List	   *clausegroup_list = NIL;
	bool		found_outer_clause = false;
	int			indexcol = 0;
	Oid		   *families = index->opfamily;

	*found_clause = false;		/* default result */

	if (clauses == NIL && outer_clauses == NIL)
		return NIL;				/* cannot succeed */

	do
	{
		Oid			curFamily = families[0];
		List	   *clausegroup = NIL;
		ListCell   *l;

		/* check the current clauses */
		foreach(l, clauses)
		{
			RestrictInfo *rinfo = (RestrictInfo *) lfirst(l);

			Assert(IsA(rinfo, RestrictInfo));
			if (match_clause_to_indexcol(index,
										 indexcol,
										 curFamily,
										 rinfo,
										 outer_relids,
										 saop_control))
			{
				clausegroup = list_append_unique_ptr(clausegroup, rinfo);
				if (saop_control != SAOP_REQUIRE ||
					IsA(rinfo->clause, ScalarArrayOpExpr))
					*found_clause = true;
			}
		}

		/* check the outer clauses */
		foreach(l, outer_clauses)
		{
			RestrictInfo *rinfo = (RestrictInfo *) lfirst(l);

			Assert(IsA(rinfo, RestrictInfo));
			if (match_clause_to_indexcol(index,
										 indexcol,
										 curFamily,
										 rinfo,
										 outer_relids,
										 saop_control))
			{
				clausegroup = list_append_unique_ptr(clausegroup, rinfo);
				found_outer_clause = true;
			}
		}

		/*
		 * If no clauses match this key, check for amoptionalkey restriction.
		 */
		if (clausegroup == NIL && !index->amoptionalkey && indexcol == 0)
			return NIL;

		clausegroup_list = lappend(clausegroup_list, clausegroup);

		indexcol++;
		families++;

	} while (!DoneMatchingIndexKeys(families));

	if (!*found_clause && !found_outer_clause)
		return NIL;				/* no indexable clauses anywhere */

	return clausegroup_list;
}


/*
 * match_clause_to_indexcol()
 *	  Determines whether a restriction clause matches a column of an index.
 *
 *	  To match a normal index, the clause:
 *
 *	  (1)  must be in the form (indexkey op const) or (const op indexkey);
 *		   and
 *	  (2)  must contain an operator which is in the same family as the index
 *		   operator for this column, or is a "special" operator as recognized
 *		   by match_special_index_operator().
 *
 *	  Our definition of "const" is pretty liberal: we allow Vars belonging
 *	  to the caller-specified outer_relids relations (which had better not
 *	  include the relation whose index is being tested).  outer_relids should
 *	  be NULL when checking simple restriction clauses, and the outer side
 *	  of the join when building a join inner scan.	Other than that, the
 *	  only thing we don't like is volatile functions.
 *
 *	  Note: in most cases we already know that the clause as a whole uses
 *	  vars from the interesting set of relations.  The reason for the
 *	  outer_relids test is to reject clauses like (a.f1 OP (b.f2 OP a.f3));
 *	  that's not processable by an indexscan nestloop join on A, whereas
 *	  (a.f1 OP (b.f2 OP c.f3)) is.
 *
 *	  Presently, the executor can only deal with indexquals that have the
 *	  indexkey on the left, so we can only use clauses that have the indexkey
 *	  on the right if we can commute the clause to put the key on the left.
 *	  We do not actually do the commuting here, but we check whether a
 *	  suitable commutator operator is available.
 *
 *	  It is also possible to match RowCompareExpr clauses to indexes (but
 *	  currently, only btree indexes handle this).  In this routine we will
 *	  report a match if the first column of the row comparison matches the
 *	  target index column.	This is sufficient to guarantee that some index
 *	  condition can be constructed from the RowCompareExpr --- whether the
 *	  remaining columns match the index too is considered in
 *	  expand_indexqual_rowcompare().
 *
 *	  It is also possible to match ScalarArrayOpExpr clauses to indexes, when
 *	  the clause is of the form "indexkey op ANY (arrayconst)".  Since the
 *	  executor can only handle these in the context of bitmap index scans,
 *	  our caller specifies whether to allow these or not.
 *
 *	  For boolean indexes, it is also possible to match the clause directly
 *	  to the indexkey; or perhaps the clause is (NOT indexkey).
 *
 * 'index' is the index of interest.
 * 'indexcol' is a column number of 'index' (counting from 0).
 * 'opfamily' is the corresponding operator family.
 * 'rinfo' is the clause to be tested (as a RestrictInfo node).
 * 'saop_control' indicates whether ScalarArrayOpExpr clauses can be used.
 *
 * Returns true if the clause can be used with this index key.
 *
 * NOTE:  returns false if clause is an OR or AND clause; it is the
 * responsibility of higher-level routines to cope with those.
 */
static bool
match_clause_to_indexcol(IndexOptInfo *index,
						 int indexcol,
						 Oid opfamily,
						 RestrictInfo *rinfo,
						 Relids outer_relids,
						 SaOpControl saop_control)
{
	Expr	   *clause = rinfo->clause;
	Node	   *leftop,
			   *rightop;
	Relids		left_relids;
	Relids		right_relids;
	Oid			expr_op;
	bool		plain_op;

	/*
	 * Never match pseudoconstants to indexes.	(Normally this could not
	 * happen anyway, since a pseudoconstant clause couldn't contain a Var,
	 * but what if someone builds an expression index on a constant? It's not
	 * totally unreasonable to do so with a partial index, either.)
	 */
	if (rinfo->pseudoconstant)
		return false;

	/* First check for boolean-index cases. */
	if (IsBooleanOpfamily(opfamily))
	{
		if (match_boolean_index_clause((Node *) clause, indexcol, index))
			return true;
	}

	/*
	 * Clause must be a binary opclause, or possibly a ScalarArrayOpExpr
	 * (which is always binary, by definition).  Or it could be a
	 * RowCompareExpr, which we pass off to match_rowcompare_to_indexcol().
	 * Or, if the index supports it, we can handle IS NULL clauses.
	 */
	if (is_opclause(clause))
	{
		leftop = get_leftop(clause);
		rightop = get_rightop(clause);
		if (!leftop || !rightop)
			return false;
		left_relids = rinfo->left_relids;
		right_relids = rinfo->right_relids;
		expr_op = ((OpExpr *) clause)->opno;
		plain_op = true;
	}
	else if (saop_control != SAOP_FORBID &&
			 clause && IsA(clause, ScalarArrayOpExpr))
	{
		ScalarArrayOpExpr *saop = (ScalarArrayOpExpr *) clause;

		/* We only accept ANY clauses, not ALL */
		if (!saop->useOr)
			return false;
		leftop = (Node *) linitial(saop->args);
		rightop = (Node *) lsecond(saop->args);
		left_relids = NULL;		/* not actually needed */
		right_relids = pull_varnos(rightop);
		expr_op = saop->opno;
		plain_op = false;
	}
	else if (clause && IsA(clause, RowCompareExpr))
	{
		return match_rowcompare_to_indexcol(index, indexcol, opfamily,
											(RowCompareExpr *) clause,
											outer_relids);
	}
	else if (index->amsearchnulls && IsA(clause, NullTest))
	{
		NullTest   *nt = (NullTest *) clause;

		if (nt->nulltesttype == IS_NULL &&
			match_index_to_operand((Node *) nt->arg, indexcol, index))
			return true;
		return false;
	}
	else
		return false;

	/*
	 * Check for clauses of the form: (indexkey operator constant) or
	 * (constant operator indexkey).  See above notes about const-ness.
	 */
	if (match_index_to_operand(leftop, indexcol, index) &&
		bms_is_subset(right_relids, outer_relids) &&
		!contain_volatile_functions(rightop))
	{
		if (is_indexable_operator(expr_op, opfamily, true))
			return true;

		/*
		 * If we didn't find a member of the index's opfamily, see whether it
		 * is a "special" indexable operator.
		 */
		if (plain_op &&
			match_special_index_operator(clause, opfamily, true))
			return true;
		return false;
	}

	if (plain_op &&
		match_index_to_operand(rightop, indexcol, index) &&
		bms_is_subset(left_relids, outer_relids) &&
		!contain_volatile_functions(leftop))
	{
		if (is_indexable_operator(expr_op, opfamily, false))
			return true;

		/*
		 * If we didn't find a member of the index's opfamily, see whether it
		 * is a "special" indexable operator.
		 */
		if (match_special_index_operator(clause, opfamily, false))
			return true;
		return false;
	}

	return false;
}

/*
 * is_indexable_operator
 *	  Does the operator match the specified index opfamily?
 *
 * If the indexkey is on the right, what we actually want to know
 * is whether the operator has a commutator operator that matches
 * the opfamily.
 */
static bool
is_indexable_operator(Oid expr_op, Oid opfamily, bool indexkey_on_left)
{
	/* Get the commuted operator if necessary */
	if (!indexkey_on_left)
	{
		expr_op = get_commutator(expr_op);
		if (expr_op == InvalidOid)
			return false;
	}

	/* OK if the (commuted) operator is a member of the index's opfamily */
	return op_in_opfamily(expr_op, opfamily);
}

/*
 * match_rowcompare_to_indexcol()
 *	  Handles the RowCompareExpr case for match_clause_to_indexcol(),
 *	  which see for comments.
 */
static bool
match_rowcompare_to_indexcol(IndexOptInfo *index,
							 int indexcol,
							 Oid opfamily,
							 RowCompareExpr *clause,
							 Relids outer_relids)
{
	Node	   *leftop,
			   *rightop;
	Oid			expr_op;

	/* Forget it if we're not dealing with a btree index */
	if (index->relam != BTREE_AM_OID)
		return false;

	/*
	 * We could do the matching on the basis of insisting that the opfamily
	 * shown in the RowCompareExpr be the same as the index column's opfamily,
	 * but that could fail in the presence of reverse-sort opfamilies: it'd be
	 * a matter of chance whether RowCompareExpr had picked the forward or
	 * reverse-sort family.  So look only at the operator, and match if it is
	 * a member of the index's opfamily (after commutation, if the indexkey is
	 * on the right).  We'll worry later about whether any additional
	 * operators are matchable to the index.
	 */
	leftop = (Node *) linitial(clause->largs);
	rightop = (Node *) linitial(clause->rargs);
	expr_op = linitial_oid(clause->opnos);

	/*
	 * These syntactic tests are the same as in match_clause_to_indexcol()
	 */
	if (match_index_to_operand(leftop, indexcol, index) &&
		bms_is_subset(pull_varnos(rightop), outer_relids) &&
		!contain_volatile_functions(rightop))
	{
		/* OK, indexkey is on left */
	}
	else if (match_index_to_operand(rightop, indexcol, index) &&
			 bms_is_subset(pull_varnos(leftop), outer_relids) &&
			 !contain_volatile_functions(leftop))
	{
		/* indexkey is on right, so commute the operator */
		expr_op = get_commutator(expr_op);
		if (expr_op == InvalidOid)
			return false;
	}
	else
		return false;

	/* We're good if the operator is the right type of opfamily member */
	switch (get_op_opfamily_strategy(expr_op, opfamily))
	{
		case BTLessStrategyNumber:
		case BTLessEqualStrategyNumber:
		case BTGreaterEqualStrategyNumber:
		case BTGreaterStrategyNumber:
			return true;
	}

	return false;
}


/****************************************************************************
 *				----  ROUTINES TO DO PARTIAL INDEX PREDICATE TESTS	----
 ****************************************************************************/

/*
 * check_partial_indexes
 *		Check each partial index of the relation, and mark it predOK or not
 *		depending on whether the predicate is satisfied for this query.
 */
void
check_partial_indexes(PlannerInfo *root, RelOptInfo *rel)
{
	List	   *restrictinfo_list = rel->baserestrictinfo;
	ListCell   *ilist;

	foreach(ilist, rel->indexlist)
	{
		IndexOptInfo *index = (IndexOptInfo *) lfirst(ilist);

		if (index->indpred == NIL)
			continue;			/* ignore non-partial indexes */

		index->predOK = predicate_implied_by(index->indpred,
											 restrictinfo_list);
	}
}

/****************************************************************************
 *				----  ROUTINES TO CHECK JOIN CLAUSES  ----
 ****************************************************************************/

/*
 * indexable_outerrelids
 *	  Finds all other relids that participate in any indexable join clause
 *	  for the specified table.	Returns a set of relids.
 */
static Relids
indexable_outerrelids(PlannerInfo *root, RelOptInfo *rel)
{
	Relids		outer_relids = NULL;
	bool		is_child_rel = (rel->reloptkind == RELOPT_OTHER_MEMBER_REL);
	ListCell   *lc1;

	/*
	 * Examine each joinclause in the joininfo list to see if it matches any
	 * key of any index.  If so, add the clause's other rels to the result.
	 */
	foreach(lc1, rel->joininfo)
	{
		RestrictInfo *joininfo = (RestrictInfo *) lfirst(lc1);
		Relids		other_rels;

		other_rels = bms_difference(joininfo->required_relids, rel->relids);
		if (matches_any_index(joininfo, rel, other_rels))
			outer_relids = bms_join(outer_relids, other_rels);
		else
			bms_free(other_rels);
	}

	/*
	 * We also have to look through the query's EquivalenceClasses to see if
	 * any of them could generate indexable join conditions for this rel.
	 */
	if (rel->has_eclass_joins)
	{
		foreach(lc1, root->eq_classes)
		{
			EquivalenceClass *cur_ec = (EquivalenceClass *) lfirst(lc1);
			Relids		other_rels = NULL;
			bool		found_index = false;
			ListCell   *lc2;

			/*
			 * Won't generate joinclauses if const or single-member (the
			 * latter test covers the volatile case too)
			 */
			if (cur_ec->ec_has_const || list_length(cur_ec->ec_members) <= 1)
				continue;

			/*
			 * Note we don't test ec_broken; if we did, we'd need a separate
			 * code path to look through ec_sources.  Checking the members
			 * anyway is OK as a possibly-overoptimistic heuristic.
			 */

			/*
			 * No point in searching if rel not mentioned in eclass (but we
			 * can't tell that for a child rel).
			 */
			if (!is_child_rel &&
				!bms_is_subset(rel->relids, cur_ec->ec_relids))
				continue;

			/*
			 * Scan members, looking for both an index match and join
			 * candidates
			 */
			foreach(lc2, cur_ec->ec_members)
			{
				EquivalenceMember *cur_em = (EquivalenceMember *) lfirst(lc2);

				/* Join candidate? */
				if (!cur_em->em_is_child &&
					!bms_overlap(cur_em->em_relids, rel->relids))
				{
					other_rels = bms_add_members(other_rels,
												 cur_em->em_relids);
					continue;
				}

				/* Check for index match (only need one) */
				if (!found_index &&
					bms_equal(cur_em->em_relids, rel->relids) &&
					eclass_matches_any_index(cur_ec, cur_em, rel))
					found_index = true;
			}

			if (found_index)
				outer_relids = bms_join(outer_relids, other_rels);
			else
				bms_free(other_rels);
		}
	}

	return outer_relids;
}

/*
 * matches_any_index
 *	  Workhorse for indexable_outerrelids: see if a joinclause can be
 *	  matched to any index of the given rel.
 */
static bool
matches_any_index(RestrictInfo *rinfo, RelOptInfo *rel, Relids outer_relids)
{
	ListCell   *l;

	Assert(IsA(rinfo, RestrictInfo));

	if (restriction_is_or_clause(rinfo))
	{
		foreach(l, ((BoolExpr *) rinfo->orclause)->args)
		{
			Node	   *orarg = (Node *) lfirst(l);

			/* OR arguments should be ANDs or sub-RestrictInfos */
			if (and_clause(orarg))
			{
				ListCell   *j;

				/* Recurse to examine AND items and sub-ORs */
				foreach(j, ((BoolExpr *) orarg)->args)
				{
					RestrictInfo *arinfo = (RestrictInfo *) lfirst(j);

					if (matches_any_index(arinfo, rel, outer_relids))
						return true;
				}
			}
			else
			{
				/* Recurse to examine simple clause */
				Assert(IsA(orarg, RestrictInfo));
				Assert(!restriction_is_or_clause((RestrictInfo *) orarg));
				if (matches_any_index((RestrictInfo *) orarg, rel,
									  outer_relids))
					return true;
			}
		}

		return false;
	}

	/* Normal case for a simple restriction clause */
	foreach(l, rel->indexlist)
	{
		IndexOptInfo *index = (IndexOptInfo *) lfirst(l);
		int			indexcol = 0;
		Oid		   *families = index->opfamily;

		do
		{
			Oid			curFamily = families[0];

			if (match_clause_to_indexcol(index,
										 indexcol,
										 curFamily,
										 rinfo,
										 outer_relids,
										 SAOP_ALLOW))
				return true;

			indexcol++;
			families++;
		} while (!DoneMatchingIndexKeys(families));
	}

	return false;
}

/*
 * eclass_matches_any_index
 *	  Workhorse for indexable_outerrelids: see if an EquivalenceClass member
 *	  can be matched to any index column of the given rel.
 *
 * This is also exported for use by find_eclass_clauses_for_index_join.
 */
bool
eclass_matches_any_index(EquivalenceClass *ec, EquivalenceMember *em,
						 RelOptInfo *rel)
{
	ListCell   *l;

	foreach(l, rel->indexlist)
	{
		IndexOptInfo *index = (IndexOptInfo *) lfirst(l);
		int			indexcol = 0;
		Oid		   *families = index->opfamily;

		do
		{
			Oid			curFamily = families[0];

			/*
			 * If it's a btree index, we can reject it if its opfamily isn't
			 * compatible with the EC, since no clause generated from the
			 * EC could be used with the index.  For non-btree indexes,
			 * we can't easily tell whether clauses generated from the EC
			 * could be used with the index, so only check for expression
			 * match.  This might mean we return "true" for a useless index,
			 * but that will just cause some wasted planner cycles; it's
			 * better than ignoring useful indexes.
			 */
			if ((index->relam != BTREE_AM_OID ||
				 list_member_oid(ec->ec_opfamilies, curFamily)) &&
				match_index_to_operand((Node *) em->em_expr, indexcol, index))
				return true;

			indexcol++;
			families++;
		} while (!DoneMatchingIndexKeys(families));
	}

	return false;
}


/*
 * best_inner_indexscan
 *	  Finds the best available inner indexscans for a nestloop join
 *	  with the given rel on the inside and the given outer_rel outside.
 *
 * *cheapest_startup gets the path with least startup cost
 * *cheapest_total gets the path with least total cost (often the same path)
 * Both are set to NULL if there are no possible inner indexscans.
 *
 * We ignore ordering considerations, since a nestloop's inner scan's order
 * is uninteresting.  Hence startup cost and total cost are the only figures
 * of merit to consider.
 *
 * Note: create_index_paths() must have been run previously for this rel,
 * else the results will always be NULL.
 */
void
best_inner_indexscan(PlannerInfo *root, RelOptInfo *rel,
					 RelOptInfo *outer_rel, JoinType jointype,
					 Path **cheapest_startup, Path **cheapest_total)
{
	Relids		outer_relids;
	bool		isouterjoin;
	List	   *clause_list;
	List	   *indexpaths;
	List	   *bitindexpaths;
	ListCell   *l;
	InnerIndexscanInfo *info;
	MemoryContext oldcontext;
	RangeTblEntry *rte;

	Assert(rel->rtekind == RTE_RELATION);

	/* Initialize results for failure returns */
	*cheapest_startup = *cheapest_total = NULL;

	/* Initialize results for failure returns */
	*cheapest_startup = *cheapest_total = NULL;

	/*
	 * Nestloop only supports inner, left, semi, and anti joins.
	 */
	switch (jointype)
	{
		case JOIN_INNER:
			isouterjoin = false;
			break;
		case JOIN_LEFT:
		case JOIN_ANTI:
			isouterjoin = true;
			break;
		default:
			return;
	}

	/*
	 * If there are no indexable joinclauses for this rel, exit quickly.
	 */
	if (bms_is_empty(rel->index_outer_relids))
		return;

	/*
	 * Otherwise, we have to do path selection in the main planning context,
	 * so that any created path can be safely attached to the rel's cache of
	 * best inner paths.  (This is not currently an issue for normal planning,
	 * but it is an issue for GEQO planning.)
	 */
	oldcontext = MemoryContextSwitchTo(root->planner_cxt);

	/*
	 * Intersect the given outer relids with index_outer_relids to find the
	 * set of outer relids actually relevant for this rel. If there are none,
	 * again we can fail immediately.
	 */
	outer_relids = bms_intersect(rel->index_outer_relids, outer_rel->relids);
	if (bms_is_empty(outer_relids))
	{
		bms_free(outer_relids);
		MemoryContextSwitchTo(oldcontext);
		return;
	}

	/*
	 * Look to see if we already computed the result for this set of relevant
	 * outerrels.  (We include the isouterjoin status in the cache lookup key
	 * for safety.	In practice I suspect this is not necessary because it
	 * should always be the same for a given combination of rels.)
	 *
	 * NOTE: because we cache on outer_relids rather than outer_rel->relids,
	 * we will report the same paths and hence path cost for joins with
	 * different sets of irrelevant rels on the outside.  Now that cost_index
	 * is sensitive to outer_rel->rows, this is not really right.  However the
	 * error is probably not large.  Is it worth establishing a separate cache
	 * entry for each distinct outer_rel->relids set to get this right?
	 */
	foreach(l, rel->index_inner_paths)
	{
		info = (InnerIndexscanInfo *) lfirst(l);
		if (bms_equal(info->other_relids, outer_relids) &&
			info->isouterjoin == isouterjoin)
		{
			bms_free(outer_relids);
			MemoryContextSwitchTo(oldcontext);
			*cheapest_startup = info->cheapest_startup_innerpath;
			*cheapest_total = info->cheapest_total_innerpath;
			return;
		}
	}

	/*
	 * Find all the relevant restriction and join clauses.
	 *
	 * Note: because we include restriction clauses, we will find indexscans
	 * that could be plain indexscans, ie, they don't require the join context
	 * at all.	This may seem redundant, but we need to include those scans in
	 * the input given to choose_bitmap_and() to be sure we find optimal AND
	 * combinations of join and non-join scans.  Also, even if the "best inner
	 * indexscan" is just a plain indexscan, it will have a different cost
	 * estimate because of cache effects.
	 */
	clause_list = find_clauses_for_join(root, rel, outer_relids, isouterjoin);

	/*
	 * Find all the index paths that are usable for this join, except for
	 * stuff involving OR and ScalarArrayOpExpr clauses.
	 */
	indexpaths = find_usable_indexes(root, rel,
									 clause_list, NIL,
									 false, outer_rel,
									 SAOP_FORBID);

	/*
	 * Generate BitmapOrPaths for any suitable OR-clauses present in the
	 * clause list.
	 */
	bitindexpaths = generate_bitmap_or_paths(root, rel,
											 clause_list, NIL,
											 outer_rel);

	/*
	 * Likewise, generate paths using ScalarArrayOpExpr clauses; these can't
	 * be simple indexscans but they can be used in bitmap scans.
	 */
	bitindexpaths = list_concat(bitindexpaths,
								find_saop_paths(root, rel,
												clause_list, NIL,
												false, outer_rel));

	/*
	 * Include the regular index paths in bitindexpaths.
	 */
	bitindexpaths = list_concat(bitindexpaths, list_copy(indexpaths));

	rte = rt_fetch(rel->relid, root->parse->rtable);
	Assert(rel->relstorage != '\0');

	/* Exclude plain index paths if user doesn't want them. */
	if (!root->config->enable_indexscan && !root->config->mpp_trying_fallback_plan)
		indexpaths = NIL;

	/* Exclude plain index paths if the relation is an append-only relation. */
	if (rel->relstorage == RELSTORAGE_AOROWS ||
		rel->relstorage == RELSTORAGE_AOCOLS)
		indexpaths = NIL;

	/*
	 * If we found anything usable, generate a BitmapHeapPath for the most
	 * promising combination of bitmap index paths.
	 */
	if (bitindexpaths != NIL &&
		(root->config->enable_bitmapscan || root->config->mpp_trying_fallback_plan))
	{
		Path	   *bitmapqual;
		Path	   *bpath;

		bitmapqual = choose_bitmap_and(root, rel, bitindexpaths, outer_rel);
		bpath = create_bitmap_scan_path(root, rel, bitmapqual, outer_rel);
		indexpaths = lappend(indexpaths, bpath);
	}

	/*
	 * Now choose the cheapest members of indexpaths.
	 */
	if (indexpaths != NIL)
	{
		*cheapest_startup = *cheapest_total = (Path *) linitial(indexpaths);

		for_each_cell(l, lnext(list_head(indexpaths)))
		{
			Path	   *path = (Path *) lfirst(l);

			if (compare_path_costs(path, *cheapest_startup, STARTUP_COST) < 0)
				*cheapest_startup = path;
			if (compare_path_costs(path, *cheapest_total, TOTAL_COST) < 0)
				*cheapest_total = path;
		}
	}

	/* Cache the results --- whether positive or negative */
	info = makeNode(InnerIndexscanInfo);
	info->other_relids = outer_relids;
	info->isouterjoin = isouterjoin;
	info->cheapest_startup_innerpath = *cheapest_startup;
	info->cheapest_total_innerpath = *cheapest_total;
	rel->index_inner_paths = lcons(info, rel->index_inner_paths);

	MemoryContextSwitchTo(oldcontext);
}

/*
 * find_clauses_for_join
 *	  Generate a list of clauses that are potentially useful for
 *	  scanning rel as the inner side of a nestloop join.
 *
 * We consider both join and restriction clauses.  Any joinclause that uses
 * only otherrels in the specified outer_relids is fair game.  But there must
 * be at least one such joinclause in the final list, otherwise we return NIL
 * indicating that there isn't any potential win here.
 */
static List *
find_clauses_for_join(PlannerInfo *root, RelOptInfo *rel,
					  Relids outer_relids, bool isouterjoin)
{
	List	   *clause_list = NIL;
	Relids		join_relids;
	ListCell   *l;

	/*
	 * Look for joinclauses that are usable with given outer_relids.  Note
	 * we'll take anything that's applicable to the join whether it has
	 * anything to do with an index or not; since we're only building a list,
	 * it's not worth filtering more finely here.
	 */
	join_relids = bms_union(rel->relids, outer_relids);

	foreach(l, rel->joininfo)
	{
		RestrictInfo *rinfo = (RestrictInfo *) lfirst(l);

		/* Can't use pushed-down join clauses in outer join */
		if (isouterjoin && rinfo->is_pushed_down)
			continue;
		if (!bms_is_subset(rinfo->required_relids, join_relids))
			continue;

		clause_list = lappend(clause_list, rinfo);
	}

	bms_free(join_relids);

	/*
	 * Also check to see if any EquivalenceClasses can produce a relevant
	 * joinclause.	Since all such clauses are effectively pushed-down, this
	 * doesn't apply to outer joins.
	 */
	if (!isouterjoin && rel->has_eclass_joins)
		clause_list = list_concat(clause_list,
								  find_eclass_clauses_for_index_join(root,
																	 rel,
															  outer_relids));

	/* If no join clause was matched then forget it, per comments above */
	if (clause_list == NIL)
		return NIL;

	/* We can also use any plain restriction clauses for the rel */
	clause_list = list_concat(list_copy(rel->baserestrictinfo), clause_list);

	return clause_list;
}


/****************************************************************************
 *				----  PATH CREATION UTILITIES  ----
 ****************************************************************************/

/*
 * flatten_clausegroups_list
 *	  Given a list of lists of RestrictInfos, flatten it to a list
 *	  of RestrictInfos.
 *
 * This is used to flatten out the result of group_clauses_by_indexkey()
 * to produce an indexclauses list.  The original list structure mustn't
 * be altered, but it's OK to share copies of the underlying RestrictInfos.
 */
List *
flatten_clausegroups_list(List *clausegroups)
{
	List	   *allclauses = NIL;
	ListCell   *l;

	foreach(l, clausegroups)
		allclauses = list_concat(allclauses, list_copy((List *) lfirst(l)));
	return allclauses;
}


/****************************************************************************
 *				----  ROUTINES TO CHECK OPERANDS  ----
 ****************************************************************************/

/*
 * match_index_to_operand()
 *	  Generalized test for a match between an index's key
 *	  and the operand on one side of a restriction or join clause.
 *
 * operand: the nodetree to be compared to the index
 * indexcol: the column number of the index (counting from 0)
 * index: the index of interest
 */
bool
match_index_to_operand(Node *operand,
					   int indexcol,
					   IndexOptInfo *index)
{
	int			indkey;

	/*
	 * Ignore any RelabelType node above the operand.	This is needed to be
	 * able to apply indexscanning in binary-compatible-operator cases. Note:
	 * we can assume there is at most one RelabelType node;
	 * eval_const_expressions() will have simplified if more than one.
	 */
	if (operand && IsA(operand, RelabelType))
		operand = (Node *) ((RelabelType *) operand)->arg;

	indkey = index->indexkeys[indexcol];
	if (indkey != 0)
	{
		/*
		 * Simple index column; operand must be a matching Var.
		 */
		if (operand && IsA(operand, Var) &&
			index->rel->relid == ((Var *) operand)->varno &&
			indkey == ((Var *) operand)->varattno)
			return true;
	}
	else
	{
		/*
		 * Index expression; find the correct expression.  (This search could
		 * be avoided, at the cost of complicating all the callers of this
		 * routine; doesn't seem worth it.)
		 */
		ListCell   *indexpr_item;
		int			i;
		Node	   *indexkey;

		indexpr_item = list_head(index->indexprs);
		for (i = 0; i < indexcol; i++)
		{
			if (index->indexkeys[i] == 0)
			{
				if (indexpr_item == NULL)
					elog(ERROR, "wrong number of index expressions");
				indexpr_item = lnext(indexpr_item);
			}
		}
		if (indexpr_item == NULL)
			elog(ERROR, "wrong number of index expressions");
		indexkey = (Node *) lfirst(indexpr_item);

		/*
		 * Does it match the operand?  Again, strip any relabeling.
		 */
		if (indexkey && IsA(indexkey, RelabelType))
			indexkey = (Node *) ((RelabelType *) indexkey)->arg;

		if (equal(indexkey, operand))
			return true;
	}

	return false;
}

/****************************************************************************
 *			----  ROUTINES FOR "SPECIAL" INDEXABLE OPERATORS  ----
 ****************************************************************************/

/*----------
 * These routines handle special optimization of operators that can be
 * used with index scans even though they are not known to the executor's
 * indexscan machinery.  The key idea is that these operators allow us
 * to derive approximate indexscan qual clauses, such that any tuples
 * that pass the operator clause itself must also satisfy the simpler
 * indexscan condition(s).	Then we can use the indexscan machinery
 * to avoid scanning as much of the table as we'd otherwise have to,
 * while applying the original operator as a qpqual condition to ensure
 * we deliver only the tuples we want.	(In essence, we're using a regular
 * index as if it were a lossy index.)
 *
 * An example of what we're doing is
 *			textfield LIKE 'abc%'
 * from which we can generate the indexscanable conditions
 *			textfield >= 'abc' AND textfield < 'abd'
 * which allow efficient scanning of an index on textfield.
 * (In reality, character set and collation issues make the transformation
 * from LIKE to indexscan limits rather harder than one might think ...
 * but that's the basic idea.)
 *
 * Another thing that we do with this machinery is to provide special
 * smarts for "boolean" indexes (that is, indexes on boolean columns
 * that support boolean equality).	We can transform a plain reference
 * to the indexkey into "indexkey = true", or "NOT indexkey" into
 * "indexkey = false", so as to make the expression indexable using the
 * regular index operators.  (As of Postgres 8.1, we must do this here
 * because constant simplification does the reverse transformation;
 * without this code there'd be no way to use such an index at all.)
 *
 * Three routines are provided here:
 *
 * match_special_index_operator() is just an auxiliary function for
 * match_clause_to_indexcol(); after the latter fails to recognize a
 * restriction opclause's operator as a member of an index's opfamily,
 * it asks match_special_index_operator() whether the clause should be
 * considered an indexqual anyway.
 *
 * match_boolean_index_clause() similarly detects clauses that can be
 * converted into boolean equality operators.
 *
 * expand_indexqual_conditions() converts a list of lists of RestrictInfo
 * nodes (with implicit AND semantics across list elements) into
 * a list of clauses that the executor can actually handle.  For operators
 * that are members of the index's opfamily this transformation is a no-op,
 * but clauses recognized by match_special_index_operator() or
 * match_boolean_index_clause() must be converted into one or more "regular"
 * indexqual conditions.
 *----------
 */

/*
 * match_boolean_index_clause
 *	  Recognize restriction clauses that can be matched to a boolean index.
 *
 * This should be called only when IsBooleanOpfamily() recognizes the
 * index's operator family.  We check to see if the clause matches the
 * index's key.
 */
static bool
match_boolean_index_clause(Node *clause,
						   int indexcol,
						   IndexOptInfo *index)
{
	/* Direct match? */
	if (match_index_to_operand(clause, indexcol, index))
		return true;
	/* NOT clause? */
	if (not_clause(clause))
	{
		if (match_index_to_operand((Node *) get_notclausearg((Expr *) clause),
								   indexcol, index))
			return true;
	}

	/*
	 * Since we only consider clauses at top level of WHERE, we can convert
	 * indexkey IS TRUE and indexkey IS FALSE to index searches as well. The
	 * different meaning for NULL isn't important.
	 */
	else if (clause && IsA(clause, BooleanTest))
	{
		BooleanTest *btest = (BooleanTest *) clause;

		if (btest->booltesttype == IS_TRUE ||
			btest->booltesttype == IS_FALSE)
			if (match_index_to_operand((Node *) btest->arg,
									   indexcol, index))
				return true;
	}
	return false;
}

/*
 * match_special_index_operator
 *	  Recognize restriction clauses that can be used to generate
 *	  additional indexscanable qualifications.
 *
 * The given clause is already known to be a binary opclause having
 * the form (indexkey OP pseudoconst) or (pseudoconst OP indexkey),
 * but the OP proved not to be one of the index's opfamily operators.
 * Return 'true' if we can do something with it anyway.
 */
static bool
match_special_index_operator(Expr *clause, Oid opfamily,
							 bool indexkey_on_left)
{
	bool		isIndexable = false;
	Node	   *rightop;
	Oid			expr_op;
	Const	   *patt;
	Const	   *prefix = NULL;

	/*
	 * Currently, all known special operators require the indexkey on the
	 * left, but this test could be pushed into the switch statement if some
	 * are added that do not...
	 */
	if (!indexkey_on_left)
		return false;

	/* we know these will succeed */
	rightop = get_rightop(clause);
	expr_op = ((OpExpr *) clause)->opno;

	/* again, required for all current special ops: */
	if (!IsA(rightop, Const) ||
		((Const *) rightop)->constisnull)
		return false;
	patt = (Const *) rightop;

	switch (expr_op)
	{
		case OID_TEXT_LIKE_OP:
		case OID_BPCHAR_LIKE_OP:
		case OID_NAME_LIKE_OP:
			/* the right-hand const is type text for all of these */
			isIndexable = pattern_fixed_prefix(patt, Pattern_Type_Like,
									  &prefix, NULL) != Pattern_Prefix_None;
			break;

		case OID_BYTEA_LIKE_OP:
			isIndexable = pattern_fixed_prefix(patt, Pattern_Type_Like,
									  &prefix, NULL) != Pattern_Prefix_None;
			break;

		case OID_TEXT_ICLIKE_OP:
		case OID_BPCHAR_ICLIKE_OP:
		case OID_NAME_ICLIKE_OP:
			/* the right-hand const is type text for all of these */
			isIndexable = pattern_fixed_prefix(patt, Pattern_Type_Like_IC,
									  &prefix, NULL) != Pattern_Prefix_None;
			break;

		case OID_TEXT_REGEXEQ_OP:
		case OID_BPCHAR_REGEXEQ_OP:
		case OID_NAME_REGEXEQ_OP:
			/* the right-hand const is type text for all of these */
			isIndexable = pattern_fixed_prefix(patt, Pattern_Type_Regex,
									  &prefix, NULL) != Pattern_Prefix_None;
			break;

		case OID_TEXT_ICREGEXEQ_OP:
		case OID_BPCHAR_ICREGEXEQ_OP:
		case OID_NAME_ICREGEXEQ_OP:
			/* the right-hand const is type text for all of these */
			isIndexable = pattern_fixed_prefix(patt, Pattern_Type_Regex_IC,
									  &prefix, NULL) != Pattern_Prefix_None;
			break;

		case OID_INET_SUB_OP:
		case OID_INET_SUBEQ_OP:
			isIndexable = true;
			break;
	}

	if (prefix)
	{
		pfree(DatumGetPointer(prefix->constvalue));
		pfree(prefix);
	}

	/* done if the expression doesn't look indexable */
	if (!isIndexable)
		return false;

	/*
	 * Must also check that index's opfamily supports the operators we will
	 * want to apply.  (A hash index, for example, will not support ">=".)
	 * Currently, only btree supports the operators we need.
	 *
	 * We insist on the opfamily being the specific one we expect, else we'd
	 * do the wrong thing if someone were to make a reverse-sort opfamily with
	 * the same operators.
	 */
	switch (expr_op)
	{
		case OID_TEXT_LIKE_OP:
		case OID_TEXT_ICLIKE_OP:
		case OID_TEXT_REGEXEQ_OP:
		case OID_TEXT_ICREGEXEQ_OP:
			isIndexable =
				(opfamily == TEXT_PATTERN_BTREE_FAM_OID) ||
				(opfamily == TEXT_BTREE_FAM_OID && lc_collate_is_c());
			break;

		case OID_BPCHAR_LIKE_OP:
		case OID_BPCHAR_ICLIKE_OP:
		case OID_BPCHAR_REGEXEQ_OP:
		case OID_BPCHAR_ICREGEXEQ_OP:
			isIndexable =
				(opfamily == BPCHAR_PATTERN_BTREE_FAM_OID) ||
				(opfamily == BPCHAR_BTREE_FAM_OID && lc_collate_is_c());
			break;

		case OID_NAME_LIKE_OP:
		case OID_NAME_ICLIKE_OP:
		case OID_NAME_REGEXEQ_OP:
		case OID_NAME_ICREGEXEQ_OP:
			/* name uses locale-insensitive sorting */
			isIndexable = (opfamily == NAME_BTREE_FAM_OID);
			break;

		case OID_BYTEA_LIKE_OP:
			isIndexable = (opfamily == BYTEA_BTREE_FAM_OID);
			break;

		case OID_INET_SUB_OP:
		case OID_INET_SUBEQ_OP:
			isIndexable = (opfamily == NETWORK_BTREE_FAM_OID);
			break;
	}

	return isIndexable;
}

/*
 * expand_indexqual_conditions
 *	  Given a list of sublists of RestrictInfo nodes, produce a flat list
 *	  of index qual clauses.  Standard qual clauses (those in the index's
 *	  opfamily) are passed through unchanged.  Boolean clauses and "special"
 *	  index operators are expanded into clauses that the indexscan machinery
 *	  will know what to do with.  RowCompare clauses are simplified if
 *	  necessary to create a clause that is fully checkable by the index.
 *
 * The input list is ordered by index key, and so the output list is too.
 * (The latter is not depended on by any part of the core planner, I believe,
 * but parts of the executor require it, and so do the amcostestimate
 * functions.)
 */
List *
expand_indexqual_conditions(IndexOptInfo *index, List *clausegroups)
{
	List	   *resultquals = NIL;
	ListCell   *clausegroup_item;
	int			indexcol = 0;
	Oid		   *families = index->opfamily;

	if (clausegroups == NIL)
		return NIL;

	clausegroup_item = list_head(clausegroups);
	do
	{
		Oid			curFamily = families[0];
		ListCell   *l;

		foreach(l, (List *) lfirst(clausegroup_item))
		{
			RestrictInfo *rinfo = (RestrictInfo *) lfirst(l);
			Expr	   *clause = rinfo->clause;

			/* First check for boolean cases */
			if (IsBooleanOpfamily(curFamily))
			{
				Expr	   *boolqual;

				boolqual = expand_boolean_index_clause((Node *) clause,
													   indexcol,
													   index);
				if (boolqual)
				{
					resultquals = lappend(resultquals,
										  make_simple_restrictinfo(boolqual));
					continue;
				}
			}

			/*
			 * Else it must be an opclause (usual case), ScalarArrayOp,
			 * RowCompare, or NullTest
			 */
			if (is_opclause(clause))
			{
				resultquals = list_concat(resultquals,
										  expand_indexqual_opclause(rinfo,
																 curFamily));
			}
			else if (IsA(clause, ScalarArrayOpExpr))
			{
				/* no extra work at this time */
				resultquals = lappend(resultquals, rinfo);
			}
			else if (IsA(clause, RowCompareExpr))
			{
				resultquals = lappend(resultquals,
									  expand_indexqual_rowcompare(rinfo,
																  index,
																  indexcol));
			}
			else if (IsA(clause, NullTest))
			{
				Assert(index->amsearchnulls);
				resultquals = lappend(resultquals,
									  make_simple_restrictinfo(clause));
			}
			else
				elog(ERROR, "unsupported indexqual type: %d",
					 (int) nodeTag(clause));
		}

		clausegroup_item = lnext(clausegroup_item);

		indexcol++;
		families++;
	} while (clausegroup_item != NULL && !DoneMatchingIndexKeys(families));

	Assert(clausegroup_item == NULL);	/* else more groups than indexkeys */

	return resultquals;
}

/*
 * expand_boolean_index_clause
 *	  Convert a clause recognized by match_boolean_index_clause into
 *	  a boolean equality operator clause.
 *
 * Returns NULL if the clause isn't a boolean index qual.
 */
static Expr *
expand_boolean_index_clause(Node *clause,
							int indexcol,
							IndexOptInfo *index)
{
	/* Direct match? */
	if (match_index_to_operand(clause, indexcol, index))
	{
		/* convert to indexkey = TRUE */
		return make_opclause(BooleanEqualOperator, BOOLOID, false,
							 (Expr *) clause,
							 (Expr *) makeBoolConst(true, false));
	}
	/* NOT clause? */
	if (not_clause(clause))
	{
		Node	   *arg = (Node *) get_notclausearg((Expr *) clause);

		/* It must have matched the indexkey */
		Assert(match_index_to_operand(arg, indexcol, index));
		/* convert to indexkey = FALSE */
		return make_opclause(BooleanEqualOperator, BOOLOID, false,
							 (Expr *) arg,
							 (Expr *) makeBoolConst(false, false));
	}
	if (clause && IsA(clause, BooleanTest))
	{
		BooleanTest *btest = (BooleanTest *) clause;
		Node	   *arg = (Node *) btest->arg;

		/* It must have matched the indexkey */
		Assert(match_index_to_operand(arg, indexcol, index));
		if (btest->booltesttype == IS_TRUE)
		{
			/* convert to indexkey = TRUE */
			return make_opclause(BooleanEqualOperator, BOOLOID, false,
								 (Expr *) arg,
								 (Expr *) makeBoolConst(true, false));
		}
		if (btest->booltesttype == IS_FALSE)
		{
			/* convert to indexkey = FALSE */
			return make_opclause(BooleanEqualOperator, BOOLOID, false,
								 (Expr *) arg,
								 (Expr *) makeBoolConst(false, false));
		}
		/* Oops */
		Assert(false);
	}

	return NULL;
}

/*
 * expand_indexqual_opclause --- expand a single indexqual condition
 *		that is an operator clause
 *
 * The input is a single RestrictInfo, the output a list of RestrictInfos.
 *
 * In the base case this is just list_make1(), but we have to be prepared to
 * expand special cases that were accepted by match_special_index_operator().
 */
static List *
expand_indexqual_opclause(RestrictInfo *rinfo, Oid opfamily)
{
	Expr	   *clause = rinfo->clause;

	/* we know these will succeed */
	Node	   *leftop = get_leftop(clause);
	Node	   *rightop = get_rightop(clause);
	Oid			expr_op = ((OpExpr *) clause)->opno;
	Const	   *patt = (Const *) rightop;
	Const	   *prefix = NULL;
	Pattern_Prefix_Status pstatus;

	/*
	 * LIKE and regex operators are not members of any btree index opfamily,
	 * but they can be members of opfamilies for more exotic index types such
	 * as GIN.  Therefore, we should only do expansion if the operator is
	 * actually not in the opfamily.  But checking that requires a syscache
	 * lookup, so it's best to first see if the operator is one we are
	 * interested in.
	 */
	switch (expr_op)
	{
		case OID_TEXT_LIKE_OP:
		case OID_BPCHAR_LIKE_OP:
		case OID_NAME_LIKE_OP:
		case OID_BYTEA_LIKE_OP:
<<<<<<< HEAD
			pstatus = pattern_fixed_prefix(patt, Pattern_Type_Like,
										   &prefix, NULL);
			result = prefix_quals(leftop, opfamily, prefix, pstatus);
=======
			if (!op_in_opfamily(expr_op, opfamily))
			{
				pstatus = pattern_fixed_prefix(patt, Pattern_Type_Like,
											   &prefix, &rest);
				return prefix_quals(leftop, opfamily, prefix, pstatus);
			}
>>>>>>> 49f001d8
			break;

		case OID_TEXT_ICLIKE_OP:
		case OID_BPCHAR_ICLIKE_OP:
		case OID_NAME_ICLIKE_OP:
<<<<<<< HEAD
			/* the right-hand const is type text for all of these */
			pstatus = pattern_fixed_prefix(patt, Pattern_Type_Like_IC,
										   &prefix, NULL);
			result = prefix_quals(leftop, opfamily, prefix, pstatus);
=======
			if (!op_in_opfamily(expr_op, opfamily))
			{
				/* the right-hand const is type text for all of these */
				pstatus = pattern_fixed_prefix(patt, Pattern_Type_Like_IC,
											   &prefix, &rest);
				return prefix_quals(leftop, opfamily, prefix, pstatus);
			}
>>>>>>> 49f001d8
			break;

		case OID_TEXT_REGEXEQ_OP:
		case OID_BPCHAR_REGEXEQ_OP:
		case OID_NAME_REGEXEQ_OP:
<<<<<<< HEAD
			/* the right-hand const is type text for all of these */
			pstatus = pattern_fixed_prefix(patt, Pattern_Type_Regex,
										   &prefix, NULL);
			result = prefix_quals(leftop, opfamily, prefix, pstatus);
=======
			if (!op_in_opfamily(expr_op, opfamily))
			{
				/* the right-hand const is type text for all of these */
				pstatus = pattern_fixed_prefix(patt, Pattern_Type_Regex,
											   &prefix, &rest);
				return prefix_quals(leftop, opfamily, prefix, pstatus);
			}
>>>>>>> 49f001d8
			break;

		case OID_TEXT_ICREGEXEQ_OP:
		case OID_BPCHAR_ICREGEXEQ_OP:
		case OID_NAME_ICREGEXEQ_OP:
<<<<<<< HEAD
			/* the right-hand const is type text for all of these */
			pstatus = pattern_fixed_prefix(patt, Pattern_Type_Regex_IC,
										   &prefix, NULL);
			result = prefix_quals(leftop, opfamily, prefix, pstatus);
=======
			if (!op_in_opfamily(expr_op, opfamily))
			{
				/* the right-hand const is type text for all of these */
				pstatus = pattern_fixed_prefix(patt, Pattern_Type_Regex_IC,
											   &prefix, &rest);
				return prefix_quals(leftop, opfamily, prefix, pstatus);
			}
>>>>>>> 49f001d8
			break;

		case OID_INET_SUB_OP:
		case OID_INET_SUBEQ_OP:
			if (!op_in_opfamily(expr_op, opfamily))
			{
				return network_prefix_quals(leftop, expr_op, opfamily,
											patt->constvalue);
			}
			break;
	}

	/* Default case: just make a list of the unmodified indexqual */
	return list_make1(rinfo);
}

/*
 * expand_indexqual_rowcompare --- expand a single indexqual condition
 *		that is a RowCompareExpr
 *
 * It's already known that the first column of the row comparison matches
 * the specified column of the index.  We can use additional columns of the
 * row comparison as index qualifications, so long as they match the index
 * in the "same direction", ie, the indexkeys are all on the same side of the
 * clause and the operators are all the same-type members of the opfamilies.
 * If all the columns of the RowCompareExpr match in this way, we just use it
 * as-is.  Otherwise, we build a shortened RowCompareExpr (if more than one
 * column matches) or a simple OpExpr (if the first-column match is all
 * there is).  In these cases the modified clause is always "<=" or ">="
 * even when the original was "<" or ">" --- this is necessary to match all
 * the rows that could match the original.	(We are essentially building a
 * lossy version of the row comparison when we do this.)
 */
static RestrictInfo *
expand_indexqual_rowcompare(RestrictInfo *rinfo,
							IndexOptInfo *index,
							int indexcol)
{
	RowCompareExpr *clause = (RowCompareExpr *) rinfo->clause;
	bool		var_on_left;
	int			op_strategy;
	Oid			op_lefttype;
	Oid			op_righttype;
	int			matching_cols;
	Oid			expr_op;
	List	   *opfamilies;
	List	   *lefttypes;
	List	   *righttypes;
	List	   *new_ops;
	ListCell   *largs_cell;
	ListCell   *rargs_cell;
	ListCell   *opnos_cell;

	/* We have to figure out (again) how the first col matches */
	var_on_left = match_index_to_operand((Node *) linitial(clause->largs),
										 indexcol, index);
	Assert(var_on_left ||
		   match_index_to_operand((Node *) linitial(clause->rargs),
								  indexcol, index));
	expr_op = linitial_oid(clause->opnos);
	if (!var_on_left)
		expr_op = get_commutator(expr_op);
	get_op_opfamily_properties(expr_op, index->opfamily[indexcol],
							   &op_strategy,
							   &op_lefttype,
							   &op_righttype);
	/* Build lists of the opfamilies and operator datatypes in case needed */
	opfamilies = list_make1_oid(index->opfamily[indexcol]);
	lefttypes = list_make1_oid(op_lefttype);
	righttypes = list_make1_oid(op_righttype);

	/*
	 * See how many of the remaining columns match some index column in the
	 * same way.  A note about rel membership tests: we assume that the clause
	 * as a whole is already known to use only Vars from the indexed relation
	 * and possibly some acceptable outer relations. So the "other" side of
	 * any potential index condition is OK as long as it doesn't use Vars from
	 * the indexed relation.
	 */
	matching_cols = 1;
	largs_cell = lnext(list_head(clause->largs));
	rargs_cell = lnext(list_head(clause->rargs));
	opnos_cell = lnext(list_head(clause->opnos));

	while (largs_cell != NULL)
	{
		Node	   *varop;
		Node	   *constop;
		int			i;

		expr_op = lfirst_oid(opnos_cell);
		if (var_on_left)
		{
			varop = (Node *) lfirst(largs_cell);
			constop = (Node *) lfirst(rargs_cell);
		}
		else
		{
			varop = (Node *) lfirst(rargs_cell);
			constop = (Node *) lfirst(largs_cell);
			/* indexkey is on right, so commute the operator */
			expr_op = get_commutator(expr_op);
			if (expr_op == InvalidOid)
				break;			/* operator is not usable */
		}
		if (bms_is_member(index->rel->relid, pull_varnos(constop)))
			break;				/* no good, Var on wrong side */
		if (contain_volatile_functions(constop))
			break;				/* no good, volatile comparison value */

		/*
		 * The Var side can match any column of the index.	If the user does
		 * something weird like having multiple identical index columns, we
		 * insist the match be on the first such column, to avoid confusing
		 * the executor.
		 */
		for (i = 0; i < index->ncolumns; i++)
		{
			if (match_index_to_operand(varop, i, index))
				break;
		}
		if (i >= index->ncolumns)
			break;				/* no match found */

		/* Now, do we have the right operator for this column? */
		if (get_op_opfamily_strategy(expr_op, index->opfamily[i])
			!= op_strategy)
			break;

		/* Add opfamily and datatypes to lists */
		get_op_opfamily_properties(expr_op, index->opfamily[i],
								   &op_strategy,
								   &op_lefttype,
								   &op_righttype);
		opfamilies = lappend_oid(opfamilies, index->opfamily[i]);
		lefttypes = lappend_oid(lefttypes, op_lefttype);
		righttypes = lappend_oid(righttypes, op_righttype);

		/* This column matches, keep scanning */
		matching_cols++;
		largs_cell = lnext(largs_cell);
		rargs_cell = lnext(rargs_cell);
		opnos_cell = lnext(opnos_cell);
	}

	/* Return clause as-is if it's all usable as index quals */
	if (matching_cols == list_length(clause->opnos))
		return rinfo;

	/*
	 * We have to generate a subset rowcompare (possibly just one OpExpr). The
	 * painful part of this is changing < to <= or > to >=, so deal with that
	 * first.
	 */
	if (op_strategy == BTLessEqualStrategyNumber ||
		op_strategy == BTGreaterEqualStrategyNumber)
	{
		/* easy, just use the same operators */
		new_ops = list_truncate(list_copy(clause->opnos), matching_cols);
	}
	else
	{
		ListCell   *opfamilies_cell;
		ListCell   *lefttypes_cell;
		ListCell   *righttypes_cell;

		if (op_strategy == BTLessStrategyNumber)
			op_strategy = BTLessEqualStrategyNumber;
		else if (op_strategy == BTGreaterStrategyNumber)
			op_strategy = BTGreaterEqualStrategyNumber;
		else
			elog(ERROR, "unexpected strategy number %d", op_strategy);
		new_ops = NIL;
		lefttypes_cell = list_head(lefttypes);
		righttypes_cell = list_head(righttypes);
		foreach(opfamilies_cell, opfamilies)
		{
			Oid			opfam = lfirst_oid(opfamilies_cell);
			Oid			lefttype = lfirst_oid(lefttypes_cell);
			Oid			righttype = lfirst_oid(righttypes_cell);

			expr_op = get_opfamily_member(opfam, lefttype, righttype,
										  op_strategy);
			if (!OidIsValid(expr_op))	/* should not happen */
				elog(ERROR, "could not find member %d(%u,%u) of opfamily %u",
					 op_strategy, lefttype, righttype, opfam);
			if (!var_on_left)
			{
				expr_op = get_commutator(expr_op);
				if (!OidIsValid(expr_op))		/* should not happen */
					elog(ERROR, "could not find commutator of member %d(%u,%u) of opfamily %u",
						 op_strategy, lefttype, righttype, opfam);
			}
			new_ops = lappend_oid(new_ops, expr_op);
			lefttypes_cell = lnext(lefttypes_cell);
			righttypes_cell = lnext(righttypes_cell);
		}
	}

	/* If we have more than one matching col, create a subset rowcompare */
	if (matching_cols > 1)
	{
		RowCompareExpr *rc = makeNode(RowCompareExpr);

		if (var_on_left)
			rc->rctype = (RowCompareType) op_strategy;
		else
			rc->rctype = (op_strategy == BTLessEqualStrategyNumber) ?
				ROWCOMPARE_GE : ROWCOMPARE_LE;
		rc->opnos = new_ops;
		rc->opfamilies = list_truncate(list_copy(clause->opfamilies),
									   matching_cols);
		rc->largs = list_truncate((List *) copyObject(clause->largs),
								  matching_cols);
		rc->rargs = list_truncate((List *) copyObject(clause->rargs),
								  matching_cols);
		return make_simple_restrictinfo((Expr *) rc);
	}
	else
	{
		Expr	   *opexpr;

		opexpr = make_opclause(linitial_oid(new_ops), BOOLOID, false,
							   copyObject(linitial(clause->largs)),
							   copyObject(linitial(clause->rargs)));
		return make_simple_restrictinfo(opexpr);
	}
}

/*
 * Given a fixed prefix that all the "leftop" values must have,
 * generate suitable indexqual condition(s).  opfamily is the index
 * operator family; we use it to deduce the appropriate comparison
 * operators and operand datatypes.
 */
static List *
prefix_quals(Node *leftop, Oid opfamily,
			 Const *prefix_const, Pattern_Prefix_Status pstatus)
{
	List	   *result;
	Oid			datatype;
	Oid			oproid;
	Expr	   *expr;
	FmgrInfo	ltproc;
	Const	   *greaterstr;

	Assert(pstatus != Pattern_Prefix_None);

	switch (opfamily)
	{
		case TEXT_BTREE_FAM_OID:
		case TEXT_PATTERN_BTREE_FAM_OID:
			datatype = TEXTOID;
			break;

		case BPCHAR_BTREE_FAM_OID:
		case BPCHAR_PATTERN_BTREE_FAM_OID:
			datatype = BPCHAROID;
			break;

		case NAME_BTREE_FAM_OID:
			datatype = NAMEOID;
			break;

		case BYTEA_BTREE_FAM_OID:
			datatype = BYTEAOID;
			break;

		default:
			/* shouldn't get here */
			elog(ERROR, "unexpected opfamily: %u", opfamily);
			return NIL;
	}

	/*
	 * If necessary, coerce the prefix constant to the right type. The given
	 * prefix constant is either text or bytea type.
	 */
	if (prefix_const->consttype != datatype)
	{
		char	   *prefix;

		switch (prefix_const->consttype)
		{
			case TEXTOID:
				prefix = TextDatumGetCString(prefix_const->constvalue);
				break;
			case BYTEAOID:
				prefix = DatumGetCString(DirectFunctionCall1(byteaout,
												  prefix_const->constvalue));
				break;
			default:
				elog(ERROR, "unexpected const type: %u",
					 prefix_const->consttype);
				return NIL;
		}
		prefix_const = string_to_const(prefix, datatype);
		pfree(prefix);
	}

	/*
	 * If we found an exact-match pattern, generate an "=" indexqual.
	 */
	if (pstatus == Pattern_Prefix_Exact)
	{
		oproid = get_opfamily_member(opfamily, datatype, datatype,
									 BTEqualStrategyNumber);
		if (oproid == InvalidOid)
			elog(ERROR, "no = operator for opfamily %u", opfamily);
		expr = make_opclause(oproid, BOOLOID, false,
							 (Expr *) leftop, (Expr *) prefix_const);
		result = list_make1(make_simple_restrictinfo(expr));
		return result;
	}

	/*
	 * Otherwise, we have a nonempty required prefix of the values.
	 *
	 * We can always say "x >= prefix".
	 */
	oproid = get_opfamily_member(opfamily, datatype, datatype,
								 BTGreaterEqualStrategyNumber);
	if (oproid == InvalidOid)
		elog(ERROR, "no >= operator for opfamily %u", opfamily);
	expr = make_opclause(oproid, BOOLOID, false,
						 (Expr *) leftop, (Expr *) prefix_const);
	result = list_make1(make_simple_restrictinfo(expr));

	/*-------
	 * If we can create a string larger than the prefix, we can say
	 * "x < greaterstr".
	 *-------
	 */
	oproid = get_opfamily_member(opfamily, datatype, datatype,
								 BTLessStrategyNumber);
	if (oproid == InvalidOid)
		elog(ERROR, "no < operator for opfamily %u", opfamily);
	fmgr_info(get_opcode(oproid), &ltproc);
	greaterstr = make_greater_string(prefix_const, &ltproc);
	if (greaterstr)
	{
		expr = make_opclause(oproid, BOOLOID, false,
							 (Expr *) leftop, (Expr *) greaterstr);
		result = lappend(result, make_simple_restrictinfo(expr));
	}

	return result;
}

/*
 * Given a leftop and a rightop, and a inet-family sup/sub operator,
 * generate suitable indexqual condition(s).  expr_op is the original
 * operator, and opfamily is the index opfamily.
 */
static List *
network_prefix_quals(Node *leftop, Oid expr_op, Oid opfamily, Datum rightop)
{
	bool		is_eq;
	Oid			datatype;
	Oid			opr1oid;
	Oid			opr2oid;
	Datum		opr1right;
	Datum		opr2right;
	List	   *result;
	Expr	   *expr;

	switch (expr_op)
	{
		case OID_INET_SUB_OP:
			datatype = INETOID;
			is_eq = false;
			break;
		case OID_INET_SUBEQ_OP:
			datatype = INETOID;
			is_eq = true;
			break;
		default:
			elog(ERROR, "unexpected operator: %u", expr_op);
			return NIL;
	}

	/*
	 * create clause "key >= network_scan_first( rightop )", or ">" if the
	 * operator disallows equality.
	 */
	if (is_eq)
	{
		opr1oid = get_opfamily_member(opfamily, datatype, datatype,
									  BTGreaterEqualStrategyNumber);
		if (opr1oid == InvalidOid)
			elog(ERROR, "no >= operator for opfamily %u", opfamily);
	}
	else
	{
		opr1oid = get_opfamily_member(opfamily, datatype, datatype,
									  BTGreaterStrategyNumber);
		if (opr1oid == InvalidOid)
			elog(ERROR, "no > operator for opfamily %u", opfamily);
	}

	opr1right = network_scan_first(rightop);

	expr = make_opclause(opr1oid, BOOLOID, false,
						 (Expr *) leftop,
						 (Expr *) makeConst(datatype, -1, -1, opr1right,
											false, false));
	result = list_make1(make_simple_restrictinfo(expr));

	/* create clause "key <= network_scan_last( rightop )" */

	opr2oid = get_opfamily_member(opfamily, datatype, datatype,
								  BTLessEqualStrategyNumber);
	if (opr2oid == InvalidOid)
		elog(ERROR, "no <= operator for opfamily %u", opfamily);

	opr2right = network_scan_last(rightop);

	expr = make_opclause(opr2oid, BOOLOID, false,
						 (Expr *) leftop,
						 (Expr *) makeConst(datatype, -1, -1, opr2right,
											false, false));
	result = lappend(result, make_simple_restrictinfo(expr));

	return result;
}

/*
 * Handy subroutines for match_special_index_operator() and friends.
 */

/*
 * Generate a Datum of the appropriate type from a C string.
 * Note that all of the supported types are pass-by-ref, so the
 * returned value should be pfree'd if no longer needed.
 */
static Datum
string_to_datum(const char *str, Oid datatype)
{
	/*
	 * We cheat a little by assuming that CStringGetTextDatum() will do for
	 * bpchar and varchar constants too...
	 */
	if (datatype == NAMEOID)
		return DirectFunctionCall1(namein, CStringGetDatum(str));
	else if (datatype == BYTEAOID)
		return DirectFunctionCall1(byteain, CStringGetDatum(str));
	else
		return CStringGetTextDatum(str);
}

/*
 * Generate a Const node of the appropriate type from a C string.
 */
static Const *
string_to_const(const char *str, Oid datatype)
{
	Datum		conval = string_to_datum(str, datatype);

	return makeConst(datatype, -1,
					 ((datatype == NAMEOID) ? NAMEDATALEN : -1),
					 conval, false, false);
}<|MERGE_RESOLUTION|>--- conflicted
+++ resolved
@@ -11,11 +11,7 @@
  *
  *
  * IDENTIFICATION
-<<<<<<< HEAD
- *	  $PostgreSQL: pgsql/src/backend/optimizer/path/indxpath.c,v 1.234 2008/11/22 22:47:05 tgl Exp $
-=======
  *	  $PostgreSQL: pgsql/src/backend/optimizer/path/indxpath.c,v 1.231 2008/05/27 00:13:09 tgl Exp $
->>>>>>> 49f001d8
  *
  *-------------------------------------------------------------------------
  */
@@ -2510,75 +2506,48 @@
 		case OID_BPCHAR_LIKE_OP:
 		case OID_NAME_LIKE_OP:
 		case OID_BYTEA_LIKE_OP:
-<<<<<<< HEAD
-			pstatus = pattern_fixed_prefix(patt, Pattern_Type_Like,
-										   &prefix, NULL);
-			result = prefix_quals(leftop, opfamily, prefix, pstatus);
-=======
 			if (!op_in_opfamily(expr_op, opfamily))
 			{
 				pstatus = pattern_fixed_prefix(patt, Pattern_Type_Like,
-											   &prefix, &rest);
+											   &prefix, NULL);
 				return prefix_quals(leftop, opfamily, prefix, pstatus);
 			}
->>>>>>> 49f001d8
 			break;
 
 		case OID_TEXT_ICLIKE_OP:
 		case OID_BPCHAR_ICLIKE_OP:
 		case OID_NAME_ICLIKE_OP:
-<<<<<<< HEAD
-			/* the right-hand const is type text for all of these */
-			pstatus = pattern_fixed_prefix(patt, Pattern_Type_Like_IC,
-										   &prefix, NULL);
-			result = prefix_quals(leftop, opfamily, prefix, pstatus);
-=======
 			if (!op_in_opfamily(expr_op, opfamily))
 			{
 				/* the right-hand const is type text for all of these */
 				pstatus = pattern_fixed_prefix(patt, Pattern_Type_Like_IC,
-											   &prefix, &rest);
+											   &prefix, NULL);
 				return prefix_quals(leftop, opfamily, prefix, pstatus);
 			}
->>>>>>> 49f001d8
 			break;
 
 		case OID_TEXT_REGEXEQ_OP:
 		case OID_BPCHAR_REGEXEQ_OP:
 		case OID_NAME_REGEXEQ_OP:
-<<<<<<< HEAD
-			/* the right-hand const is type text for all of these */
-			pstatus = pattern_fixed_prefix(patt, Pattern_Type_Regex,
-										   &prefix, NULL);
-			result = prefix_quals(leftop, opfamily, prefix, pstatus);
-=======
 			if (!op_in_opfamily(expr_op, opfamily))
 			{
 				/* the right-hand const is type text for all of these */
 				pstatus = pattern_fixed_prefix(patt, Pattern_Type_Regex,
-											   &prefix, &rest);
+											   &prefix, NULL);
 				return prefix_quals(leftop, opfamily, prefix, pstatus);
 			}
->>>>>>> 49f001d8
 			break;
 
 		case OID_TEXT_ICREGEXEQ_OP:
 		case OID_BPCHAR_ICREGEXEQ_OP:
 		case OID_NAME_ICREGEXEQ_OP:
-<<<<<<< HEAD
-			/* the right-hand const is type text for all of these */
-			pstatus = pattern_fixed_prefix(patt, Pattern_Type_Regex_IC,
-										   &prefix, NULL);
-			result = prefix_quals(leftop, opfamily, prefix, pstatus);
-=======
 			if (!op_in_opfamily(expr_op, opfamily))
 			{
 				/* the right-hand const is type text for all of these */
 				pstatus = pattern_fixed_prefix(patt, Pattern_Type_Regex_IC,
-											   &prefix, &rest);
+											   &prefix, NULL);
 				return prefix_quals(leftop, opfamily, prefix, pstatus);
 			}
->>>>>>> 49f001d8
 			break;
 
 		case OID_INET_SUB_OP:
