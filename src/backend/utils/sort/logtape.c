--- conflicted
+++ resolved
@@ -3,11 +3,6 @@
  * logtape.c
  *	  Management of "logical tapes" within temporary files.
  *
- * This is the greenplum logtape implementation.  The original postgres logtape
- * impl is unnecessarily complex and it prevents many perfomanace optmizations.
- */
-
-/*
  * This module exists to support sorting via multiple merge passes (see
  * tuplesort.c).  Merging is an ideal algorithm for tape devices, but if
  * we implement it on disk by creating a separate file for each "tape",
@@ -54,12 +49,8 @@
  * when reading, and read multiple blocks from the same tape in one go,
  * whenever the buffer becomes empty.
  *
- * To support the above policy of writing to the lowest free block,
- * ltsGetFreeBlock sorts the list of free block numbers into decreasing
- * order each time it is asked for a block and the list isn't currently
- * sorted.  This is an efficient way to handle it because we expect cycles
- * of releasing many blocks followed by re-using many blocks, due to
- * the larger read buffer.
+ * To support the above policy of writing to the lowest free block, the
+ * freelist is a min heap.
  *
  * Since all the bookkeeping and buffer memory is allocated with palloc(),
  * and the underlying file(s) are made with OpenTemporaryFile, all resources
@@ -76,7 +67,7 @@
  * There will always be the same number of runs as input tapes, and the same
  * number of input tapes as participants (worker Tuplesortstates).
  *
- * Portions Copyright (c) 1996-2019, PostgreSQL Global Development Group
+ * Portions Copyright (c) 1996-2020, PostgreSQL Global Development Group
  * Portions Copyright (c) 1994, Regents of the University of California
  *
  * IDENTIFICATION
@@ -87,26 +78,12 @@
 
 #include "postgres.h"
 
-<<<<<<< HEAD
-=======
 #include "storage/buffile.h"
 #include "utils/builtins.h"
->>>>>>> 9e1c9f95
 #include "utils/logtape.h"
 #include "utils/memdebug.h"
 #include "utils/memutils.h"
 
-<<<<<<< HEAD
-/* A logical tape block, log tape blocks are organized into doulbe linked lists */
-#define LOGTAPE_BLK_PAYLOAD_SIZE ((BLCKSZ - sizeof(long)*2 - sizeof(int) ))
-typedef struct LogicalTapeBlock
-{
-	long prev_blk;
-	long next_blk;
-	int  payload_tail;
-	char payload[LOGTAPE_BLK_PAYLOAD_SIZE];
-} LogicalTapeBlock ;
-=======
 /*
  * A TapeBlockTrailer is stored at the end of each BLCKSZ block.
  *
@@ -132,8 +109,19 @@
 	 (- TapeBlockGetTrailer(buf)->next) : TapeBlockPayloadSize)
 #define TapeBlockSetNBytes(buf, nbytes) \
 	(TapeBlockGetTrailer(buf)->next = -(nbytes))
->>>>>>> 9e1c9f95
-
+
+/*
+ * When multiple tapes are being written to concurrently (as in HashAgg),
+ * avoid excessive fragmentation by preallocating block numbers to individual
+ * tapes. Each preallocation doubles in size starting at
+ * TAPE_WRITE_PREALLOC_MIN blocks up to TAPE_WRITE_PREALLOC_MAX blocks.
+ *
+ * No filesystem operations are performed for preallocation; only the block
+ * numbers are reserved. This may lead to sparse writes, which will cause
+ * ltsWriteBlock() to fill in holes with zeros.
+ */
+#define TAPE_WRITE_PREALLOC_MIN 8
+#define TAPE_WRITE_PREALLOC_MAX 128
 
 /*
  * This data structure represents a single "logical tape" within the set
@@ -145,18 +133,8 @@
  * buffer.  The buffer therefore contains one large contiguous chunk of data
  * from the tape.
  */
-struct LogicalTape
-{
-<<<<<<< HEAD
-	LogicalTapeBlock currBlk;
-
-	bool		writing;		/* T while in write phase */
-	bool		frozen;			/* T if blocks should not be freed when read */
-
-	int64 		firstBlkNum;  /* First block block number */
-	LogicalTapePos   currPos;         /* current postion */
-};
-=======
+typedef struct LogicalTape
+{
 	bool		writing;		/* T while in write phase */
 	bool		frozen;			/* T if blocks should not be freed when read */
 	bool		dirty;			/* does buffer need to be written? */
@@ -185,8 +163,16 @@
 	int			max_size;		/* highest useful, safe buffer_size */
 	int			pos;			/* next read/write position in buffer */
 	int			nbytes;			/* total # of valid bytes in buffer */
+
+	/*
+	 * Preallocated block numbers are held in an array sorted in descending
+	 * order; blocks are consumed from the end of the array (lowest block
+	 * numbers first).
+	 */
+	long	   *prealloc;
+	int			nprealloc;		/* number of elements in list */
+	int			prealloc_size;	/* number of elements list can hold */
 } LogicalTape;
->>>>>>> 9e1c9f95
 
 /*
  * This data structure represents a set of related "logical tapes" sharing
@@ -201,7 +187,7 @@
 	/*
 	 * File size tracking.  nBlocksWritten is the size of the underlying file,
 	 * in BLCKSZ blocks.  nBlocksAllocated is the number of blocks allocated
-	 * by ltsGetFreeBlock(), and it is always greater than or equal to
+	 * by ltsReleaseBlock(), and it is always greater than or equal to
 	 * nBlocksWritten.  Blocks between nBlocksAllocated and nBlocksWritten are
 	 * blocks that have been allocated for a tape, but have not been written
 	 * to the underlying file yet.  nHoleBlocks tracks the total number of
@@ -219,116 +205,36 @@
 	 * If forgetFreeSpace is true then any freed blocks are simply forgotten
 	 * rather than being remembered in freeBlocks[].  See notes for
 	 * LogicalTapeSetForgetFreeSpace().
-	 *
-	 * If blocksSorted is true then the block numbers in freeBlocks are in
-	 * *decreasing* order, so that removing the last entry gives us the lowest
-	 * free block.  We re-sort the blocks whenever a block is demanded; this
-	 * should be reasonably efficient given the expected usage pattern.
-	 */
-	bool 		forgetFreeSpace; /* if we need to keep track of free space */
-	bool		blocksSorted;	/* is freeBlocks[] currently in order? */
-	long	   *freeBlocks;		/* resizable array */
+	 */
+	bool		forgetFreeSpace;	/* are we remembering free blocks? */
+	long	   *freeBlocks;		/* resizable array holding minheap */
 	long		nFreeBlocks;	/* # of currently free blocks */
-	long		freeBlocksLen;	/* current allocated length of freeBlocks[] */
+	Size		freeBlocksLen;	/* current allocated length of freeBlocks[] */
 
 	/* The array of logical tapes. */
 	int			nTapes;			/* # of logical tapes in set */
-	LogicalTape tapes[FLEXIBLE_ARRAY_MEMBER];	/* has nTapes nentries */
+	LogicalTape *tapes;			/* has nTapes nentries */
 };
 
-static void ltsWriteBlock(LogicalTapeSet *lts, int64 blocknum, void *buffer);
-static void ltsReadBlock(LogicalTapeSet *lts, int64 blocknum, void *buffer);
+static void ltsWriteBlock(LogicalTapeSet *lts, long blocknum, void *buffer);
+static void ltsReadBlock(LogicalTapeSet *lts, long blocknum, void *buffer);
 static long ltsGetFreeBlock(LogicalTapeSet *lts);
-<<<<<<< HEAD
-static void ltsReleaseBlock(LogicalTapeSet *lts, int64 blocknum);
-
-/*
- * Writes state of a LogicalTapeSet to a state file
- */
-static void
-DumpLogicalTapeSetState(BufFile *statefile, LogicalTapeSet *lts, LogicalTape *lt)
-{
-	size_t		written;
-=======
+static long ltsGetPreallocBlock(LogicalTapeSet *lts, LogicalTape *lt);
 static void ltsReleaseBlock(LogicalTapeSet *lts, long blocknum);
 static void ltsConcatWorkerTapes(LogicalTapeSet *lts, TapeShare *shared,
 								 SharedFileSet *fileset);
->>>>>>> 9e1c9f95
-
-	Assert(lts && lt && lt->frozen);
-
-	written = BufFileWrite(statefile, &(lts->nFileBlocks), sizeof(lts->nFileBlocks));
-	if (written != sizeof(lts->nFileBlocks))
-		ereport(ERROR,
-				(errcode_for_file_access(),
-				 errmsg("could not write to temporary file: %m")));
-
-	written = BufFileWrite(statefile, &(lt->firstBlkNum), sizeof(lt->firstBlkNum));
-	if (written != sizeof(lt->firstBlkNum))
-		ereport(ERROR,
-				(errcode_for_file_access(),
-				 errmsg("could not write to temporary file: %m")));
-}
-
-/*
- * Loads the state of a LogicaTapeSet from a BufFile
- *
- *   statefile is an open ExecWorkFile containing the state of the LogicalTapeSet
- *   tapefile is an open ExecWorkfile containing the tapeset
- */
-LogicalTapeSet *
-LoadLogicalTapeSetState(BufFile *statefile, BufFile *tapefile)
-{
-	Assert(NULL != statefile);
-	Assert(NULL != tapefile);
-
-	LogicalTapeSet *lts;
-	LogicalTape *lt;
-	size_t readSize;
-
-	lts = (LogicalTapeSet *) palloc(offsetof(LogicalTapeSet, tapes) + sizeof(LogicalTape));
-	lts->pfile = tapefile;
-	lts->nTapes = 1;
-	lt = &lts->tapes[0];
-
-	readSize = BufFileRead(statefile, &(lts->nFileBlocks), sizeof(lts->nFileBlocks));
-	if(readSize != sizeof(lts->nFileBlocks))
-		elog(ERROR, "Load logicaltapeset failed to read nFileBlocks");
-
-	/* For loaded tape, we will read only and do not care about free space */
-	lts->forgetFreeSpace = true;
-	lts->blocksSorted = true;
-	lts->freeBlocks = NULL;
-	lts->nFreeBlocks = 0;
-	lts->freeBlocksLen = 0;
-
-	lt->writing = false;
-	lt->frozen = true;
-
-	readSize = BufFileRead(statefile, &(lt->firstBlkNum), sizeof(lt->firstBlkNum));
-	if(readSize != sizeof(lt->firstBlkNum))
-		elog(ERROR, "Load logicaltapeset failed to read tape firstBlkNum");
-
-	if(lt->firstBlkNum != -1)
-		ltsReadBlock(lts, lt->firstBlkNum, &lt->currBlk);
-
-	lt->currPos.blkNum = lt->firstBlkNum;
-	lt->currPos.offset = 0;
-
-	return lts;
-}
-	
+static void ltsInitTape(LogicalTape *lt);
+static void ltsInitReadBuffer(LogicalTapeSet *lts, LogicalTape *lt);
+
+
 /*
  * Write a block-sized buffer to the specified block of the underlying file.
  *
  * No need for an error return convention; we ereport() on any error.
  */
 static void
-ltsWriteBlock(LogicalTapeSet *lts, int64 blocknum, void *buffer)
-{
-<<<<<<< HEAD
-	Assert(lts != NULL);
-=======
+ltsWriteBlock(LogicalTapeSet *lts, long blocknum, void *buffer)
+{
 	/*
 	 * BufFile does not support "holes", so if we're about to write a block
 	 * that's past the current end of file, fill the space between the current
@@ -356,22 +262,16 @@
 	}
 
 	/* Write the requested block */
->>>>>>> 9e1c9f95
-	if (BufFileSeekBlock(lts->pfile, blocknum) != 0 ||
-		BufFileWrite(lts->pfile, buffer, BLCKSZ) != BLCKSZ)
-	{
+	if (BufFileSeekBlock(lts->pfile, blocknum) != 0)
 		ereport(ERROR,
 				(errcode_for_file_access(),
-				 errmsg("could not write block " INT64_FORMAT  " of temporary file: %m",
+				 errmsg("could not seek to block %ld of temporary file",
 						blocknum)));
-<<<<<<< HEAD
-	}
-=======
+	BufFileWrite(lts->pfile, buffer, BLCKSZ);
 
 	/* Update nBlocksWritten, if we extended the file */
 	if (blocknum == lts->nBlocksWritten)
 		lts->nBlocksWritten++;
->>>>>>> 9e1c9f95
 }
 
 /*
@@ -381,17 +281,21 @@
  * module should never attempt to read a block it doesn't know is there.
  */
 static void
-ltsReadBlock(LogicalTapeSet *lts, int64 blocknum, void *buffer)
-{
-	Assert(lts != NULL);
-	if (BufFileSeek(lts->pfile, 0 /* fileno */, blocknum * BLCKSZ, SEEK_SET) != 0 ||
-		BufFileRead(lts->pfile, buffer, BLCKSZ) != BLCKSZ)
-	{
+ltsReadBlock(LogicalTapeSet *lts, long blocknum, void *buffer)
+{
+	size_t		nread;
+
+	if (BufFileSeekBlock(lts->pfile, blocknum) != 0)
 		ereport(ERROR,
 				(errcode_for_file_access(),
-				 errmsg("could not read block " INT64_FORMAT  " of temporary file: %m",
+				 errmsg("could not seek to block %ld of temporary file",
 						blocknum)));
-	}
+	nread = BufFileRead(lts->pfile, buffer, BLCKSZ);
+	if (nread != BLCKSZ)
+		ereport(ERROR,
+				(errcode_for_file_access(),
+				 errmsg("could not read block %ld of temporary file: read only %zu of %zu bytes",
+						blocknum, nread, (size_t) BLCKSZ)));
 }
 
 /*
@@ -438,55 +342,137 @@
 	return (lt->nbytes > 0);
 }
 
-/*
- * qsort comparator for sorting freeBlocks[] into decreasing order.
- */
-static int
-freeBlocks_cmp(const void *a, const void *b)
-{
-	long		ablk = *((const long *) a);
-	long		bblk = *((const long *) b);
-
-	/* can't just subtract because long might be wider than int */
-	if (ablk < bblk)
-		return 1;
-	if (ablk > bblk)
-		return -1;
-	return 0;
-}
-
-/*
- * Select a currently unused block for writing to.
+static inline void
+swap_nodes(long *heap, unsigned long a, unsigned long b)
+{
+	unsigned long swap;
+
+	swap = heap[a];
+	heap[a] = heap[b];
+	heap[b] = swap;
+}
+
+static inline unsigned long
+left_offset(unsigned long i)
+{
+	return 2 * i + 1;
+}
+
+static inline unsigned long
+right_offset(unsigned i)
+{
+	return 2 * i + 2;
+}
+
+static inline unsigned long
+parent_offset(unsigned long i)
+{
+	return (i - 1) / 2;
+}
+
+/*
+ * Select the lowest currently unused block by taking the first element from
+ * the freelist min heap.
  */
 static long
 ltsGetFreeBlock(LogicalTapeSet *lts)
 {
-	/*
-	 * If there are multiple free blocks, we select the one appearing last in
-	 * freeBlocks[] (after sorting the array if needed).  If there are none,
-	 * assign the next block at the end of the file.
-	 */
-	if (lts->nFreeBlocks > 0)
-	{
-		if (!lts->blocksSorted)
-		{
-			qsort((void *) lts->freeBlocks, lts->nFreeBlocks,
-				  sizeof(long), freeBlocks_cmp);
-			lts->blocksSorted = true;
-		}
-		return lts->freeBlocks[--lts->nFreeBlocks];
-	}
-	else
+	long	   *heap = lts->freeBlocks;
+	long		blocknum;
+	int			heapsize;
+	unsigned long pos;
+
+	/* freelist empty; allocate a new block */
+	if (lts->nFreeBlocks == 0)
 		return lts->nBlocksAllocated++;
+
+	if (lts->nFreeBlocks == 1)
+	{
+		lts->nFreeBlocks--;
+		return lts->freeBlocks[0];
+	}
+
+	/* take top of minheap */
+	blocknum = heap[0];
+
+	/* replace with end of minheap array */
+	heap[0] = heap[--lts->nFreeBlocks];
+
+	/* sift down */
+	pos = 0;
+	heapsize = lts->nFreeBlocks;
+	while (true)
+	{
+		unsigned long left = left_offset(pos);
+		unsigned long right = right_offset(pos);
+		unsigned long min_child;
+
+		if (left < heapsize && right < heapsize)
+			min_child = (heap[left] < heap[right]) ? left : right;
+		else if (left < heapsize)
+			min_child = left;
+		else if (right < heapsize)
+			min_child = right;
+		else
+			break;
+
+		if (heap[min_child] >= heap[pos])
+			break;
+
+		swap_nodes(heap, min_child, pos);
+		pos = min_child;
+	}
+
+	return blocknum;
+}
+
+/*
+ * Return the lowest free block number from the tape's preallocation list.
+ * Refill the preallocation list if necessary.
+ */
+static long
+ltsGetPreallocBlock(LogicalTapeSet *lts, LogicalTape *lt)
+{
+	/* sorted in descending order, so return the last element */
+	if (lt->nprealloc > 0)
+		return lt->prealloc[--lt->nprealloc];
+
+	if (lt->prealloc == NULL)
+	{
+		lt->prealloc_size = TAPE_WRITE_PREALLOC_MIN;
+		lt->prealloc = (long *) palloc(sizeof(long) * lt->prealloc_size);
+	}
+	else if (lt->prealloc_size < TAPE_WRITE_PREALLOC_MAX)
+	{
+		/* when the preallocation list runs out, double the size */
+		lt->prealloc_size *= 2;
+		if (lt->prealloc_size > TAPE_WRITE_PREALLOC_MAX)
+			lt->prealloc_size = TAPE_WRITE_PREALLOC_MAX;
+		lt->prealloc = (long *) repalloc(lt->prealloc,
+										 sizeof(long) * lt->prealloc_size);
+	}
+
+	/* refill preallocation list */
+	lt->nprealloc = lt->prealloc_size;
+	for (int i = lt->nprealloc; i > 0; i--)
+	{
+		lt->prealloc[i - 1] = ltsGetFreeBlock(lts);
+
+		/* verify descending order */
+		Assert(i == lt->nprealloc || lt->prealloc[i - 1] > lt->prealloc[i]);
+	}
+
+	return lt->prealloc[--lt->nprealloc];
 }
 
 /*
  * Return a block# to the freelist.
  */
 static void
-ltsReleaseBlock(LogicalTapeSet *lts, int64 blocknum)
-{
-	long		ndx;
+ltsReleaseBlock(LogicalTapeSet *lts, long blocknum)
+{
+	long	   *heap;
+	unsigned long pos;
 
 	/*
 	 * Do nothing if we're no longer interested in remembering free space.
@@ -499,40 +485,38 @@
 	 */
 	if (lts->nFreeBlocks >= lts->freeBlocksLen)
 	{
+		/*
+		 * If the freelist becomes very large, just return and leak this free
+		 * block.
+		 */
+		if (lts->freeBlocksLen * 2 > MaxAllocSize)
+			return;
+
 		lts->freeBlocksLen *= 2;
 		lts->freeBlocks = (long *) repalloc(lts->freeBlocks,
 											lts->freeBlocksLen * sizeof(long));
 	}
 
-	/*
-	 * Add blocknum to array, and mark the array unsorted if it's no longer in
-	 * decreasing order.
-	 */
-	ndx = lts->nFreeBlocks++;
-	lts->freeBlocks[ndx] = blocknum;
-	if (ndx > 0 && lts->freeBlocks[ndx - 1] < blocknum)
-		lts->blocksSorted = false;
-}
-
-<<<<<<< HEAD
-/* 
- * Create a logical tape
- */
-LogicalTape *
-LogicalTapeCreate(LogicalTapeSet *lts, LogicalTape *lt)
-{
-	Assert(sizeof(LogicalTapeBlock) == BLCKSZ);
-
-	if(lt == NULL)
-		lt = (LogicalTape *) palloc(sizeof(LogicalTape));
-
-	lt->writing = true;
-	lt->frozen = false;
-	lt->firstBlkNum = -1L;
-	lt->currPos.blkNum = -1L;
-	lt->currPos.offset = 0;
-	return lt;
-=======
+	heap = lts->freeBlocks;
+	pos = lts->nFreeBlocks;
+
+	/* place entry at end of minheap array */
+	heap[pos] = blocknum;
+	lts->nFreeBlocks++;
+
+	/* sift up */
+	while (pos != 0)
+	{
+		unsigned long parent = parent_offset(pos);
+
+		if (heap[parent] < heap[pos])
+			break;
+
+		swap_nodes(heap, parent, pos);
+		pos = parent;
+	}
+}
+
 /*
  * Claim ownership of a set of logical tapes from existing shared BufFiles.
  *
@@ -620,7 +604,48 @@
 	 * altogether.
 	 */
 	lts->nHoleBlocks = lts->nBlocksAllocated - nphysicalblocks;
->>>>>>> 9e1c9f95
+}
+
+/*
+ * Initialize per-tape struct.  Note we allocate the I/O buffer lazily.
+ */
+static void
+ltsInitTape(LogicalTape *lt)
+{
+	lt->writing = true;
+	lt->frozen = false;
+	lt->dirty = false;
+	lt->firstBlockNumber = -1L;
+	lt->curBlockNumber = -1L;
+	lt->nextBlockNumber = -1L;
+	lt->offsetBlockNumber = 0L;
+	lt->buffer = NULL;
+	lt->buffer_size = 0;
+	/* palloc() larger than MaxAllocSize would fail */
+	lt->max_size = MaxAllocSize;
+	lt->pos = 0;
+	lt->nbytes = 0;
+	lt->prealloc = NULL;
+	lt->nprealloc = 0;
+	lt->prealloc_size = 0;
+}
+
+/*
+ * Lazily allocate and initialize the read buffer. This avoids waste when many
+ * tapes are open at once, but not all are active between rewinding and
+ * reading.
+ */
+static void
+ltsInitReadBuffer(LogicalTapeSet *lts, LogicalTape *lt)
+{
+	Assert(lt->buffer_size > 0);
+	lt->buffer = palloc(lt->buffer_size);
+
+	/* Read the first block, or reset if tape is empty */
+	lt->nextBlockNumber = lt->firstBlockNumber;
+	lt->pos = 0;
+	lt->nbytes = 0;
+	ltsReadFillBuffer(lts, lt);
 }
 
 /*
@@ -643,14 +668,9 @@
  * its own tape purely due to a restriction in the shared buffile
  * infrastructure that may be lifted in the future.
  */
-<<<<<<< HEAD
-static LogicalTapeSet *
-LogicalTapeSetCreate_Internal(int ntapes)
-=======
 LogicalTapeSet *
 LogicalTapeSetCreate(int ntapes, TapeShare *shared, SharedFileSet *fileset,
 					 int worker)
->>>>>>> 9e1c9f95
 {
 	LogicalTapeSet *lts;
 	int			i;
@@ -659,73 +679,19 @@
 	 * Create top-level struct including per-tape LogicalTape structs.
 	 */
 	Assert(ntapes > 0);
-	lts = (LogicalTapeSet *) palloc(offsetof(LogicalTapeSet, tapes) +
-									ntapes * sizeof(LogicalTape));
-<<<<<<< HEAD
-	lts->pfile = NULL; 
-	lts->nFileBlocks = 0L;
-=======
+	lts = (LogicalTapeSet *) palloc(sizeof(LogicalTapeSet));
 	lts->nBlocksAllocated = 0L;
 	lts->nBlocksWritten = 0L;
 	lts->nHoleBlocks = 0L;
->>>>>>> 9e1c9f95
 	lts->forgetFreeSpace = false;
-	lts->blocksSorted = true;	/* a zero-length array is sorted ... */
 	lts->freeBlocksLen = 32;	/* reasonable initial guess */
 	lts->freeBlocks = (long *) palloc(lts->freeBlocksLen * sizeof(long));
 	lts->nFreeBlocks = 0;
 	lts->nTapes = ntapes;
-
-	/*
-	 * Initialize per-tape structs.  Note we allocate the I/O buffer and the
-	 * first block for a tape only when it is first actually written to.  This
-	 * avoids wasting memory space when tuplesort.c overestimates the number
-	 * of tapes needed.
-	 */
+	lts->tapes = (LogicalTape *) palloc(ntapes * sizeof(LogicalTape));
+
 	for (i = 0; i < ntapes; i++)
-<<<<<<< HEAD
-		LogicalTapeCreate(lts, &lts->tapes[i]); 
-
-	return lts;
-}
-
-/*
- * Creates a LogicalTapeSet with a generated file name.
- */
-LogicalTapeSet *
-LogicalTapeSetCreate(int ntapes)
-{
-	LogicalTapeSet *lts = LogicalTapeSetCreate_Internal(ntapes);
-	lts->pfile = BufFileCreateTemp("Sort", false /* interXact */);
-
-	return lts;
-}
-
-/*
- * Creates a LogicalTapeSet with a given underlying file
- */
-LogicalTapeSet *
-LogicalTapeSetCreate_File(BufFile *ewfile, int ntapes)
-{
-	LogicalTapeSet *lts = LogicalTapeSetCreate_Internal(ntapes);
-	lts->pfile = ewfile;
-=======
-	{
-		lt = &lts->tapes[i];
-		lt->writing = true;
-		lt->frozen = false;
-		lt->dirty = false;
-		lt->firstBlockNumber = -1L;
-		lt->curBlockNumber = -1L;
-		lt->nextBlockNumber = -1L;
-		lt->offsetBlockNumber = 0L;
-		lt->buffer = NULL;
-		lt->buffer_size = 0;
-		/* palloc() larger than MaxAllocSize would fail */
-		lt->max_size = MaxAllocSize;
-		lt->pos = 0;
-		lt->nbytes = 0;
-	}
+		ltsInitTape(&lts->tapes[i]);
 
 	/*
 	 * Create temp BufFile storage as required.
@@ -745,9 +711,14 @@
 		lts->pfile = BufFileCreateShared(fileset, filename);
 	}
 	else
-		lts->pfile = BufFileCreateTemp(false);
-
->>>>>>> 9e1c9f95
+	{
+		/*
+		 * GPDB_12_MERGE_FIXME: This is also used for Hash Aggs, not just
+		 * Sorts.
+		 */
+		lts->pfile = BufFileCreateTemp("Sort", false);
+	}
+
 	return lts;
 }
 
@@ -755,14 +726,8 @@
  * Close a logical tape set and release all resources.
  */
 void
-LogicalTapeSetClose(LogicalTapeSet *lts, workfile_set *workset)
-{
-<<<<<<< HEAD
-	Assert(lts != NULL);
-	BufFileClose(lts->pfile);
-	if(lts->freeBlocks)
-		pfree(lts->freeBlocks);
-=======
+LogicalTapeSetClose(LogicalTapeSet *lts)
+{
 	LogicalTape *lt;
 	int			i;
 
@@ -773,8 +738,8 @@
 		if (lt->buffer)
 			pfree(lt->buffer);
 	}
+	pfree(lts->tapes);
 	pfree(lts->freeBlocks);
->>>>>>> 9e1c9f95
 	pfree(lts);
 }
 
@@ -799,26 +764,17 @@
  * There are no error returns; we ereport() on failure.
  */
 void
-LogicalTapeWrite(LogicalTapeSet *lts, LogicalTape *lt,
+LogicalTapeWrite(LogicalTapeSet *lts, int tapenum,
 				 void *ptr, size_t size)
 {
-	long        tmpBlkNum;
+	LogicalTape *lt;
 	size_t		nthistime;
 
+	Assert(tapenum >= 0 && tapenum < lts->nTapes);
+	lt = &lts->tapes[tapenum];
 	Assert(lt->writing);
 	Assert(lt->offsetBlockNumber == 0L);
 
-<<<<<<< HEAD
-	if (lt->firstBlkNum == -1)
-	{
-		lt->firstBlkNum = ltsGetFreeBlock(lts);
-		lt->currBlk.prev_blk = -1L;
-		lt->currBlk.next_blk = -1L;
-		lt->currBlk.payload_tail = 0;
-
-		lt->currPos.blkNum = lt->firstBlkNum;
-		lt->currPos.offset = 0;
-=======
 	/* Allocate data buffer and first block on first write */
 	if (lt->buffer == NULL)
 	{
@@ -830,37 +786,16 @@
 		Assert(lt->firstBlockNumber == -1);
 		Assert(lt->pos == 0);
 
-		lt->curBlockNumber = ltsGetFreeBlock(lts);
+		lt->curBlockNumber = ltsGetPreallocBlock(lts, lt);
 		lt->firstBlockNumber = lt->curBlockNumber;
 
 		TapeBlockGetTrailer(lt->buffer)->prev = -1L;
->>>>>>> 9e1c9f95
 	}
 
 	Assert(lt->buffer_size == BLCKSZ);
 	while (size > 0)
 	{
-<<<<<<< HEAD
-		Assert(lt->currPos.offset == lt->currBlk.payload_tail);
-		Assert(lt->currPos.offset <= LOGTAPE_BLK_PAYLOAD_SIZE);
-
-		if (lt->currPos.offset == LOGTAPE_BLK_PAYLOAD_SIZE)
-		{
-			Assert(lt->currBlk.payload_tail == LOGTAPE_BLK_PAYLOAD_SIZE);
-			tmpBlkNum = ltsGetFreeBlock(lts);
-			lt->currBlk.next_blk = tmpBlkNum;
-			ltsWriteBlock(lts, lt->currPos.blkNum, &(lt->currBlk));
-			lt->currBlk.prev_blk = lt->currPos.blkNum;
-			lt->currBlk.next_blk = -1L;
-			lt->currBlk.payload_tail = 0;
-			lt->currPos.blkNum = tmpBlkNum;
-			lt->currPos.offset = 0;
-		}
-
-		nthistime = size > (LOGTAPE_BLK_PAYLOAD_SIZE - lt->currPos.offset) ?
-			(LOGTAPE_BLK_PAYLOAD_SIZE - lt->currPos.offset) : size;
-=======
-		if (lt->pos >= TapeBlockPayloadSize)
+		if (lt->pos >= (int) TapeBlockPayloadSize)
 		{
 			/* Buffer full, dump it out */
 			long		nextBlockNumber;
@@ -875,7 +810,7 @@
 			 * First allocate the next block, so that we can store it in the
 			 * 'next' pointer of this block.
 			 */
-			nextBlockNumber = ltsGetFreeBlock(lts);
+			nextBlockNumber = ltsGetPreallocBlock(lts, lt);
 
 			/* set the next-pointer and dump the current block. */
 			TapeBlockGetTrailer(lt->buffer)->next = nextBlockNumber;
@@ -894,12 +829,12 @@
 		Assert(nthistime > 0);
 
 		memcpy(lt->buffer + lt->pos, ptr, nthistime);
->>>>>>> 9e1c9f95
-
-		memcpy(lt->currBlk.payload + lt->currBlk.payload_tail, ptr, nthistime);
+
+		lt->dirty = true;
+		lt->pos += nthistime;
+		if (lt->nbytes < lt->pos)
+			lt->nbytes = lt->pos;
 		ptr = (void *) ((char *) ptr + nthistime);
-		lt->currBlk.payload_tail += nthistime;
-		lt->currPos.offset += nthistime;
 		size -= nthistime;
 	}
 }
@@ -917,18 +852,12 @@
  * byte buffer is used.
  */
 void
-<<<<<<< HEAD
-LogicalTapeRewind(LogicalTapeSet *lts, LogicalTape *lt, bool forWrite)
-{
-	AssertEquivalent(lt->firstBlkNum==-1, lt->currPos.blkNum == -1);
-=======
 LogicalTapeRewindForRead(LogicalTapeSet *lts, int tapenum, size_t buffer_size)
 {
 	LogicalTape *lt;
 
 	Assert(tapenum >= 0 && tapenum < lts->nTapes);
 	lt = &lts->tapes[tapenum];
->>>>>>> 9e1c9f95
 
 	/*
 	 * Round and cap buffer_size if needed.
@@ -937,24 +866,6 @@
 		buffer_size = BLCKSZ;
 	else
 	{
-<<<<<<< HEAD
-		if (lt->writing)
-		{
-			if(lt->firstBlkNum != -1)
-			{
-				Assert(lt->currBlk.next_blk == -1L);
-				ltsWriteBlock(lts, lt->currPos.blkNum, &lt->currBlk);
-
-				if(lt->currPos.blkNum != lt->firstBlkNum)
-					ltsReadBlock(lts, lt->firstBlkNum, &lt->currBlk);
-			}
-			
-			lt->currPos.blkNum = lt->firstBlkNum;
-			lt->currPos.offset = 0;
-			lt->writing = false;
-		}
-		else
-=======
 		/* need at least one block */
 		if (buffer_size < BLCKSZ)
 			buffer_size = BLCKSZ;
@@ -974,7 +885,6 @@
 		 * rewind for normal (destructive) read.
 		 */
 		if (lt->dirty)
->>>>>>> 9e1c9f95
 		{
 			/*
 			 * As long as we've filled the buffer at least once, its contents
@@ -985,34 +895,16 @@
 			 * once.  Tell valgrind that its contents are defined, so it
 			 * doesn't bleat.
 			 */
-<<<<<<< HEAD
-			Assert(lt->frozen);
-			if(lt->currPos.blkNum != lt->firstBlkNum)
-				ltsReadBlock(lts, lt->firstBlkNum, &lt->currBlk);
-
-			lt->currPos.blkNum = lt->firstBlkNum;
-			lt->currPos.offset = 0;
-=======
 			VALGRIND_MAKE_MEM_DEFINED(lt->buffer + lt->nbytes,
 									  lt->buffer_size - lt->nbytes);
 
 			TapeBlockSetNBytes(lt->buffer, lt->nbytes);
 			ltsWriteBlock(lts, lt->curBlockNumber, (void *) lt->buffer);
->>>>>>> 9e1c9f95
 		}
 		lt->writing = false;
 	}
 	else
 	{
-<<<<<<< HEAD
-		lt->firstBlkNum = -1L;
-		lt->currBlk.prev_blk = -1L;
-		lt->currBlk.next_blk = -1L;
-		lt->currBlk.payload_tail = 0;
-		lt->currPos.blkNum = -1L;
-		lt->currPos.offset = 0;
-		lt->writing = true;
-=======
 		/*
 		 * This is only OK if tape is frozen; we rewind for (another) read
 		 * pass.
@@ -1020,23 +912,23 @@
 		Assert(lt->frozen);
 	}
 
-	/* Allocate a read buffer (unless the tape is empty) */
 	if (lt->buffer)
 		pfree(lt->buffer);
+
+	/* the buffer is lazily allocated, but set the size here */
 	lt->buffer = NULL;
-	lt->buffer_size = 0;
-	if (lt->firstBlockNumber != -1L)
-	{
-		lt->buffer = palloc(buffer_size);
-		lt->buffer_size = buffer_size;
->>>>>>> 9e1c9f95
-	}
-
-	/* Read the first block, or reset if tape is empty */
-	lt->nextBlockNumber = lt->firstBlockNumber;
-	lt->pos = 0;
-	lt->nbytes = 0;
-	ltsReadFillBuffer(lts, lt);
+	lt->buffer_size = buffer_size;
+
+	/* free the preallocation list, and return unused block numbers */
+	if (lt->prealloc != NULL)
+	{
+		for (int i = lt->nprealloc; i > 0; i--)
+			ltsReleaseBlock(lts, lt->prealloc[i - 1]);
+		pfree(lt->prealloc);
+		lt->prealloc = NULL;
+		lt->nprealloc = 0;
+		lt->prealloc_size = 0;
+	}
 }
 
 /*
@@ -1074,39 +966,24 @@
  * Early EOF is indicated by return value less than #bytes requested.
  */
 size_t
-LogicalTapeRead(LogicalTapeSet *lts, LogicalTape *lt,
+LogicalTapeRead(LogicalTapeSet *lts, int tapenum,
 				void *ptr, size_t size)
 {
+	LogicalTape *lt;
 	size_t		nread = 0;
 	size_t		nthistime;
 
+	Assert(tapenum >= 0 && tapenum < lts->nTapes);
+	lt = &lts->tapes[tapenum];
 	Assert(!lt->writing);
 
-	if(lt->currPos.blkNum == -1)
-		return nread;
+	if (lt->buffer == NULL)
+		ltsInitReadBuffer(lts, lt);
 
 	while (size > 0)
 	{
-		Assert(lt->currPos.offset <= lt->currBlk.payload_tail);
-		if(lt->currPos.offset == lt->currBlk.payload_tail)
+		if (lt->pos >= lt->nbytes)
 		{
-<<<<<<< HEAD
-			if(lt->currBlk.next_blk == -1)
-			{
-				if(!lt->frozen)
-				{
-					ltsReleaseBlock(lts, lt->currPos.blkNum);
-					lt->firstBlkNum = -1L;
-					lt->currPos.blkNum = -1L;
-					lt->currPos.offset = 0;
-				}
-				return nread;
-			}
-			
-			lt->currPos.blkNum = lt->currBlk.next_blk;
-			lt->currPos.offset = 0;
-			ltsReadBlock(lts, lt->currBlk.next_blk, &lt->currBlk);
-=======
 			/* Try to load more data into buffer. */
 			if (!ltsReadFillBuffer(lts, lt))
 				break;			/* EOF */
@@ -1116,27 +993,13 @@
 		if (nthistime > size)
 			nthistime = size;
 		Assert(nthistime > 0);
->>>>>>> 9e1c9f95
-
-			if(!lt->frozen)
-			{
-				ltsReleaseBlock(lts, lt->currBlk.prev_blk);
-				lt->firstBlkNum = lt->currPos.blkNum;
-			}
-		}
-
-		if(lt->currPos.offset < lt->currBlk.payload_tail)
-		{
-			nthistime = size > (lt->currBlk.payload_tail - lt->currPos.offset) ?
-				lt->currBlk.payload_tail - lt->currPos.offset :
-				size;
-
-			memcpy(ptr, lt->currBlk.payload + lt->currPos.offset, nthistime);
-			size -= nthistime;
-			ptr = (void *) ((char *) ptr + nthistime);
-			lt->currPos.offset += nthistime;
-			nread += nthistime;
-		}
+
+		memcpy(ptr, lt->buffer + lt->pos, nthistime);
+
+		lt->pos += nthistime;
+		ptr = (void *) ((char *) ptr + nthistime);
+		size -= nthistime;
+		nread += nthistime;
 	}
 
 	return nread;
@@ -1160,38 +1023,15 @@
  * Serial sorts should set share to NULL.
  */
 void
-<<<<<<< HEAD
-LogicalTapeFreeze(LogicalTapeSet *lts, LogicalTape *lt) 
-{
-=======
 LogicalTapeFreeze(LogicalTapeSet *lts, int tapenum, TapeShare *share)
 {
 	LogicalTape *lt;
 
 	Assert(tapenum >= 0 && tapenum < lts->nTapes);
 	lt = &lts->tapes[tapenum];
->>>>>>> 9e1c9f95
 	Assert(lt->writing);
 	Assert(lt->offsetBlockNumber == 0L);
 
-<<<<<<< HEAD
-	LogicalTapeRewind(lts, lt, false); 
-	lt->writing = false;
-	lt->frozen = true;
-}
-
-/* Flush the destination tape so the logtapeset can be used by shareinput.
- * We assume the tape has been frozen before this call 
- */
-void
-LogicalTapeFlush(LogicalTapeSet *lts, LogicalTape *lt, BufFile *pstatefile)
-{
-	Assert(lts && lts->pfile);
-	Assert(lt->frozen);
-
-	BufFileFlush(lts->pfile);
-	DumpLogicalTapeSetState(pstatefile, lts, lt);
-=======
 	/*
 	 * Completion of a write phase.  Flush last partial data block, and rewind
 	 * for nondestructive read.
@@ -1251,7 +1091,25 @@
 		BufFileExportShared(lts->pfile);
 		share->firstblocknumber = lt->firstBlockNumber;
 	}
->>>>>>> 9e1c9f95
+}
+
+/*
+ * Add additional tapes to this tape set. Not intended to be used when any
+ * tapes are frozen.
+ */
+void
+LogicalTapeSetExtend(LogicalTapeSet *lts, int nAdditional)
+{
+	int			i;
+	int			nTapesOrig = lts->nTapes;
+
+	lts->nTapes += nAdditional;
+
+	lts->tapes = (LogicalTape *) repalloc(lts->tapes,
+										  lts->nTapes * sizeof(LogicalTape));
+
+	for (i = nTapesOrig; i < lts->nTapes; i++)
+		ltsInitTape(&lts->tapes[i]);
 }
 
 /*
@@ -1267,34 +1125,6 @@
  * position.  The tape is positioned to the beginning of the tape in
  * that case.
  */
-<<<<<<< HEAD
-bool
-LogicalTapeBackspace(LogicalTapeSet *lts, LogicalTape *lt, size_t size)
-{
-	Assert(lt && lt->frozen);
-	while(size > 0)
-	{
-		if(lt->currPos.blkNum == -1)
-			return false;
-
-		if(size <= lt->currPos.offset)
-		{
-			lt->currPos.offset -= size;
-			return true;
-		}
-	
-		size -= lt->currPos.offset;
-		
-		if(lt->currBlk.prev_blk == -1L)
-			return false;
-
-		lt->currPos.blkNum = lt->currBlk.prev_blk;
-		ltsReadBlock(lts, lt->currPos.blkNum, &lt->currBlk);
-		lt->currPos.offset = lt->currBlk.payload_tail;
-	}
-
-	return true;
-=======
 size_t
 LogicalTapeBackspace(LogicalTapeSet *lts, int tapenum, size_t size)
 {
@@ -1305,6 +1135,9 @@
 	lt = &lts->tapes[tapenum];
 	Assert(lt->frozen);
 	Assert(lt->buffer_size == BLCKSZ);
+
+	if (lt->buffer == NULL)
+		ltsInitReadBuffer(lts, lt);
 
 	/*
 	 * Easy case for seek within current block.
@@ -1356,39 +1189,11 @@
 	 */
 	lt->pos = seekpos - size;
 	return size;
->>>>>>> 9e1c9f95
-}
-
-/* Get a logical tape given tape number */
-LogicalTape *
-LogicalTapeSetGetTape(LogicalTapeSet *lts, int tapenum)
-{
-	Assert(tapenum >= 0 && tapenum < lts->nTapes);
-	return &lts->tapes[tapenum];
-}
-
-
-/* Get tape number, given a pointer to a tape */
-int
-LogicalTapeGetTapeNum(LogicalTapeSet *lts, LogicalTape *lt)
-{
-	int			tapenum = lt - lts->tapes;
-
-	Assert(lt >= lts->tapes && tapenum < lts->nTapes);
-	return tapenum;
 }
 
 /*
  * Seek to an arbitrary position in a logical tape.
  *
-<<<<<<< HEAD
- * *Only* a frozen-for-read tape can be seeked. 
- * We assume seek tape will seek on a pos that returned by tell, that is, the pos is a 
- * valid postion on this tape.  The return value is ALWAYS true.
- */
-bool
-LogicalTapeSeek(LogicalTapeSet *lts, LogicalTape *lt, LogicalTapePos *pos)
-=======
  * *Only* a frozen-for-read tape can be seeked.
  *
  * Must be called with a block/offset previously returned by
@@ -1397,22 +1202,17 @@
 void
 LogicalTapeSeek(LogicalTapeSet *lts, int tapenum,
 				long blocknum, int offset)
->>>>>>> 9e1c9f95
-{
+{
+	LogicalTape *lt;
+
+	Assert(tapenum >= 0 && tapenum < lts->nTapes);
+	lt = &lts->tapes[tapenum];
 	Assert(lt->frozen);
-<<<<<<< HEAD
-	Assert(lt->firstBlkNum != -1L);
-
-	if(pos->blkNum != lt->currPos.blkNum)
-		ltsReadBlock(lts, pos->blkNum, &lt->currBlk);
-
-	lt->currPos.blkNum = pos->blkNum;
-	lt->currPos.offset = pos->offset;
-
-	return true;
-=======
 	Assert(offset >= 0 && offset <= TapeBlockPayloadSize);
 	Assert(lt->buffer_size == BLCKSZ);
+
+	if (lt->buffer == NULL)
+		ltsInitReadBuffer(lts, lt);
 
 	if (blocknum != lt->curBlockNumber)
 	{
@@ -1425,32 +1225,26 @@
 	if (offset > lt->nbytes)
 		elog(ERROR, "invalid tape seek position");
 	lt->pos = offset;
->>>>>>> 9e1c9f95
 }
 
 /*
  * Obtain current position in a form suitable for a later LogicalTapeSeek.
+ *
+ * NOTE: it'd be OK to do this during write phase with intention of using
+ * the position for a seek after freezing.  Not clear if anyone needs that.
  */
 void
-LogicalTapeTell(LogicalTapeSet *lts, LogicalTape *lt, LogicalTapePos *pos)
-{
-	Assert(lt->frozen);
-	pos->blkNum = lt->currPos.blkNum;
-	pos->offset = lt->currPos.offset;
-}
-
-<<<<<<< HEAD
-/*
- * Obtain current position from an unfrozen tape.
- */
-void
-LogicalTapeUnfrozenTell(LogicalTapeSet *lts, LogicalTape *lt, LogicalTapePos *pos)
-{
-	pos->blkNum = lt->currPos.blkNum;
-	pos->offset = lt->currPos.offset;
-=======
+LogicalTapeTell(LogicalTapeSet *lts, int tapenum,
+				long *blocknum, int *offset)
+{
+	LogicalTape *lt;
+
 	Assert(tapenum >= 0 && tapenum < lts->nTapes);
 	lt = &lts->tapes[tapenum];
+
+	if (lt->buffer == NULL)
+		ltsInitReadBuffer(lts, lt);
+
 	Assert(lt->offsetBlockNumber == 0L);
 
 	/* With a larger buffer, 'pos' wouldn't be the same as offset within page */
@@ -1458,7 +1252,6 @@
 
 	*blocknum = lt->curBlockNumber;
 	*offset = lt->pos;
->>>>>>> 9e1c9f95
 }
 
 /*
@@ -1467,19 +1260,5 @@
 long
 LogicalTapeSetBlocks(LogicalTapeSet *lts)
 {
-<<<<<<< HEAD
-	return lts->nFileBlocks;
-}
-
-LogicalTape *LogicalTapeSetDuplicateTape(LogicalTapeSet *lts, LogicalTape *lt)
-{
-	LogicalTape *dup = (LogicalTape *) palloc(sizeof(LogicalTape));
-
-	Assert(lt->frozen);
-	memcpy(dup, lt, sizeof(LogicalTape));
-
-	return dup;
-=======
 	return lts->nBlocksAllocated - lts->nHoleBlocks;
->>>>>>> 9e1c9f95
 }