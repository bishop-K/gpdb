/*-------------------------------------------------------------------------
 *
 * postinit.c
 *	  postgres initialization utilities
 *
 * Portions Copyright (c) 1996-2013, PostgreSQL Global Development Group
 * Portions Copyright (c) 1994, Regents of the University of California
 *
 *
 * IDENTIFICATION
 *	  src/backend/utils/init/postinit.c
 *
 *
 *-------------------------------------------------------------------------
 */
#include "postgres.h"

#include <ctype.h>
#include <fcntl.h>
#include <unistd.h>

#include "access/genam.h"
#include "access/heapam.h"
#include "access/htup_details.h"
#include "access/sysattr.h"
#include "access/xact.h"
#include "catalog/catalog.h"
#include "catalog/indexing.h"
#include "catalog/namespace.h"
#include "catalog/pg_authid.h"
#include "catalog/pg_database.h"
#include "catalog/pg_db_role_setting.h"
#include "catalog/pg_tablespace.h"
#include "catalog/indexing.h"
#include "libpq/auth.h"
#include "libpq/hba.h"
#include "libpq/libpq-be.h"
#include "cdb/cdbtm.h"
#include "cdb/cdbvars.h"
#include "cdb/cdbutil.h"
#include "mb/pg_wchar.h"
#include "miscadmin.h"
#include "pgstat.h"
#include "postmaster/autovacuum.h"
#include "postmaster/fts.h"
#include "postmaster/postmaster.h"
#include "replication/walsender.h"
#include "storage/backendid.h"
#include "storage/bufmgr.h"
#include "storage/fd.h"
#include "storage/ipc.h"
#include "storage/lmgr.h"
#include "storage/procarray.h"
#include "storage/procsignal.h"
#include "storage/proc.h"
#include "storage/sinvaladt.h"
#include "storage/smgr.h"
#include "tcop/tcopprot.h"
#include "utils/acl.h"
#include "utils/backend_cancel.h"
#include "utils/fmgroids.h"
#include "utils/guc.h"
#include "utils/pg_locale.h"
#include "utils/portal.h"
#include "utils/ps_status.h"
#include "utils/relcache.h"
#include "utils/resscheduler.h"
#include "utils/sharedsnapshot.h"
#include "utils/snapmgr.h"
#include "utils/syscache.h"
#include "utils/timeout.h"
#include "utils/tqual.h"

#include "utils/session_state.h"


static HeapTuple GetDatabaseTuple(const char *dbname);
static HeapTuple GetDatabaseTupleByOid(Oid dboid);
static void PerformAuthentication(Port *port);
static void CheckMyDatabase(const char *name, bool am_superuser);
static void InitCommunication(void);
static void ShutdownPostgres(int code, Datum arg);
static void StatementTimeoutHandler(void);
static void LockTimeoutHandler(void);
static bool ThereIsAtLeastOneRole(void);
static void process_startup_options(Port *port, bool am_superuser);
static void process_settings(Oid databaseid, Oid roleid);

#ifdef USE_ORCA
extern void InitGPOPT();
extern void TerminateGPOPT();
#endif


/*** InitPostgres support ***/

/*
 * FindMyDatabase
 *
 * Get oids of the database and default tablespace by the database name.
 * Returns true if succeeded.
 *
 * XXX: This shouldn't be necessary, but for now it's here for fts, etc.
 */
bool
FindMyDatabase(const char *dbname, Oid *db_id, Oid *db_tablespace)
{
	HeapTuple		tuple;
	Form_pg_database dbform;

	tuple = GetDatabaseTuple(dbname);

	if (!HeapTupleIsValid(tuple))
		return false;

	/* Return oids to the caller */
	dbform = (Form_pg_database) GETSTRUCT(tuple);
	*db_id = HeapTupleGetOid(tuple);
	*db_tablespace = dbform->dattablespace;

	/* Be tidy */
	pfree(tuple);

	return true;
}

/*
 * GetDatabaseTuple -- fetch the pg_database row for a database
 *
 * This is used during backend startup when we don't yet have any access to
 * system catalogs in general.	In the worst case, we can seqscan pg_database
 * using nothing but the hard-wired descriptor that relcache.c creates for
 * pg_database.  In more typical cases, relcache.c was able to load
 * descriptors for both pg_database and its indexes from the shared relcache
 * cache file, and so we can do an indexscan.  criticalSharedRelcachesBuilt
 * tells whether we got the cached descriptors.
 */
static HeapTuple
GetDatabaseTuple(const char *dbname)
{
	HeapTuple	tuple;
	Relation	relation;
	SysScanDesc scan;
	ScanKeyData key[1];

	/*
	 * form a scan key
	 */
	ScanKeyInit(&key[0],
				Anum_pg_database_datname,
				BTEqualStrategyNumber, F_NAMEEQ,
				CStringGetDatum(dbname));

	/*
	 * Open pg_database and fetch a tuple.	Force heap scan if we haven't yet
	 * built the critical shared relcache entries (i.e., we're starting up
	 * without a shared relcache cache file).
	 */
	relation = heap_open(DatabaseRelationId, AccessShareLock);
	scan = systable_beginscan(relation, DatabaseNameIndexId,
							  criticalSharedRelcachesBuilt,
							  SnapshotNow,
							  1, key);

	tuple = systable_getnext(scan);

	/* Must copy tuple before releasing buffer */
	if (HeapTupleIsValid(tuple))
		tuple = heap_copytuple(tuple);

	/* all done */
	systable_endscan(scan);
	heap_close(relation, AccessShareLock);

	return tuple;
}

/*
 * GetDatabaseTupleByOid -- as above, but search by database OID
 */
static HeapTuple
GetDatabaseTupleByOid(Oid dboid)
{
	HeapTuple	tuple;
	Relation	relation;
	SysScanDesc scan;
	ScanKeyData key[1];

	/*
	 * form a scan key
	 */
	ScanKeyInit(&key[0],
				ObjectIdAttributeNumber,
				BTEqualStrategyNumber, F_OIDEQ,
				ObjectIdGetDatum(dboid));

	/*
	 * Open pg_database and fetch a tuple.	Force heap scan if we haven't yet
	 * built the critical shared relcache entries (i.e., we're starting up
	 * without a shared relcache cache file).
	 */
	relation = heap_open(DatabaseRelationId, AccessShareLock);
	scan = systable_beginscan(relation, DatabaseOidIndexId,
							  criticalSharedRelcachesBuilt,
							  SnapshotNow,
							  1, key);

	tuple = systable_getnext(scan);

	/* Must copy tuple before releasing buffer */
	if (HeapTupleIsValid(tuple))
		tuple = heap_copytuple(tuple);

	/* all done */
	systable_endscan(scan);
	heap_close(relation, AccessShareLock);

	return tuple;
}


/*
 * PerformAuthentication -- authenticate a remote client
 *
 * returns: nothing.  Will not return at all if there's any failure.
 */
static void
PerformAuthentication(Port *port)
{
	/* This should be set already, but let's make sure */
	ClientAuthInProgress = true;	/* limit visibility of log messages */

	/*
	 * In EXEC_BACKEND case, we didn't inherit the contents of pg_hba.conf
	 * etcetera from the postmaster, and have to load them ourselves.
	 *
	 * FIXME: [fork/exec] Ugh.	Is there a way around this overhead?
	 */
#ifdef EXEC_BACKEND
	if (!load_hba())
	{
		/*
		 * It makes no sense to continue if we fail to load the HBA file,
		 * since there is no way to connect to the database in this case.
		 */
		ereport(FATAL,
				(errmsg("could not load pg_hba.conf")));
	}

	if (!load_ident())
	{
		/*
		 * It is ok to continue if we fail to load the IDENT file, although it
		 * means that you cannot log in using any of the authentication
		 * methods that need a user name mapping. load_ident() already logged
		 * the details of error to the log.
		 */
	}
#endif

	/*
	 * Set up a timeout in case a buggy or malicious client fails to respond
	 * during authentication.  Since we're inside a transaction and might do
	 * database access, we have to use the statement_timeout infrastructure.
	 */
	enable_timeout_after(STATEMENT_TIMEOUT, AuthenticationTimeout * 1000);

	/*
	 * Now perform authentication exchange.
	 */
	ClientAuthentication(port); /* might not return, if failure */

	/*
	 * Done with authentication.  Disable the timeout, and log if needed.
	 */
	disable_timeout(STATEMENT_TIMEOUT, false);

	if (Log_connections)
	{
		if (am_walsender)
			ereport(LOG,
					(errmsg("replication connection authorized: user=%s",
							port->user_name)));
		else
			ereport(LOG,
					(errmsg("connection authorized: user=%s database=%s",
							port->user_name, port->database_name)));
	}

	set_ps_display("startup", false);

	ClientAuthInProgress = false;		/* client_min_messages is active now */
}

/*
 * CheckMyDatabase -- fetch information from the pg_database entry for our DB
 */
static void
CheckMyDatabase(const char *name, bool am_superuser)
{
	HeapTuple	tup;
	Form_pg_database dbform;
	char	   *collate;
	char	   *ctype;

	/* Fetch our pg_database row normally, via syscache */
	tup = SearchSysCache1(DATABASEOID, ObjectIdGetDatum(MyDatabaseId));
	if (!HeapTupleIsValid(tup))
		elog(ERROR, "cache lookup failed for database %u", MyDatabaseId);
	dbform = (Form_pg_database) GETSTRUCT(tup);

	/* This recheck is strictly paranoia */
	if (strcmp(name, NameStr(dbform->datname)) != 0)
		ereport(FATAL,
				(errcode(ERRCODE_UNDEFINED_DATABASE),
				 errmsg("database \"%s\" has disappeared from pg_database",
						name),
				 errdetail("Database OID %u now seems to belong to \"%s\".",
						   MyDatabaseId, NameStr(dbform->datname))));

	/*
	 * Check permissions to connect to the database.
	 *
	 * These checks are not enforced when in standalone mode, so that there is
	 * a way to recover from disabling all access to all databases, for
	 * example "UPDATE pg_database SET datallowconn = false;".
	 *
	 * We do not enforce them for autovacuum worker processes either.
	 */
	if (IsUnderPostmaster && !IsAutoVacuumWorkerProcess())
	{
		/*
		 * Check that the database is currently allowing connections.
		 */
		if (!dbform->datallowconn)
			ereport(FATAL,
					(errcode(ERRCODE_OBJECT_NOT_IN_PREREQUISITE_STATE),
			 errmsg("database \"%s\" is not currently accepting connections",
					name)));

		/*
		 * Check privilege to connect to the database.	(The am_superuser test
		 * is redundant, but since we have the flag, might as well check it
		 * and save a few cycles.)
		 */
		if (!am_superuser &&
			pg_database_aclcheck(MyDatabaseId, GetUserId(),
								 ACL_CONNECT) != ACLCHECK_OK)
			ereport(FATAL,
					(errcode(ERRCODE_INSUFFICIENT_PRIVILEGE),
					 errmsg("permission denied for database \"%s\"", name),
					 errdetail("User does not have CONNECT privilege.")));

		/*
		 * Check connection limit for this database.
		 *
		 * There is a race condition here --- we create our PGPROC before
		 * checking for other PGPROCs.	If two backends did this at about the
		 * same time, they might both think they were over the limit, while
		 * ideally one should succeed and one fail.  Getting that to work
		 * exactly seems more trouble than it is worth, however; instead we
		 * just document that the connection limit is approximate.
		 */
		if (dbform->datconnlimit >= 0 &&
			!am_superuser &&
			CountDBBackends(MyDatabaseId) > dbform->datconnlimit)
			ereport(FATAL,
					(errcode(ERRCODE_TOO_MANY_CONNECTIONS),
					 errmsg("too many connections for database \"%s\"",
							name)));
	}

	/*
	 * OK, we're golden.  Next to-do item is to save the encoding info out of
	 * the pg_database tuple.
	 */
	SetDatabaseEncoding(dbform->encoding);
	/* Record it as a GUC internal option, too */
	SetConfigOption("server_encoding", GetDatabaseEncodingName(),
					PGC_INTERNAL, PGC_S_OVERRIDE);
	/* If we have no other source of client_encoding, use server encoding */
	SetConfigOption("client_encoding", GetDatabaseEncodingName(),
					PGC_BACKEND, PGC_S_DYNAMIC_DEFAULT);

	/* assign locale variables */
	collate = NameStr(dbform->datcollate);
	ctype = NameStr(dbform->datctype);

	if (pg_perm_setlocale(LC_COLLATE, collate) == NULL)
		ereport(FATAL,
			(errmsg("database locale is incompatible with operating system"),
			 errdetail("The database was initialized with LC_COLLATE \"%s\", "
					   " which is not recognized by setlocale().", collate),
			 errhint("Recreate the database with another locale or install the missing locale.")));

	if (pg_perm_setlocale(LC_CTYPE, ctype) == NULL)
		ereport(FATAL,
			(errmsg("database locale is incompatible with operating system"),
			 errdetail("The database was initialized with LC_CTYPE \"%s\", "
					   " which is not recognized by setlocale().", ctype),
			 errhint("Recreate the database with another locale or install the missing locale.")));

	/* Make the locale settings visible as GUC variables, too */
	SetConfigOption("lc_collate", collate, PGC_INTERNAL, PGC_S_OVERRIDE);
	SetConfigOption("lc_ctype", ctype, PGC_INTERNAL, PGC_S_OVERRIDE);

	/* Use the right encoding in translated messages */
#ifdef ENABLE_NLS
	pg_bind_textdomain_codeset(textdomain(NULL));
#endif

	ReleaseSysCache(tup);
}



/* --------------------------------
 *		InitCommunication
 *
 *		This routine initializes stuff needed for ipc, locking, etc.
 *		it should be called something more informative.
 * --------------------------------
 */
static void
InitCommunication(void)
{
	/*
	 * initialize shared memory and semaphores appropriately.
	 */
	if (!IsUnderPostmaster)		/* postmaster already did this */
	{
		/*
		 * We're running a postgres bootstrap process or a standalone backend.
		 * Create private "shmem" and semaphores.
		 */
		CreateSharedMemoryAndSemaphores(true, 0);
	}
}

/*
 * pg_split_opts -- split a string of options and append it to an argv array
 *
 * NB: the input string is destructively modified!	Also, caller is responsible
 * for ensuring the argv array is large enough.  The maximum possible number
 * of arguments added by this routine is (strlen(optstr) + 1) / 2.
 *
 * Because some option values can contain spaces we allow escaping using
 * backslashes, with \\ representing a literal backslash.
 */
void
pg_split_opts(char **argv, int *argcp, char *optstr)
{
	StringInfoData s;

	initStringInfo(&s);

	while (*optstr)
	{
		bool last_was_escape = false;

		resetStringInfo(&s);

		/* skip over leading space */
		while (isspace((unsigned char) *optstr))
			optstr++;

		if (*optstr == '\0')
			break;

		/*
		 * Parse a single option + value, stopping at the first space, unless
		 * it's escaped.
		 */
		while (*optstr)
		{
			if (isspace((unsigned char) *optstr) && !last_was_escape)
				break;

			if (!last_was_escape && *optstr == '\\')
				last_was_escape = true;
			else
			{
				last_was_escape = false;
				appendStringInfoChar(&s, *optstr);
			}

			optstr++;
		}

		/* now store the option */
		argv[(*argcp)++] = pstrdup(s.data);
	}
	resetStringInfo(&s);
}

/*
 * Initialize MaxBackends value from config options.
 *
 * This must be called after modules have had the chance to register background
 * workers in shared_preload_libraries, and before shared memory size is
 * determined.
 *
 * Note that in EXEC_BACKEND environment, the value is passed down from
 * postmaster to subprocesses via BackendParameters in SubPostmasterMain; only
 * postmaster itself and processes not under postmaster control should call
 * this.
 */
void
InitializeMaxBackends(void)
{
	Assert(MaxBackends == 0);

	/* the extra unit accounts for the autovacuum launcher */
	MaxBackends = MaxConnections + autovacuum_max_workers + 1 +
		GetNumShmemAttachedBgworkers();

	/* internal error because the values were all checked previously */
	if (MaxBackends > MAX_BACKENDS)
		elog(ERROR, "too many backends configured");
}

/*
 * Early initialization of a backend (either standalone or under postmaster).
 * This happens even before InitPostgres.
 *
 * This is separate from InitPostgres because it is also called by auxiliary
 * processes, such as the background writer process, which may not call
 * InitPostgres at all.
 */
void
BaseInit(void)
{
	/*
	 * Attach to shared memory and semaphores, and initialize our
	 * input/output/debugging file descriptors.
	 */
	InitCommunication();
	DebugFileOpen();

	/* Do local initialization of file, storage and buffer managers */
	InitFileAccess();
	smgrinit();
	InitBufferPoolAccess();
}

/*
 * Make sure we reserve enough connections for FTS handler.
 */
static void check_superuser_connection_limit()
{
	if (!am_ftshandler &&
		!HaveNFreeProcs(RESERVED_FTS_CONNECTIONS))
		ereport(FATAL,
				(errcode(ERRCODE_TOO_MANY_CONNECTIONS),
						errmsg("connection limit exceeded for superusers (need "
									   "at least %d connections reserved for FTS handler)",
							   RESERVED_FTS_CONNECTIONS),
						errSendAlert(true)));
}

/* --------------------------------
 * InitPostgres
 *		Initialize POSTGRES.
 *
 * The database can be specified by name, using the in_dbname parameter, or by
 * OID, using the dboid parameter.	In the latter case, the actual database
 * name can be returned to the caller in out_dbname.  If out_dbname isn't
 * NULL, it must point to a buffer of size NAMEDATALEN.
 *
 * In bootstrap mode no parameters are used.  The autovacuum launcher process
 * doesn't use any parameters either, because it only goes far enough to be
 * able to read pg_database; it doesn't connect to any particular database.
 * In walsender mode only username is used.
 *
 * As of PostgreSQL 8.2, we expect InitProcess() was already called, so we
 * already have a PGPROC struct ... but it's not completely filled in yet.
 *
 * Note:
 *		Be very careful with the order of calls in the InitPostgres function.
 * --------------------------------
 */
void
InitPostgres(const char *in_dbname, Oid dboid, const char *username,
			 char *out_dbname)
{
	bool		bootstrap = IsBootstrapProcessingMode();
	bool		am_superuser;
	char	   *fullpath;
	char		dbname[NAMEDATALEN];

	elog(DEBUG3, "InitPostgres");

	/*
	 * Add my PGPROC struct to the ProcArray.
	 *
	 * Once I have done this, I am visible to other backends!
	 */
	InitProcessPhase2();

	/* Initialize SessionState entry */
	SessionState_Init();
	/* Initialize memory protection */
	GPMemoryProtect_Init();

#ifdef USE_ORCA
	/* Initialize GPOPT */
	START_MEMORY_ACCOUNT(MemoryAccounting_CreateAccount(0, MEMORY_OWNER_TYPE_Optimizer));
	{
		InitGPOPT();
	}
	END_MEMORY_ACCOUNT();
#endif

	/*
	 * Initialize my entry in the shared-invalidation manager's array of
	 * per-backend data.
	 *
	 * Sets up MyBackendId, a unique backend identifier.
	 */
	MyBackendId = InvalidBackendId;

	SharedInvalBackendInit(false);

	if (MyBackendId > MaxBackends || MyBackendId <= 0)
		elog(FATAL, "bad backend ID: %d", MyBackendId);

	/* Now that we have a BackendId, we can participate in ProcSignal */
	ProcSignalInit(MyBackendId);

	/*
	 * Also set up timeout handlers needed for backend operation.  We need
	 * these in every case except bootstrap.
	 */
	if (!bootstrap)
	{
		RegisterTimeout(DEADLOCK_TIMEOUT, CheckDeadLock);
		RegisterTimeout(STATEMENT_TIMEOUT, StatementTimeoutHandler);
		RegisterTimeout(LOCK_TIMEOUT, LockTimeoutHandler);
	}

	/*
	 * bufmgr needs another initialization call too
	 */
	InitBufferPoolBackend();

	/*
	 * Initialize local process's access to XLOG.
	 */
	if (IsUnderPostmaster)
	{
		/*
		 * The postmaster already started the XLOG machinery, but we need to
		 * call InitXLOGAccess(), if the system isn't in hot-standby mode.
		 * This is handled by calling RecoveryInProgress and ignoring the
		 * result.
		 */
		(void) RecoveryInProgress();
	}
	else
	{
		/*
		 * We are either a bootstrap process or a standalone backend. Either
		 * way, start up the XLOG machinery, and register to have it closed
		 * down at exit.
		 */
		StartupXLOG();
		on_shmem_exit(ShutdownXLOG, 0);
	}

	/*
	 * Initialize the relation cache and the system catalog caches.  Note that
	 * no catalog access happens here; we only set up the hashtable structure.
	 * We must do this before starting a transaction because transaction abort
	 * would try to touch these hashtables.
	 */
	RelationCacheInitialize();
	InitCatalogCache();
	InitPlanCache();

	/* Initialize portal manager */
	EnablePortalManager();

	/* Initialize stats collection --- must happen before first xact */
	if (!bootstrap)
		pgstat_initialize();

	/*
	 * Load relcache entries for the shared system catalogs.  This must create
	 * at least entries for pg_database and catalogs used for authentication.
	 */
	RelationCacheInitializePhase2();

	/*
	 * Set up process-exit callback to do pre-shutdown cleanup.  This has to
	 * be after we've initialized all the low-level modules like the buffer
	 * manager, because during shutdown this has to run before the low-level
	 * modules start to close down.  On the other hand, we want it in place
	 * before we begin our first transaction --- if we fail during the
	 * initialization transaction, as is entirely possible, we need the
	 * AbortTransaction call to clean up.
	 */
	on_shmem_exit(ShutdownPostgres, 0);

	/* The autovacuum launcher is done here */
	if (IsAutoVacuumLauncherProcess())
		return;

	/*
	 * Start a new transaction here before first access to db, and get a
	 * snapshot.  We don't have a use for the snapshot itself, but we're
	 * interested in the secondary effect that it sets RecentGlobalXmin. (This
	 * is critical for anything that reads heap pages, because HOT may decide
	 * to prune them even if the process doesn't attempt to modify any
	 * tuples.)
	 *
	 * Skip these steps if we are responding to a FTS message on mirror.
	 * Mirror operates in standby mode and is not ready to start a
	 * transaction or create a snapshot.  Neither are they required to
	 * respond to a FTS message.
	 */
	if (!bootstrap && !am_mirror)
	{
		/* statement_timestamp must be set for timeouts to work correctly */
		SetCurrentStatementStartTimestamp();
		StartTransactionCommand();

		/*
		 * transaction_isolation will have been set to the default by the
		 * above.  If the default is "serializable", and we are in hot
		 * standby, we will fail if we don't change it to something lower.
		 * Fortunately, "read committed" is plenty good enough.
		 */
		XactIsoLevel = XACT_READ_COMMITTED;

		(void) GetTransactionSnapshot();
	}

	/*
	 * Perform client authentication if necessary, then figure out our
	 * postgres user ID, and see if we are a superuser.
	 *
	 * In standalone mode and in autovacuum worker processes, we use a fixed
	 * ID, otherwise we figure it out from the authenticated user name.
	 */
	if (bootstrap || IsAutoVacuumWorkerProcess())
	{
		InitializeSessionUserIdStandalone();
		am_superuser = true;
	}
	else if (!IsUnderPostmaster)
	{
		InitializeSessionUserIdStandalone();
		am_superuser = true;
		if (!ThereIsAtLeastOneRole())
			ereport(WARNING,
					(errcode(ERRCODE_UNDEFINED_OBJECT),
					 errmsg("no roles are defined in this database system"),
					 errhint("You should immediately run CREATE USER \"%s\" SUPERUSER;.",
							 username)));
	}
<<<<<<< HEAD
	else if (am_mirror)
	{
		Assert(am_ftshandler);
		/*
		 * A mirror must receive and act upon FTS messages.  Performing proper
		 * authentication involves reading pg_authid.  Heap access is not
		 * possible on mirror, which is in standby mode.
		 */
		FakeClientAuthentication(MyProcPort);
		InitializeSessionUserIdStandalone();
		am_superuser = true;
=======
	else if (IsBackgroundWorker)
	{
		if (username == NULL)
		{
			InitializeSessionUserIdStandalone();
			am_superuser = true;
		}
		else
		{
			InitializeSessionUserId(username);
			am_superuser = superuser();
		}
>>>>>>> e472b921
	}
	else
	{
		/* normal multiuser case */
		Assert(MyProcPort != NULL);
		PerformAuthentication(MyProcPort);
		InitializeSessionUserId(username);
		am_superuser = superuser();
		BackendCancelInit(MyBackendId);
	}

	/*
	 * If we're trying to shut down, only superusers can connect, and new
	 * replication connections are not allowed.
	 */
	if ((!am_superuser || am_walsender) &&
		MyProcPort != NULL &&
		MyProcPort->canAcceptConnections == CAC_WAITBACKUP)
	{
		if (am_walsender)
			ereport(FATAL,
					(errcode(ERRCODE_INSUFFICIENT_PRIVILEGE),
					 errmsg("new replication connections are not allowed during database shutdown")));
		else
			ereport(FATAL,
					(errcode(ERRCODE_INSUFFICIENT_PRIVILEGE),
			errmsg("must be superuser to connect during database shutdown")));
	}

	/*
	 * Binary upgrades only allowed super-user connections
	 */
	if (IsBinaryUpgrade && !am_superuser)
	{
		ereport(FATAL,
				(errcode(ERRCODE_INSUFFICIENT_PRIVILEGE),
			 errmsg("must be superuser to connect in binary upgrade mode")));
	}

	/*
	 * The last few connections slots are reserved for superusers. Although
	 * replication connections currently require superuser privileges, we
	 * don't allow them to consume the reserved slots, which are intended for
	 * interactive use.
	 *
	 * In Greenplum, there is a concept of restricted mode where
	 * superuser_reserved_connections is set equal to max_connections making
	 * it so only superusers can connect. Changes made in restricted mode need
	 * to be replicated to the standby master. We currently only support one
	 * walsender anyways so we should allow the connection to happen. This may
	 * need to be reviewed later when we start supporting multiple mirrors.
	 */
	if ((!am_superuser /* || am_walsender */) &&
		ReservedBackends > 0 &&
		!HaveNFreeProcs(ReservedBackends))
		ereport(FATAL,
				(errcode(ERRCODE_TOO_MANY_CONNECTIONS),
				 errmsg("remaining connection slots are reserved for non-replication superuser connections"),
				 errSendAlert(true)));

	if (am_superuser)
		check_superuser_connection_limit();

	/*
	 * If walsender or fts handler, we don't want to connect to any particular database. Just
	 * finish the backend startup by processing any options from the startup
	 * packet, and we're done.
	 */
	if (am_walsender || am_ftshandler)
	{
		Assert(!bootstrap);

<<<<<<< HEAD
		/*
		 * must have authenticated as a replication role
		 *
		 * In Greenplum, this code path is overloaded for handling FTS messages
		 * on primary as well as mirror.
		 * is_authenticated_user_replication_role() performs a syscache lookup,
		 * which cannot happen on mirror/standby.
		 */
		if (am_walsender && !superuser() && !is_authenticated_user_replication_role())
=======
		if (!superuser() && !has_rolreplication(GetUserId()))
>>>>>>> e472b921
			ereport(FATAL,
					(errcode(ERRCODE_INSUFFICIENT_PRIVILEGE),
					 errmsg("must be superuser or replication role to start walsender")));

		if (am_ftshandler && !am_superuser)
			ereport(FATAL,
					(errcode(ERRCODE_INSUFFICIENT_PRIVILEGE),
					 errmsg("must be superuser role to handle FTS request")));

		/* process any options passed in the startup packet */
		if (MyProcPort != NULL)
			process_startup_options(MyProcPort, am_superuser);

		/* Apply PostAuthDelay as soon as we've read all options */
		if (PostAuthDelay > 0)
			pg_usleep(PostAuthDelay * 1000000L);

		/* initialize client encoding */
		InitializeClientEncoding();

		/* report this backend in the PgBackendStatus array */
		pgstat_bestart();

		/* close the transaction we started above */
		if (!am_mirror)
			CommitTransactionCommand();

		return;
	}

	/*
	 * Set up the global variables holding database id and default tablespace.
	 * But note we won't actually try to touch the database just yet.
	 *
	 * We take a shortcut in the bootstrap case, otherwise we have to look up
	 * the db's entry in pg_database.
	 */
	if (bootstrap)
	{
		MyDatabaseId = TemplateDbOid;
		MyDatabaseTableSpace = DEFAULTTABLESPACE_OID;
	}
	else if (in_dbname != NULL)
	{
		HeapTuple	tuple;
		Form_pg_database dbform;

		tuple = GetDatabaseTuple(in_dbname);
		if (!HeapTupleIsValid(tuple))
			ereport(FATAL,
					(errcode(ERRCODE_UNDEFINED_DATABASE),
					 errmsg("database \"%s\" does not exist", in_dbname)));
		dbform = (Form_pg_database) GETSTRUCT(tuple);
		MyDatabaseId = HeapTupleGetOid(tuple);
		MyDatabaseTableSpace = dbform->dattablespace;
		/* take database name from the caller, just for paranoia */
		strlcpy(dbname, in_dbname, sizeof(dbname));
	}
	else
	{
		/* caller specified database by OID */
		HeapTuple	tuple;
		Form_pg_database dbform;

		tuple = GetDatabaseTupleByOid(dboid);
		if (!HeapTupleIsValid(tuple))
			ereport(FATAL,
					(errcode(ERRCODE_UNDEFINED_DATABASE),
					 errmsg("database %u does not exist", dboid)));
		dbform = (Form_pg_database) GETSTRUCT(tuple);
		MyDatabaseId = HeapTupleGetOid(tuple);
		MyDatabaseTableSpace = dbform->dattablespace;
		Assert(MyDatabaseId == dboid);
		strlcpy(dbname, NameStr(dbform->datname), sizeof(dbname));
		/* pass the database name back to the caller */
		if (out_dbname)
			strcpy(out_dbname, dbname);
	}

	/* Now we can mark our PGPROC entry with the database ID */
	/* (We assume this is an atomic store so no lock is needed) */
	MyProc->databaseId = MyDatabaseId;

	/*
	 * Now, take a writer's lock on the database we are trying to connect to.
	 * If there is a concurrently running DROP DATABASE on that database, this
	 * will block us until it finishes (and has committed its update of
	 * pg_database).
	 *
	 * Note that the lock is not held long, only until the end of this startup
	 * transaction.  This is OK since we are already advertising our use of
	 * the database in the PGPROC array; anyone trying a DROP DATABASE after
	 * this point will see us there.
	 *
	 * Note: use of RowExclusiveLock here is reasonable because we envision
	 * our session as being a concurrent writer of the database.  If we had a
	 * way of declaring a session as being guaranteed-read-only, we could use
	 * AccessShareLock for such sessions and thereby not conflict against
	 * CREATE DATABASE.
	 */
	if (!bootstrap)
		LockSharedObject(DatabaseRelationId, MyDatabaseId, 0,
						 RowExclusiveLock);

	/*
	 * Recheck pg_database to make sure the target database hasn't gone away.
	 * If there was a concurrent DROP DATABASE, this ensures we will die
	 * cleanly without creating a mess.
	 */
	if (!bootstrap)
	{
		HeapTuple	tuple;

		tuple = GetDatabaseTuple(dbname);
		if (!HeapTupleIsValid(tuple) ||
			MyDatabaseId != HeapTupleGetOid(tuple) ||
			MyDatabaseTableSpace != ((Form_pg_database) GETSTRUCT(tuple))->dattablespace)
			ereport(FATAL,
					(errcode(ERRCODE_UNDEFINED_DATABASE),
					 errmsg("database \"%s\" does not exist", dbname),
			   errdetail("It seems to have just been dropped or renamed.")));
	}

	/*
	 * Now we should be able to access the database directory safely. Verify
	 * it's there and looks reasonable.
	 */
	fullpath = GetDatabasePath(MyDatabaseId, MyDatabaseTableSpace);

	if (!bootstrap)
	{
		if (access(fullpath, F_OK) == -1)
		{
			if (errno == ENOENT)
				ereport(FATAL,
						(errcode(ERRCODE_UNDEFINED_DATABASE),
						 errmsg("database \"%s\" does not exist",
								dbname),
					errdetail("The database subdirectory \"%s\" is missing.",
							  fullpath)));
			else
				ereport(FATAL,
						(errcode_for_file_access(),
						 errmsg("could not access directory \"%s\": %m",
								fullpath)));
		}

		ValidatePgVersion(fullpath);
	}

	SetDatabasePath(fullpath);

	/*
	 * It's now possible to do real access to the system catalogs.
	 *
	 * Load relcache entries for the system catalogs.  This must create at
	 * least the minimum set of "nailed-in" cache entries.
	 */
	RelationCacheInitializePhase3();

	/* set up ACL framework (so CheckMyDatabase can check permissions) */
	initialize_acl();

	/*
	 * Re-read the pg_database row for our database, check permissions and set
	 * up database-specific GUC settings.  We can't do this until all the
	 * database-access infrastructure is up.  (Also, it wants to know if the
	 * user is a superuser, so the above stuff has to happen first.)
	 */
	if (!bootstrap)
		CheckMyDatabase(dbname, am_superuser);

	/*
	 * Now process any command-line switches and any additional GUC variable
	 * settings passed in the startup packet.	We couldn't do this before
	 * because we didn't know if client is a superuser.
	 */
	if (MyProcPort != NULL)
		process_startup_options(MyProcPort, am_superuser);

	/*
	 * Maintenance Mode: allow superuser to connect when
	 * gp_maintenance_conn GUC is set.  We cannot check it until
	 * process_startup_options parses the GUC.
	 */
	if (gp_maintenance_mode && Gp_role == GP_ROLE_DISPATCH &&
		!(am_superuser && gp_maintenance_conn))
		ereport(FATAL,
				(errcode(ERRCODE_INSUFFICIENT_PRIVILEGE),
				 errmsg("maintenance mode: connected by superuser only"),
				 errSendAlert(false)));

	/*
	 * MPP:  If we were started in utility mode then we only want to allow
	 * incoming sessions that specify gp_session_role=utility as well.  This
	 * lets the bash scripts start the QD in utility mode and connect in but
	 * protect ourselves from normal clients who might be trying to connect to
	 * the system while we startup.
	 */
	if ((Gp_role == GP_ROLE_UTILITY) && (Gp_session_role != GP_ROLE_UTILITY) &&
		!IsAutoVacuumWorkerProcess())
	{
		ereport(FATAL,
				(errcode(ERRCODE_CANNOT_CONNECT_NOW),
				 errmsg("System was started in master-only utility mode - only utility mode connections are allowed")));
	}

	/* Process pg_db_role_setting options */
	process_settings(MyDatabaseId, GetSessionUserId());

	/* Apply PostAuthDelay as soon as we've read all options */
	if (PostAuthDelay > 0)
		pg_usleep(PostAuthDelay * 1000000L);

	/*
	 * Initialize various default states that can't be set up until we've
	 * selected the active user and gotten the right GUC settings.
	 */

	/* set default namespace search path */
	InitializeSearchPath();

	/* initialize client encoding */
	InitializeClientEncoding();

	/* report this backend in the PgBackendStatus array */
	if (!bootstrap)
		pgstat_bestart();
		
	/* 
     * MPP package setup 
     *
     * Primary function is to establish connctions to the qExecs.
     * This is SKIPPED when the database is in bootstrap mode or 
     * Is not UnderPostmaster.
     */
    if (!bootstrap && IsUnderPostmaster)
    {
		cdb_setup();
		on_proc_exit( cdb_cleanup, 0 );
    }

    /* 
     * MPP SharedSnapshot Setup
	 */
	if (Gp_role == GP_ROLE_DISPATCH)
	{
		addSharedSnapshot("Query Dispatcher", gp_session_id);
	}
    else if (IS_QUERY_DISPATCHER() && Gp_role == GP_ROLE_EXECUTE && !Gp_is_writer)
    {
		/* 
		 * Entry db singleton QE is a user of the shared snapshot -- not a creator.
		 * The lookup will occur once the distributed snapshot has been received.
		 */	
		lookupSharedSnapshot("Entry DB Singleton", "Query Dispatcher", gp_session_id);
    }
    else if (Gp_role == GP_ROLE_EXECUTE)
	{
		if (Gp_is_writer)
		{
			addSharedSnapshot("Writer qExec", gp_session_id);
		}
		else
		{
			/*
			 * NOTE: This assumes that the Slot has already been
			 *       allocated by the writer.  Need to make sure we
			 *       always allocate the writer qExec first.
			 */			 			
			lookupSharedSnapshot("Reader qExec", "Writer qExec", gp_session_id);
		}
	}

	/* close the transaction we started above */
	if (!bootstrap)
		CommitTransactionCommand();
}

/*
 * Process any command-line switches and any additional GUC variable
 * settings passed in the startup packet.
 */
static void
process_startup_options(Port *port, bool am_superuser)
{
	GucContext	gucctx;
	ListCell   *gucopts;

	gucctx = am_superuser ? PGC_SUSET : PGC_BACKEND;

	/*
	 * First process any command-line switches that were included in the
	 * startup packet, if we are in a regular backend.
	 */
	if (port->cmdline_options != NULL)
	{
		/*
		 * The maximum possible number of commandline arguments that could
		 * come from port->cmdline_options is (strlen + 1) / 2; see
		 * pg_split_opts().
		 */
		char	  **av;
		int			maxac;
		int			ac;

		maxac = 2 + (strlen(port->cmdline_options) + 1) / 2;

		av = (char **) palloc(maxac * sizeof(char *));
		ac = 0;

		av[ac++] = "postgres";

		/* Note this mangles port->cmdline_options */
		pg_split_opts(av, &ac, port->cmdline_options);

		av[ac] = NULL;

		Assert(ac < maxac);

		(void) process_postgres_switches(ac, av, gucctx, NULL);
	}

	/*
	 * Process any additional GUC variable settings passed in startup packet.
	 * These are handled exactly like command-line variables.
	 */
	gucopts = list_head(port->guc_options);
	while (gucopts)
	{
		char	   *name;
		char	   *value;

		name = lfirst(gucopts);
		gucopts = lnext(gucopts);

		value = lfirst(gucopts);
		gucopts = lnext(gucopts);

		SetConfigOption(name, value, gucctx, PGC_S_CLIENT);
	}
}

/*
 * Load GUC settings from pg_db_role_setting.
 *
 * We try specific settings for the database/role combination, as well as
 * general for this database and for this user.
 */
static void
process_settings(Oid databaseid, Oid roleid)
{
	Relation	relsetting;

	if (!IsUnderPostmaster)
		return;

	relsetting = heap_open(DbRoleSettingRelationId, AccessShareLock);

	/* Later settings are ignored if set earlier. */
	ApplySetting(databaseid, roleid, relsetting, PGC_S_DATABASE_USER);
	ApplySetting(InvalidOid, roleid, relsetting, PGC_S_USER);
	ApplySetting(databaseid, InvalidOid, relsetting, PGC_S_DATABASE);
	ApplySetting(InvalidOid, InvalidOid, relsetting, PGC_S_GLOBAL);

	heap_close(relsetting, AccessShareLock);
}

/*
 * Backend-shutdown callback.  Do cleanup that we want to be sure happens
 * before all the supporting modules begin to nail their doors shut via
 * their own callbacks.
 *
 * User-level cleanup, such as temp-relation removal and UNLISTEN, happens
 * via separate callbacks that execute before this one.  We don't combine the
 * callbacks because we still want this one to happen if the user-level
 * cleanup fails.
 */
static void
ShutdownPostgres(int code, Datum arg)
{
	/* Make sure we've killed any active transaction */
	AbortOutOfAnyTransaction();

	/*
	 * If there was a segment OOM for which we haven't already reported
	 * our usage, report now.
	 */
	ReportOOMConsumption();

#ifdef USE_ORCA
	START_MEMORY_ACCOUNT(MemoryAccounting_CreateAccount(0, MEMORY_OWNER_TYPE_Optimizer));
	{
		TerminateGPOPT();
	}
	END_MEMORY_ACCOUNT();
#endif

	/* Disable memory protection */
	GPMemoryProtect_Shutdown();
	/* Release SessionState entry */
	SessionState_Shutdown();

	/*
	 * User locks are not released by transaction end, so be sure to release
	 * them explicitly.
	 */
	LockReleaseAll(USER_LOCKMETHOD, true);
}


/*
 * STATEMENT_TIMEOUT handler: trigger a query-cancel interrupt.
 */
static void
StatementTimeoutHandler(void)
{
#ifdef HAVE_SETSID
	/* try to signal whole process group */
	kill(-MyProcPid, SIGINT);
#endif
	kill(MyProcPid, SIGINT);
}

/*
 * LOCK_TIMEOUT handler: trigger a query-cancel interrupt.
 *
 * This is identical to StatementTimeoutHandler, but since it's so short,
 * we might as well keep the two functions separate for clarity.
 */
static void
LockTimeoutHandler(void)
{
#ifdef HAVE_SETSID
	/* try to signal whole process group */
	kill(-MyProcPid, SIGINT);
#endif
	kill(MyProcPid, SIGINT);
}


/*
 * Returns true if at least one role is defined in this database cluster.
 */
static bool
ThereIsAtLeastOneRole(void)
{
	Relation	pg_authid_rel;
	HeapScanDesc scan;
	bool		result;

	pg_authid_rel = heap_open(AuthIdRelationId, AccessShareLock);

	scan = heap_beginscan(pg_authid_rel, SnapshotNow, 0, NULL);
	result = (heap_getnext(scan, ForwardScanDirection) != NULL);

	heap_endscan(scan);
	heap_close(pg_authid_rel, AccessShareLock);

	return result;
}<|MERGE_RESOLUTION|>--- conflicted
+++ resolved
@@ -56,6 +56,7 @@
 #include "storage/sinvaladt.h"
 #include "storage/smgr.h"
 #include "tcop/tcopprot.h"
+#include "tcop/idle_resource_cleaner.h"
 #include "utils/acl.h"
 #include "utils/backend_cancel.h"
 #include "utils/fmgroids.h"
@@ -636,6 +637,7 @@
 		RegisterTimeout(DEADLOCK_TIMEOUT, CheckDeadLock);
 		RegisterTimeout(STATEMENT_TIMEOUT, StatementTimeoutHandler);
 		RegisterTimeout(LOCK_TIMEOUT, LockTimeoutHandler);
+		RegisterTimeout(GANG_TIMEOUT, IdleGangTimeoutHandler);
 	}
 
 	/*
@@ -758,19 +760,6 @@
 					 errhint("You should immediately run CREATE USER \"%s\" SUPERUSER;.",
 							 username)));
 	}
-<<<<<<< HEAD
-	else if (am_mirror)
-	{
-		Assert(am_ftshandler);
-		/*
-		 * A mirror must receive and act upon FTS messages.  Performing proper
-		 * authentication involves reading pg_authid.  Heap access is not
-		 * possible on mirror, which is in standby mode.
-		 */
-		FakeClientAuthentication(MyProcPort);
-		InitializeSessionUserIdStandalone();
-		am_superuser = true;
-=======
 	else if (IsBackgroundWorker)
 	{
 		if (username == NULL)
@@ -783,7 +772,18 @@
 			InitializeSessionUserId(username);
 			am_superuser = superuser();
 		}
->>>>>>> e472b921
+	}
+	else if (am_mirror)
+	{
+		Assert(am_ftshandler);
+		/*
+		 * A mirror must receive and act upon FTS messages.  Performing proper
+		 * authentication involves reading pg_authid.  Heap access is not
+		 * possible on mirror, which is in standby mode.
+		 */
+		FakeClientAuthentication(MyProcPort);
+		InitializeSessionUserIdStandalone();
+		am_superuser = true;
 	}
 	else
 	{
@@ -856,19 +856,15 @@
 	{
 		Assert(!bootstrap);
 
-<<<<<<< HEAD
 		/*
 		 * must have authenticated as a replication role
 		 *
 		 * In Greenplum, this code path is overloaded for handling FTS messages
 		 * on primary as well as mirror.
-		 * is_authenticated_user_replication_role() performs a syscache lookup,
+		 * has_rolreplication() performs a syscache lookup,
 		 * which cannot happen on mirror/standby.
 		 */
-		if (am_walsender && !superuser() && !is_authenticated_user_replication_role())
-=======
-		if (!superuser() && !has_rolreplication(GetUserId()))
->>>>>>> e472b921
+		if (am_walsender && !superuser() && !has_rolreplication(GetUserId()))
 			ereport(FATAL,
 					(errcode(ERRCODE_INSUFFICIENT_PRIVILEGE),
 					 errmsg("must be superuser or replication role to start walsender")));
