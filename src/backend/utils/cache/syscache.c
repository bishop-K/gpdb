--- conflicted
+++ resolved
@@ -22,12 +22,9 @@
  */
 #include "postgres.h"
 
-<<<<<<< HEAD
 #include "miscadmin.h"
 
 #include "access/heapam.h"
-=======
->>>>>>> 49f001d8
 #include "access/sysattr.h"
 #include "catalog/indexing.h"
 #include "catalog/pg_aggregate.h"
@@ -56,11 +53,8 @@
 #include "catalog/pg_ts_parser.h"
 #include "catalog/pg_ts_template.h"
 #include "catalog/pg_type.h"
-<<<<<<< HEAD
 #include "catalog/pg_window.h"
-=======
 #include "utils/rel.h"
->>>>>>> 49f001d8
 #include "utils/syscache.h"
 
 
@@ -298,10 +292,6 @@
 	},
 	{ConstraintRelationId,		/* CONSTROID */
 		ConstraintOidIndexId,
-<<<<<<< HEAD
-=======
-		Anum_pg_constraint_conrelid,
->>>>>>> 49f001d8
 		1,
 		{
 			ObjectIdAttributeNumber,
