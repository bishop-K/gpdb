--- conflicted
+++ resolved
@@ -518,15 +518,10 @@
 	(void) GetCurrentCommandId(true);
 
 	/*
-<<<<<<< HEAD
 	 * If the relation being invalidated is one of those cached in a relcache
 	 * init file, mark that we need to zap that file at commit. For simplicity
 	 * invalidations for a specific database always invalidate the shared file
 	 * as well.
-=======
-	 * If the relation being invalidated is one of those cached in the local
-	 * relcache init file, mark that we need to zap that file at commit.
->>>>>>> ab93f90c
 	 */
 	if (OidIsValid(dbId) && RelationIdIsInInitFile(relId))
 		transInvalInfo->RelcacheInitFileInval = true;
