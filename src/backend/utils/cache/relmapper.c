/*-------------------------------------------------------------------------
 *
 * relmapper.c
 *	  Catalog-to-filenode mapping
 *
 * For most tables, the physical file underlying the table is specified by
 * pg_class.relfilenode.  However, that obviously won't work for pg_class
 * itself, nor for the other "nailed" catalogs for which we have to be able
 * to set up working Relation entries without access to pg_class.  It also
 * does not work for shared catalogs, since there is no practical way to
 * update other databases' pg_class entries when relocating a shared catalog.
 * Therefore, for these special catalogs (henceforth referred to as "mapped
 * catalogs") we rely on a separately maintained file that shows the mapping
 * from catalog OIDs to filenode numbers.  Each database has a map file for
 * its local mapped catalogs, and there is a separate map file for shared
 * catalogs.  Mapped catalogs have zero in their pg_class.relfilenode entries.
 *
 * Relocation of a normal table is committed (ie, the new physical file becomes
 * authoritative) when the pg_class row update commits.  For mapped catalogs,
 * the act of updating the map file is effectively commit of the relocation.
 * We postpone the file update till just before commit of the transaction
 * doing the rewrite, but there is necessarily a window between.  Therefore
 * mapped catalogs can only be relocated by operations such as VACUUM FULL
 * and CLUSTER, which make no transactionally-significant changes: it must be
 * safe for the new file to replace the old, even if the transaction itself
 * aborts.  An important factor here is that the indexes and toast table of
 * a mapped catalog must also be mapped, so that the rewrites/relocations of
 * all these files commit in a single map file update rather than being tied
 * to transaction commit.
 *
 * Portions Copyright (c) 1996-2019, PostgreSQL Global Development Group
 * Portions Copyright (c) 1994, Regents of the University of California
 *
 *
 * IDENTIFICATION
 *	  src/backend/utils/cache/relmapper.c
 *
 *-------------------------------------------------------------------------
 */
#include "postgres.h"

#include <fcntl.h>
#include <sys/stat.h>
#include <unistd.h>

#include "access/xact.h"
#include "access/xlog.h"
#include "access/xloginsert.h"
#include "catalog/catalog.h"
#include "catalog/pg_tablespace.h"
#include "catalog/storage.h"
#include "miscadmin.h"
#include "pgstat.h"
#include "storage/fd.h"
#include "storage/lwlock.h"
#include "utils/inval.h"
#include "utils/relmapper.h"


/*
 * The map file is critical data: we have no automatic method for recovering
 * from loss or corruption of it.  We use a CRC so that we can detect
 * corruption.  To minimize the risk of failed updates, the map file should
 * be kept to no more than one standard-size disk sector (ie 512 bytes),
 * and we use overwrite-in-place rather than playing renaming games.
 * The struct layout below is designed to occupy exactly 512 bytes, which
 * might make filesystem updates a bit more efficient.
 *
 * Entries in the mappings[] array are in no particular order.  We could
 * speed searching by insisting on OID order, but it really shouldn't be
 * worth the trouble given the intended size of the mapping sets.
 */
#define RELMAPPER_FILENAME		"pg_filenode.map"

#define RELMAPPER_FILEMAGIC		0x592717	/* version ID value */

<<<<<<< HEAD
/*
 * In Postgres, MAX_MAPPINGS is 62, but GPDB has exceeded this number due to
 * additional GPDB specific shared relations. Increased to 126 to occupy
 * exactly 1 kilobyte.
 *
 * New math: 126 * 8 + 16 = 1024
 */
#define MAX_MAPPINGS			126		/* 62 * 8 + 16 = 512 */
=======
#define MAX_MAPPINGS			62	/* 62 * 8 + 16 = 512 */
>>>>>>> 9e1c9f95

typedef struct RelMapping
{
	Oid			mapoid;			/* OID of a catalog */
	Oid			mapfilenode;	/* its filenode number */
} RelMapping;

typedef struct RelMapFile
{
	int32		magic;			/* always RELMAPPER_FILEMAGIC */
	int32		num_mappings;	/* number of valid RelMapping entries */
	RelMapping	mappings[MAX_MAPPINGS];
	pg_crc32c	crc;			/* CRC of all above */
	int32		pad;			/* to make the struct size be 512 exactly */
} RelMapFile;

/*
 * State for serializing local and shared relmappings for parallel workers
 * (active states only).  See notes on active_* and pending_* updates state.
 */
typedef struct SerializedActiveRelMaps
{
	RelMapFile	active_shared_updates;
	RelMapFile	active_local_updates;
} SerializedActiveRelMaps;

/*
 * The currently known contents of the shared map file and our database's
 * local map file are stored here.  These can be reloaded from disk
 * immediately whenever we receive an update sinval message.
 */
static RelMapFile shared_map;
static RelMapFile local_map;

/*
 * We use the same RelMapFile data structure to track uncommitted local
 * changes in the mappings (but note the magic and crc fields are not made
 * valid in these variables).  Currently, map updates are not allowed within
 * subtransactions, so one set of transaction-level changes is sufficient.
 *
 * The active_xxx variables contain updates that are valid in our transaction
 * and should be honored by RelationMapOidToFilenode.  The pending_xxx
 * variables contain updates we have been told about that aren't active yet;
 * they will become active at the next CommandCounterIncrement.  This setup
 * lets map updates act similarly to updates of pg_class rows, ie, they
 * become visible only at the next CommandCounterIncrement boundary.
 *
 * Active shared and active local updates are serialized by the parallel
 * infrastructure, and deserialized within parallel workers.
 */
static RelMapFile active_shared_updates;
static RelMapFile active_local_updates;
static RelMapFile pending_shared_updates;
static RelMapFile pending_local_updates;


/* non-export function prototypes */
static void apply_map_update(RelMapFile *map, Oid relationId, Oid fileNode,
							 bool add_okay);
static void merge_map_updates(RelMapFile *map, const RelMapFile *updates,
							  bool add_okay);
static void load_relmap_file(bool shared);
static void write_relmap_file(bool shared, RelMapFile *newmap,
							  bool write_wal, bool send_sinval, bool preserve_files,
							  Oid dbid, Oid tsid, const char *dbpath);
static void perform_relmap_update(bool shared, const RelMapFile *updates);


/*
 * RelationMapOidToFilenode
 *
 * The raison d' etre ... given a relation OID, look up its filenode.
 *
 * Although shared and local relation OIDs should never overlap, the caller
 * always knows which we need --- so pass that information to avoid useless
 * searching.
 *
 * Returns InvalidOid if the OID is not known (which should never happen,
 * but the caller is in a better position to report a meaningful error).
 */
Oid
RelationMapOidToFilenode(Oid relationId, bool shared)
{
	const RelMapFile *map;
	int32		i;

	/* If there are active updates, believe those over the main maps */
	if (shared)
	{
		map = &active_shared_updates;
		for (i = 0; i < map->num_mappings; i++)
		{
			if (relationId == map->mappings[i].mapoid)
				return map->mappings[i].mapfilenode;
		}
		map = &shared_map;
		for (i = 0; i < map->num_mappings; i++)
		{
			if (relationId == map->mappings[i].mapoid)
				return map->mappings[i].mapfilenode;
		}
	}
	else
	{
		map = &active_local_updates;
		for (i = 0; i < map->num_mappings; i++)
		{
			if (relationId == map->mappings[i].mapoid)
				return map->mappings[i].mapfilenode;
		}
		map = &local_map;
		for (i = 0; i < map->num_mappings; i++)
		{
			if (relationId == map->mappings[i].mapoid)
				return map->mappings[i].mapfilenode;
		}
	}

	return InvalidOid;
}

/*
 * RelationMapFilenodeToOid
 *
 * Do the reverse of the normal direction of mapping done in
 * RelationMapOidToFilenode.
 *
 * This is not supposed to be used during normal running but rather for
 * information purposes when looking at the filesystem or xlog.
 *
 * Returns InvalidOid if the OID is not known; this can easily happen if the
 * relfilenode doesn't pertain to a mapped relation.
 */
Oid
RelationMapFilenodeToOid(Oid filenode, bool shared)
{
	const RelMapFile *map;
	int32		i;

	/* If there are active updates, believe those over the main maps */
	if (shared)
	{
		map = &active_shared_updates;
		for (i = 0; i < map->num_mappings; i++)
		{
			if (filenode == map->mappings[i].mapfilenode)
				return map->mappings[i].mapoid;
		}
		map = &shared_map;
		for (i = 0; i < map->num_mappings; i++)
		{
			if (filenode == map->mappings[i].mapfilenode)
				return map->mappings[i].mapoid;
		}
	}
	else
	{
		map = &active_local_updates;
		for (i = 0; i < map->num_mappings; i++)
		{
			if (filenode == map->mappings[i].mapfilenode)
				return map->mappings[i].mapoid;
		}
		map = &local_map;
		for (i = 0; i < map->num_mappings; i++)
		{
			if (filenode == map->mappings[i].mapfilenode)
				return map->mappings[i].mapoid;
		}
	}

	return InvalidOid;
}

/*
 * RelationMapUpdateMap
 *
 * Install a new relfilenode mapping for the specified relation.
 *
 * If immediate is true (or we're bootstrapping), the mapping is activated
 * immediately.  Otherwise it is made pending until CommandCounterIncrement.
 */
void
RelationMapUpdateMap(Oid relationId, Oid fileNode, bool shared,
					 bool immediate)
{
	RelMapFile *map;

	if (IsBootstrapProcessingMode())
	{
		/*
		 * In bootstrap mode, the mapping gets installed in permanent map.
		 */
		if (shared)
			map = &shared_map;
		else
			map = &local_map;
	}
	else
	{
		/*
		 * We don't currently support map changes within subtransactions, or
		 * when in parallel mode.  This could be done with more bookkeeping
		 * infrastructure, but it doesn't presently seem worth it.
		 */
		if (GetCurrentTransactionNestLevel() > 1)
			elog(ERROR, "cannot change relation mapping within subtransaction");

		if (IsInParallelMode())
			elog(ERROR, "cannot change relation mapping in parallel mode");

		if (immediate)
		{
			/* Make it active, but only locally */
			if (shared)
				map = &active_shared_updates;
			else
				map = &active_local_updates;
		}
		else
		{
			/* Make it pending */
			if (shared)
				map = &pending_shared_updates;
			else
				map = &pending_local_updates;
		}
	}
	apply_map_update(map, relationId, fileNode, true);
}

/*
 * apply_map_update
 *
 * Insert a new mapping into the given map variable, replacing any existing
 * mapping for the same relation.
 *
 * In some cases the caller knows there must be an existing mapping; pass
 * add_okay = false to draw an error if not.
 */
static void
apply_map_update(RelMapFile *map, Oid relationId, Oid fileNode, bool add_okay)
{
	int32		i;

	/* Replace any existing mapping */
	for (i = 0; i < map->num_mappings; i++)
	{
		if (relationId == map->mappings[i].mapoid)
		{
			map->mappings[i].mapfilenode = fileNode;
			return;
		}
	}

	/* Nope, need to add a new mapping */
	if (!add_okay)
		elog(ERROR, "attempt to apply a mapping to unmapped relation %u",
			 relationId);
	if (map->num_mappings >= MAX_MAPPINGS)
		elog(ERROR, "ran out of space in relation map");
	map->mappings[map->num_mappings].mapoid = relationId;
	map->mappings[map->num_mappings].mapfilenode = fileNode;
	map->num_mappings++;
}

/*
 * merge_map_updates
 *
 * Merge all the updates in the given pending-update map into the target map.
 * This is just a bulk form of apply_map_update.
 */
static void
merge_map_updates(RelMapFile *map, const RelMapFile *updates, bool add_okay)
{
	int32		i;

	for (i = 0; i < updates->num_mappings; i++)
	{
		apply_map_update(map,
						 updates->mappings[i].mapoid,
						 updates->mappings[i].mapfilenode,
						 add_okay);
	}
}

/*
 * RelationMapRemoveMapping
 *
 * Remove a relation's entry in the map.  This is only allowed for "active"
 * (but not committed) local mappings.  We need it so we can back out the
 * entry for the transient target file when doing VACUUM FULL/CLUSTER on
 * a mapped relation.
 */
void
RelationMapRemoveMapping(Oid relationId)
{
	RelMapFile *map = &active_local_updates;
	int32		i;

	for (i = 0; i < map->num_mappings; i++)
	{
		if (relationId == map->mappings[i].mapoid)
		{
			/* Found it, collapse it out */
			map->mappings[i] = map->mappings[map->num_mappings - 1];
			map->num_mappings--;
			return;
		}
	}
	elog(ERROR, "could not find temporary mapping for relation %u",
		 relationId);
}

/*
 * RelationMapInvalidate
 *
 * This routine is invoked for SI cache flush messages.  We must re-read
 * the indicated map file.  However, we might receive a SI message in a
 * process that hasn't yet, and might never, load the mapping files;
 * for example the autovacuum launcher, which *must not* try to read
 * a local map since it is attached to no particular database.
 * So, re-read only if the map is valid now.
 */
void
RelationMapInvalidate(bool shared)
{
	if (shared)
	{
		if (shared_map.magic == RELMAPPER_FILEMAGIC)
			load_relmap_file(true);
	}
	else
	{
		if (local_map.magic == RELMAPPER_FILEMAGIC)
			load_relmap_file(false);
	}
}

/*
 * RelationMapInvalidateAll
 *
 * Reload all map files.  This is used to recover from SI message buffer
 * overflow: we can't be sure if we missed an inval message.
 * Again, reload only currently-valid maps.
 */
void
RelationMapInvalidateAll(void)
{
	if (shared_map.magic == RELMAPPER_FILEMAGIC)
		load_relmap_file(true);
	if (local_map.magic == RELMAPPER_FILEMAGIC)
		load_relmap_file(false);
}

/*
 * AtCCI_RelationMap
 *
 * Activate any "pending" relation map updates at CommandCounterIncrement time.
 */
void
AtCCI_RelationMap(void)
{
	if (pending_shared_updates.num_mappings != 0)
	{
		merge_map_updates(&active_shared_updates,
						  &pending_shared_updates,
						  true);
		pending_shared_updates.num_mappings = 0;
	}
	if (pending_local_updates.num_mappings != 0)
	{
		merge_map_updates(&active_local_updates,
						  &pending_local_updates,
						  true);
		pending_local_updates.num_mappings = 0;
	}
}

/*
 * AtEOXact_RelationMap
 *
 * Handle relation mapping at main-transaction commit or abort.
 *
 * During commit, this must be called as late as possible before the actual
 * transaction commit, so as to minimize the window where the transaction
 * could still roll back after committing map changes.  Although nothing
 * critically bad happens in such a case, we still would prefer that it
 * not happen, since we'd possibly be losing useful updates to the relations'
 * pg_class row(s).
 *
 * During abort, we just have to throw away any pending map changes.
 * Normal post-abort cleanup will take care of fixing relcache entries.
 * Parallel worker commit/abort is handled by resetting active mappings
 * that may have been received from the leader process.  (There should be
 * no pending updates in parallel workers.)
 */
void
AtEOXact_RelationMap(bool isCommit, bool isParallelWorker)
{
	if (isCommit && !isParallelWorker)
	{
		/*
		 * We should not get here with any "pending" updates.  (We could
		 * logically choose to treat such as committed, but in the current
		 * code this should never happen.)
		 */
		Assert(pending_shared_updates.num_mappings == 0);
		Assert(pending_local_updates.num_mappings == 0);

		/*
		 * Write any active updates to the actual map files, then reset them.
		 */
		if (active_shared_updates.num_mappings != 0)
		{
			perform_relmap_update(true, &active_shared_updates);
			active_shared_updates.num_mappings = 0;
		}
		if (active_local_updates.num_mappings != 0)
		{
			perform_relmap_update(false, &active_local_updates);
			active_local_updates.num_mappings = 0;
		}
	}
	else
	{
		/* Abort or parallel worker --- drop all local and pending updates */
		Assert(!isParallelWorker || pending_shared_updates.num_mappings == 0);
		Assert(!isParallelWorker || pending_local_updates.num_mappings == 0);

		active_shared_updates.num_mappings = 0;
		active_local_updates.num_mappings = 0;
		pending_shared_updates.num_mappings = 0;
		pending_local_updates.num_mappings = 0;
	}
}

/*
 * AtPrepare_RelationMap
 *
 * Handle relation mapping at PREPARE.
 *
 * Currently, we don't support preparing any transaction that changes the map.
 */
void
AtPrepare_RelationMap(void)
{
	if (active_shared_updates.num_mappings != 0 ||
		active_local_updates.num_mappings != 0 ||
		pending_shared_updates.num_mappings != 0 ||
		pending_local_updates.num_mappings != 0)
		ereport(ERROR,
				(errcode(ERRCODE_FEATURE_NOT_SUPPORTED),
				 errmsg("cannot PREPARE a transaction that modified relation mapping")));
}

/*
 * CheckPointRelationMap
 *
 * This is called during a checkpoint.  It must ensure that any relation map
 * updates that were WAL-logged before the start of the checkpoint are
 * securely flushed to disk and will not need to be replayed later.  This
 * seems unlikely to be a performance-critical issue, so we use a simple
 * method: we just take and release the RelationMappingLock.  This ensures
 * that any already-logged map update is complete, because write_relmap_file
 * will fsync the map file before the lock is released.
 */
void
CheckPointRelationMap(void)
{
	LWLockAcquire(RelationMappingLock, LW_SHARED);
	LWLockRelease(RelationMappingLock);
}

/*
 * RelationMapFinishBootstrap
 *
 * Write out the initial relation mapping files at the completion of
 * bootstrap.  All the mapped files should have been made known to us
 * via RelationMapUpdateMap calls.
 */
void
RelationMapFinishBootstrap(void)
{
	Assert(IsBootstrapProcessingMode());

	/* Shouldn't be anything "pending" ... */
	Assert(active_shared_updates.num_mappings == 0);
	Assert(active_local_updates.num_mappings == 0);
	Assert(pending_shared_updates.num_mappings == 0);
	Assert(pending_local_updates.num_mappings == 0);

	/* Write the files; no WAL or sinval needed */
	write_relmap_file(true, &shared_map, false, false, false,
					  InvalidOid, GLOBALTABLESPACE_OID, NULL);
	write_relmap_file(false, &local_map, false, false, false,
					  MyDatabaseId, MyDatabaseTableSpace, DatabasePath);
}

/*
 * RelationMapInitialize
 *
 * This initializes the mapper module at process startup.  We can't access the
 * database yet, so just make sure the maps are empty.
 */
void
RelationMapInitialize(void)
{
	/* The static variables should initialize to zeroes, but let's be sure */
	shared_map.magic = 0;		/* mark it not loaded */
	local_map.magic = 0;
	shared_map.num_mappings = 0;
	local_map.num_mappings = 0;
	active_shared_updates.num_mappings = 0;
	active_local_updates.num_mappings = 0;
	pending_shared_updates.num_mappings = 0;
	pending_local_updates.num_mappings = 0;
}

/*
 * RelationMapInitializePhase2
 *
 * This is called to prepare for access to pg_database during startup.
 * We should be able to read the shared map file now.
 */
void
RelationMapInitializePhase2(void)
{
	/*
	 * In bootstrap mode, the map file isn't there yet, so do nothing.
	 */
	if (IsBootstrapProcessingMode())
		return;

	/*
	 * Load the shared map file, die on error.
	 */
	load_relmap_file(true);
}

/*
 * RelationMapInitializePhase3
 *
 * This is called as soon as we have determined MyDatabaseId and set up
 * DatabasePath.  At this point we should be able to read the local map file.
 */
void
RelationMapInitializePhase3(void)
{
	/*
	 * In bootstrap mode, the map file isn't there yet, so do nothing.
	 */
	if (IsBootstrapProcessingMode())
		return;

	/*
	 * Load the local map file, die on error.
	 */
	load_relmap_file(false);
}

/*
 * EstimateRelationMapSpace
 *
 * Estimate space needed to pass active shared and local relmaps to parallel
 * workers.
 */
Size
EstimateRelationMapSpace(void)
{
	return sizeof(SerializedActiveRelMaps);
}

/*
 * SerializeRelationMap
 *
 * Serialize active shared and local relmap state for parallel workers.
 */
void
SerializeRelationMap(Size maxSize, char *startAddress)
{
	SerializedActiveRelMaps *relmaps;

	Assert(maxSize >= EstimateRelationMapSpace());

	relmaps = (SerializedActiveRelMaps *) startAddress;
	relmaps->active_shared_updates = active_shared_updates;
	relmaps->active_local_updates = active_local_updates;
}

/*
 * RestoreRelationMap
 *
 * Restore active shared and local relmap state within a parallel worker.
 */
void
RestoreRelationMap(char *startAddress)
{
	SerializedActiveRelMaps *relmaps;

	if (active_shared_updates.num_mappings != 0 ||
		active_local_updates.num_mappings != 0 ||
		pending_shared_updates.num_mappings != 0 ||
		pending_local_updates.num_mappings != 0)
		elog(ERROR, "parallel worker has existing mappings");

	relmaps = (SerializedActiveRelMaps *) startAddress;
	active_shared_updates = relmaps->active_shared_updates;
	active_local_updates = relmaps->active_local_updates;
}

/*
 * load_relmap_file -- load data from the shared or local map file
 *
 * Because the map file is essential for access to core system catalogs,
 * failure to read it is a fatal error.
 *
 * Note that the local case requires DatabasePath to be set up.
 */
static void
load_relmap_file(bool shared)
{
	RelMapFile *map;
	char		mapfilename[MAXPGPATH];
	pg_crc32c	crc;
	int			fd;
	int			r;

	if (shared)
	{
		snprintf(mapfilename, sizeof(mapfilename), "global/%s",
				 RELMAPPER_FILENAME);
		map = &shared_map;
	}
	else
	{
		snprintf(mapfilename, sizeof(mapfilename), "%s/%s",
				 DatabasePath, RELMAPPER_FILENAME);
		map = &local_map;
	}

	/* Read data ... */
	fd = OpenTransientFile(mapfilename, O_RDONLY | PG_BINARY);
	if (fd < 0)
		ereport(FATAL,
				(errcode_for_file_access(),
				 errmsg("could not open file \"%s\": %m",
						mapfilename)));

	/*
	 * Note: we could take RelationMappingLock in shared mode here, but it
	 * seems unnecessary since our read() should be atomic against any
	 * concurrent updater's write().  If the file is updated shortly after we
	 * look, the sinval signaling mechanism will make us re-read it before we
	 * are able to access any relation that's affected by the change.
	 */
	pgstat_report_wait_start(WAIT_EVENT_RELATION_MAP_READ);
	r = read(fd, map, sizeof(RelMapFile));
	if (r != sizeof(RelMapFile))
	{
		if (r < 0)
			ereport(FATAL,
					(errcode_for_file_access(),
					 errmsg("could not read file \"%s\": %m", mapfilename)));
		else
			ereport(FATAL,
					(errcode(ERRCODE_DATA_CORRUPTED),
					 errmsg("could not read file \"%s\": read %d of %zu",
							mapfilename, r, sizeof(RelMapFile))));
	}
	pgstat_report_wait_end();

	if (CloseTransientFile(fd))
		ereport(FATAL,
				(errcode_for_file_access(),
				 errmsg("could not close file \"%s\": %m",
						mapfilename)));

	/* check for correct magic number, etc */
	if (map->magic != RELMAPPER_FILEMAGIC ||
		map->num_mappings < 0 ||
		map->num_mappings > MAX_MAPPINGS)
		ereport(FATAL,
				(errmsg("relation mapping file \"%s\" contains invalid data",
						mapfilename)));

	/* verify the CRC */
	INIT_CRC32C(crc);
	COMP_CRC32C(crc, (char *) map, offsetof(RelMapFile, crc));
	FIN_CRC32C(crc);

	if (!EQ_CRC32C(crc, map->crc))
		ereport(FATAL,
				(errmsg("relation mapping file \"%s\" contains incorrect checksum",
						mapfilename)));
}

/*
 * Write out a new shared or local map file with the given contents.
 *
 * The magic number and CRC are automatically updated in *newmap.  On
 * success, we copy the data to the appropriate permanent static variable.
 *
 * If write_wal is true then an appropriate WAL message is emitted.
 * (It will be false for bootstrap and WAL replay cases.)
 *
 * If send_sinval is true then a SI invalidation message is sent.
 * (This should be true except in bootstrap case.)
 *
 * If preserve_files is true then the storage manager is warned not to
 * delete the files listed in the map.
 *
 * Because this may be called during WAL replay when MyDatabaseId,
 * DatabasePath, etc aren't valid, we require the caller to pass in suitable
 * values.  The caller is also responsible for being sure no concurrent
 * map update could be happening.
 */
static void
write_relmap_file(bool shared, RelMapFile *newmap,
				  bool write_wal, bool send_sinval, bool preserve_files,
				  Oid dbid, Oid tsid, const char *dbpath)
{
	int			fd;
	RelMapFile *realmap;
	char		mapfilename[MAXPGPATH];

	/*
	 * Fill in the overhead fields and update CRC.
	 */
	newmap->magic = RELMAPPER_FILEMAGIC;
	if (newmap->num_mappings < 0 || newmap->num_mappings > MAX_MAPPINGS)
		elog(ERROR, "attempt to write bogus relation mapping");

	INIT_CRC32C(newmap->crc);
	COMP_CRC32C(newmap->crc, (char *) newmap, offsetof(RelMapFile, crc));
	FIN_CRC32C(newmap->crc);

	/*
	 * Open the target file.  We prefer to do this before entering the
	 * critical section, so that an open() failure need not force PANIC.
	 */
	if (shared)
	{
		snprintf(mapfilename, sizeof(mapfilename), "global/%s",
				 RELMAPPER_FILENAME);
		realmap = &shared_map;
	}
	else
	{
		snprintf(mapfilename, sizeof(mapfilename), "%s/%s",
				 dbpath, RELMAPPER_FILENAME);
		realmap = &local_map;
	}

	fd = OpenTransientFile(mapfilename, O_WRONLY | O_CREAT | PG_BINARY);
	if (fd < 0)
		ereport(ERROR,
				(errcode_for_file_access(),
				 errmsg("could not open file \"%s\": %m",
						mapfilename)));

	if (write_wal)
	{
		xl_relmap_update xlrec;
		XLogRecPtr	lsn;

		/* now errors are fatal ... */
		START_CRIT_SECTION();

		xlrec.dbid = dbid;
		xlrec.tsid = tsid;
		xlrec.nbytes = sizeof(RelMapFile);

		XLogBeginInsert();
		XLogRegisterData((char *) (&xlrec), MinSizeOfRelmapUpdate);
		XLogRegisterData((char *) newmap, sizeof(RelMapFile));

		lsn = XLogInsert(RM_RELMAP_ID, XLOG_RELMAP_UPDATE);

		/* As always, WAL must hit the disk before the data update does */
		XLogFlush(lsn);
	}

	errno = 0;
	pgstat_report_wait_start(WAIT_EVENT_RELATION_MAP_WRITE);
	if (write(fd, newmap, sizeof(RelMapFile)) != sizeof(RelMapFile))
	{
		/* if write didn't set errno, assume problem is no disk space */
		if (errno == 0)
			errno = ENOSPC;
		ereport(ERROR,
				(errcode_for_file_access(),
				 errmsg("could not write file \"%s\": %m",
						mapfilename)));
	}
	pgstat_report_wait_end();

	/*
	 * We choose to fsync the data to disk before considering the task done.
	 * It would be possible to relax this if it turns out to be a performance
	 * issue, but it would complicate checkpointing --- see notes for
	 * CheckPointRelationMap.
	 */
	pgstat_report_wait_start(WAIT_EVENT_RELATION_MAP_SYNC);
	if (pg_fsync(fd) != 0)
		ereport(data_sync_elevel(ERROR),
				(errcode_for_file_access(),
				 errmsg("could not fsync file \"%s\": %m",
						mapfilename)));
	pgstat_report_wait_end();

	if (CloseTransientFile(fd))
		ereport(ERROR,
				(errcode_for_file_access(),
				 errmsg("could not close file \"%s\": %m",
						mapfilename)));

	/*
	 * Now that the file is safely on disk, send sinval message to let other
	 * backends know to re-read it.  We must do this inside the critical
	 * section: if for some reason we fail to send the message, we have to
	 * force a database-wide PANIC.  Otherwise other backends might continue
	 * execution with stale mapping information, which would be catastrophic
	 * as soon as others began to use the now-committed data.
	 */
	if (send_sinval)
		CacheInvalidateRelmap(dbid);

	/*
	 * Make sure that the files listed in the map are not deleted if the outer
	 * transaction aborts.  This had better be within the critical section
	 * too: it's not likely to fail, but if it did, we'd arrive at transaction
	 * abort with the files still vulnerable.  PANICing will leave things in a
	 * good state on-disk.
	 *
	 * Note: we're cheating a little bit here by assuming that mapped files
	 * are either in pg_global or the database's default tablespace.
	 */
	if (preserve_files)
	{
		int32		i;

		for (i = 0; i < newmap->num_mappings; i++)
		{
			RelFileNode rnode;

			rnode.spcNode = tsid;
			rnode.dbNode = dbid;
			rnode.relNode = newmap->mappings[i].mapfilenode;
			RelationPreserveStorage(rnode, false);
		}
	}

	/* Success, update permanent copy */
	memcpy(realmap, newmap, sizeof(RelMapFile));

	/* Critical section done */
	if (write_wal)
		END_CRIT_SECTION();
}

/*
 * Merge the specified updates into the appropriate "real" map,
 * and write out the changes.  This function must be used for committing
 * updates during normal multiuser operation.
 */
static void
perform_relmap_update(bool shared, const RelMapFile *updates)
{
	RelMapFile	newmap;

	/*
	 * Anyone updating a relation's mapping info should take exclusive lock on
	 * that rel and hold it until commit.  This ensures that there will not be
	 * concurrent updates on the same mapping value; but there could easily be
	 * concurrent updates on different values in the same file. We cover that
	 * by acquiring the RelationMappingLock, re-reading the target file to
	 * ensure it's up to date, applying the updates, and writing the data
	 * before releasing RelationMappingLock.
	 *
	 * There is only one RelationMappingLock.  In principle we could try to
	 * have one per mapping file, but it seems unlikely to be worth the
	 * trouble.
	 */
	LWLockAcquire(RelationMappingLock, LW_EXCLUSIVE);

	/* Be certain we see any other updates just made */
	load_relmap_file(shared);

	/* Prepare updated data in a local variable */
	if (shared)
		memcpy(&newmap, &shared_map, sizeof(RelMapFile));
	else
		memcpy(&newmap, &local_map, sizeof(RelMapFile));

	/*
	 * Apply the updates to newmap.  No new mappings should appear, unless
	 * somebody is adding indexes to system catalogs.
	 */
	merge_map_updates(&newmap, updates, false);

	/* Write out the updated map and do other necessary tasks */
	write_relmap_file(shared, &newmap, true, true, true,
					  (shared ? InvalidOid : MyDatabaseId),
					  (shared ? GLOBALTABLESPACE_OID : MyDatabaseTableSpace),
					  DatabasePath);

	/* Now we can release the lock */
	LWLockRelease(RelationMappingLock);
}

/*
 * RELMAP resource manager's routines
 */
void
relmap_redo(XLogReaderState *record)
{
	uint8		info = XLogRecGetInfo(record) & ~XLR_INFO_MASK;

	/* Backup blocks are not used in relmap records */
	Assert(!XLogRecHasAnyBlockRefs(record));

	if (info == XLOG_RELMAP_UPDATE)
	{
		xl_relmap_update *xlrec = (xl_relmap_update *) XLogRecGetData(record);
		RelMapFile	newmap;
		char	   *dbpath;

		if (xlrec->nbytes != sizeof(RelMapFile))
			elog(PANIC, "relmap_redo: wrong size %u in relmap update record",
				 xlrec->nbytes);
		memcpy(&newmap, xlrec->data, sizeof(newmap));

		/* We need to construct the pathname for this database */
		dbpath = GetDatabasePath(xlrec->dbid, xlrec->tsid);

		/*
		 * Write out the new map and send sinval, but of course don't write a
		 * new WAL entry.  There's no surrounding transaction to tell to
		 * preserve files, either.
		 *
		 * There shouldn't be anyone else updating relmaps during WAL replay,
		 * so we don't bother to take the RelationMappingLock.  We would need
		 * to do so if load_relmap_file needed to interlock against writers.
		 */
		write_relmap_file((xlrec->dbid == InvalidOid), &newmap,
						  false, true, false,
						  xlrec->dbid, xlrec->tsid, dbpath);

		pfree(dbpath);
	}
	else
		elog(PANIC, "relmap_redo: unknown op code %u", info);
}<|MERGE_RESOLUTION|>--- conflicted
+++ resolved
@@ -74,7 +74,6 @@
 
 #define RELMAPPER_FILEMAGIC		0x592717	/* version ID value */
 
-<<<<<<< HEAD
 /*
  * In Postgres, MAX_MAPPINGS is 62, but GPDB has exceeded this number due to
  * additional GPDB specific shared relations. Increased to 126 to occupy
@@ -83,9 +82,6 @@
  * New math: 126 * 8 + 16 = 1024
  */
 #define MAX_MAPPINGS			126		/* 62 * 8 + 16 = 512 */
-=======
-#define MAX_MAPPINGS			62	/* 62 * 8 + 16 = 512 */
->>>>>>> 9e1c9f95
 
 typedef struct RelMapping
 {
