/*-------------------------------------------------------------------------
 *
 * int8.c
 *	  Internal 64-bit integer operations
 *
 * Portions Copyright (c) 1996-2008, PostgreSQL Global Development Group
 * Portions Copyright (c) 1994, Regents of the University of California
 *
 * IDENTIFICATION
 *	  $PostgreSQL: pgsql/src/backend/utils/adt/int8.c,v 1.70 2008/06/17 19:10:56 tgl Exp $
 *
 *-------------------------------------------------------------------------
 */
#include "postgres.h"

#include <ctype.h>
#include <limits.h>
#include <math.h>

#include "funcapi.h"
#include "libpq/pqformat.h"
#include "nodes/nodes.h"
#include "utils/int8.h"


#define MAXINT8LEN		25

#define SAMESIGN(a,b)	(((a) < 0) == ((b) < 0))

typedef struct
{
	int64		current;
	int64		finish;
	int64		step;
} generate_series_fctx;


/***********************************************************************
 **
 **		Routines for 64-bit integers.
 **
 ***********************************************************************/

/*----------------------------------------------------------
 * Formatting and conversion routines.
 *---------------------------------------------------------*/

/*
 * scanint8 --- try to parse a string into an int8.
 *
 * If errorOK is false, ereport a useful error message if the string is bad.
 * If errorOK is true, just return "false" for bad input.
 */
bool
scanint8(const char *str, bool errorOK, int64 *result)
{
	const char *ptr = str;
	int64		tmp = 0;
	int			sign = 1;

	/*
	 * Do our own scan, rather than relying on sscanf which might be broken
	 * for long long.
	 */

	/* skip leading spaces */
	while (*ptr && isspace((unsigned char) *ptr))
		ptr++;

	/* handle sign */
	if (*ptr == '-')
	{
		ptr++;

		/*
		 * Do an explicit check for INT64_MIN.	Ugly though this is, it's
		 * cleaner than trying to get the loop below to handle it portably.
		 */
#ifndef INT64_IS_BUSTED
		if (strncmp(ptr, "9223372036854775808", 19) == 0)
		{
			tmp = -INT64CONST(0x7fffffffffffffff) - 1;
			ptr += 19;
			goto gotdigits;
		}
#endif

		sign = -1;
	}
	else if (*ptr == '+')
		ptr++;

	/* require at least one digit */
	if (!isdigit((unsigned char) *ptr))
	{
		if (errorOK)
			return false;
		else
			ereport(ERROR,
					(errcode(ERRCODE_INVALID_TEXT_REPRESENTATION),
					 errmsg("invalid input syntax for integer: \"%s\"",
							str)));
	}

	/* process digits */
	while (*ptr && isdigit((unsigned char) *ptr))
	{
		int64		newtmp = tmp * 10 + (*ptr++ - '0');

		if ((newtmp / 10) != tmp)		/* overflow? */
		{
			if (errorOK)
				return false;
			else
				ereport(ERROR,
						(errcode(ERRCODE_NUMERIC_VALUE_OUT_OF_RANGE),
					   errmsg("value \"%s\" is out of range for type bigint",
							  str)));
		}
		tmp = newtmp;
	}

gotdigits:

	/* allow trailing whitespace, but not other trailing chars */
	while (*ptr != '\0' && isspace((unsigned char) *ptr))
		ptr++;

	if (*ptr != '\0')
	{
		if (errorOK)
			return false;
		else
			ereport(ERROR,
					(errcode(ERRCODE_INVALID_TEXT_REPRESENTATION),
					 errmsg("invalid input syntax for integer: \"%s\"",
							str)));
	}

	*result = (sign < 0) ? -tmp : tmp;

	return true;
}

/* int8in()
 */
Datum
int8in(PG_FUNCTION_ARGS)
{
	char	   *str = PG_GETARG_CSTRING(0);
	int64		result;

	(void) scanint8(str, false, &result);
	PG_RETURN_INT64(result);
}


/* int8out()
 */
Datum
int8out(PG_FUNCTION_ARGS)
{
	int64		val = PG_GETARG_INT64(0);
	char	   *result;
	int			len;
	char		buf[MAXINT8LEN + 1];

	if ((len = snprintf(buf, MAXINT8LEN, INT64_FORMAT, val)) < 0)
		elog(ERROR, "could not format int8");

	result = pstrdup(buf);
	PG_RETURN_CSTRING(result);
}

/*
 *		int8recv			- converts external binary format to int8
 */
Datum
int8recv(PG_FUNCTION_ARGS)
{
	StringInfo	buf = (StringInfo) PG_GETARG_POINTER(0);

	PG_RETURN_INT64(pq_getmsgint64(buf));
}

/*
 *		int8send			- converts int8 to binary format
 */
Datum
int8send(PG_FUNCTION_ARGS)
{
	int64		arg1 = PG_GETARG_INT64(0);
	StringInfoData buf;

	pq_begintypsend(&buf);
	pq_sendint64(&buf, arg1);
	PG_RETURN_BYTEA_P(pq_endtypsend(&buf));
}


/*----------------------------------------------------------
 *	Relational operators for int8s, including cross-data-type comparisons.
 *---------------------------------------------------------*/

/* int8relop()
 * Is val1 relop val2?
 */
Datum
int8eq(PG_FUNCTION_ARGS)
{
	int64		val1 = PG_GETARG_INT64(0);
	int64		val2 = PG_GETARG_INT64(1);

	PG_RETURN_BOOL(val1 == val2);
}

Datum
int8ne(PG_FUNCTION_ARGS)
{
	int64		val1 = PG_GETARG_INT64(0);
	int64		val2 = PG_GETARG_INT64(1);

	PG_RETURN_BOOL(val1 != val2);
}

Datum
int8lt(PG_FUNCTION_ARGS)
{
	int64		val1 = PG_GETARG_INT64(0);
	int64		val2 = PG_GETARG_INT64(1);

	PG_RETURN_BOOL(val1 < val2);
}

Datum
int8gt(PG_FUNCTION_ARGS)
{
	int64		val1 = PG_GETARG_INT64(0);
	int64		val2 = PG_GETARG_INT64(1);

	PG_RETURN_BOOL(val1 > val2);
}

Datum
int8le(PG_FUNCTION_ARGS)
{
	int64		val1 = PG_GETARG_INT64(0);
	int64		val2 = PG_GETARG_INT64(1);

	PG_RETURN_BOOL(val1 <= val2);
}

Datum
int8ge(PG_FUNCTION_ARGS)
{
	int64		val1 = PG_GETARG_INT64(0);
	int64		val2 = PG_GETARG_INT64(1);

	PG_RETURN_BOOL(val1 >= val2);
}

/* int84relop()
 * Is 64-bit val1 relop 32-bit val2?
 */
Datum
int84eq(PG_FUNCTION_ARGS)
{
	int64		val1 = PG_GETARG_INT64(0);
	int32		val2 = PG_GETARG_INT32(1);

	PG_RETURN_BOOL(val1 == val2);
}

Datum
int84ne(PG_FUNCTION_ARGS)
{
	int64		val1 = PG_GETARG_INT64(0);
	int32		val2 = PG_GETARG_INT32(1);

	PG_RETURN_BOOL(val1 != val2);
}

Datum
int84lt(PG_FUNCTION_ARGS)
{
	int64		val1 = PG_GETARG_INT64(0);
	int32		val2 = PG_GETARG_INT32(1);

	PG_RETURN_BOOL(val1 < val2);
}

Datum
int84gt(PG_FUNCTION_ARGS)
{
	int64		val1 = PG_GETARG_INT64(0);
	int32		val2 = PG_GETARG_INT32(1);

	PG_RETURN_BOOL(val1 > val2);
}

Datum
int84le(PG_FUNCTION_ARGS)
{
	int64		val1 = PG_GETARG_INT64(0);
	int32		val2 = PG_GETARG_INT32(1);

	PG_RETURN_BOOL(val1 <= val2);
}

Datum
int84ge(PG_FUNCTION_ARGS)
{
	int64		val1 = PG_GETARG_INT64(0);
	int32		val2 = PG_GETARG_INT32(1);

	PG_RETURN_BOOL(val1 >= val2);
}

/* int48relop()
 * Is 32-bit val1 relop 64-bit val2?
 */
Datum
int48eq(PG_FUNCTION_ARGS)
{
	int32		val1 = PG_GETARG_INT32(0);
	int64		val2 = PG_GETARG_INT64(1);

	PG_RETURN_BOOL(val1 == val2);
}

Datum
int48ne(PG_FUNCTION_ARGS)
{
	int32		val1 = PG_GETARG_INT32(0);
	int64		val2 = PG_GETARG_INT64(1);

	PG_RETURN_BOOL(val1 != val2);
}

Datum
int48lt(PG_FUNCTION_ARGS)
{
	int32		val1 = PG_GETARG_INT32(0);
	int64		val2 = PG_GETARG_INT64(1);

	PG_RETURN_BOOL(val1 < val2);
}

Datum
int48gt(PG_FUNCTION_ARGS)
{
	int32		val1 = PG_GETARG_INT32(0);
	int64		val2 = PG_GETARG_INT64(1);

	PG_RETURN_BOOL(val1 > val2);
}

Datum
int48le(PG_FUNCTION_ARGS)
{
	int32		val1 = PG_GETARG_INT32(0);
	int64		val2 = PG_GETARG_INT64(1);

	PG_RETURN_BOOL(val1 <= val2);
}

Datum
int48ge(PG_FUNCTION_ARGS)
{
	int32		val1 = PG_GETARG_INT32(0);
	int64		val2 = PG_GETARG_INT64(1);

	PG_RETURN_BOOL(val1 >= val2);
}

/* int82relop()
 * Is 64-bit val1 relop 16-bit val2?
 */
Datum
int82eq(PG_FUNCTION_ARGS)
{
	int64		val1 = PG_GETARG_INT64(0);
	int16		val2 = PG_GETARG_INT16(1);

	PG_RETURN_BOOL(val1 == val2);
}

Datum
int82ne(PG_FUNCTION_ARGS)
{
	int64		val1 = PG_GETARG_INT64(0);
	int16		val2 = PG_GETARG_INT16(1);

	PG_RETURN_BOOL(val1 != val2);
}

Datum
int82lt(PG_FUNCTION_ARGS)
{
	int64		val1 = PG_GETARG_INT64(0);
	int16		val2 = PG_GETARG_INT16(1);

	PG_RETURN_BOOL(val1 < val2);
}

Datum
int82gt(PG_FUNCTION_ARGS)
{
	int64		val1 = PG_GETARG_INT64(0);
	int16		val2 = PG_GETARG_INT16(1);

	PG_RETURN_BOOL(val1 > val2);
}

Datum
int82le(PG_FUNCTION_ARGS)
{
	int64		val1 = PG_GETARG_INT64(0);
	int16		val2 = PG_GETARG_INT16(1);

	PG_RETURN_BOOL(val1 <= val2);
}

Datum
int82ge(PG_FUNCTION_ARGS)
{
	int64		val1 = PG_GETARG_INT64(0);
	int16		val2 = PG_GETARG_INT16(1);

	PG_RETURN_BOOL(val1 >= val2);
}

/* int28relop()
 * Is 16-bit val1 relop 64-bit val2?
 */
Datum
int28eq(PG_FUNCTION_ARGS)
{
	int16		val1 = PG_GETARG_INT16(0);
	int64		val2 = PG_GETARG_INT64(1);

	PG_RETURN_BOOL(val1 == val2);
}

Datum
int28ne(PG_FUNCTION_ARGS)
{
	int16		val1 = PG_GETARG_INT16(0);
	int64		val2 = PG_GETARG_INT64(1);

	PG_RETURN_BOOL(val1 != val2);
}

Datum
int28lt(PG_FUNCTION_ARGS)
{
	int16		val1 = PG_GETARG_INT16(0);
	int64		val2 = PG_GETARG_INT64(1);

	PG_RETURN_BOOL(val1 < val2);
}

Datum
int28gt(PG_FUNCTION_ARGS)
{
	int16		val1 = PG_GETARG_INT16(0);
	int64		val2 = PG_GETARG_INT64(1);

	PG_RETURN_BOOL(val1 > val2);
}

Datum
int28le(PG_FUNCTION_ARGS)
{
	int16		val1 = PG_GETARG_INT16(0);
	int64		val2 = PG_GETARG_INT64(1);

	PG_RETURN_BOOL(val1 <= val2);
}

Datum
int28ge(PG_FUNCTION_ARGS)
{
	int16		val1 = PG_GETARG_INT16(0);
	int64		val2 = PG_GETARG_INT64(1);

	PG_RETURN_BOOL(val1 >= val2);
}


/*----------------------------------------------------------
 *	Arithmetic operators on 64-bit integers.
 *---------------------------------------------------------*/

Datum
int8um(PG_FUNCTION_ARGS)
{
	int64		arg = PG_GETARG_INT64(0);
	int64		result;

	result = -arg;
	/* overflow check (needed for INT64_MIN) */
	if (arg != 0 && SAMESIGN(result, arg))
		ereport(ERROR,
				(errcode(ERRCODE_NUMERIC_VALUE_OUT_OF_RANGE),
				 errmsg("bigint out of range")));
	PG_RETURN_INT64(result);
}

Datum
int8up(PG_FUNCTION_ARGS)
{
	int64		arg = PG_GETARG_INT64(0);

	PG_RETURN_INT64(arg);
}

Datum
int8pl(PG_FUNCTION_ARGS)
{
	int64		arg1 = PG_GETARG_INT64(0);
	int64		arg2 = PG_GETARG_INT64(1);
	int64		result;

	result = arg1 + arg2;

	/*
	 * Overflow check.	If the inputs are of different signs then their sum
	 * cannot overflow.  If the inputs are of the same sign, their sum had
	 * better be that sign too.
	 */
	if (SAMESIGN(arg1, arg2) && !SAMESIGN(result, arg1))
		ereport(ERROR,
				(errcode(ERRCODE_NUMERIC_VALUE_OUT_OF_RANGE),
				 errmsg("bigint out of range")));
	PG_RETURN_INT64(result);
}

Datum
int8mi(PG_FUNCTION_ARGS)
{
	int64		arg1 = PG_GETARG_INT64(0);
	int64		arg2 = PG_GETARG_INT64(1);
	int64		result;

	result = arg1 - arg2;

	/*
	 * Overflow check.	If the inputs are of the same sign then their
	 * difference cannot overflow.	If they are of different signs then the
	 * result should be of the same sign as the first input.
	 */
	if (!SAMESIGN(arg1, arg2) && !SAMESIGN(result, arg1))
		ereport(ERROR,
				(errcode(ERRCODE_NUMERIC_VALUE_OUT_OF_RANGE),
				 errmsg("bigint out of range")));
	PG_RETURN_INT64(result);
}

Datum
int8mul(PG_FUNCTION_ARGS)
{
	int64		arg1 = PG_GETARG_INT64(0);
	int64		arg2 = PG_GETARG_INT64(1);
	int64		result;

	result = arg1 * arg2;

	/*
	 * Overflow check.	We basically check to see if result / arg2 gives arg1
	 * again.  There are two cases where this fails: arg2 = 0 (which cannot
	 * overflow) and arg1 = INT64_MIN, arg2 = -1 (where the division itself
	 * will overflow and thus incorrectly match).
	 *
	 * Since the division is likely much more expensive than the actual
	 * multiplication, we'd like to skip it where possible.  The best bang for
	 * the buck seems to be to check whether both inputs are in the int32
	 * range; if so, no overflow is possible.  (But that only works if we
	 * really have a 64-bit int64 datatype...)
	 */
#ifndef INT64_IS_BUSTED
	if (arg1 != (int64) ((int32) arg1) || arg2 != (int64) ((int32) arg2))
#endif
	{
		if (arg2 != 0 &&
			((arg2 == -1 && arg1 < 0 && result < 0) ||
			 result / arg2 != arg1))
			ereport(ERROR,
					(errcode(ERRCODE_NUMERIC_VALUE_OUT_OF_RANGE),
					 errmsg("bigint out of range")));
	}
	PG_RETURN_INT64(result);
}

Datum
int8div(PG_FUNCTION_ARGS)
{
	int64		arg1 = PG_GETARG_INT64(0);
	int64		arg2 = PG_GETARG_INT64(1);
	int64		result;

	if (arg2 == 0)
	{
		ereport(ERROR,
				(errcode(ERRCODE_DIVISION_BY_ZERO),
				 errmsg("division by zero")));
		/* ensure compiler realizes we mustn't reach the division (gcc bug) */
		PG_RETURN_NULL();
	}

	/*
	 * INT64_MIN / -1 is problematic, since the result can't be represented on
	 * a two's-complement machine.  Some machines produce INT64_MIN, some
	 * produce zero, some throw an exception.  We can dodge the problem by
	 * recognizing that division by -1 is the same as negation.
	 */
	if (arg2 == -1)
	{
		result = -arg1;
		/* overflow check (needed for INT64_MIN) */
		if (arg1 != 0 && SAMESIGN(result, arg1))
			ereport(ERROR,
					(errcode(ERRCODE_NUMERIC_VALUE_OUT_OF_RANGE),
					 errmsg("bigint out of range")));
		PG_RETURN_INT64(result);
	}

	/* No overflow is possible */

	result = arg1 / arg2;

	PG_RETURN_INT64(result);
}

/* int8abs()
 * Absolute value
 */
Datum
int8abs(PG_FUNCTION_ARGS)
{
	int64		arg1 = PG_GETARG_INT64(0);
	int64		result;

	result = (arg1 < 0) ? -arg1 : arg1;
	/* overflow check (needed for INT64_MIN) */
	if (result < 0)
		ereport(ERROR,
				(errcode(ERRCODE_NUMERIC_VALUE_OUT_OF_RANGE),
				 errmsg("bigint out of range")));
	PG_RETURN_INT64(result);
}

/* int8mod()
 * Modulo operation.
 */
Datum
int8mod(PG_FUNCTION_ARGS)
{
	int64		arg1 = PG_GETARG_INT64(0);
	int64		arg2 = PG_GETARG_INT64(1);

	if (arg2 == 0)
	{
		ereport(ERROR,
				(errcode(ERRCODE_DIVISION_BY_ZERO),
				 errmsg("division by zero")));
		/* ensure compiler realizes we mustn't reach the division (gcc bug) */
		PG_RETURN_NULL();
	}

	/*
	 * Some machines throw a floating-point exception for INT64_MIN % -1,
	 * which is a bit silly since the correct answer is perfectly
	 * well-defined, namely zero.
	 */
	if (arg2 == -1)
		PG_RETURN_INT64(0);

	/* No overflow is possible */

	PG_RETURN_INT64(arg1 % arg2);
}


Datum
int8inc(PG_FUNCTION_ARGS)
{
<<<<<<< HEAD
	/* Assume int8 is byval */
	int64		arg = PG_GETARG_INT64(0);
	int64		result;
=======
	/*
	 * When int8 is pass-by-reference, we provide this special case to avoid
	 * palloc overhead for COUNT(): when called from nodeAgg, we know that the
	 * argument is modifiable local storage, so just update it in-place.
	 * (If int8 is pass-by-value, then of course this is useless as well
	 * as incorrect, so just ifdef it out.)
	 */
#ifndef USE_FLOAT8_BYVAL		/* controls int8 too */
	if (fcinfo->context && IsA(fcinfo->context, AggState))
	{
		int64	   *arg = (int64 *) PG_GETARG_POINTER(0);
		int64		result;
>>>>>>> 49f001d8

	result = arg + 1;
	/* Overflow check */
	if (result < 0 && arg > 0)
		ereport(ERROR,
				(errcode(ERRCODE_NUMERIC_VALUE_OUT_OF_RANGE),
				 errmsg("bigint out of range")));

<<<<<<< HEAD
	PG_RETURN_INT64(result);
}
=======
		*arg = result;
		PG_RETURN_POINTER(arg);
	}
	else
#endif
	{
		/* Not called by nodeAgg, so just do it the dumb way */
		int64		arg = PG_GETARG_INT64(0);
		int64		result;
>>>>>>> 49f001d8

Datum
int8dec(PG_FUNCTION_ARGS)
{
	int64		arg = PG_GETARG_INT64(0);
	int64		result;

	result = arg - 1;
	/* Overflow check */
	if (result > 0 && arg < 0)
		ereport(ERROR,
				(errcode(ERRCODE_NUMERIC_VALUE_OUT_OF_RANGE),
				 errmsg("bigint out of range")));

	PG_RETURN_INT64(result);
}

/*
 * These functions are exactly like int8inc but are used for aggregates that
 * count only non-null values.	Since the functions are declared strict,
 * the null checks happen before we ever get here, and all we need do is
 * increment the state value.  We could actually make these pg_proc entries
 * point right at int8inc, but then the opr_sanity regression test would
 * complain about mismatched entries for a built-in function.
 */

Datum
int8inc_any(PG_FUNCTION_ARGS)
{
	return int8inc(fcinfo);
}

Datum
int8inc_float8_float8(PG_FUNCTION_ARGS)
{
	return int8inc(fcinfo);
}


Datum
int8larger(PG_FUNCTION_ARGS)
{
	int64		arg1 = PG_GETARG_INT64(0);
	int64		arg2 = PG_GETARG_INT64(1);
	int64		result;

	result = ((arg1 > arg2) ? arg1 : arg2);

	PG_RETURN_INT64(result);
}

Datum
int8smaller(PG_FUNCTION_ARGS)
{
	int64		arg1 = PG_GETARG_INT64(0);
	int64		arg2 = PG_GETARG_INT64(1);
	int64		result;

	result = ((arg1 < arg2) ? arg1 : arg2);

	PG_RETURN_INT64(result);
}

Datum
int84pl(PG_FUNCTION_ARGS)
{
	int64		arg1 = PG_GETARG_INT64(0);
	int32		arg2 = PG_GETARG_INT32(1);
	int64		result;

	result = arg1 + arg2;

	/*
	 * Overflow check.	If the inputs are of different signs then their sum
	 * cannot overflow.  If the inputs are of the same sign, their sum had
	 * better be that sign too.
	 */
	if (SAMESIGN(arg1, arg2) && !SAMESIGN(result, arg1))
		ereport(ERROR,
				(errcode(ERRCODE_NUMERIC_VALUE_OUT_OF_RANGE),
				 errmsg("bigint out of range")));
	PG_RETURN_INT64(result);
}

Datum
int84mi(PG_FUNCTION_ARGS)
{
	int64		arg1 = PG_GETARG_INT64(0);
	int32		arg2 = PG_GETARG_INT32(1);
	int64		result;

	result = arg1 - arg2;

	/*
	 * Overflow check.	If the inputs are of the same sign then their
	 * difference cannot overflow.	If they are of different signs then the
	 * result should be of the same sign as the first input.
	 */
	if (!SAMESIGN(arg1, arg2) && !SAMESIGN(result, arg1))
		ereport(ERROR,
				(errcode(ERRCODE_NUMERIC_VALUE_OUT_OF_RANGE),
				 errmsg("bigint out of range")));
	PG_RETURN_INT64(result);
}

Datum
int84mul(PG_FUNCTION_ARGS)
{
	int64		arg1 = PG_GETARG_INT64(0);
	int32		arg2 = PG_GETARG_INT32(1);
	int64		result;

	result = arg1 * arg2;

	/*
	 * Overflow check.	We basically check to see if result / arg1 gives arg2
	 * again.  There is one case where this fails: arg1 = 0 (which cannot
	 * overflow).
	 *
	 * Since the division is likely much more expensive than the actual
	 * multiplication, we'd like to skip it where possible.  The best bang for
	 * the buck seems to be to check whether both inputs are in the int32
	 * range; if so, no overflow is possible.
	 */
	if (arg1 != (int64) ((int32) arg1) &&
		result / arg1 != arg2)
		ereport(ERROR,
				(errcode(ERRCODE_NUMERIC_VALUE_OUT_OF_RANGE),
				 errmsg("bigint out of range")));
	PG_RETURN_INT64(result);
}

Datum
int84div(PG_FUNCTION_ARGS)
{
	int64		arg1 = PG_GETARG_INT64(0);
	int32		arg2 = PG_GETARG_INT32(1);
	int64		result;

	if (arg2 == 0)
	{
		ereport(ERROR,
				(errcode(ERRCODE_DIVISION_BY_ZERO),
				 errmsg("division by zero")));
		/* ensure compiler realizes we mustn't reach the division (gcc bug) */
		PG_RETURN_NULL();
	}

	/*
	 * INT64_MIN / -1 is problematic, since the result can't be represented on
	 * a two's-complement machine.  Some machines produce INT64_MIN, some
	 * produce zero, some throw an exception.  We can dodge the problem by
	 * recognizing that division by -1 is the same as negation.
	 */
	if (arg2 == -1)
	{
		result = -arg1;
		/* overflow check (needed for INT64_MIN) */
		if (arg1 != 0 && SAMESIGN(result, arg1))
			ereport(ERROR,
					(errcode(ERRCODE_NUMERIC_VALUE_OUT_OF_RANGE),
					 errmsg("bigint out of range")));
		PG_RETURN_INT64(result);
	}

	/* No overflow is possible */

	result = arg1 / arg2;

	PG_RETURN_INT64(result);
}

Datum
int48pl(PG_FUNCTION_ARGS)
{
	int32		arg1 = PG_GETARG_INT32(0);
	int64		arg2 = PG_GETARG_INT64(1);
	int64		result;

	result = arg1 + arg2;

	/*
	 * Overflow check.	If the inputs are of different signs then their sum
	 * cannot overflow.  If the inputs are of the same sign, their sum had
	 * better be that sign too.
	 */
	if (SAMESIGN(arg1, arg2) && !SAMESIGN(result, arg1))
		ereport(ERROR,
				(errcode(ERRCODE_NUMERIC_VALUE_OUT_OF_RANGE),
				 errmsg("bigint out of range")));
	PG_RETURN_INT64(result);
}

Datum
int48mi(PG_FUNCTION_ARGS)
{
	int32		arg1 = PG_GETARG_INT32(0);
	int64		arg2 = PG_GETARG_INT64(1);
	int64		result;

	result = arg1 - arg2;

	/*
	 * Overflow check.	If the inputs are of the same sign then their
	 * difference cannot overflow.	If they are of different signs then the
	 * result should be of the same sign as the first input.
	 */
	if (!SAMESIGN(arg1, arg2) && !SAMESIGN(result, arg1))
		ereport(ERROR,
				(errcode(ERRCODE_NUMERIC_VALUE_OUT_OF_RANGE),
				 errmsg("bigint out of range")));
	PG_RETURN_INT64(result);
}

Datum
int48mul(PG_FUNCTION_ARGS)
{
	int32		arg1 = PG_GETARG_INT32(0);
	int64		arg2 = PG_GETARG_INT64(1);
	int64		result;

	result = arg1 * arg2;

	/*
	 * Overflow check.	We basically check to see if result / arg2 gives arg1
	 * again.  There is one case where this fails: arg2 = 0 (which cannot
	 * overflow).
	 *
	 * Since the division is likely much more expensive than the actual
	 * multiplication, we'd like to skip it where possible.  The best bang for
	 * the buck seems to be to check whether both inputs are in the int32
	 * range; if so, no overflow is possible.
	 */
	if (arg2 != (int64) ((int32) arg2) &&
		result / arg2 != arg1)
		ereport(ERROR,
				(errcode(ERRCODE_NUMERIC_VALUE_OUT_OF_RANGE),
				 errmsg("bigint out of range")));
	PG_RETURN_INT64(result);
}

Datum
int48div(PG_FUNCTION_ARGS)
{
	int32		arg1 = PG_GETARG_INT32(0);
	int64		arg2 = PG_GETARG_INT64(1);

	if (arg2 == 0)
	{
		ereport(ERROR,
				(errcode(ERRCODE_DIVISION_BY_ZERO),
				 errmsg("division by zero")));
		/* ensure compiler realizes we mustn't reach the division (gcc bug) */
		PG_RETURN_NULL();
	}

	/* No overflow is possible */
	PG_RETURN_INT64((int64) arg1 / arg2);
}

Datum
int82pl(PG_FUNCTION_ARGS)
{
	int64		arg1 = PG_GETARG_INT64(0);
	int16		arg2 = PG_GETARG_INT16(1);
	int64		result;

	result = arg1 + arg2;

	/*
	 * Overflow check.	If the inputs are of different signs then their sum
	 * cannot overflow.  If the inputs are of the same sign, their sum had
	 * better be that sign too.
	 */
	if (SAMESIGN(arg1, arg2) && !SAMESIGN(result, arg1))
		ereport(ERROR,
				(errcode(ERRCODE_NUMERIC_VALUE_OUT_OF_RANGE),
				 errmsg("bigint out of range")));
	PG_RETURN_INT64(result);
}

Datum
int82mi(PG_FUNCTION_ARGS)
{
	int64		arg1 = PG_GETARG_INT64(0);
	int16		arg2 = PG_GETARG_INT16(1);
	int64		result;

	result = arg1 - arg2;

	/*
	 * Overflow check.	If the inputs are of the same sign then their
	 * difference cannot overflow.	If they are of different signs then the
	 * result should be of the same sign as the first input.
	 */
	if (!SAMESIGN(arg1, arg2) && !SAMESIGN(result, arg1))
		ereport(ERROR,
				(errcode(ERRCODE_NUMERIC_VALUE_OUT_OF_RANGE),
				 errmsg("bigint out of range")));
	PG_RETURN_INT64(result);
}

Datum
int82mul(PG_FUNCTION_ARGS)
{
	int64		arg1 = PG_GETARG_INT64(0);
	int16		arg2 = PG_GETARG_INT16(1);
	int64		result;

	result = arg1 * arg2;

	/*
	 * Overflow check.	We basically check to see if result / arg1 gives arg2
	 * again.  There is one case where this fails: arg1 = 0 (which cannot
	 * overflow).
	 *
	 * Since the division is likely much more expensive than the actual
	 * multiplication, we'd like to skip it where possible.  The best bang for
	 * the buck seems to be to check whether both inputs are in the int32
	 * range; if so, no overflow is possible.
	 */
	if (arg1 != (int64) ((int32) arg1) &&
		result / arg1 != arg2)
		ereport(ERROR,
				(errcode(ERRCODE_NUMERIC_VALUE_OUT_OF_RANGE),
				 errmsg("bigint out of range")));
	PG_RETURN_INT64(result);
}

Datum
int82div(PG_FUNCTION_ARGS)
{
	int64		arg1 = PG_GETARG_INT64(0);
	int16		arg2 = PG_GETARG_INT16(1);
	int64		result;

	if (arg2 == 0)
		ereport(ERROR,
				(errcode(ERRCODE_DIVISION_BY_ZERO),
				 errmsg("division by zero")));

	result = arg1 / arg2;

	/*
	 * Overflow check.	The only possible overflow case is for arg1 =
	 * INT64_MIN, arg2 = -1, where the correct result is -INT64_MIN, which
	 * can't be represented on a two's-complement machine.
	 */
	if (arg2 == -1 && arg1 < 0 && result < 0)
		ereport(ERROR,
				(errcode(ERRCODE_NUMERIC_VALUE_OUT_OF_RANGE),
				 errmsg("bigint out of range")));
	PG_RETURN_INT64(result);
}

Datum
int28pl(PG_FUNCTION_ARGS)
{
	int16		arg1 = PG_GETARG_INT16(0);
	int64		arg2 = PG_GETARG_INT64(1);
	int64		result;

	result = arg1 + arg2;

	/*
	 * Overflow check.	If the inputs are of different signs then their sum
	 * cannot overflow.  If the inputs are of the same sign, their sum had
	 * better be that sign too.
	 */
	if (SAMESIGN(arg1, arg2) && !SAMESIGN(result, arg1))
		ereport(ERROR,
				(errcode(ERRCODE_NUMERIC_VALUE_OUT_OF_RANGE),
				 errmsg("bigint out of range")));
	PG_RETURN_INT64(result);
}

Datum
int28mi(PG_FUNCTION_ARGS)
{
	int16		arg1 = PG_GETARG_INT16(0);
	int64		arg2 = PG_GETARG_INT64(1);
	int64		result;

	result = arg1 - arg2;

	/*
	 * Overflow check.	If the inputs are of the same sign then their
	 * difference cannot overflow.	If they are of different signs then the
	 * result should be of the same sign as the first input.
	 */
	if (!SAMESIGN(arg1, arg2) && !SAMESIGN(result, arg1))
		ereport(ERROR,
				(errcode(ERRCODE_NUMERIC_VALUE_OUT_OF_RANGE),
				 errmsg("bigint out of range")));
	PG_RETURN_INT64(result);
}

Datum
int28mul(PG_FUNCTION_ARGS)
{
	int16		arg1 = PG_GETARG_INT16(0);
	int64		arg2 = PG_GETARG_INT64(1);
	int64		result;

	result = arg1 * arg2;

	/*
	 * Overflow check.	We basically check to see if result / arg2 gives arg1
	 * again.  There is one case where this fails: arg2 = 0 (which cannot
	 * overflow).
	 *
	 * Since the division is likely much more expensive than the actual
	 * multiplication, we'd like to skip it where possible.  The best bang for
	 * the buck seems to be to check whether both inputs are in the int32
	 * range; if so, no overflow is possible.
	 */
	if (arg2 != (int64) ((int32) arg2) &&
		result / arg2 != arg1)
		ereport(ERROR,
				(errcode(ERRCODE_NUMERIC_VALUE_OUT_OF_RANGE),
				 errmsg("bigint out of range")));
	PG_RETURN_INT64(result);
}

Datum
int28div(PG_FUNCTION_ARGS)
{
	int16		arg1 = PG_GETARG_INT16(0);
	int64		arg2 = PG_GETARG_INT64(1);

	if (arg2 == 0)
		ereport(ERROR,
				(errcode(ERRCODE_DIVISION_BY_ZERO),
				 errmsg("division by zero")));
	/* No overflow is possible */
	PG_RETURN_INT64((int64) arg1 / arg2);
}

/* Binary arithmetics
 *
 *		int8and		- returns arg1 & arg2
 *		int8or		- returns arg1 | arg2
 *		int8xor		- returns arg1 # arg2
 *		int8not		- returns ~arg1
 *		int8shl		- returns arg1 << arg2
 *		int8shr		- returns arg1 >> arg2
 */

Datum
int8and(PG_FUNCTION_ARGS)
{
	int64		arg1 = PG_GETARG_INT64(0);
	int64		arg2 = PG_GETARG_INT64(1);

	PG_RETURN_INT64(arg1 & arg2);
}

Datum
int8or(PG_FUNCTION_ARGS)
{
	int64		arg1 = PG_GETARG_INT64(0);
	int64		arg2 = PG_GETARG_INT64(1);

	PG_RETURN_INT64(arg1 | arg2);
}

Datum
int8xor(PG_FUNCTION_ARGS)
{
	int64		arg1 = PG_GETARG_INT64(0);
	int64		arg2 = PG_GETARG_INT64(1);

	PG_RETURN_INT64(arg1 ^ arg2);
}

Datum
int8not(PG_FUNCTION_ARGS)
{
	int64		arg1 = PG_GETARG_INT64(0);

	PG_RETURN_INT64(~arg1);
}

Datum
int8shl(PG_FUNCTION_ARGS)
{
	int64		arg1 = PG_GETARG_INT64(0);
	int32		arg2 = PG_GETARG_INT32(1);

	PG_RETURN_INT64(arg1 << arg2);
}

Datum
int8shr(PG_FUNCTION_ARGS)
{
	int64		arg1 = PG_GETARG_INT64(0);
	int32		arg2 = PG_GETARG_INT32(1);

	PG_RETURN_INT64(arg1 >> arg2);
}

/*----------------------------------------------------------
 *	Conversion operators.
 *---------------------------------------------------------*/

Datum
int48(PG_FUNCTION_ARGS)
{
	int32		arg = PG_GETARG_INT32(0);

	PG_RETURN_INT64((int64) arg);
}

Datum
int84(PG_FUNCTION_ARGS)
{
	int64		arg = PG_GETARG_INT64(0);
	int32		result;

	result = (int32) arg;

	/* Test for overflow by reverse-conversion. */
	if ((int64) result != arg)
		ereport(ERROR,
				(errcode(ERRCODE_NUMERIC_VALUE_OUT_OF_RANGE),
				 errmsg("integer out of range")));

	PG_RETURN_INT32(result);
}

Datum
int28(PG_FUNCTION_ARGS)
{
	int16		arg = PG_GETARG_INT16(0);

	PG_RETURN_INT64((int64) arg);
}

Datum
int82(PG_FUNCTION_ARGS)
{
	int64		arg = PG_GETARG_INT64(0);
	int16		result;

	result = (int16) arg;

	/* Test for overflow by reverse-conversion. */
	if ((int64) result != arg)
		ereport(ERROR,
				(errcode(ERRCODE_NUMERIC_VALUE_OUT_OF_RANGE),
				 errmsg("smallint out of range")));

	PG_RETURN_INT16(result);
}

Datum
i8tod(PG_FUNCTION_ARGS)
{
	int64		arg = PG_GETARG_INT64(0);
	float8		result;

	result = arg;

	PG_RETURN_FLOAT8(result);
}

/* dtoi8()
 * Convert float8 to 8-byte integer.
 */
Datum
dtoi8(PG_FUNCTION_ARGS)
{
	float8		arg = PG_GETARG_FLOAT8(0);
	int64		result;

	/* Round arg to nearest integer (but it's still in float form) */
	arg = rint(arg);

	/*
	 * Does it fit in an int64?  Avoid assuming that we have handy constants
	 * defined for the range boundaries, instead test for overflow by
	 * reverse-conversion.
	 */
	result = (int64) arg;

	if ((float8) result != arg)
		ereport(ERROR,
				(errcode(ERRCODE_NUMERIC_VALUE_OUT_OF_RANGE),
				 errmsg("bigint out of range")));

	PG_RETURN_INT64(result);
}

Datum
i8tof(PG_FUNCTION_ARGS)
{
	int64		arg = PG_GETARG_INT64(0);
	float4		result;

	result = arg;

	PG_RETURN_FLOAT4(result);
}

/* ftoi8()
 * Convert float4 to 8-byte integer.
 */
Datum
ftoi8(PG_FUNCTION_ARGS)
{
	float4		arg = PG_GETARG_FLOAT4(0);
	int64		result;
	float8		darg;

	/* Round arg to nearest integer (but it's still in float form) */
	darg = rint(arg);

	/*
	 * Does it fit in an int64?  Avoid assuming that we have handy constants
	 * defined for the range boundaries, instead test for overflow by
	 * reverse-conversion.
	 */
	result = (int64) darg;

	if ((float8) result != darg)
		ereport(ERROR,
				(errcode(ERRCODE_NUMERIC_VALUE_OUT_OF_RANGE),
				 errmsg("bigint out of range")));

	PG_RETURN_INT64(result);
}

Datum
i8tooid(PG_FUNCTION_ARGS)
{
	int64		arg = PG_GETARG_INT64(0);
	Oid			result;

	result = (Oid) arg;

	/* Test for overflow by reverse-conversion. */
	if ((int64) result != arg)
		ereport(ERROR,
				(errcode(ERRCODE_NUMERIC_VALUE_OUT_OF_RANGE),
				 errmsg("OID out of range")));

	PG_RETURN_OID(result);
}

Datum
oidtoi8(PG_FUNCTION_ARGS)
{
	Oid			arg = PG_GETARG_OID(0);

	PG_RETURN_INT64((int64) arg);
}

/*
 * non-persistent numeric series generator
 */
Datum
generate_series_int8(PG_FUNCTION_ARGS)
{
	return generate_series_step_int8(fcinfo);
}

Datum
generate_series_step_int8(PG_FUNCTION_ARGS)
{
	FuncCallContext *funcctx;
	generate_series_fctx *fctx;
	int64		result;
	MemoryContext oldcontext;

	/* stuff done only on the first call of the function */
	if (SRF_IS_FIRSTCALL())
	{
		int64		start = PG_GETARG_INT64(0);
		int64		finish = PG_GETARG_INT64(1);
		int64		step = 1;

		/* see if we were given an explicit step size */
		if (PG_NARGS() == 3)
			step = PG_GETARG_INT64(2);
		if (step == 0)
			ereport(ERROR,
					(errcode(ERRCODE_INVALID_PARAMETER_VALUE),
					 errmsg("step size cannot equal zero")));

		/* create a function context for cross-call persistence */
		funcctx = SRF_FIRSTCALL_INIT();

		/*
		 * switch to memory context appropriate for multiple function calls
		 */
		oldcontext = MemoryContextSwitchTo(funcctx->multi_call_memory_ctx);

		/* allocate memory for user context */
		fctx = (generate_series_fctx *) palloc(sizeof(generate_series_fctx));

		/*
		 * Use fctx to keep state from call to call. Seed current with the
		 * original start value
		 */
		fctx->current = start;
		fctx->finish = finish;
		fctx->step = step;

		funcctx->user_fctx = fctx;
		MemoryContextSwitchTo(oldcontext);
	}

	/* stuff done on every call of the function */
	funcctx = SRF_PERCALL_SETUP();

	/*
	 * get the saved state and use current as the result for this iteration
	 */
	fctx = funcctx->user_fctx;
	result = fctx->current;

	if ((fctx->step > 0 && fctx->current <= fctx->finish) ||
		(fctx->step < 0 && fctx->current >= fctx->finish))
	{
		/* increment current in preparation for next iteration */
		fctx->current += fctx->step;

		/* if next-value computation overflows, this is the final result */
		if (SAMESIGN(result, fctx->step) && !SAMESIGN(result, fctx->current))
			fctx->step = 0;

		/* do when there is more left to send */
		SRF_RETURN_NEXT(funcctx, Int64GetDatum(result));
	}
	else
		/* do when there is no more left */
		SRF_RETURN_DONE(funcctx);
}<|MERGE_RESOLUTION|>--- conflicted
+++ resolved
@@ -681,15 +681,9 @@
 	PG_RETURN_INT64(arg1 % arg2);
 }
 
-
 Datum
 int8inc(PG_FUNCTION_ARGS)
 {
-<<<<<<< HEAD
-	/* Assume int8 is byval */
-	int64		arg = PG_GETARG_INT64(0);
-	int64		result;
-=======
 	/*
 	 * When int8 is pass-by-reference, we provide this special case to avoid
 	 * palloc overhead for COUNT(): when called from nodeAgg, we know that the
@@ -702,19 +696,14 @@
 	{
 		int64	   *arg = (int64 *) PG_GETARG_POINTER(0);
 		int64		result;
->>>>>>> 49f001d8
-
-	result = arg + 1;
-	/* Overflow check */
-	if (result < 0 && arg > 0)
-		ereport(ERROR,
-				(errcode(ERRCODE_NUMERIC_VALUE_OUT_OF_RANGE),
-				 errmsg("bigint out of range")));
-
-<<<<<<< HEAD
-	PG_RETURN_INT64(result);
-}
-=======
+
+		result = arg + 1;
+		/* Overflow check */
+		if (result < 0 && arg > 0)
+			ereport(ERROR,
+					(errcode(ERRCODE_NUMERIC_VALUE_OUT_OF_RANGE),
+					 errmsg("bigint out of range")));
+
 		*arg = result;
 		PG_RETURN_POINTER(arg);
 	}
@@ -724,7 +713,17 @@
 		/* Not called by nodeAgg, so just do it the dumb way */
 		int64		arg = PG_GETARG_INT64(0);
 		int64		result;
->>>>>>> 49f001d8
+
+		result = arg + 1;
+		/* Overflow check */
+		if (result < 0 && arg > 0)
+			ereport(ERROR,
+					(errcode(ERRCODE_NUMERIC_VALUE_OUT_OF_RANGE),
+					 errmsg("bigint out of range")));
+
+		PG_RETURN_INT64(result);
+	}
+}
 
 Datum
 int8dec(PG_FUNCTION_ARGS)
