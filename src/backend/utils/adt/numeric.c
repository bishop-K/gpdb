/*-------------------------------------------------------------------------
 *
 * numeric.c
 *	  An exact numeric data type for the Postgres database system
 *
 * Original coding 1998, Jan Wieck.  Heavily revised 2003, Tom Lane.
 *
 * Many of the algorithmic ideas are borrowed from David M. Smith's "FM"
 * multiple-precision math library, most recently published as Algorithm
 * 786: Multiple-Precision Complex Arithmetic and Functions, ACM
 * Transactions on Mathematical Software, Vol. 24, No. 4, December 1998,
 * pages 359-367.
 *
 * Copyright (c) 1998-2009, PostgreSQL Global Development Group
 *
 * IDENTIFICATION
<<<<<<< HEAD
 *	  $PostgreSQL: pgsql/src/backend/utils/adt/numeric.c,v 1.114 2008/05/09 21:31:23 momjian Exp $
=======
 *	  $PostgreSQL: pgsql/src/backend/utils/adt/numeric.c,v 1.116 2009/01/01 17:23:49 momjian Exp $
>>>>>>> b0a6ad70
 *
 *-------------------------------------------------------------------------
 */

#include "postgres.h"

#include <ctype.h>
#include <float.h>
#include <limits.h>
#include <math.h>

#include "access/hash.h"
#include "catalog/pg_type.h"
#include "libpq/pqformat.h"
#include "miscadmin.h"
#include "utils/array.h"
#include "utils/builtins.h"
#include "utils/int8.h"
#include "utils/numeric.h"

/* ----------
 * Uncomment the following to enable compilation of dump_numeric()
 * and dump_var() and to get a dump of any result produced by make_result().
 * ----------
#define NUMERIC_DEBUG
 */


/* ----------
 * Local data types
 *
 * Numeric values are represented in a base-NBASE floating point format.
 * Each "digit" ranges from 0 to NBASE-1.  The type NumericDigit is signed
 * and wide enough to store a digit.  We assume that NBASE*NBASE can fit in
 * an int.	Although the purely calculational routines could handle any even
 * NBASE that's less than sqrt(INT_MAX), in practice we are only interested
 * in NBASE a power of ten, so that I/O conversions and decimal rounding
 * are easy.  Also, it's actually more efficient if NBASE is rather less than
 * sqrt(INT_MAX), so that there is "headroom" for mul_var and div_var_fast to
 * postpone processing carries.
 * ----------
 */


#if 1
#define NBASE		10000
#define HALF_NBASE	5000
#define DEC_DIGITS	4			/* decimal digits per NBASE digit */
#define MUL_GUARD_DIGITS	2	/* these are measured in NBASE digits */
#define DIV_GUARD_DIGITS	4

typedef int16 NumericDigit;
#endif


/* ----------
 * NumericVar is the format we use for arithmetic.  The digit-array part
 * is the same as the NumericData storage format, but the header is more
 * complex.
 *
 * The value represented by a NumericVar is determined by the sign, weight,
 * ndigits, and digits[] array.
 * Note: the first digit of a NumericVar's value is assumed to be multiplied
 * by NBASE ** weight.	Another way to say it is that there are weight+1
 * digits before the decimal point.  It is possible to have weight < 0.
 *
 * buf: points at the physical start of the digit buffer for the NumericVar.
 * This is either the local buffer (ndb) or a palloc'd buffer.
 *
 * digits: points at the first digit in actual use (the one with the
 * specified weight).	We normally leave an unused digit or two
 * (preset to zeroes) between buf and digits, so that there is room to store
 * a carry out of the top digit without reallocating space.  We just need to
 * decrement digits (and increment weight) to make room for the carry digit.
 * (There is no such extra space in a numeric value stored in the database,
 * only in a NumericVar in memory.)
 *
 * If buf is set to ndb, then the digit buffer isn't actually palloc'd and
 * should not be freed --- see the constants below for an example.
 *
 * dscale: display scale, is the nominal precision expressed as number
 * of digits after the decimal point (it must always be >= 0 at present).
 * dscale may be more than the number of physically stored fractional digits,
 * implying that we have suppressed storage of significant trailing zeroes.
 * It should never be less than the number of stored digits, since that would
 * imply hiding digits that are present.  NOTE that dscale is always expressed
 * in *decimal* digits, and so it may correspond to a fractional number of
 * base-NBASE digits --- divide by DEC_DIGITS to convert to NBASE digits.
 *
 * rscale, or result scale, is the target precision for a computation.
 * Like dscale it is expressed as number of *decimal* digits after the decimal
 * point, and is always >= 0 at present.
 * Note that rscale is not stored in variables --- it's figured on-the-fly
 * from the dscales of the inputs.
 *
 * NB: All the variable-level functions are written in a style that makes it
 * possible to give one and the same variable as argument and destination.
 *
 * ----------
 */
#define	NUMERIC_LOCAL_NDIG	36		/* number of 'digits' in local digits[] */
#define NUMERIC_LOCAL_NMAX	(NUMERIC_LOCAL_NDIG - 2)
#define	NUMERIC_LOCAL_DTXT	128		/* number of char in local text */
#define NUMERIC_LOCAL_DMAX	(NUMERIC_LOCAL_DTXT - 2)

typedef struct NumericVar
{
	int			ndigits;		/* # of digits in digits[] - can be 0! */
	int			weight;			/* weight of first digit */
	int			sign;			/* NUMERIC_POS, NUMERIC_NEG, or NUMERIC_NAN */
	int			dscale;			/* display scale */
	NumericDigit *buf			/* start of space for digits[] */;
	NumericDigit *digits;		/* base-NBASE digits */
	NumericDigit ndb[NUMERIC_LOCAL_NDIG];	/* local space for digits[] */
} NumericVar;

#define NUMERIC_LOCAL_HSIZ	\
			(sizeof(NumericVar) - (sizeof(NumericDigit) * NUMERIC_LOCAL_NDIG))

/* ----------
 * Some preinitialized constants
 * ----------
 */
static NumericDigit const_zero_data[1] = {0};
static NumericVar const_zero =
{0, 0, NUMERIC_POS, 0, const_zero.ndb, const_zero_data, {0}};

static NumericDigit const_one_data[1] = {1};
static NumericVar const_one =
{1, 0, NUMERIC_POS, 0, const_one.ndb, const_one_data, {0}};

static NumericDigit const_two_data[1] = {2};
static NumericVar const_two =
{1, 0, NUMERIC_POS, 0, const_two.ndb, const_two_data, {0}};

#if DEC_DIGITS == 4
static NumericDigit const_zero_point_five_data[1] = {5000};
#elif DEC_DIGITS == 2
static NumericDigit const_zero_point_five_data[1] = {50};
#elif DEC_DIGITS == 1
static NumericDigit const_zero_point_five_data[1] = {5};
#endif
static NumericVar const_zero_point_five =
{1, -1, NUMERIC_POS, 1, const_zero_point_five.ndb, const_zero_point_five_data, {0}};

#if DEC_DIGITS == 4
static NumericDigit const_zero_point_nine_data[1] = {9000};
#elif DEC_DIGITS == 2
static NumericDigit const_zero_point_nine_data[1] = {90};
#elif DEC_DIGITS == 1
static NumericDigit const_zero_point_nine_data[1] = {9};
#endif
static NumericVar const_zero_point_nine =
{1, -1, NUMERIC_POS, 1, const_zero_point_nine.ndb, const_zero_point_nine_data, {0}};

#if DEC_DIGITS == 4
static NumericDigit const_zero_point_01_data[1] = {100};
static NumericVar const_zero_point_01 =
{1, -1, NUMERIC_POS, 2, const_zero_point_01.ndb, const_zero_point_01_data, {0}};
#elif DEC_DIGITS == 2
static NumericDigit const_zero_point_01_data[1] = {1};
static NumericVar const_zero_point_01 =
{1, -1, NUMERIC_POS, 2, const_zero_point_01.ndb, const_zero_point_01_data, {0}};
#elif DEC_DIGITS == 1
static NumericDigit const_zero_point_01_data[1] = {1};
static NumericVar const_zero_point_01 =
{1, -2, NUMERIC_POS, 2, const_zero_point_01.ndb, const_zero_point_01_data, {0}};
#endif

#if DEC_DIGITS == 4
static NumericDigit const_one_point_one_data[2] = {1, 1000};
#elif DEC_DIGITS == 2
static NumericDigit const_one_point_one_data[2] = {1, 10};
#elif DEC_DIGITS == 1
static NumericDigit const_one_point_one_data[2] = {1, 1};
#endif
static NumericVar const_one_point_one =
{2, 0, NUMERIC_POS, 1, const_one_point_one.ndb, const_one_point_one_data, {0}};

static NumericVar const_nan =
{0, 0, NUMERIC_NAN, 0, const_nan.ndb, NULL, {0}};

#if DEC_DIGITS == 4
static const int round_powers[4] = {0, 1000, 100, 10};
#endif


/* ----------
 * Local functions
 * ----------
 */

#ifdef NUMERIC_DEBUG
static void dump_numeric(const char *str, Numeric num);
static void dump_var(const char *str, NumericVar *var);
#else
#define dump_numeric(s,n)
#define dump_var(s,v)
#endif

/* ----------
 * a few Numeric access things not defined in numeric.h
 */
#define NUMERIC_SIGN_DSCALE(num) ((num)->n_sign_dscale)
#define NUMERIC_WEIGHT(num) ((num)->n_weight)
#define NUMERIC_DIGITS(num) ((NumericDigit *)(num)->n_data)
#define NUMERIC_NDIGITS(num) \
	((VARSIZE(num) - NUMERIC_HDRSZ) / sizeof(NumericDigit))
/*
 *----------
 */

#define quick_init_var(v) \
	do { \
		(v)->buf = (v)->ndb;	\
		(v)->digits = NULL; 	\
	} while (0)


#define init_var(v) \
	do { \
		quick_init_var((v));	\
		(v)->ndigits = (v)->weight = (v)->sign = (v)->dscale = 0; \
	} while (0)


#define digitbuf_alloc(ndigits)  \
	((NumericDigit *) palloc((ndigits) * sizeof(NumericDigit)))

#define digitbuf_free(v)	\
	do { \
		if ((v)->buf != (v)->ndb)	\
		{							\
		 	pfree((v)->buf); 		\
			(v)->buf = (v)->ndb;	\
		}	\
	} while (0)

#define free_var(v)	\
				digitbuf_free((v));

/*
 * init_alloc_var() -
 *
 *	Init a var and allocate digit buffer of ndigits digits (plus a spare
 *  digit for rounding).
 *  Called when first using a var.
 */
#define	init_alloc_var(v, n) \
	do 	{	\
		(v)->buf = (v)->ndb;	\
		(v)->ndigits = (n);	\
		if ((n) > NUMERIC_LOCAL_NMAX)	\
			(v)->buf = digitbuf_alloc((n) + 1);	\
		(v)->buf[0] = 0;	\
		(v)->digits = (v)->buf + 1;	\
	} while (0)

static void alloc_var(NumericVar *var, int ndigits);
static void zero_var(NumericVar *var);

static void init_var_from_str(const char *str, NumericVar *dest);
static void set_var_from_var(NumericVar *value, NumericVar *dest);
static void init_var_from_var(NumericVar *value, NumericVar *dest);
static void init_ro_var_from_var(NumericVar *value, NumericVar *dest);
/*static void set_var_from_num(Numeric value, NumericVar *dest);*/
static void init_var_from_num(Numeric value, NumericVar *dest);
static void init_ro_var_from_num(Numeric value, NumericVar *dest);
static char *get_str_from_var(NumericVar *var, int dscale);

/* ----------
 * CAUTION: These routines perform a  free_var(var)
 */
static Numeric make_result(NumericVar *var);
static int make_result_inplace(NumericVar *var, Numeric result, int in_len);
static bool numericvar_to_int8(NumericVar *var, int64 *result);
static int32 numericvar_to_int4(NumericVar *var);
/*
 * ----------
 */

static void apply_typmod(NumericVar *var, int32 typmod);

static void int8_to_numericvar(int64 val, NumericVar *var);
static double numericvar_to_double_no_overflow(NumericVar *var);

static int	cmp_var(NumericVar *var1, NumericVar *var2);
static int	cmp_var_common(const NumericDigit *var1digits, int var1ndigits,
			   int var1weight, int var1sign,
			   const NumericDigit *var2digits, int var2ndigits,
			   int var2weight, int var2sign);
static void add_var(NumericVar *var1, NumericVar *var2, NumericVar *result);
static void sub_var(NumericVar *var1, NumericVar *var2, NumericVar *result);
static void mul_var(NumericVar *var1, NumericVar *var2, NumericVar *result,
		int rscale);
static void div_var(NumericVar *var1, NumericVar *var2, NumericVar *result,
		int rscale, bool round);
static void div_var_fast(NumericVar *var1, NumericVar *var2, NumericVar *result,
		int rscale, bool round);
static int	select_div_scale(NumericVar *var1, NumericVar *var2);
static void mod_var(NumericVar *var1, NumericVar *var2, NumericVar *result);
static void ceil_var(NumericVar *var, NumericVar *result);
static void floor_var(NumericVar *var, NumericVar *result);

static void sqrt_var(NumericVar *arg, NumericVar *result, int rscale);
static void exp_var(NumericVar *arg, NumericVar *result, int rscale);
static void exp_var_internal(NumericVar *arg, NumericVar *result, int rscale);
static void ln_var(NumericVar *arg, NumericVar *result, int rscale);
static void log_var(NumericVar *base, NumericVar *num, NumericVar *result);
static void power_var(NumericVar *base, NumericVar *exp, NumericVar *result);
static void power_var_int(NumericVar *base, int exp, NumericVar *result,
			  int rscale);

static int	cmp_abs(NumericVar *var1, NumericVar *var2);
static int	cmp_abs_common(const NumericDigit *var1digits, int var1ndigits,
			   int var1weight,
			   const NumericDigit *var2digits, int var2ndigits,
			   int var2weight);
static void add_abs(NumericVar *var1, NumericVar *var2, NumericVar *result);
static void sub_abs(NumericVar *var1, NumericVar *var2, NumericVar *result);
static void round_var(NumericVar *var, int rscale);
static void trunc_var(NumericVar *var, int rscale);
static void strip_var(NumericVar *var);
static void compute_bucket(Numeric operand, Numeric bound1, Numeric bound2,
			   NumericVar *count_var, NumericVar *result_var);

static ArrayType *do_numeric_amalg_demalg(ArrayType *aTransArray, 
										  ArrayType *bTransArray,
										  bool is_amalg); /* MPP */


/* ----------------------------------------------------------------------
 *
 * Input-, output- and rounding-functions
 *
 * ----------------------------------------------------------------------
 */


/*
 * numeric_in() -
 *
 *	Input function for numeric data type
 */
Datum
numeric_in(PG_FUNCTION_ARGS)
{
	char	   *str = PG_GETARG_CSTRING(0);

#ifdef NOT_USED
	Oid			typelem = PG_GETARG_OID(1);
#endif
	int32		typmod = PG_GETARG_INT32(2);
	NumericVar	value;
	Numeric		res;

	/*
	 * Check for NaN
	 */
	if (pg_strcasecmp(str, "NaN") == 0)
		PG_RETURN_NUMERIC(make_result(&const_nan));

	/*
	 * Use init_var_from_str() to parse the input string and return it in the
	 * packed DB storage format
	 */
	init_var_from_str(str, &value);

	apply_typmod(&value, typmod);

	res = make_result(&value);

	PG_RETURN_NUMERIC(res);
}


/*
 * numeric_out() -
 *
 *	Output function for numeric data type
 */
Datum
numeric_out(PG_FUNCTION_ARGS)
{
	Numeric		num = PG_GETARG_NUMERIC(0);
	NumericVar	x;
	char	   *str;

	/*
	 * Handle NaN
	 */
	if (NUMERIC_IS_NAN(num))
		PG_RETURN_CSTRING(pstrdup("NaN"));

	/*
	 * Get the number in the variable format.
	 *
	 * Even if we didn't need to change format, we'd still need to copy the
	 * value to have a modifiable copy for rounding.  init_var_from_num() also
	 * guarantees there is extra digit space in case we produce a carry out
	 * from rounding.
	 */
	init_var_from_num(num, &x);

	str = get_str_from_var(&x, x.dscale);

	free_var(&x);

	PG_RETURN_CSTRING(str);
}

/*
 *		numeric_recv			- converts external binary format to numeric
 *
 * External format is a sequence of int16's:
 * ndigits, weight, sign, dscale, NumericDigits.
 */
Datum
numeric_recv(PG_FUNCTION_ARGS)
{
	StringInfo	buf = (StringInfo) PG_GETARG_POINTER(0);

#ifdef NOT_USED
	Oid			typelem = PG_GETARG_OID(1);
#endif
	int32		typmod = PG_GETARG_INT32(2);
	NumericVar	value;
	Numeric		res;
	int			len,
				i;


	len = (uint16) pq_getmsgint(buf, sizeof(uint16));
	if (len < 0 || len > NUMERIC_MAX_PRECISION + NUMERIC_MAX_RESULT_SCALE)
		ereport(ERROR,
				(errcode(ERRCODE_INVALID_BINARY_REPRESENTATION),
				 errmsg("invalid length in external \"numeric\" value")));

	init_alloc_var(&value, len);

	value.weight = (int16) pq_getmsgint(buf, sizeof(int16));
	value.sign = (uint16) pq_getmsgint(buf, sizeof(uint16));
	if (!(value.sign == NUMERIC_POS ||
		  value.sign == NUMERIC_NEG ||
		  value.sign == NUMERIC_NAN))
		ereport(ERROR,
				(errcode(ERRCODE_INVALID_BINARY_REPRESENTATION),
				 errmsg("invalid sign in external \"numeric\" value")));

	value.dscale = (uint16) pq_getmsgint(buf, sizeof(uint16));
	for (i = 0; i < len; i++)
	{
		NumericDigit d = pq_getmsgint(buf, sizeof(NumericDigit));

		if (d < 0 || d >= NBASE)
			ereport(ERROR,
					(errcode(ERRCODE_INVALID_BINARY_REPRESENTATION),
					 errmsg("invalid digit in external \"numeric\" value")));
		value.digits[i] = d;
	}

	apply_typmod(&value, typmod);

	res = make_result(&value);

	PG_RETURN_NUMERIC(res);
}

/*
 *		numeric_send			- converts numeric to binary format
 */
Datum
numeric_send(PG_FUNCTION_ARGS)
{
	Numeric		num = PG_GETARG_NUMERIC(0);
	NumericVar	x;
	StringInfoData buf;
	int			i;

	init_ro_var_from_num(num, &x);

	pq_begintypsend(&buf);

	pq_sendint(&buf, x.ndigits, sizeof(int16));
	pq_sendint(&buf, x.weight, sizeof(int16));
	pq_sendint(&buf, x.sign, sizeof(int16));
	pq_sendint(&buf, x.dscale, sizeof(int16));
	for (i = 0; i < x.ndigits; i++)
		pq_sendint(&buf, x.digits[i], sizeof(NumericDigit));

	free_var(&x);

	PG_RETURN_BYTEA_P(pq_endtypsend(&buf));
}


/*
 * numeric() -
 *
 *	This is a special function called by the Postgres database system
 *	before a value is stored in a tuple's attribute. The precision and
 *	scale of the attribute have to be applied on the value.
 */
Datum
numeric		(PG_FUNCTION_ARGS)
{
	Numeric		num = PG_GETARG_NUMERIC(0);
	int32		typmod = PG_GETARG_INT32(1);
	Numeric		new;
	int32		tmp_typmod;
	int			precision;
	int			scale;
	int			ddigits;
	int			maxdigits;
	NumericVar	var;

	/*
	 * Handle NaN
	 */
	if (NUMERIC_IS_NAN(num))
		PG_RETURN_NUMERIC(make_result(&const_nan));

	/*
	 * If the value isn't a valid type modifier, simply return a copy of the
	 * input value
	 */
	if (typmod < (int32) (VARHDRSZ))
	{
		new = (Numeric) palloc(VARSIZE(num));
		memcpy(new, num, VARSIZE(num));
		PG_RETURN_NUMERIC(new);
	}

	/*
	 * Get the precision and scale out of the typmod value
	 */
	tmp_typmod = typmod - VARHDRSZ;
	precision = (tmp_typmod >> 16) & 0xffff;
	scale = tmp_typmod & 0xffff;
	maxdigits = precision - scale;

	/*
	 * If the number is certainly in bounds and due to the target scale no
	 * rounding could be necessary, just make a copy of the input and modify
	 * its scale fields.  (Note we assume the existing dscale is honest...)
	 */
	ddigits = (NUMERIC_WEIGHT(num) + 1) * DEC_DIGITS;
	if (ddigits <= maxdigits && scale >= NUMERIC_DSCALE(num))
	{
		new = (Numeric) palloc(VARSIZE(num));
		memcpy(new, num, VARSIZE(num));
		new->n_sign_dscale = NUMERIC_SIGN(new) |
			((uint16) scale & NUMERIC_DSCALE_MASK);
		PG_RETURN_NUMERIC(new);
	}

	/*
	 * We really need to fiddle with things - unpack the number into a
	 * variable and let apply_typmod() do it.
	 */

	init_var_from_num(num, &var);
	apply_typmod(&var, typmod);
	new = make_result(&var);

	PG_RETURN_NUMERIC(new);
}

Datum
numerictypmodin(PG_FUNCTION_ARGS)
{
	ArrayType  *ta = PG_GETARG_ARRAYTYPE_P(0);
	int32	   *tl;
	int			n;
	int32		typmod;

	tl = ArrayGetIntegerTypmods(ta, &n);

	if (n == 2)
	{
		if (tl[0] < 1 || tl[0] > NUMERIC_MAX_PRECISION)
			ereport(ERROR,
					(errcode(ERRCODE_INVALID_PARAMETER_VALUE),
					 errmsg("NUMERIC precision %d must be between 1 and %d",
							tl[0], NUMERIC_MAX_PRECISION)));
		if (tl[1] < 0 || tl[1] > tl[0])
			ereport(ERROR,
					(errcode(ERRCODE_INVALID_PARAMETER_VALUE),
				errmsg("NUMERIC scale %d must be between 0 and precision %d",
					   tl[1], tl[0])));
		typmod = ((tl[0] << 16) | tl[1]) + VARHDRSZ;
	}
	else if (n == 1)
	{
		if (tl[0] < 1 || tl[0] > NUMERIC_MAX_PRECISION)
			ereport(ERROR,
					(errcode(ERRCODE_INVALID_PARAMETER_VALUE),
					 errmsg("NUMERIC precision %d must be between 1 and %d",
							tl[0], NUMERIC_MAX_PRECISION)));
		/* scale defaults to zero */
		typmod = (tl[0] << 16) + VARHDRSZ;
	}
	else
	{
		ereport(ERROR,
				(errcode(ERRCODE_INVALID_PARAMETER_VALUE),
				 errmsg("invalid NUMERIC type modifier")));
		typmod = 0;				/* keep compiler quiet */
	}

	PG_RETURN_INT32(typmod);
}

Datum
numerictypmodout(PG_FUNCTION_ARGS)
{
	int32		typmod = PG_GETARG_INT32(0);
	char	   *res = (char *) palloc(64);

	if (typmod >= 0)
		snprintf(res, 64, "(%d,%d)",
				 ((typmod - VARHDRSZ) >> 16) & 0xffff,
				 (typmod - VARHDRSZ) & 0xffff);
	else
		*res = '\0';

	PG_RETURN_CSTRING(res);
}


/* ----------------------------------------------------------------------
 *
 * Sign manipulation, rounding and the like
 *
 * ----------------------------------------------------------------------
 */

Datum
numeric_abs(PG_FUNCTION_ARGS)
{
	Numeric		num = PG_GETARG_NUMERIC(0);
	Numeric		res;

	/*
	 * Handle NaN
	 */
	if (NUMERIC_IS_NAN(num))
		PG_RETURN_NUMERIC(make_result(&const_nan));

	/*
	 * Do it the easy way directly on the packed format
	 */
	res = (Numeric) palloc(VARSIZE(num));
	memcpy(res, num, VARSIZE(num));

	NUMERIC_SIGN_DSCALE(res) = NUMERIC_POS | NUMERIC_DSCALE(num);

	PG_RETURN_NUMERIC(res);
}


Datum
numeric_uminus(PG_FUNCTION_ARGS)
{
	Numeric		num = PG_GETARG_NUMERIC(0);
	Numeric		res;

	/*
	 * Handle NaN
	 */
	if (NUMERIC_IS_NAN(num))
		PG_RETURN_NUMERIC(make_result(&const_nan));

	/*
	 * Do it the easy way directly on the packed format
	 */
	res = (Numeric) palloc(VARSIZE(num));
	memcpy(res, num, VARSIZE(num));

	/*
	 * The packed format is known to be totally zero digit trimmed always. So
	 * we can identify a ZERO by the fact that there are no digits at all.	Do
	 * nothing to a zero.
	 */
	if (VARSIZE(num) != NUMERIC_HDRSZ)
	{
		/* Else, flip the sign */
		if (NUMERIC_SIGN(num) == NUMERIC_POS)
			NUMERIC_SIGN_DSCALE(res) = NUMERIC_NEG | NUMERIC_DSCALE(num);
		else
			NUMERIC_SIGN_DSCALE(res) = NUMERIC_POS | NUMERIC_DSCALE(num);
	}

	PG_RETURN_NUMERIC(res);
}


Datum
numeric_uplus(PG_FUNCTION_ARGS)
{
	Numeric		num = PG_GETARG_NUMERIC(0);
	Numeric		res;

	res = (Numeric) palloc(VARSIZE(num));
	memcpy(res, num, VARSIZE(num));

	PG_RETURN_NUMERIC(res);
}

/*
 * numeric_sign() -
 *
 * returns -1 if the argument is less than 0, 0 if the argument is equal
 * to 0, and 1 if the argument is greater than zero.
 */
Datum
numeric_sign(PG_FUNCTION_ARGS)
{
	Numeric		num = PG_GETARG_NUMERIC(0);
	Numeric		res;
	NumericVar	result;

	/*
	 * Handle NaN
	 */
	if (NUMERIC_IS_NAN(num))
		PG_RETURN_NUMERIC(make_result(&const_nan));

	/*
	 * The packed format is known to be totally zero digit trimmed always. So
	 * we can identify a ZERO by the fact that there are no digits at all.
	 */
	if (VARSIZE(num) == NUMERIC_HDRSZ)
		init_ro_var_from_var(&const_zero, &result);
	else
	{
		/*
		 * And if there are some, we return a copy of ONE with the sign of our
		 * argument
		 */
		init_ro_var_from_var(&const_one, &result);
		result.sign = NUMERIC_SIGN(num);
	}

	res = make_result(&result);

	PG_RETURN_NUMERIC(res);
}


/*
 * numeric_round() -
 *
 *	Round a value to have 'scale' digits after the decimal point.
 *	We allow negative 'scale', implying rounding before the decimal
 *	point --- Oracle interprets rounding that way.
 */
Datum
numeric_round(PG_FUNCTION_ARGS)
{
	Numeric		num = PG_GETARG_NUMERIC(0);
	int32		scale = PG_GETARG_INT32(1);
	Numeric		res;
	NumericVar	arg;

	/*
	 * Handle NaN
	 */
	if (NUMERIC_IS_NAN(num))
		PG_RETURN_NUMERIC(make_result(&const_nan));

	/*
	 * Limit the scale value to avoid possible overflow in calculations
	 */
	scale = Max(scale, -NUMERIC_MAX_RESULT_SCALE);
	scale = Min(scale, NUMERIC_MAX_RESULT_SCALE);

	/*
	 * Unpack the argument and round it at the proper digit position
	 */
	init_var_from_num(num, &arg);

	round_var(&arg, scale);

	/* We don't allow negative output dscale */
	if (scale < 0)
		arg.dscale = 0;

	/*
	 * Return the rounded result
	 */
	res = make_result(&arg);

	PG_RETURN_NUMERIC(res);
}


/*
 * numeric_trunc() -
 *
 *	Truncate a value to have 'scale' digits after the decimal point.
 *	We allow negative 'scale', implying a truncation before the decimal
 *	point --- Oracle interprets truncation that way.
 */
Datum
numeric_trunc(PG_FUNCTION_ARGS)
{
	Numeric		num = PG_GETARG_NUMERIC(0);
	int32		scale = PG_GETARG_INT32(1);
	Numeric		res;
	NumericVar	arg;

	/*
	 * Handle NaN
	 */
	if (NUMERIC_IS_NAN(num))
		PG_RETURN_NUMERIC(make_result(&const_nan));

	/*
	 * Limit the scale value to avoid possible overflow in calculations
	 */
	scale = Max(scale, -NUMERIC_MAX_RESULT_SCALE);
	scale = Min(scale, NUMERIC_MAX_RESULT_SCALE);

	/*
	 * Unpack the argument and truncate it at the proper digit position
	 */
	init_var_from_num(num, &arg);

	trunc_var(&arg, scale);

	/* We don't allow negative output dscale */
	if (scale < 0)
		arg.dscale = 0;

	/*
	 * Return the truncated result
	 */
	res = make_result(&arg);

	PG_RETURN_NUMERIC(res);
}


/*
 * numeric_ceil() -
 *
 *	Return the smallest integer greater than or equal to the argument
 */
Datum
numeric_ceil(PG_FUNCTION_ARGS)
{
	Numeric		num = PG_GETARG_NUMERIC(0);
	Numeric		res;
	NumericVar	result;

	if (NUMERIC_IS_NAN(num))
		PG_RETURN_NUMERIC(make_result(&const_nan));

	init_ro_var_from_num(num, &result);
	ceil_var(&result, &result);

	res = make_result(&result);

	PG_RETURN_NUMERIC(res);
}


/*
 * numeric_floor() -
 *
 *	Return the largest integer equal to or less than the argument
 */
Datum
numeric_floor(PG_FUNCTION_ARGS)
{
	Numeric		num = PG_GETARG_NUMERIC(0);
	Numeric		res;
	NumericVar	result;

	if (NUMERIC_IS_NAN(num))
		PG_RETURN_NUMERIC(make_result(&const_nan));

	init_ro_var_from_num(num, &result);
	floor_var(&result, &result);

	res = make_result(&result);

	PG_RETURN_NUMERIC(res);
}

/*
 * Implements the numeric version of the width_bucket() function
 * defined by SQL2003. See also width_bucket_float8().
 *
 * 'bound1' and 'bound2' are the lower and upper bounds of the
 * histogram's range, respectively. 'count' is the number of buckets
 * in the histogram. width_bucket() returns an integer indicating the
 * bucket number that 'operand' belongs to in an equiwidth histogram
 * with the specified characteristics. An operand smaller than the
 * lower bound is assigned to bucket 0. An operand greater than the
 * upper bound is assigned to an additional bucket (with number
 * count+1). We don't allow "NaN" for any of the numeric arguments.
 */
Datum
width_bucket_numeric(PG_FUNCTION_ARGS)
{
	Numeric		operand = PG_GETARG_NUMERIC(0);
	Numeric		bound1 = PG_GETARG_NUMERIC(1);
	Numeric		bound2 = PG_GETARG_NUMERIC(2);
	int32		count = PG_GETARG_INT32(3);
	NumericVar	count_var;
	NumericVar	result_var;
	int32		result;

	if (count <= 0)
		ereport(ERROR,
				(errcode(ERRCODE_INVALID_ARGUMENT_FOR_WIDTH_BUCKET_FUNCTION),
				 errmsg("count must be greater than zero")));

	if (NUMERIC_IS_NAN(operand) ||
		NUMERIC_IS_NAN(bound1) ||
		NUMERIC_IS_NAN(bound2))
		ereport(ERROR,
				(errcode(ERRCODE_INVALID_ARGUMENT_FOR_WIDTH_BUCKET_FUNCTION),
			  errmsg("operand, lower bound and upper bound cannot be NaN")));

	quick_init_var(&result_var);
	quick_init_var(&count_var);

	/* Convert 'count' to a numeric, for ease of use later */
	int8_to_numericvar((int64) count, &count_var);

	switch (cmp_numerics(bound1, bound2))
	{
		case 0:
			ereport(ERROR,
				(errcode(ERRCODE_INVALID_ARGUMENT_FOR_WIDTH_BUCKET_FUNCTION),
				 errmsg("lower bound cannot equal upper bound")));

			/* bound1 < bound2 */
		case -1:
			if (cmp_numerics(operand, bound1) < 0)
				set_var_from_var(&const_zero, &result_var);
			else if (cmp_numerics(operand, bound2) >= 0)
				add_var(&count_var, &const_one, &result_var);
			else
				compute_bucket(operand, bound1, bound2,
							   &count_var, &result_var);
			break;

			/* bound1 > bound2 */
		case 1:
			if (cmp_numerics(operand, bound1) > 0)
				set_var_from_var(&const_zero, &result_var);
			else if (cmp_numerics(operand, bound2) <= 0)
				add_var(&count_var, &const_one, &result_var);
			else
				compute_bucket(operand, bound1, bound2,
							   &count_var, &result_var);
			break;
	}

	/* if result exceeds the range of a legal int4, we ereport here */
	result = numericvar_to_int4(&result_var);

	free_var(&count_var);
	free_var(&result_var);

	PG_RETURN_INT32(result);
}

/*
 * If 'operand' is not outside the bucket range, determine the correct
 * bucket for it to go. The calculations performed by this function
 * are derived directly from the SQL2003 spec.
 */
static void
compute_bucket(Numeric operand, Numeric bound1, Numeric bound2,
			   NumericVar *count_var, NumericVar *result_var)
{
	NumericVar	bound1_var;
	NumericVar	bound2_var;
	NumericVar	operand_var;

	init_ro_var_from_num(bound1, &bound1_var);
	init_ro_var_from_num(bound2, &bound2_var);
	init_ro_var_from_num(operand, &operand_var);

	if (cmp_var(&bound1_var, &bound2_var) < 0)
	{
		sub_var(&operand_var, &bound1_var, &operand_var);
		sub_var(&bound2_var, &bound1_var, &bound2_var);
		div_var(&operand_var, &bound2_var, result_var,
				select_div_scale(&operand_var, &bound2_var), true);
	}
	else
	{
		sub_var(&bound1_var, &operand_var, &operand_var);
		sub_var(&bound1_var, &bound2_var, &bound1_var);
		div_var(&operand_var, &bound1_var, result_var,
				select_div_scale(&operand_var, &bound1_var), true);
	}

	free_var(&bound1_var);
	free_var(&bound2_var);
	free_var(&operand_var);

	mul_var(result_var, count_var, result_var,
			result_var->dscale + count_var->dscale);
	add_var(result_var, &const_one, result_var);
	floor_var(result_var, result_var);
}

/* ----------------------------------------------------------------------
 *
 * Comparison functions
 *
 * Note: btree indexes need these routines not to leak memory; therefore,
 * be careful to free working copies of toasted datums.  Most places don't
 * need to be so careful.
 * ----------------------------------------------------------------------
 */


Datum
numeric_cmp(PG_FUNCTION_ARGS)
{
	Numeric		num1 = PG_GETARG_NUMERIC(0);
	Numeric		num2 = PG_GETARG_NUMERIC(1);
	int			result;

	result = cmp_numerics(num1, num2);

	PG_FREE_IF_COPY(num1, 0);
	PG_FREE_IF_COPY(num2, 1);

	PG_RETURN_INT32(result);
}


Datum
numeric_eq(PG_FUNCTION_ARGS)
{
	Numeric		num1 = PG_GETARG_NUMERIC(0);
	Numeric		num2 = PG_GETARG_NUMERIC(1);
	bool		result;

	result = cmp_numerics(num1, num2) == 0;

	PG_FREE_IF_COPY(num1, 0);
	PG_FREE_IF_COPY(num2, 1);

	PG_RETURN_BOOL(result);
}

Datum
numeric_ne(PG_FUNCTION_ARGS)
{
	Numeric		num1 = PG_GETARG_NUMERIC(0);
	Numeric		num2 = PG_GETARG_NUMERIC(1);
	bool		result;

	result = cmp_numerics(num1, num2) != 0;

	PG_FREE_IF_COPY(num1, 0);
	PG_FREE_IF_COPY(num2, 1);

	PG_RETURN_BOOL(result);
}

Datum
numeric_gt(PG_FUNCTION_ARGS)
{
	Numeric		num1 = PG_GETARG_NUMERIC(0);
	Numeric		num2 = PG_GETARG_NUMERIC(1);
	bool		result;

	result = cmp_numerics(num1, num2) > 0;

	PG_FREE_IF_COPY(num1, 0);
	PG_FREE_IF_COPY(num2, 1);

	PG_RETURN_BOOL(result);
}

Datum
numeric_ge(PG_FUNCTION_ARGS)
{
	Numeric		num1 = PG_GETARG_NUMERIC(0);
	Numeric		num2 = PG_GETARG_NUMERIC(1);
	bool		result;

	result = cmp_numerics(num1, num2) >= 0;

	PG_FREE_IF_COPY(num1, 0);
	PG_FREE_IF_COPY(num2, 1);

	PG_RETURN_BOOL(result);
}

Datum
numeric_lt(PG_FUNCTION_ARGS)
{
	Numeric		num1 = PG_GETARG_NUMERIC(0);
	Numeric		num2 = PG_GETARG_NUMERIC(1);
	bool		result;

	result = cmp_numerics(num1, num2) < 0;

	PG_FREE_IF_COPY(num1, 0);
	PG_FREE_IF_COPY(num2, 1);

	PG_RETURN_BOOL(result);
}

Datum
numeric_le(PG_FUNCTION_ARGS)
{
	Numeric		num1 = PG_GETARG_NUMERIC(0);
	Numeric		num2 = PG_GETARG_NUMERIC(1);
	bool		result;

	result = cmp_numerics(num1, num2) <= 0;

	PG_FREE_IF_COPY(num1, 0);
	PG_FREE_IF_COPY(num2, 1);

	PG_RETURN_BOOL(result);
}

int
cmp_numerics(Numeric num1, Numeric num2)
{
	int			result;

	/*
	 * We consider all NANs to be equal and larger than any non-NAN. This is
	 * somewhat arbitrary; the important thing is to have a consistent sort
	 * order.
	 */
	if (NUMERIC_IS_NAN(num1))
	{
		if (NUMERIC_IS_NAN(num2))
			result = 0;			/* NAN = NAN */
		else
			result = 1;			/* NAN > non-NAN */
	}
	else if (NUMERIC_IS_NAN(num2))
	{
		result = -1;			/* non-NAN < NAN */
	}
	else
	{
		result = cmp_var_common(NUMERIC_DIGITS(num1), NUMERIC_NDIGITS(num1),
								NUMERIC_WEIGHT(num1), NUMERIC_SIGN(num1),
								NUMERIC_DIGITS(num2), NUMERIC_NDIGITS(num2),
								NUMERIC_WEIGHT(num2), NUMERIC_SIGN(num2));
	}

	return result;
}

Datum
hash_numeric(PG_FUNCTION_ARGS)
{
	Numeric		key = PG_GETARG_NUMERIC(0);
	Datum		digit_hash;
	Datum		result;
	int			weight;
	int			start_offset;
	int			end_offset;
	int			i;
	int			hash_len;

	/* If it's NaN, don't try to hash the rest of the fields */
	if (NUMERIC_IS_NAN(key))
		PG_RETURN_UINT32(0);

	weight = key->n_weight;
	start_offset = 0;
	end_offset = 0;

	/*
	 * Omit any leading or trailing zeros from the input to the hash. The
	 * numeric implementation *should* guarantee that leading and trailing
	 * zeros are suppressed, but we're paranoid. Note that we measure the
	 * starting and ending offsets in units of NumericDigits, not bytes.
	 */
	for (i = 0; i < NUMERIC_NDIGITS(key); i++)
	{
		if (NUMERIC_DIGITS(key)[i] != (NumericDigit) 0)
			break;

		start_offset++;

		/*
		 * The weight is effectively the # of digits before the decimal point,
		 * so decrement it for each leading zero we skip.
		 */
		weight--;
	}

	/*
	 * If there are no non-zero digits, then the value of the number is zero,
	 * regardless of any other fields.
	 */
	if (NUMERIC_NDIGITS(key) == start_offset)
		PG_RETURN_UINT32(-1);

	for (i = NUMERIC_NDIGITS(key) - 1; i >= 0; i--)
	{
		if (NUMERIC_DIGITS(key)[i] != (NumericDigit) 0)
			break;

		end_offset++;
	}

	/* If we get here, there should be at least one non-zero digit */
	Assert(start_offset + end_offset < NUMERIC_NDIGITS(key));

	/*
	 * Note that we don't hash on the Numeric's scale, since two numerics can
	 * compare equal but have different scales. We also don't hash on the
	 * sign, although we could: since a sign difference implies inequality,
	 * this shouldn't affect correctness.
	 */
	hash_len = NUMERIC_NDIGITS(key) - start_offset - end_offset;
	digit_hash = hash_any((unsigned char *) (NUMERIC_DIGITS(key) + start_offset),
						  hash_len * sizeof(NumericDigit));

	/* Mix in the weight, via XOR */
	result = digit_hash ^ weight;

	PG_RETURN_DATUM(result);
}


/* ----------------------------------------------------------------------
 *
 * Basic arithmetic functions
 *
 * ----------------------------------------------------------------------
 */


/*
 * numeric_add() -
 *
 *	Add two numerics
 */
Datum
numeric_add(PG_FUNCTION_ARGS)
{
	Numeric		num1 = PG_GETARG_NUMERIC(0);
	Numeric		num2 = PG_GETARG_NUMERIC(1);
	NumericVar	arg1;
	NumericVar	arg2;
	NumericVar	result;
	Numeric		res;

	/*
	 * Handle NaN
	 */
	if (NUMERIC_IS_NAN(num1) || NUMERIC_IS_NAN(num2))
		PG_RETURN_NUMERIC(make_result(&const_nan));

	/*
	 * Unpack the values, let add_var() compute the result and return it.
	 */
	quick_init_var(&result);

	init_ro_var_from_num(num1, &arg1);
	init_ro_var_from_num(num2, &arg2);

	add_var(&arg1, &arg2, &result);

	res = make_result(&result);

	PG_RETURN_NUMERIC(res);
}


/*
 * numeric_sub() -
 *
 *	Subtract one numeric from another
 */
Datum
numeric_sub(PG_FUNCTION_ARGS)
{
	Numeric		num1 = PG_GETARG_NUMERIC(0);
	Numeric		num2 = PG_GETARG_NUMERIC(1);
	NumericVar	arg1;
	NumericVar	arg2;
	NumericVar	result;
	Numeric		res;

	/*
	 * Handle NaN
	 */
	if (NUMERIC_IS_NAN(num1) || NUMERIC_IS_NAN(num2))
		PG_RETURN_NUMERIC(make_result(&const_nan));

	/*
	 * Unpack the values, let sub_var() compute the result and return it.
	 */
	quick_init_var(&result);

	init_ro_var_from_num(num1, &arg1);
	init_ro_var_from_num(num2, &arg2);

	sub_var(&arg1, &arg2, &result);

	res = make_result(&result);

	PG_RETURN_NUMERIC(res);
}


/*
 * numeric_mul() -
 *
 *	Calculate the product of two numerics
 */
Datum
numeric_mul(PG_FUNCTION_ARGS)
{
	Numeric		num1 = PG_GETARG_NUMERIC(0);
	Numeric		num2 = PG_GETARG_NUMERIC(1);
	NumericVar	arg1;
	NumericVar	arg2;
	NumericVar	result;
	Numeric		res;

	/*
	 * Handle NaN
	 */
	if (NUMERIC_IS_NAN(num1) || NUMERIC_IS_NAN(num2))
		PG_RETURN_NUMERIC(make_result(&const_nan));

	/*
	 * Unpack the values, let mul_var() compute the result and return it.
	 * Unlike add_var() and sub_var(), mul_var() will round its result. In the
	 * case of numeric_mul(), which is invoked for the * operator on numerics,
	 * we request exact representation for the product (rscale = sum(dscale of
	 * arg1, dscale of arg2)).
	 */
	quick_init_var(&result);

	init_ro_var_from_num(num1, &arg1);
	init_ro_var_from_num(num2, &arg2);

	mul_var(&arg1, &arg2, &result, arg1.dscale + arg2.dscale);

	free_var(&arg1);
	free_var(&arg2);

	res = make_result(&result);

	PG_RETURN_NUMERIC(res);
}


/*
 * numeric_div() -
 *
 *	Divide one numeric into another
 */
Datum
numeric_div(PG_FUNCTION_ARGS)
{
	Numeric		num1 = PG_GETARG_NUMERIC(0);
	Numeric		num2 = PG_GETARG_NUMERIC(1);
	NumericVar	arg1;
	NumericVar	arg2;
	NumericVar	result;
	Numeric		res;
	int			rscale;

	/*
	 * Handle NaN
	 */
	if (NUMERIC_IS_NAN(num1) || NUMERIC_IS_NAN(num2))
		PG_RETURN_NUMERIC(make_result(&const_nan));

	/*
	 * Unpack the arguments
	 */
	quick_init_var(&result);

	init_ro_var_from_num(num1, &arg1);
	init_ro_var_from_num(num2, &arg2);

	/*
	 * Select scale for division result
	 */
	rscale = select_div_scale(&arg1, &arg2);

	/*
	 * Do the divide and return the result
	 */
	div_var(&arg1, &arg2, &result, rscale, true);

	free_var(&arg1);
	free_var(&arg2);

	res = make_result(&result);

	PG_RETURN_NUMERIC(res);
}


/*
 * numeric_div_trunc() -
 *
 *	Divide one numeric into another, truncating the result to an integer
 */
Datum
numeric_div_trunc(PG_FUNCTION_ARGS)
{
	Numeric		num1 = PG_GETARG_NUMERIC(0);
	Numeric		num2 = PG_GETARG_NUMERIC(1);
	NumericVar	arg1;
	NumericVar	arg2;
	NumericVar	result;
	Numeric		res;

	/*
	 * Handle NaN
	 */
	if (NUMERIC_IS_NAN(num1) || NUMERIC_IS_NAN(num2))
		PG_RETURN_NUMERIC(make_result(&const_nan));

	/*
	 * Unpack the arguments
	 */
	init_var(&result);

	init_var_from_num(num1, &arg1);
	init_var_from_num(num2, &arg2);

	/*
	 * Do the divide and return the result
	 */
	div_var(&arg1, &arg2, &result, 0, false);

	res = make_result(&result);

	free_var(&arg1);
	free_var(&arg2);
	free_var(&result);

	PG_RETURN_NUMERIC(res);
}


/*
 * numeric_mod() -
 *
 *	Calculate the modulo of two numerics
 */
Datum
numeric_mod(PG_FUNCTION_ARGS)
{
	Numeric		num1 = PG_GETARG_NUMERIC(0);
	Numeric		num2 = PG_GETARG_NUMERIC(1);
	Numeric		res;
	NumericVar	arg1;
	NumericVar	arg2;
	NumericVar	result;

	if (NUMERIC_IS_NAN(num1) || NUMERIC_IS_NAN(num2))
		PG_RETURN_NUMERIC(make_result(&const_nan));

	quick_init_var(&result);

	init_ro_var_from_num(num1, &arg1);
	init_ro_var_from_num(num2, &arg2);

	mod_var(&arg1, &arg2, &result);

	free_var(&arg2);
	free_var(&arg1);

	res = make_result(&result);

	PG_RETURN_NUMERIC(res);
}

/*
 * numeric_inc() -
 *
 *	Increment a number by one
 */
Datum
numeric_inc(PG_FUNCTION_ARGS)
{
	Numeric		num = PG_GETARG_NUMERIC(0);
	NumericVar	arg;
	Numeric		res;

	/*
	 * Handle NaN
	 */
	if (NUMERIC_IS_NAN(num))
		PG_RETURN_NUMERIC(make_result(&const_nan));

	/*
	 * Compute the result and return it
	 */

	init_ro_var_from_num(num, &arg);

	add_var(&arg, &const_one, &arg);

	res = make_result(&arg);

	PG_RETURN_NUMERIC(res);
}

/*
 * numeric_dec() -
 *
 *	decrement a number by one
 */
Datum
numeric_dec(PG_FUNCTION_ARGS)
{
	Numeric		num = PG_GETARG_NUMERIC(0);
	NumericVar	arg;
	Numeric		res;

	/*
	 * Handle NaN
	 */
	if (NUMERIC_IS_NAN(num))
		PG_RETURN_NUMERIC(make_result(&const_nan));

	/*
	 * Compute the result and return it
	 */

	init_var_from_num(num, &arg);

	sub_var(&arg, &const_one, &arg);

	res = make_result(&arg);

	PG_RETURN_NUMERIC(res);
}


/*
 * numeric_smaller() -
 *
 *	Return the smaller of two numbers
 */
Datum
numeric_smaller(PG_FUNCTION_ARGS)
{
	Numeric		num1 = PG_GETARG_NUMERIC(0);
	Numeric		num2 = PG_GETARG_NUMERIC(1);

	/*
	 * Use cmp_numerics so that this will agree with the comparison operators,
	 * particularly as regards comparisons involving NaN.
	 */
	if (cmp_numerics(num1, num2) < 0)
		PG_RETURN_NUMERIC(num1);
	else
		PG_RETURN_NUMERIC(num2);
}


/*
 * numeric_larger() -
 *
 *	Return the larger of two numbers
 */
Datum
numeric_larger(PG_FUNCTION_ARGS)
{
	Numeric		num1 = PG_GETARG_NUMERIC(0);
	Numeric		num2 = PG_GETARG_NUMERIC(1);

	/*
	 * Use cmp_numerics so that this will agree with the comparison operators,
	 * particularly as regards comparisons involving NaN.
	 */
	if (cmp_numerics(num1, num2) > 0)
		PG_RETURN_NUMERIC(num1);
	else
		PG_RETURN_NUMERIC(num2);
}


/* ----------------------------------------------------------------------
 *
 * Advanced math functions
 *
 * ----------------------------------------------------------------------
 */

/*
 * numeric_fac()
 *
 * Compute factorial
 */
Datum
numeric_fac(PG_FUNCTION_ARGS)
{
	int64		num = PG_GETARG_INT64(0);
	Numeric		res;
	NumericVar	fact;
	NumericVar	result;

	if (num <= 1)
	{
		res = make_result(&const_one);
		PG_RETURN_NUMERIC(res);
	}
	/* Fail immediately if the result would overflow */
	if (num > 32177)
		ereport(ERROR,
				(errcode(ERRCODE_NUMERIC_VALUE_OUT_OF_RANGE),
				 errmsg("value overflows numeric format")));

	/* Fail immediately if the result will overflow */
	if (num > 32177)
		ereport(ERROR, 
			(errcode(ERRCODE_NUMERIC_VALUE_OUT_OF_RANGE),
			 errmsg("value overflows numeric format")));

	quick_init_var(&fact);
	quick_init_var(&result);

	int8_to_numericvar(num, &result);

	for (num = num - 1; num > 1; num--)
	{
		/* this loop can take awhile, so allow it to be interrupted */
		CHECK_FOR_INTERRUPTS();

		int8_to_numericvar(num, &fact);

		mul_var(&result, &fact, &result, 0);
	}

	free_var(&fact);

	res = make_result(&result);

	PG_RETURN_NUMERIC(res);
}


/*
 * numeric_sqrt() -
 *
 *	Compute the square root of a numeric.
 */
Datum
numeric_sqrt(PG_FUNCTION_ARGS)
{
	Numeric		num = PG_GETARG_NUMERIC(0);
	Numeric		res;
	NumericVar	arg;
	NumericVar	result;
	int			sweight;
	int			rscale;

	/*
	 * Handle NaN
	 */
	if (NUMERIC_IS_NAN(num))
		PG_RETURN_NUMERIC(make_result(&const_nan));

	/*
	 * Unpack the argument and determine the result scale.	We choose a scale
	 * to give at least NUMERIC_MIN_SIG_DIGITS significant digits; but in any
	 * case not less than the input's dscale.
	 */
	quick_init_var(&result);

	init_ro_var_from_num(num, &arg);

	/* Assume the input was normalized, so arg.weight is accurate */
	sweight = (arg.weight + 1) * DEC_DIGITS / 2 - 1;

	rscale = NUMERIC_MIN_SIG_DIGITS - sweight;
	rscale = Max(rscale, arg.dscale);
	rscale = Max(rscale, NUMERIC_MIN_DISPLAY_SCALE);
	rscale = Min(rscale, NUMERIC_MAX_DISPLAY_SCALE);

	/*
	 * Let sqrt_var() do the calculation and return the result.
	 */
	sqrt_var(&arg, &result, rscale);
	free_var(&arg);

	res = make_result(&result);

	PG_RETURN_NUMERIC(res);
}


/*
 * numeric_exp() -
 *
 *	Raise e to the power of x
 */
Datum
numeric_exp(PG_FUNCTION_ARGS)
{
	Numeric		num = PG_GETARG_NUMERIC(0);
	Numeric		res;
	NumericVar	arg;
	NumericVar	result;
	int			rscale;
	double		val;

	/*
	 * Handle NaN
	 */
	if (NUMERIC_IS_NAN(num))
		PG_RETURN_NUMERIC(make_result(&const_nan));

	/*
	 * Unpack the argument and determine the result scale.	We choose a scale
	 * to give at least NUMERIC_MIN_SIG_DIGITS significant digits; but in any
	 * case not less than the input's dscale.
	 */
	quick_init_var(&result);

	init_var_from_num(num, &arg);

	/* convert input to float8, ignoring overflow */
	val = numericvar_to_double_no_overflow(&arg);

	/*
	 * log10(result) = num * log10(e), so this is approximately the decimal
	 * weight of the result:
	 */
	val *= 0.434294481903252;

	/* limit to something that won't cause integer overflow */
	val = Max(val, -NUMERIC_MAX_RESULT_SCALE);
	val = Min(val, NUMERIC_MAX_RESULT_SCALE);

	rscale = NUMERIC_MIN_SIG_DIGITS - (int) val;
	rscale = Max(rscale, arg.dscale);
	rscale = Max(rscale, NUMERIC_MIN_DISPLAY_SCALE);
	rscale = Min(rscale, NUMERIC_MAX_DISPLAY_SCALE);

	/*
	 * Let exp_var() do the calculation and return the result.
	 */
	exp_var(&arg, &result, rscale);

	free_var(&arg);

	res = make_result(&result);

	PG_RETURN_NUMERIC(res);
}


/*
 * numeric_ln() -
 *
 *	Compute the natural logarithm of x
 */
Datum
numeric_ln(PG_FUNCTION_ARGS)
{
	Numeric		num = PG_GETARG_NUMERIC(0);
	Numeric		res;
	NumericVar	arg;
	NumericVar	result;
	int			dec_digits;
	int			rscale;

	/*
	 * Handle NaN
	 */
	if (NUMERIC_IS_NAN(num))
		PG_RETURN_NUMERIC(make_result(&const_nan));

	quick_init_var(&result);

	init_ro_var_from_num(num, &arg);

	/* Approx decimal digits before decimal point */
	dec_digits = (arg.weight + 1) * DEC_DIGITS;

	if (dec_digits > 1)
		rscale = NUMERIC_MIN_SIG_DIGITS - (int) log10(dec_digits - 1);
	else if (dec_digits < 1)
		rscale = NUMERIC_MIN_SIG_DIGITS - (int) log10(1 - dec_digits);
	else
		rscale = NUMERIC_MIN_SIG_DIGITS;

	rscale = Max(rscale, arg.dscale);
	rscale = Max(rscale, NUMERIC_MIN_DISPLAY_SCALE);
	rscale = Min(rscale, NUMERIC_MAX_DISPLAY_SCALE);

	ln_var(&arg, &result, rscale);

	free_var(&arg);

	res = make_result(&result);

	PG_RETURN_NUMERIC(res);
}


/*
 * numeric_log() -
 *
 *	Compute the logarithm of x in a given base
 */
Datum
numeric_log(PG_FUNCTION_ARGS)
{
	Numeric		num1 = PG_GETARG_NUMERIC(0);
	Numeric		num2 = PG_GETARG_NUMERIC(1);
	Numeric		res;
	NumericVar	arg1;
	NumericVar	arg2;
	NumericVar	result;

	/*
	 * Handle NaN
	 */
	if (NUMERIC_IS_NAN(num1) || NUMERIC_IS_NAN(num2))
		PG_RETURN_NUMERIC(make_result(&const_nan));

	/*
	 * Initialize things
	 */
	quick_init_var(&result);

	init_ro_var_from_num(num1, &arg1);
	init_ro_var_from_num(num2, &arg2);

	/*
	 * Call log_var() to compute and return the result; note it handles scale
	 * selection itself.
	 */
	log_var(&arg1, &arg2, &result);

	free_var(&arg2);
	free_var(&arg1);

	res = make_result(&result);

	PG_RETURN_NUMERIC(res);
}


/*
 * numeric_power() -
 *
 *	Raise b to the power of x
 */
Datum
numeric_power(PG_FUNCTION_ARGS)
{
	Numeric		num1 = PG_GETARG_NUMERIC(0);
	Numeric		num2 = PG_GETARG_NUMERIC(1);
	Numeric		res;
	NumericVar	arg1;
	NumericVar	arg2;
	NumericVar	arg2_trunc;
	NumericVar	result;

	/*
	 * Handle NaN
	 */
	if (NUMERIC_IS_NAN(num1) || NUMERIC_IS_NAN(num2))
		PG_RETURN_NUMERIC(make_result(&const_nan));

	/*
	 * Initialize things
	 */
	quick_init_var(&result);

	init_ro_var_from_num(num1, &arg1);
	init_ro_var_from_num(num2, &arg2);
	init_var_from_var(&arg2, &arg2_trunc);

	trunc_var(&arg2_trunc, 0);

	/*
	 * The SQL spec requires that we emit a particular SQLSTATE error code for
	 * certain error conditions.  Specifically, we don't return a divide-by-zero
	 * error code for 0 ^ -1.
	 */
	if (cmp_var(&arg1, &const_zero) == 0 &&
		cmp_var(&arg2, &const_zero) < 0)
		ereport(ERROR,
				(errcode(ERRCODE_INVALID_ARGUMENT_FOR_POWER_FUNCTION),
				 errmsg("zero raised to a negative power is undefined")));

	if (cmp_var(&arg1, &const_zero) < 0 &&
		cmp_var(&arg2, &arg2_trunc) != 0)
		ereport(ERROR,
				(errcode(ERRCODE_INVALID_ARGUMENT_FOR_POWER_FUNCTION),
				 errmsg("a negative number raised to a non-integer power yields a complex result")));

	/*
	 * Call power_var() to compute and return the result; note it handles
	 * scale selection itself.
	 */
	power_var(&arg1, &arg2, &result);

	free_var(&arg2);
	free_var(&arg2_trunc);
	free_var(&arg1);

	res = make_result(&result);

	PG_RETURN_NUMERIC(res);
}

/*
 * numeric_interval_bound()
 *
 * Implements
 *     interval_bound(numeric, numeric, int, numeric)
 *     returns numeric
 */
static Numeric
numeric_interval_bound_common(Numeric value, Numeric width,
							  int32 shift, Numeric rbound)
{
	NumericVar regvar;
	NumericVar widvar;
	NumericVar wrkvar;
	NumericVar result;
	int dscale;

	/* NAN, if either of the first two non-NULL arguments is NAN. */
	if (NUMERIC_IS_NAN(value) || NUMERIC_IS_NAN(width))
		return make_result(&const_nan);

	/* NAN, if rbound is NAN. */
	if (rbound != NULL && NUMERIC_IS_NAN(rbound))
		return make_result(&const_nan);

	/* result = value */
	init_var_from_num(value, &result);

	/* result = result - rbound */
	if (rbound != NULL)
	{
		init_ro_var_from_num(rbound, &regvar);
		sub_var(&result, &regvar, &result);
	}

	/* result = floor(result / width) * width */
	init_ro_var_from_num(width, &widvar);

	if (cmp_var(&widvar, &const_zero) <= 0)
		ereport(ERROR,
				(errcode(ERRCODE_INVALID_INTERVAL_WIDTH),
				 errmsg("width of numeric interval not positive")));

	quick_init_var(&wrkvar);
	dscale = select_div_scale(&result, &widvar);
	div_var(&result, &widvar, &wrkvar, dscale, true);
	floor_var(&wrkvar, &result);
	mul_var(&result, &widvar, &result, result.dscale + widvar.dscale);

	/* result = result + shift * width */
	if (shift != 0)
	{
		int8_to_numericvar((int64) shift, &wrkvar);
		mul_var(&wrkvar, &widvar, &wrkvar, wrkvar.dscale + widvar.dscale);
		add_var(&result, &wrkvar, &result);
	}

	/* result = result + rbound */
	if (rbound != NULL)
	{
		add_var(&result, &regvar, &result);
		free_var(&regvar);
	}
	free_var(&wrkvar);
	free_var(&widvar);

	return make_result(&result);
}

/*
 *
 * What fraction of interval <x0, x1> does <x0, x> represent?
 */
float8
numeric_li_fraction(Numeric x, Numeric x0, Numeric x1, 
					bool *eq_bounds, bool *eq_abscissas)
{
	float8 result;
	
	Assert(eq_bounds && eq_abscissas);
	*eq_bounds = false;
	*eq_abscissas = false;
	
	if ( NUMERIC_IS_NAN(x) || NUMERIC_IS_NAN(x0) || NUMERIC_IS_NAN(x1) )
	{
		*eq_bounds = true; /* simulate divide by zero */
		*eq_abscissas = false; /* no equality in this situation */
		result = get_float8_nan();
	}
	else
	{
		NumericVar v;
		NumericVar v0;
		NumericVar v1;
		int rscale;
		
		init_ro_var_from_num(x, &v);
		init_ro_var_from_num(x0, &v0);
		init_ro_var_from_num(x1, &v1);
		
		sub_var(&v, &v0, &v);
		sub_var(&v1, &v0, &v1);
		strip_var(&v1);
		
		/* Avoid "divide by zero" throw from div_var */
		if ( cmp_var(&v1, &const_zero) == 0 )
		{
			*eq_bounds = true;
			set_var_from_var(&const_zero, &v);
		}
		else 
		{
			rscale = select_div_scale(&v, &v1);
			div_var(&v, &v1, &v, rscale, true);
		}
		
		if ( *eq_bounds )
		{
			init_ro_var_from_num(x, &v);
			*eq_abscissas = ( cmp_var(&v, &v0) == 0 );
			set_var_from_var(&const_zero, &v);
		}
		
		result = numericvar_to_double_no_overflow(&v);
	}
	
	return result;
}

/*
 * numeric_li_value
 *
 * What numeric value lies fraction <f> of the way into interval
 * <y0, y1>? 
 * 
 * Note
 *		li_value(0.0, y0, y1) --> y0
 *		li_value(1.0, y0, y1) --> y1
 */
Numeric
numeric_li_value(float8 f, Numeric y0, Numeric y1)
{
	Numeric y;
	
	if ( NUMERIC_IS_NAN(y0) || NUMERIC_IS_NAN(y1) || isnan(f) )
	{
		y = make_result(&const_nan);
	}
	else
	{
		NumericVar v0;
		NumericVar v1;
		NumericVar vf;
		char buf[DBL_DIG + 100];
		
		init_ro_var_from_num(y0, &v0);
		init_ro_var_from_num(y1, &v1);
		sub_var(&v1, &v0, &v1);
		
		/* Make a numeric version of f */
		snprintf(buf, sizeof(buf), "%.*g", DBL_DIG, f);

		init_var_from_str(buf, &vf);
		
		mul_var(&vf, &v1, &v1, vf.dscale + v1.dscale);
		add_var(&v0, &v1, &v1);  
		
		y = make_result(&v1);
	}
	
	return y;
}

/*
 * interval_bound(numeric, numeric)
 *
 * shift and rbound are zero.
 */
Datum
numeric_interval_bound(PG_FUNCTION_ARGS)
{
	Numeric value = PG_GETARG_NUMERIC(0);
	Numeric width = PG_GETARG_NUMERIC(1);

	PG_RETURN_NUMERIC(
			numeric_interval_bound_common(value, width, 0, NULL));
}

/*
 * interval_bound(numeric, numeric, int)
 *
 * rbound is zero.
 */
Datum
numeric_interval_bound_shift(PG_FUNCTION_ARGS)
{
	Numeric value;
	Numeric width;
	int32 shift = 0; /* default interval shift: 0 */

	if (PG_ARGISNULL(0) || PG_ARGISNULL(1))
		PG_RETURN_NULL();

	value = PG_GETARG_NUMERIC(0);
	width = PG_GETARG_NUMERIC(1);
	if (!PG_ARGISNULL(2))
		shift = PG_GETARG_INT32(2);

	PG_RETURN_NUMERIC(
			numeric_interval_bound_common(value, width, shift, NULL));
}

/*
 * interval_bound(numeric, numeric, int, numeric)
 */
Datum
numeric_interval_bound_shift_rbound(PG_FUNCTION_ARGS)
{
	Numeric value;
	Numeric width;
	int32 shift = 0; /* default interval shift: 0 */
	Numeric rbound = NULL; /* default registration bound: treat this as 0 */

	if (PG_ARGISNULL(0) || PG_ARGISNULL(1))
		PG_RETURN_NULL();

	value = PG_GETARG_NUMERIC(0);
	width = PG_GETARG_NUMERIC(1);
	if (!PG_ARGISNULL(2))
		shift = PG_GETARG_INT32(2);
	if (!PG_ARGISNULL(3))
		rbound = PG_GETARG_NUMERIC(3);

	PG_RETURN_NUMERIC(
			numeric_interval_bound_common(value, width, shift, rbound));
}

/* ----------------------------------------------------------------------
 *
 * Type conversion functions
 *
 * ----------------------------------------------------------------------
 */


Datum
int4_numeric(PG_FUNCTION_ARGS)
{
	int32		val = PG_GETARG_INT32(0);
	Numeric		res;
	NumericVar	result;

	quick_init_var(&result);

	int8_to_numericvar((int64) val, &result);

	res = make_result(&result);

	PG_RETURN_NUMERIC(res);
}


Datum
numeric_int4(PG_FUNCTION_ARGS)
{
	Numeric		num = PG_GETARG_NUMERIC(0);
	NumericVar	x;
	int32		result;

	/* XXX would it be better to return NULL? */
	if (NUMERIC_IS_NAN(num))
		ereport(ERROR,
				(errcode(ERRCODE_FEATURE_NOT_SUPPORTED),
				 errmsg("cannot convert NaN to integer")));

	/* Convert to variable format, then convert to int4 */
	init_var_from_num(num, &x);
	result = numericvar_to_int4(&x);

	PG_RETURN_INT32(result);
}

/*
 * Given a NumericVar, convert it to an int32. If the NumericVar
 * exceeds the range of an int32, raise the appropriate error via
 * ereport(). The input NumericVar is *not* free'd.
 */
static int32
numericvar_to_int4(NumericVar *var)
{
	int32		result;
	int64		val = 0;

	if (!numericvar_to_int8(var, &val))
		ereport(ERROR,
				(errcode(ERRCODE_NUMERIC_VALUE_OUT_OF_RANGE),
				 errmsg("integer out of range")));

	/* Down-convert to int4 */
	result = (int32) val;

	/* Test for overflow by reverse-conversion. */
	if ((int64) result != val)
		ereport(ERROR,
				(errcode(ERRCODE_NUMERIC_VALUE_OUT_OF_RANGE),
				 errmsg("integer out of range")));

	return result;
}

Datum
int8_numeric(PG_FUNCTION_ARGS)
{
	int64		val = PG_GETARG_INT64(0);
	Numeric		res;
	NumericVar	result;

	quick_init_var(&result);

	int8_to_numericvar(val, &result);

	res = make_result(&result);

	PG_RETURN_NUMERIC(res);
}


Datum
numeric_int8(PG_FUNCTION_ARGS)
{
	Numeric		num = PG_GETARG_NUMERIC(0);
	NumericVar	x;
	int64		result = 0;

	/* XXX would it be better to return NULL? */
	if (NUMERIC_IS_NAN(num))
		ereport(ERROR,
				(errcode(ERRCODE_FEATURE_NOT_SUPPORTED),
				 errmsg("cannot convert NaN to bigint")));

	/* Convert to variable format and thence to int8 */
	init_var_from_num(num, &x);

	if (!numericvar_to_int8(&x, &result))
		ereport(ERROR,
				(errcode(ERRCODE_NUMERIC_VALUE_OUT_OF_RANGE),
				 errmsg("bigint out of range")));

	PG_RETURN_INT64(result);
}


Datum
int2_numeric(PG_FUNCTION_ARGS)
{
	int16		val = PG_GETARG_INT16(0);
	Numeric		res;
	NumericVar	result;

	quick_init_var(&result);

	int8_to_numericvar((int64) val, &result);

	res = make_result(&result);

	PG_RETURN_NUMERIC(res);
}


Datum
numeric_int2(PG_FUNCTION_ARGS)
{
	Numeric		num = PG_GETARG_NUMERIC(0);
	NumericVar	x;
	int64		val = 0;
	int16		result;

	/* XXX would it be better to return NULL? */
	if (NUMERIC_IS_NAN(num))
		ereport(ERROR,
				(errcode(ERRCODE_FEATURE_NOT_SUPPORTED),
				 errmsg("cannot convert NaN to smallint")));

	/* Convert to variable format and thence to int8 */
	init_var_from_num(num, &x);

	if (!numericvar_to_int8(&x, &val))
		ereport(ERROR,
				(errcode(ERRCODE_NUMERIC_VALUE_OUT_OF_RANGE),
				 errmsg("smallint out of range")));

	/* Down-convert to int2 */
	result = (int16) val;

	/* Test for overflow by reverse-conversion. */
	if ((int64) result != val)
		ereport(ERROR,
				(errcode(ERRCODE_NUMERIC_VALUE_OUT_OF_RANGE),
				 errmsg("smallint out of range")));

	PG_RETURN_INT16(result);
}


Datum
float8_numeric(PG_FUNCTION_ARGS)
{
	float8		val = PG_GETARG_FLOAT8(0);
	Numeric		res;
	NumericVar	result;
	char		buf[DBL_DIG + 100];

	if (isnan(val))
		PG_RETURN_NUMERIC(make_result(&const_nan));

	snprintf(buf, sizeof(buf), "%.*g", DBL_DIG, val);

	init_var_from_str(buf, &result);
	res = make_result(&result);

	PG_RETURN_NUMERIC(res);
}


Datum
numeric_float8(PG_FUNCTION_ARGS)
{
	Numeric		num = PG_GETARG_NUMERIC(0);
	char	   *tmp;
	Datum		result;

	if (NUMERIC_IS_NAN(num))
		PG_RETURN_FLOAT8(get_float8_nan());

	tmp = DatumGetCString(DirectFunctionCall1(numeric_out,
											  NumericGetDatum(num)));

	result = DirectFunctionCall1(float8in, CStringGetDatum(tmp));

	pfree(tmp);

	PG_RETURN_DATUM(result);
}


/* Convert numeric to float8; if out of range, return +/- HUGE_VAL */
Datum
numeric_float8_no_overflow(PG_FUNCTION_ARGS)
{
	Numeric		num = PG_GETARG_NUMERIC(0);
	double		val;

	if (NUMERIC_IS_NAN(num))
		PG_RETURN_FLOAT8(get_float8_nan());

	val = numeric_to_double_no_overflow(num);

	PG_RETURN_FLOAT8(val);
}

Datum
float4_numeric(PG_FUNCTION_ARGS)
{
	float4		val = PG_GETARG_FLOAT4(0);
	Numeric		res;
	NumericVar	result;
	char		buf[FLT_DIG + 100];

	if (isnan(val))
		PG_RETURN_NUMERIC(make_result(&const_nan));

	snprintf(buf, sizeof(buf), "%.*g", FLT_DIG, val);

	init_var_from_str(buf, &result);
	res = make_result(&result);

	PG_RETURN_NUMERIC(res);
}


Datum
numeric_float4(PG_FUNCTION_ARGS)
{
	Numeric		num = PG_GETARG_NUMERIC(0);
	char	   *tmp;
	Datum		result;

	if (NUMERIC_IS_NAN(num))
		PG_RETURN_FLOAT4(get_float4_nan());

	tmp = DatumGetCString(DirectFunctionCall1(numeric_out,
											  NumericGetDatum(num)));

	result = DirectFunctionCall1(float4in, CStringGetDatum(tmp));

	pfree(tmp);

	PG_RETURN_DATUM(result);
}


/* ----------------------------------------------------------------------
 *
 * Aggregate functions
 *
 * The transition datatype for all these aggregates is a 3-element array
 * of Numeric, holding the values N, sum(X), sum(X*X) in that order.
 *
 * We represent N as a numeric mainly to avoid having to build a special
 * datatype; it's unlikely it'd overflow an int4, but ...
 *
 * ----------------------------------------------------------------------
 */

static inline ArrayType *
do_numeric_accum_decum(ArrayType *transarray, Numeric newval, bool accum)
{
	Datum	   *transdatums;
	int			ndatums;
	Datum		N,
				sumX,
				sumX2;
	ArrayType  *result;

	/* We assume the input is array of numeric */
	deconstruct_array(transarray,
					  NUMERICOID, -1, false, 'i',
					  &transdatums, NULL, &ndatums);
	if (ndatums != 3)
		elog(ERROR, "expected 3-element numeric array");
	N = transdatums[0];
	sumX = transdatums[1];
	sumX2 = transdatums[2];

	if (accum)
	{
		N = DirectFunctionCall1(numeric_inc, N);
		sumX = DirectFunctionCall2(numeric_add, sumX,
								   NumericGetDatum(newval));
		sumX2 = DirectFunctionCall2(numeric_add, sumX2,
									DirectFunctionCall2(numeric_mul,
														NumericGetDatum(newval),
														NumericGetDatum(newval)));
	}
	else
	{
		N = DirectFunctionCall1(numeric_dec, N);
		sumX = DirectFunctionCall2(numeric_sub, sumX,
								   NumericGetDatum(newval));
		sumX2 = DirectFunctionCall2(numeric_sub, sumX2,
									DirectFunctionCall2(numeric_mul,
														NumericGetDatum(newval),
														NumericGetDatum(newval)));


	}
	transdatums[0] = N;
	transdatums[1] = sumX;
	transdatums[2] = sumX2;

	result = construct_array(transdatums, 3,
							 NUMERICOID, -1, false, 'i');

	return result;
}

Datum
numeric_accum(PG_FUNCTION_ARGS)
{
	ArrayType  *transarray = PG_GETARG_ARRAYTYPE_P(0);
	Numeric		newval = PG_GETARG_NUMERIC(1);

	PG_RETURN_ARRAYTYPE_P(do_numeric_accum_decum(transarray, newval, true));
}

Datum
numeric_decum(PG_FUNCTION_ARGS)
{
	ArrayType  *transarray = PG_GETARG_ARRAYTYPE_P(0);
	Numeric		newval = PG_GETARG_NUMERIC(1);

	PG_RETURN_ARRAYTYPE_P(do_numeric_accum_decum(transarray, newval, false));
}

/*
 * Integer data types all use Numeric accumulators to share code and
 * avoid risk of overflow.	For int2 and int4 inputs, Numeric accumulation
 * is overkill for the N and sum(X) values, but definitely not overkill
 * for the sum(X*X) value.	Hence, we use int2_accum and int4_accum only
 * for stddev/variance --- there are faster special-purpose accumulator
 * routines for SUM and AVG of these datatypes.
 */

Datum
int2_accum(PG_FUNCTION_ARGS)
{
	ArrayType  *transarray = PG_GETARG_ARRAYTYPE_P(0);
	Datum		newval2 = PG_GETARG_DATUM(1);
	Numeric		newval;

	newval = DatumGetNumeric(DirectFunctionCall1(int2_numeric, newval2));

	PG_RETURN_ARRAYTYPE_P(do_numeric_accum_decum(transarray, newval, true));
}

Datum
int4_accum(PG_FUNCTION_ARGS)
{
	ArrayType  *transarray = PG_GETARG_ARRAYTYPE_P(0);
	Datum		newval4 = PG_GETARG_DATUM(1);
	Numeric		newval;

	newval = DatumGetNumeric(DirectFunctionCall1(int4_numeric, newval4));

	PG_RETURN_ARRAYTYPE_P(do_numeric_accum_decum(transarray, newval, true));
}

Datum
int8_accum(PG_FUNCTION_ARGS)
{
	ArrayType  *transarray = PG_GETARG_ARRAYTYPE_P(0);
	Datum		newval8 = PG_GETARG_DATUM(1);
	Numeric		newval;

	newval = DatumGetNumeric(DirectFunctionCall1(int8_numeric, newval8));

	PG_RETURN_ARRAYTYPE_P(do_numeric_accum_decum(transarray, newval, true));
}

/*
 * Integer decumulators for windowing.
 */
Datum
int2_decum(PG_FUNCTION_ARGS)
{
	ArrayType  *transarray = PG_GETARG_ARRAYTYPE_P(0);
	Datum		newval2 = PG_GETARG_DATUM(1);
	Numeric		newval;

	newval = DatumGetNumeric(DirectFunctionCall1(int2_numeric, newval2));

	PG_RETURN_ARRAYTYPE_P(do_numeric_accum_decum(transarray, newval, false));
}

Datum
int4_decum(PG_FUNCTION_ARGS)
{
	ArrayType  *transarray = PG_GETARG_ARRAYTYPE_P(0);
	Datum		newval4 = PG_GETARG_DATUM(1);
	Numeric		newval;

	newval = DatumGetNumeric(DirectFunctionCall1(int4_numeric, newval4));

	PG_RETURN_ARRAYTYPE_P(do_numeric_accum_decum(transarray, newval, false));
}

Datum
int8_decum(PG_FUNCTION_ARGS)
{
	ArrayType  *transarray = PG_GETARG_ARRAYTYPE_P(0);
	Datum		newval8 = PG_GETARG_DATUM(1);
	Numeric		newval;

	newval = DatumGetNumeric(DirectFunctionCall1(int8_numeric, newval8));

	PG_RETURN_ARRAYTYPE_P(do_numeric_accum_decum(transarray, newval, false));
}


/*
 * Workhorse routine for the standard deviance and variance
 * aggregates. 'transarray' is the aggregate's transition
 * array. 'variance' specifies whether we should calculate the
 * variance or the standard deviation. 'sample' indicates whether the
 * caller is interested in the sample or the population
 * variance/stddev.
 *
 * If appropriate variance statistic is undefined for the input,
 * *is_null is set to true and NULL is returned.
 */
static Numeric
numeric_stddev_internal(ArrayType *transarray,
						bool variance, bool sample,
						bool *is_null)
{
	Datum	   *transdatums;
	int			ndatums;
	Numeric		N,
				sumX,
				sumX2,
				res;
	NumericVar	vN,
				vsumX,
				vsumX2,
				vNminus1;
	NumericVar *comp;
	int			rscale;

	*is_null = false;

	/* We assume the input is array of numeric */
	deconstruct_array(transarray,
					  NUMERICOID, -1, false, 'i',
					  &transdatums, NULL, &ndatums);
	if (ndatums != 3)
		elog(ERROR, "expected 3-element numeric array");
	N = DatumGetNumeric(transdatums[0]);
	sumX = DatumGetNumeric(transdatums[1]);
	sumX2 = DatumGetNumeric(transdatums[2]);

	if (NUMERIC_IS_NAN(N) || NUMERIC_IS_NAN(sumX) || NUMERIC_IS_NAN(sumX2))
		return make_result(&const_nan);

	init_ro_var_from_num(N, &vN);

	/*
	 * Sample stddev and variance are undefined when N <= 1; population stddev
	 * is undefined when N == 0. Return NULL in either case.
	 */
	if (sample)
		comp = &const_one;
	else
		comp = &const_zero;

	if (cmp_var(&vN, comp) <= 0)
	{
		free_var(&vN);
		*is_null = true;
		return NULL;
	}

	quick_init_var(&vNminus1);
	sub_var(&vN, &const_one, &vNminus1);

	init_var_from_num(sumX, &vsumX);
	init_var_from_num(sumX2, &vsumX2);

	/* compute rscale for mul_var calls */
	rscale = vsumX.dscale * 2;

	mul_var(&vsumX, &vsumX, &vsumX, rscale);	/* vsumX = sumX * sumX */
	mul_var(&vN, &vsumX2, &vsumX2, rscale);		/* vsumX2 = N * sumX2 */
	sub_var(&vsumX2, &vsumX, &vsumX2);	/* N * sumX2 - sumX * sumX */

	if (cmp_var(&vsumX2, &const_zero) <= 0)
	{
		/* Watch out for roundoff error producing a negative numerator */
		res = make_result(&const_zero);
	}
	else
	{
		if (sample)
			mul_var(&vN, &vNminus1, &vNminus1, 0);		/* N * (N - 1) */
		else
			mul_var(&vN, &vN, &vNminus1, 0);	/* N * N */
		rscale = select_div_scale(&vsumX2, &vNminus1);
		div_var(&vsumX2, &vNminus1, &vsumX, rscale, true);		/* variance */
		if (!variance)
			sqrt_var(&vsumX, &vsumX, rscale);	/* stddev */

		res = make_result(&vsumX);
	}

	free_var(&vN);
	free_var(&vNminus1);
	free_var(&vsumX);
	free_var(&vsumX2);

	return res;
}

Datum
numeric_var_samp(PG_FUNCTION_ARGS)
{
	Numeric		res;
	bool		is_null;

	res = numeric_stddev_internal(PG_GETARG_ARRAYTYPE_P(0),
								  true, true, &is_null);

	if (is_null)
		PG_RETURN_NULL();
	else
		PG_RETURN_NUMERIC(res);
}

Datum
numeric_stddev_samp(PG_FUNCTION_ARGS)
{
	Numeric		res;
	bool		is_null;

	res = numeric_stddev_internal(PG_GETARG_ARRAYTYPE_P(0),
								  false, true, &is_null);

	if (is_null)
		PG_RETURN_NULL();
	else
		PG_RETURN_NUMERIC(res);
}

Datum
numeric_var_pop(PG_FUNCTION_ARGS)
{
	Numeric		res;
	bool		is_null;

	res = numeric_stddev_internal(PG_GETARG_ARRAYTYPE_P(0),
								  true, false, &is_null);

	if (is_null)
		PG_RETURN_NULL();
	else
		PG_RETURN_NUMERIC(res);
}

Datum
numeric_stddev_pop(PG_FUNCTION_ARGS)
{
	Numeric		res;
	bool		is_null;

	res = numeric_stddev_internal(PG_GETARG_ARRAYTYPE_P(0),
								  false, false, &is_null);

	if (is_null)
		PG_RETURN_NULL();
	else
		PG_RETURN_NUMERIC(res);
}

/*
 * SUM transition functions for integer datatypes.
 *
 * To avoid overflow, we use accumulators wider than the input datatype.
 * A Numeric accumulator is needed for int8 input; for int4 and int2
 * inputs, we use int8 accumulators which should be sufficient for practical
 * purposes.  (The latter two therefore don't really belong in this file,
 * but we keep them here anyway.)
 *
 * Because SQL92 defines the SUM() of no values to be NULL, not zero,
 * the initial condition of the transition data value needs to be NULL. This
 * means we can't rely on ExecAgg to automatically insert the first non-null
 * data value into the transition data: it doesn't know how to do the type
 * conversion.	The upshot is that these routines have to be marked non-strict
 * and handle substitution of the first non-null input themselves.
 */

Datum
int2_sum(PG_FUNCTION_ARGS)
{
	int64		newval;

	if (PG_ARGISNULL(0))
	{
		/* No non-null input seen so far... */
		if (PG_ARGISNULL(1))
			PG_RETURN_NULL();	/* still no non-null */
		/* This is the first non-null input. */
		newval = (int64) PG_GETARG_INT16(1);
		PG_RETURN_INT64(newval);
	}

	/*
	 * If we're invoked by nodeAgg, we can cheat and modify our first
	 * parameter in-place to avoid palloc overhead. If not, we need to return
	 * the new value of the transition variable.
	 * (If int8 is pass-by-value, then of course this is useless as well
	 * as incorrect, so just ifdef it out.)
	 */
#ifndef USE_FLOAT8_BYVAL		/* controls int8 too */
	if (fcinfo->context && IsA(fcinfo->context, AggState))
	{
		int64	   *oldsum = (int64 *) PG_GETARG_POINTER(0);

		/* Leave the running sum unchanged in the new input is null */
		if (!PG_ARGISNULL(1))
			*oldsum = *oldsum + (int64) PG_GETARG_INT16(1);

		PG_RETURN_POINTER(oldsum);
	}
	else
#endif
	{
		int64		oldsum = PG_GETARG_INT64(0);

		/* Leave sum unchanged if new input is null. */
		if (PG_ARGISNULL(1))
			PG_RETURN_INT64(oldsum);

		/* OK to do the addition. */
		newval = oldsum + (int64) PG_GETARG_INT16(1);

		PG_RETURN_INT64(newval);
	}
}

Datum
int4_sum(PG_FUNCTION_ARGS)
{
	int64		newval;

	if (PG_ARGISNULL(0))
	{
		/* No non-null input seen so far... */
		if (PG_ARGISNULL(1))
			PG_RETURN_NULL();	/* still no non-null */
		/* This is the first non-null input. */
		newval = (int64) PG_GETARG_INT32(1);
		PG_RETURN_INT64(newval);
	}

	/*
	 * If we're invoked by nodeAgg, we can cheat and modify our first
	 * parameter in-place to avoid palloc overhead. If not, we need to return
	 * the new value of the transition variable.
	 * (If int8 is pass-by-value, then of course this is useless as well
	 * as incorrect, so just ifdef it out.)
	 */
#ifndef USE_FLOAT8_BYVAL		/* controls int8 too */
	if (fcinfo->context && IsA(fcinfo->context, AggState))
	{
		int64	   *oldsum = (int64 *) PG_GETARG_POINTER(0);

		/* Leave the running sum unchanged in the new input is null */
		if (!PG_ARGISNULL(1))
			*oldsum = *oldsum + (int64) PG_GETARG_INT32(1);

		PG_RETURN_POINTER(oldsum);
	}
	else
#endif
	{
		int64		oldsum = PG_GETARG_INT64(0);

		/* Leave sum unchanged if new input is null. */
		if (PG_ARGISNULL(1))
			PG_RETURN_INT64(oldsum);

		/* OK to do the addition. */
		newval = oldsum + (int64) PG_GETARG_INT32(1);

		PG_RETURN_INT64(newval);
	}
}

Datum
int8_sum(PG_FUNCTION_ARGS)
{
	Numeric		oldsum;
	Datum		newval;

	if (PG_ARGISNULL(0))
	{
		/* No non-null input seen so far... */
		if (PG_ARGISNULL(1))
			PG_RETURN_NULL();	/* still no non-null */
		/* This is the first non-null input. */
		newval = DirectFunctionCall1(int8_numeric, PG_GETARG_DATUM(1));
		PG_RETURN_DATUM(newval);
	}

	/*
	 * Note that we cannot special-case the nodeAgg case here, as we do for
	 * int2_sum and int4_sum: numeric is of variable size, so we cannot modify
	 * our first parameter in-place.
	 */

	oldsum = PG_GETARG_NUMERIC(0);

	/* Leave sum unchanged if new input is null. */
	if (PG_ARGISNULL(1))
		PG_RETURN_NUMERIC(oldsum);

	/* OK to do the addition. */
	newval = DirectFunctionCall1(int8_numeric, PG_GETARG_DATUM(1));

	PG_RETURN_DATUM(DirectFunctionCall2(numeric_add,
										NumericGetDatum(oldsum), newval));
}

/*
 * SUM inverse transition functions for integer types. We essentially do the
 * opposite of the above routines.
 */
Datum
int2_invsum(PG_FUNCTION_ARGS)
{
	int64		newval;
	int64 		oldsum;

	if (PG_ARGISNULL(0))
	{
		/* No non-null input seen so far... */
		if (PG_ARGISNULL(1))
			PG_RETURN_NULL();	/* still no non-null */
		/* 
		 * We shouldn't be called with non-null input if the transition value
		 * is NULL
		 */
		elog(ERROR, "internal error: inversion function called with NULL "
			 "transition value but non-NULL argument");
	}

	oldsum = PG_GETARG_INT64(0);

	/* Leave sum unchanged if new input is null. */
	if (PG_ARGISNULL(1))
		PG_RETURN_INT64(oldsum);

	/* OK to do the addition. */
	newval = oldsum - (int64) PG_GETARG_INT16(1);

	PG_RETURN_INT64(newval);
}

Datum
int4_invsum(PG_FUNCTION_ARGS)
{
	int64		newval;
	int64 		oldsum;

	if (PG_ARGISNULL(0))
	{
		/* No non-null input seen so far... */
		if (PG_ARGISNULL(1))
			PG_RETURN_NULL();	/* still no non-null */
		/* 
		 * We shouldn't be called with non-null input if the transition value
		 * is NULL
		 */
		elog(ERROR, "internal error: inversion function called with NULL "
			 "transition value but non-NULL argument");
	}

	oldsum = PG_GETARG_INT64(0);

	/* Leave sum unchanged if new input is null. */
	if (PG_ARGISNULL(1))
		PG_RETURN_INT64(oldsum);

	/* OK to do the addition. */
	newval = oldsum - (int64) PG_GETARG_INT32(1);

	PG_RETURN_INT64(newval);
}

Datum
int8_invsum(PG_FUNCTION_ARGS)
{
	Numeric		oldsum;
	Datum		newval;

	if (PG_ARGISNULL(0))
	{
		/* No non-null input seen so far... */
		if (PG_ARGISNULL(1))
			PG_RETURN_NULL();	/* still no non-null */

		/* 
		 * We shouldn't be called with non-null input if the transition value
		 * is NULL
		 */
		elog(ERROR, "internal error: inversion function called with NULL "
			 "transition value but non-NULL argument");
	}

	/*
	 * Note that we cannot special-case the nodeAgg case here, as we do for
	 * int2_sum and int4_sum: numeric is of variable size, so we cannot modify
	 * our first parameter in-place.
	 */

	oldsum = PG_GETARG_NUMERIC(0);

	/* Leave sum unchanged if new input is null. */
	if (PG_ARGISNULL(1))
		PG_RETURN_NUMERIC(oldsum);

	/* OK to do the addition. */
	newval = DirectFunctionCall1(int8_numeric, PG_GETARG_DATUM(1));

	PG_RETURN_DATUM(DirectFunctionCall2(numeric_sub,
										NumericGetDatum(oldsum), newval));
}

inline
Datum intfloat_avg_accum_decum(IntFloatAvgTransdata *transdata, float8 newval, bool acc)
{
	if(transdata == NULL || VARSIZE(transdata) != sizeof(IntFloatAvgTransdata))
	{
		/* If first time execution, need to allocate memory for this */
		Assert(acc);
		transdata = (IntFloatAvgTransdata *) palloc(sizeof(IntFloatAvgTransdata));
		SET_VARSIZE(transdata, sizeof(IntFloatAvgTransdata));
		transdata->count = 0;
		transdata->sum = 0;
	}
	else
	{
		Assert(VARSIZE(transdata) == sizeof(IntFloatAvgTransdata));
	}

	if(acc)
	{
		++transdata->count;
		transdata->sum += newval;
	}
	else
	{
		--transdata->count;
		transdata->sum -= newval;
	}

	return PointerGetDatum(transdata); 
}

static inline Datum
intfloat_avg_amalg_demalg(IntFloatAvgTransdata* tr0,
						  IntFloatAvgTransdata *tr1, bool amalg)
{
	if(tr0 == NULL || VARSIZE(tr0) != sizeof(IntFloatAvgTransdata))
	{
		tr0 = (IntFloatAvgTransdata *) palloc(sizeof(IntFloatAvgTransdata));
		SET_VARSIZE(tr0, sizeof(IntFloatAvgTransdata));
		tr0->count = 0;
		tr0->sum = 0;
	}

	if(tr1 == NULL || VARSIZE(tr1) != sizeof(IntFloatAvgTransdata))
		return PointerGetDatum(tr0);

	Assert(VARSIZE(tr0) == sizeof(IntFloatAvgTransdata));
	Assert(VARSIZE(tr1) == sizeof(IntFloatAvgTransdata));

	if(amalg)
	{
		tr0->count += tr1->count;
		tr0->sum += tr1->sum;
	}
	else
	{
		tr0->count -= tr1->count;
		tr0->sum -= tr1->sum;
	}

	return PointerGetDatum(tr0);
}

Datum
int2_avg_accum(PG_FUNCTION_ARGS)
{
	IntFloatAvgTransdata *tr = (IntFloatAvgTransdata *) PG_GETARG_BYTEA_P(0);
	int16		newval = PG_GETARG_INT16(1);

	Assert(fcinfo->context && IS_AGG_EXECUTION_NODE(fcinfo->context));
	return intfloat_avg_accum_decum(tr, newval, true);
}
		
Datum
int4_avg_accum(PG_FUNCTION_ARGS)
{
	IntFloatAvgTransdata *tr = (IntFloatAvgTransdata *) PG_GETARG_BYTEA_P(0);
	int32		newval = PG_GETARG_INT32(1);

	Assert(fcinfo->context && IS_AGG_EXECUTION_NODE(fcinfo->context));
	return intfloat_avg_accum_decum(tr, newval, true);
}

Datum
int8_avg_accum(PG_FUNCTION_ARGS)
{
	IntFloatAvgTransdata *tr = (IntFloatAvgTransdata *) PG_GETARG_BYTEA_P(0);
	int64		newval = PG_GETARG_INT64(1);

	Assert(fcinfo->context && IS_AGG_EXECUTION_NODE(fcinfo->context));
	return intfloat_avg_accum_decum(tr, newval, true);
}

Datum
float4_avg_accum(PG_FUNCTION_ARGS)
{
	IntFloatAvgTransdata *tr = (IntFloatAvgTransdata *) PG_GETARG_BYTEA_P(0);
	float4		newval = PG_GETARG_FLOAT4(1);

	Assert(fcinfo->context && IS_AGG_EXECUTION_NODE(fcinfo->context));
	return intfloat_avg_accum_decum(tr, newval, true);
}

Datum
float8_avg_accum(PG_FUNCTION_ARGS)
{
	IntFloatAvgTransdata *tr = (IntFloatAvgTransdata *) PG_GETARG_BYTEA_P(0);
	float8		newval = PG_GETARG_FLOAT8(1);

	Assert(fcinfo->context && IS_AGG_EXECUTION_NODE(fcinfo->context));
	return intfloat_avg_accum_decum(tr, newval, true);
}

Datum
int2_avg_decum(PG_FUNCTION_ARGS)
{
	IntFloatAvgTransdata *tr = (IntFloatAvgTransdata *) PG_GETARG_BYTEA_P(0);
	int16		newval = PG_GETARG_INT16(1);

	Assert(fcinfo->context && IS_AGG_EXECUTION_NODE(fcinfo->context));
	return intfloat_avg_accum_decum(tr, newval, false);
}

Datum
int4_avg_decum(PG_FUNCTION_ARGS)
{
	IntFloatAvgTransdata *tr = (IntFloatAvgTransdata *) PG_GETARG_BYTEA_P(0);
	int32		newval = PG_GETARG_INT32(1);

	Assert(fcinfo->context && IS_AGG_EXECUTION_NODE(fcinfo->context));
	return intfloat_avg_accum_decum(tr, newval, false);
}

Datum
int8_avg_decum(PG_FUNCTION_ARGS)
{
	IntFloatAvgTransdata *tr = (IntFloatAvgTransdata *) PG_GETARG_BYTEA_P(0);
	int64		newval = PG_GETARG_INT64(1);

	Assert(fcinfo->context && IS_AGG_EXECUTION_NODE(fcinfo->context));
	return intfloat_avg_accum_decum(tr, newval, false);
}

Datum
float4_avg_decum(PG_FUNCTION_ARGS)
{
	IntFloatAvgTransdata *tr = (IntFloatAvgTransdata *) PG_GETARG_BYTEA_P(0);
	float4		newval = PG_GETARG_FLOAT4(1);

	Assert(fcinfo->context && IS_AGG_EXECUTION_NODE(fcinfo->context));
	return intfloat_avg_accum_decum(tr, newval, false);
}

Datum
float8_avg_decum(PG_FUNCTION_ARGS)
{
	IntFloatAvgTransdata *tr = (IntFloatAvgTransdata *) PG_GETARG_BYTEA_P(0);
	float8		newval = PG_GETARG_FLOAT8(1);

	Assert(fcinfo->context && IS_AGG_EXECUTION_NODE(fcinfo->context));
	return intfloat_avg_accum_decum(tr, newval, false);
}

Datum 
int8_avg_amalg(PG_FUNCTION_ARGS)
{
	IntFloatAvgTransdata* d0 = (IntFloatAvgTransdata *) PG_GETARG_BYTEA_P(0);
	IntFloatAvgTransdata* d1 = (IntFloatAvgTransdata *) PG_GETARG_BYTEA_P(1);

	Assert(fcinfo->context && IS_AGG_EXECUTION_NODE(fcinfo->context));
	return intfloat_avg_amalg_demalg(d0, d1, true);
}

Datum 
float8_avg_amalg(PG_FUNCTION_ARGS)
{
	IntFloatAvgTransdata* d0 = (IntFloatAvgTransdata *) PG_GETARG_BYTEA_P(0);
	IntFloatAvgTransdata* d1 = (IntFloatAvgTransdata *) PG_GETARG_BYTEA_P(1);

	Assert(fcinfo->context && IS_AGG_EXECUTION_NODE(fcinfo->context));
	return intfloat_avg_amalg_demalg(d0, d1, true);
}

Datum
int8_avg_demalg(PG_FUNCTION_ARGS)
{
	IntFloatAvgTransdata* d0 = (IntFloatAvgTransdata *) PG_GETARG_BYTEA_P(0);
	IntFloatAvgTransdata* d1 = (IntFloatAvgTransdata *) PG_GETARG_BYTEA_P(1);
	Assert(fcinfo->context && IS_AGG_EXECUTION_NODE(fcinfo->context));
	return intfloat_avg_amalg_demalg(d0, d1, false);
}


Datum
float8_avg_demalg(PG_FUNCTION_ARGS)
{
	IntFloatAvgTransdata* d0 = (IntFloatAvgTransdata *) PG_GETARG_BYTEA_P(0);
	IntFloatAvgTransdata* d1 = (IntFloatAvgTransdata *) PG_GETARG_BYTEA_P(1);
	Assert(fcinfo->context && IS_AGG_EXECUTION_NODE(fcinfo->context));
	return intfloat_avg_amalg_demalg(d0, d1, false);
}

Datum
int8_avg(PG_FUNCTION_ARGS)
{
	IntFloatAvgTransdata *tr0 = (IntFloatAvgTransdata *) PG_GETARG_BYTEA_P(0);
	float8 avg = 0;

	/* SQL92 defines AVG of no values to be NULL */
	if(!tr0 || VARSIZE(tr0) < sizeof(IntFloatAvgTransdata) || tr0->count == 0) 
		PG_RETURN_NULL();

	avg = tr0->sum / tr0->count;
	PG_RETURN_DATUM(DirectFunctionCall1(float8_numeric, Float8GetDatum(avg)));
}

Datum
float8_avg(PG_FUNCTION_ARGS)
{
	IntFloatAvgTransdata *tr0 = (IntFloatAvgTransdata *) PG_GETARG_BYTEA_P(0);
	float8 avg = 0;

	/* SQL92 defines AVG of no values to be NULL */
	if(!tr0 || VARSIZE(tr0) < sizeof(IntFloatAvgTransdata) || tr0->count == 0) 
		PG_RETURN_NULL();

	avg = tr0->sum / tr0->count;
	return Float8GetDatum(avg);
}

/* 
 * AVG for numeric types
 */

typedef struct NumericAvgTransData
{
	int32 _len; /* varattrib len, do not touch directly */
#if 1
	int32   pad;  /* pad so int64 and float64 will be 8 bytes alligned */
#endif
	int64 count; 
	NumericData sum;
} NumericAvgTransData;
	
static inline NumericAvgTransData *num_avg_store_sum(NumericAvgTransData* tr, NumericVar *var)
{
	int oldlen = VARSIZE(tr) - offsetof(NumericAvgTransData, sum);
	int newlen = 0;
	Numeric num_sum = (Numeric) (&(tr->sum));

	newlen = make_result_inplace(var, num_sum, oldlen);
	if(newlen != 0)
	{
		NumericAvgTransData* oldtr = tr;
		int newtrlen = newlen + offsetof(NumericAvgTransData, sum) + 10;
		tr = palloc(newtrlen);
		SET_VARSIZE(tr, newtrlen);
		tr->count = oldtr->count;
		num_sum = (Numeric) (&(tr->sum));

		newlen = make_result_inplace(var, num_sum, newlen + 10);
		Assert(newlen == 0);

		/* Per comments in review CR-206 don't free this.  Let it live as
		 * long as its memory context.  Fix the leak iff it is reported 
		 * as a problem.
		 *
		 *   pfree(oldtr);
		 */
	}

	return tr;
}

static Datum 
numeric_avg_accum_decum(NumericAvgTransData *tr, Numeric newval, bool acc) 
{
	if(!tr || VARSIZE(tr) < sizeof(NumericAvgTransData))
	{
		/* Give it 5 extra digits hope that we do not need to palloc immediately */
		int len = offsetof(NumericAvgTransData, sum) + VARSIZE(newval) + 10;
		
		Assert(acc);
		
		/* Per comments in review CR-206 we assume that the newval arguement
		 * is a plain (untoasted) 4-byte-header Datum, so we can copy the
		 * Datum plus contiguous storage and not worry about anything else.
		 */
		tr = (NumericAvgTransData *) palloc(len); 
		SET_VARSIZE(tr, len); 
		tr->count = 1;
		memcpy(&(tr->sum), newval, VARSIZE(newval));

		return PointerGetDatum(tr);
	}
	else
	{
		Numeric num_sum = (Numeric) (&(tr->sum));

		if(acc)
			++tr->count;
		else 
			--tr->count;

		if(NUMERIC_IS_NAN(newval) || NUMERIC_IS_NAN(num_sum))
			tr = num_avg_store_sum(tr, &const_nan);
		else
		{
			NumericVar v1;
			NumericVar v2;
			NumericVar result;

			quick_init_var(&result);
			init_ro_var_from_num(num_sum, &v1);
			init_ro_var_from_num(newval, &v2);

			if(acc)
				add_var(&v1, &v2, &result);
			else
				sub_var(&v1, &v2, &result);

			tr = num_avg_store_sum(tr, &result);
		}
	}
	return PointerGetDatum(tr);
}

Datum
numeric_avg_accum(PG_FUNCTION_ARGS)
{
	NumericAvgTransData *tr = (NumericAvgTransData *) PG_GETARG_BYTEA_P(0); 
	Numeric newval = PG_GETARG_NUMERIC(1);
	Datum result;

	Assert(fcinfo->context && IS_AGG_EXECUTION_NODE(fcinfo->context));
	result = numeric_avg_accum_decum(tr, newval, true);
	/* pfree(newval);
	 *  Removed to fix MPP-6135.  Other (numeric,numeric) --> numeric
	 *  accumulators don't free their value argument (2nd numeric).
	 *  Why should this one?
	 */
	return result;
}

Datum
numeric_avg_decum(PG_FUNCTION_ARGS)
{
	NumericAvgTransData *tr = (NumericAvgTransData *) PG_GETARG_BYTEA_P(0); 
	Numeric newval = PG_GETARG_NUMERIC(1);
	Datum result;

	Assert(fcinfo->context && IS_AGG_EXECUTION_NODE(fcinfo->context));
	result = numeric_avg_accum_decum(tr, newval, false);
	/* pfree(newval);
	 *  See comment in numeric_avg_accum.  This didn't actually occur as
	 *  part of MPP-6135, but symmetry suggests it can cause a problem.
	 */
	return result;
}

static Datum numeric_avg_amalg_demalg(NumericAvgTransData* tr0, NumericAvgTransData* tr1, bool amalg)
{

	if(!tr0 || VARSIZE(tr0) < sizeof(NumericAvgTransData))
	{
		Assert(amalg);
		return PointerGetDatum(tr1);
	}

	if(!tr1 || VARSIZE(tr1) < sizeof(NumericAvgTransData))
		return PointerGetDatum(tr0);
	else
	{
		Numeric n0 = (Numeric) (&(tr0->sum));
		Numeric n1 = (Numeric) (&(tr1->sum));

		if(amalg)
			tr0->count += tr1->count;
		else
			tr0->count -= tr1->count;

		if(NUMERIC_IS_NAN(n0) || NUMERIC_IS_NAN(n1))
			tr0 = num_avg_store_sum(tr0, &const_nan);
		else
		{
			NumericVar v0;
			NumericVar v1;
			NumericVar result;

			quick_init_var(&result);
			init_ro_var_from_num(n0, &v0);
			init_ro_var_from_num(n1, &v1);

			if(amalg)
				add_var(&v0, &v1, &result);
			else
				sub_var(&v0, &v1, &result);

			tr0 = num_avg_store_sum(tr0, &result);
		}
	}

	return PointerGetDatum(tr0);
}

Datum numeric_avg_amalg(PG_FUNCTION_ARGS)
{
	NumericAvgTransData *tr0 = (NumericAvgTransData *) PG_GETARG_BYTEA_P(0); 
	NumericAvgTransData *tr1 = (NumericAvgTransData *) PG_GETARG_BYTEA_P(1); 

	Assert(fcinfo->context && IS_AGG_EXECUTION_NODE(fcinfo->context));
	return numeric_avg_amalg_demalg(tr0, tr1, true);
}

Datum numeric_avg_demalg(PG_FUNCTION_ARGS)
{
	NumericAvgTransData *tr0 = (NumericAvgTransData *) PG_GETARG_BYTEA_P(0); 
	NumericAvgTransData *tr1 = (NumericAvgTransData *) PG_GETARG_BYTEA_P(1); 

	Assert(fcinfo->context && IS_AGG_EXECUTION_NODE(fcinfo->context));
	return numeric_avg_amalg_demalg(tr0, tr1, false);
}

Datum
numeric_avg(PG_FUNCTION_ARGS)
{
	NumericAvgTransData *tr = (NumericAvgTransData *) PG_GETARG_BYTEA_P(0); 
	Datum countX;
	Numeric sumX;
	Datum result;

	/* SQL92 defines AVG of no values to be NULL */
	if(!tr || VARSIZE(tr) < sizeof(NumericAvgTransData) || tr->count == 0)
		PG_RETURN_NULL();

	countX = DirectFunctionCall1(int8_numeric, Int64GetDatum(tr->count));
	sumX = (Numeric) (&(tr->sum));

	result = DirectFunctionCall2(numeric_div, NumericGetDatum(sumX), countX); 
	pfree(DatumGetPointer(countX));

	return result;
}

/* ----------------------------------------------------------------------
 *
 * Debug support
 *
 * ----------------------------------------------------------------------
 */

#ifdef NUMERIC_DEBUG

/*
 * dump_numeric() - Dump a value in the db storage format for debugging
 */
static void
dump_numeric(const char *str, Numeric num)
{
	NumericDigit *digits = NUMERIC_DIGITS(num);
	int			ndigits;
	int			i;

	ndigits = NUMERIC_NDIGITS(num);

	printf("%s: NUMERIC w=%d d=%d ", str, NUMERIC_WEIGHT(num), NUMERIC_DSCALE(num));
	switch (NUMERIC_SIGN(num))
	{
		case NUMERIC_POS:
			printf("POS");
			break;
		case NUMERIC_NEG:
			printf("NEG");
			break;
		case NUMERIC_NAN:
			printf("NaN");
			break;
		default:
			printf("SIGN=0x%x", NUMERIC_SIGN(num));
			break;
	}

	for (i = 0; i < ndigits; i++)
		printf(" %0*d", DEC_DIGITS, digits[i]);
	printf("\n");
}


/*
 * dump_var() - Dump a value in the variable format for debugging
 */
static void
dump_var(const char *str, NumericVar *var)
{
	int			i;

	printf("%s: VAR w=%d d=%d ", str, var->weight, var->dscale);
	switch (var->sign)
	{
		case NUMERIC_POS:
			printf("POS");
			break;
		case NUMERIC_NEG:
			printf("NEG");
			break;
		case NUMERIC_NAN:
			printf("NaN");
			break;
		default:
			printf("SIGN=0x%x", var->sign);
			break;
	}

	for (i = 0; i < var->ndigits; i++)
		printf(" %0*d", DEC_DIGITS, var->digits[i]);

	printf("\n");
}
#endif   /* NUMERIC_DEBUG */


/* ----------------------------------------------------------------------
 *
 * Local functions follow
 *
 * In general, these do not support NaNs --- callers must eliminate
 * the possibility of NaN first.  (make_result() is an exception.)
 *
 * ----------------------------------------------------------------------
 */


/*
 * alloc_var() -
 *
 *	Allocate a digit buffer of ndigits digits (plus a spare digit for rounding)
 *  Called when a var may have been previously used.
 */
static void
alloc_var(NumericVar *var, int ndigits)
{
	digitbuf_free(var);
	init_alloc_var(var, ndigits);
}


/*
 * zero_var() -
 *
 *	Set a variable to ZERO.
 *	Note: its dscale is not touched.
 */
static void
zero_var(NumericVar *var)
{
	digitbuf_free(var);
	quick_init_var(var);
	var->ndigits = 0;
	var->weight = 0;			/* by convention; doesn't really matter */
	var->sign = NUMERIC_POS;	/* anything but NAN... */
}


/*
 * init_var_from_str()
 *
 *	Parse a string and put the number into a variable
 *
 */
static void
init_var_from_str(const char *str, NumericVar *dest)
{
	const char *cp = str;
	bool		have_dp = FALSE;
	int			i;
	unsigned char *decdigits;
	int			sign = NUMERIC_POS;
	int			dweight = -1;
	int			ddigits;
	int			dscale = 0;
	int			weight;
	int			ndigits;
	int			offset;
	NumericDigit *digits;
	unsigned char tdd[NUMERIC_LOCAL_DTXT];

	/*
	 * We first parse the string to extract decimal digits and determine the
	 * correct decimal weight.	Then convert to NBASE representation.
	 */

	/* skip leading spaces */
	while (*cp)
	{
		if (!isspace((unsigned char) *cp))
			break;
		cp++;
	}

	switch (*cp)
	{
		case '+':		/* NUMERIC_POS default set up above */
			cp++;
			break;

		case '-':
			sign = NUMERIC_NEG;
			cp++;
			break;
	}

	if (*cp == '.')
	{
		have_dp = TRUE;
		cp++;
	}

	if (!isdigit((unsigned char) *cp))
		ereport(ERROR,
				(errcode(ERRCODE_INVALID_TEXT_REPRESENTATION),
			  errmsg("invalid input syntax for type numeric: \"%s\"", str)));

	decdigits = tdd;
	i = strlen(cp) + DEC_DIGITS * 2;
	if ( i > NUMERIC_LOCAL_DMAX)
		decdigits = (unsigned char *) palloc(i);

	/* leading padding for digit alignment later */
	memset(decdigits, 0, DEC_DIGITS);
	i = DEC_DIGITS;

	while (*cp)
	{
		if (isdigit((unsigned char) *cp))
		{
			decdigits[i++] = *cp++ - '0';
			if (!have_dp)
				dweight++;
			else
				dscale++;
		}
		else if (*cp == '.')
		{
			if (have_dp)
				ereport(ERROR,
						(errcode(ERRCODE_INVALID_TEXT_REPRESENTATION),
					  errmsg("invalid input syntax for type numeric: \"%s\"",
							 str)));
			have_dp = TRUE;
			cp++;
		}
		else
			break;
	}

	ddigits = i - DEC_DIGITS;
	/* trailing padding for digit alignment later */
	memset(decdigits + i, 0, DEC_DIGITS - 1);

	/* Handle exponent, if any */
	if (*cp == 'e' || *cp == 'E')
	{
		long		exponent;
		char	   *endptr;

		cp++;
		exponent = strtol(cp, &endptr, 10);
		if (endptr == cp)
			ereport(ERROR,
					(errcode(ERRCODE_INVALID_TEXT_REPRESENTATION),
					 errmsg("invalid input syntax for type numeric: \"%s\"",
							str)));
		cp = endptr;
		if (exponent > NUMERIC_MAX_PRECISION ||
			exponent < -NUMERIC_MAX_PRECISION)
			ereport(ERROR,
					(errcode(ERRCODE_INVALID_TEXT_REPRESENTATION),
					 errmsg("invalid input syntax for type numeric: \"%s\"",
							str)));
		dweight += (int) exponent;
		dscale -= (int) exponent;
		if (dscale < 0)
			dscale = 0;
	}

	/* Should be nothing left but spaces */
	while (*cp)
	{
		if (!isspace((unsigned char) *cp))
			ereport(ERROR,
					(errcode(ERRCODE_INVALID_TEXT_REPRESENTATION),
					 errmsg("invalid input syntax for type numeric: \"%s\"",
							str)));
		cp++;
	}

	/*
	 * Okay, convert pure-decimal representation to base NBASE.  First we need
	 * to determine the converted weight and ndigits.  offset is the number of
	 * decimal zeroes to insert before the first given digit to have a
	 * correctly aligned first NBASE digit.
	 */
	if (dweight >= 0)
		weight = (dweight + 1 + DEC_DIGITS - 1) / DEC_DIGITS - 1;
	else
		weight = -((-dweight - 1) / DEC_DIGITS + 1);
	offset = (weight + 1) * DEC_DIGITS - (dweight + 1);
	ndigits = (ddigits + offset + DEC_DIGITS - 1) / DEC_DIGITS;

	init_alloc_var(dest, ndigits);

	dest->weight = weight;
	dest->sign = sign;
	dest->dscale = dscale;

	i = DEC_DIGITS - offset;
	digits = dest->digits;

	while (ndigits-- > 0)
	{
#if DEC_DIGITS == 4
		*digits++ = ((decdigits[i] * 10 + decdigits[i + 1]) * 10 +
					 decdigits[i + 2]) * 10 + decdigits[i + 3];
#elif DEC_DIGITS == 2
		*digits++ = decdigits[i] * 10 + decdigits[i + 1];
#elif DEC_DIGITS == 1
		*digits++ = decdigits[i];
#else
#error unsupported NBASE
#endif
		i += DEC_DIGITS;
	}

	if (decdigits != tdd)
		pfree(decdigits);
}


/*
 * set_var_from_num() -
 *
 *	Convert the packed db format into a variable
 */
/*
static void
set_var_from_num(Numeric num, NumericVar *dest)
{
	int			ndigits;

	ndigits = NUMERIC_NDIGITS(num);

	alloc_var(dest, ndigits);

	dest->weight = NUMERIC_WEIGHT(num);
	dest->sign = NUMERIC_SIGN(num);
	dest->dscale = NUMERIC_DSCALE(num);

	memcpy(dest->digits, NUMERIC_DIGITS(num), ndigits * sizeof(NumericDigit));
}
*/

/*
 * init_var_from_num() -
 *
 *	Convert the packed db format into a variable
 */
static void
init_var_from_num(Numeric num, NumericVar *dest)
{
	int			ndigits;

	ndigits = NUMERIC_NDIGITS(num);

	init_alloc_var(dest, ndigits);

	dest->weight = NUMERIC_WEIGHT(num);
	dest->sign = NUMERIC_SIGN(num);
	dest->dscale = NUMERIC_DSCALE(num);

	memcpy(dest->digits, NUMERIC_DIGITS(num), ndigits * sizeof(NumericDigit));
}

/*
 * init_ro_var_from_num() -
 *
 *	Convert the packed db format into a variable
 */
static void
init_ro_var_from_num(Numeric num, NumericVar *dest)
{
	dest->ndigits = NUMERIC_NDIGITS(num);
	dest->weight = NUMERIC_WEIGHT(num);
	dest->sign = NUMERIC_SIGN(num);
	dest->dscale = NUMERIC_DSCALE(num);
	dest->digits = NUMERIC_DIGITS(num);
	dest->buf = dest->ndb;
}


/*
 * set_var_from_var() -
 *
 *	Copy one variable into another
 */
static void
set_var_from_var(NumericVar *value, NumericVar *dest)
{
	NumericDigit *newbuf;

	newbuf = dest->ndb;			/* most common case */
	if (value->ndigits > NUMERIC_LOCAL_NMAX)
		newbuf = digitbuf_alloc(value->ndigits + 1);

	memmove(newbuf + 1, value->digits, value->ndigits * sizeof(NumericDigit));

	digitbuf_free(dest);

	memmove(dest, value, NUMERIC_LOCAL_HSIZ);
	dest->buf = newbuf;
	dest->digits = newbuf + 1;
	newbuf[0] = 0;				/* spare digit for rounding */
}


/*
 * init_var_from_var() -
 *
 *	init one variable from another - they must NOT be the same variable
 */
static void
init_var_from_var(NumericVar *value, NumericVar *dest)
{
	init_alloc_var(dest, value->ndigits);

	dest->weight = value->weight;
	dest->sign = value->sign;
	dest->dscale = value->dscale;

	memcpy(dest->digits, value->digits, value->ndigits * sizeof(NumericDigit));
}

/*
 * init_ro_var_from_var() -
 *
 *	init one variable from another - they must NOT be the same variable
 */
static void
init_ro_var_from_var(NumericVar *value, NumericVar *dest)
{
	dest->ndigits = value->ndigits;
	dest->weight = value->weight;
	dest->sign = value->sign;
	dest->dscale = value->dscale;
	dest->digits = value->digits;
	dest->buf = dest->ndb;
}

/*
 * get_str_from_var() -
 *
 *	Convert a var to text representation (guts of numeric_out).
 *	CAUTION: var's contents may be modified by rounding!
 *	Returns a palloc'd string.
 */
static char *
get_str_from_var(NumericVar *var, int dscale)
{
	char	   *str;
	char	   *cp;
	char	   *endcp;
	int			i;
	int			d;
	NumericDigit dig;

#if DEC_DIGITS > 1
	NumericDigit d1;
#endif

	if (dscale < 0)
		dscale = 0;

	/*
	 * Check if we must round up before printing the value and do so.
	 */
	round_var(var, dscale);

	/*
	 * Allocate space for the result.
	 *
	 * i is set to to # of decimal digits before decimal point. dscale is the
	 * # of decimal digits we will print after decimal point. We may generate
	 * as many as DEC_DIGITS-1 excess digits at the end, and in addition we
	 * need room for sign, decimal point, null terminator.
	 */
	i = (var->weight + 1) * DEC_DIGITS;
	if (i <= 0)
		i = 1;

	str = palloc(i + dscale + DEC_DIGITS + 2);
	cp = str;

	/*
	 * Output a dash for negative values
	 */
	if (var->sign == NUMERIC_NEG)
		*cp++ = '-';

	/*
	 * Output all digits before the decimal point
	 */
	if (var->weight < 0)
	{
		d = var->weight + 1;
		*cp++ = '0';
	}
	else
	{
		for (d = 0; d <= var->weight; d++)
		{
			dig = (d < var->ndigits) ? var->digits[d] : 0;
			/* In the first digit, suppress extra leading decimal zeroes */
#if DEC_DIGITS == 4
			{
				bool		putit = (d > 0);

				d1 = dig / 1000;
				dig -= d1 * 1000;
				putit |= (d1 > 0);
				if (putit)
					*cp++ = d1 + '0';
				d1 = dig / 100;
				dig -= d1 * 100;
				putit |= (d1 > 0);
				if (putit)
					*cp++ = d1 + '0';
				d1 = dig / 10;
				dig -= d1 * 10;
				putit |= (d1 > 0);
				if (putit)
					*cp++ = d1 + '0';
				*cp++ = dig + '0';
			}
#elif DEC_DIGITS == 2
			d1 = dig / 10;
			dig -= d1 * 10;
			if (d1 > 0 || d > 0)
				*cp++ = d1 + '0';
			*cp++ = dig + '0';
#elif DEC_DIGITS == 1
			*cp++ = dig + '0';
#else
#error unsupported NBASE
#endif
		}
	}

	/*
	 * If requested, output a decimal point and all the digits that follow it.
	 * We initially put out a multiple of DEC_DIGITS digits, then truncate if
	 * needed.
	 */
	if (dscale > 0)
	{
		*cp++ = '.';
		endcp = cp + dscale;
		for (i = 0; i < dscale; d++, i += DEC_DIGITS)
		{
			dig = (d >= 0 && d < var->ndigits) ? var->digits[d] : 0;
#if DEC_DIGITS == 4
			d1 = dig / 1000;
			dig -= d1 * 1000;
			*cp++ = d1 + '0';
			d1 = dig / 100;
			dig -= d1 * 100;
			*cp++ = d1 + '0';
			d1 = dig / 10;
			dig -= d1 * 10;
			*cp++ = d1 + '0';
			*cp++ = dig + '0';
#elif DEC_DIGITS == 2
			d1 = dig / 10;
			dig -= d1 * 10;
			*cp++ = d1 + '0';
			*cp++ = dig + '0';
#elif DEC_DIGITS == 1
			*cp++ = dig + '0';
#else
#error unsupported NBASE
#endif
		}
		cp = endcp;
	}

	/*
	 * terminate the string and return it
	 */
	*cp = '\0';
	return str;
}


/*
 * make_result() -
 *
 *	Create the packed db numeric format in palloc()'d memory from
 *	a variable.
 *	CAUTION: we free_var(var) here!
 */
static Numeric
make_result(NumericVar *var)
{
	Numeric		result;
	NumericDigit *digits = var->digits;
	int			weight = var->weight;
	int			sign = var->sign;
	int			n;
	Size		len;

	if (sign == NUMERIC_NAN)
	{
		free_var(var);
		result = (Numeric) palloc(NUMERIC_HDRSZ);

		SET_VARSIZE(result, NUMERIC_HDRSZ);
		result->n_weight = 0;
		result->n_sign_dscale = NUMERIC_NAN;

		dump_numeric("make_result()", result);
		return result;
	}

	n = var->ndigits;

	/* truncate leading zeroes */
	while (n > 0 && *digits == 0)
	{
		digits++;
		weight--;
		n--;
	}
	/* truncate trailing zeroes */
	while (n > 0 && digits[n - 1] == 0)
		n--;

	/* If zero result, force to weight=0 and positive sign */
	if (n == 0)
	{
		weight = 0;
		sign = NUMERIC_POS;
	}

	/* Build the result */
	len = NUMERIC_HDRSZ + n * sizeof(NumericDigit);
	result = (Numeric) palloc(len);
	SET_VARSIZE(result, len);
	result->n_weight = weight;
	result->n_sign_dscale = sign | (var->dscale & NUMERIC_DSCALE_MASK);

	memcpy(NUMERIC_DIGITS(result), digits, n * sizeof(NumericDigit));

	/* Check for overflow of int16 fields */
	if (NUMERIC_WEIGHT(result) != weight ||
		NUMERIC_DSCALE(result) != var->dscale)
	{
		char *ntp = get_str_from_var(var, var->dscale);

		ereport(ERROR,
				(errcode(ERRCODE_NUMERIC_VALUE_OUT_OF_RANGE),
				 errmsg("value overflows numeric format"),
				 errdetail("Overflowing value: %s", ntp)
				));
	}

	free_var(var);
	dump_numeric("make_result()", result);
	return result;
}

/* Make a var in place.  
 * return 0 if succeed (len is long enough), otherwisse, return bytes needed.
 */
static int
make_result_inplace(NumericVar *var, Numeric result, int in_len)
{
	NumericDigit *digits = var->digits;
	int weight = var->weight;
	int sign = var->sign;
	int n;
	Size len;

	if(sign == NUMERIC_NAN)
	{
		if(in_len < NUMERIC_HDRSZ)
			return NUMERIC_HDRSZ;

		Assert(result);
		SET_VARSIZE(result, NUMERIC_HDRSZ);
		NUMERIC_WEIGHT(result) = 0;
		NUMERIC_SIGN_DSCALE(result) = NUMERIC_NAN;

		return 0;
	}

	n = var->ndigits;

	/* truncate leading zeroes */
	while (n > 0 && *digits == 0)
	{
		digits++;
		weight--;
		n--;
	}
	/* truncate trailing zeroes */
	while (n > 0 && digits[n - 1] == 0)
		n--;

	/* If zero result, force to weight=0 and positive sign */
	if (n == 0)
	{
		weight = 0;
		sign = NUMERIC_POS;
	}

	/* Build the result */
	len = NUMERIC_HDRSZ + n * sizeof(NumericDigit);

	if(in_len < len)
		return len;

	Assert(result);
	SET_VARSIZE(result, len);
	NUMERIC_WEIGHT(result) = weight;
	NUMERIC_SIGN_DSCALE(result) = sign | (var->dscale & NUMERIC_DSCALE_MASK);

	memcpy(NUMERIC_DIGITS(result), digits, n * sizeof(NumericDigit));

	/* Check for overflow of int16 fields */
	if (NUMERIC_WEIGHT(result) != weight ||
		NUMERIC_DSCALE(result) != var->dscale)
	{
		char *ntp = get_str_from_var(var, var->dscale);

		ereport(ERROR,
				(errcode(ERRCODE_NUMERIC_VALUE_OUT_OF_RANGE),
				 errmsg("value overflows numeric format"),
				 errdetail("Overflowing value: %s", ntp)
				));
	}

	free_var(var);

	return 0;
}


/*
 * apply_typmod() -
 *
 *	Do bounds checking and rounding according to the attributes
 *	typmod field.
 */
static void
apply_typmod(NumericVar *var, int32 typmod)
{
	int			precision;
	int			scale;
	int			maxdigits;
	int			ddigits;
	int			i;

	/* Do nothing if we have a default typmod (-1) */
	if (typmod < (int32) (VARHDRSZ))
		return;

	typmod -= VARHDRSZ;
	precision = (typmod >> 16) & 0xffff;
	scale = typmod & 0xffff;
	maxdigits = precision - scale;

	/* Round to target scale (and set var->dscale) */
	round_var(var, scale);

	/*
	 * Check for overflow - note we can't do this before rounding, because
	 * rounding could raise the weight.  Also note that the var's weight could
	 * be inflated by leading zeroes, which will be stripped before storage
	 * but perhaps might not have been yet. In any case, we must recognize a
	 * true zero, whose weight doesn't mean anything.
	 */
	ddigits = (var->weight + 1) * DEC_DIGITS;
	if (ddigits > maxdigits)
	{
		/* Determine true weight; and check for all-zero result */
		for (i = 0; i < var->ndigits; i++)
		{
			NumericDigit dig = var->digits[i];

			if (dig)
			{
				/* Adjust for any high-order decimal zero digits */
#if DEC_DIGITS == 4
				if (dig < 10)
					ddigits -= 3;
				else if (dig < 100)
					ddigits -= 2;
				else if (dig < 1000)
					ddigits -= 1;
#elif DEC_DIGITS == 2
				if (dig < 10)
					ddigits -= 1;
#elif DEC_DIGITS == 1
				/* no adjustment */
#else
#error unsupported NBASE
#endif
				if (ddigits > maxdigits)
				{
					char *ntp = get_str_from_var(var, scale);

					ereport(ERROR,
							(errcode(ERRCODE_NUMERIC_VALUE_OUT_OF_RANGE),
							 errmsg("numeric field overflow"),
							 errdetail("A field with precision %d, scale %d must round to an absolute value less than %s%d. Rounded overflowing value: %s",
									   precision, scale,
					/* Display 10^0 as 1 */
									   maxdigits ? "10^" : "",
									   maxdigits ? maxdigits : 1,
									   ntp
									   )));
				}
				break;
			}
			ddigits -= DEC_DIGITS;
		}
	}
}

/*
 * Convert numeric to int8, rounding if needed.
 *
 * If overflow, return FALSE (no error is raised).	Return TRUE if okay.
 *
 *	CAUTION: var's contents may be modified by rounding!
 *	CAUTION: we free_var(var) here!
 */
static bool
numericvar_to_int8(NumericVar *var, int64 *result)
{
	NumericDigit *digits;
	int			ndigits;
	int			weight;
	int			i;
	int64		val,
				oldval;
	bool		neg;

	/* Round to nearest integer */
	round_var(var, 0);

	/* Check for zero input */
	strip_var(var);
	ndigits = var->ndigits;
	if (ndigits == 0)
	{
		free_var(var);
		*result = 0;
		return true;
	}

	/*
	 * For input like 10000000000, we must treat stripped digits as real. So
	 * the loop assumes there are weight+1 digits before the decimal point.
	 */
	weight = var->weight;
	Assert(weight >= 0 && ndigits <= weight + 1);

	/* Construct the result */
	digits = var->digits;
	neg = (var->sign == NUMERIC_NEG);
	val = digits[0];
	for (i = 1; i <= weight; i++)
	{
		oldval = val;
		val *= NBASE;
		if (i < ndigits)
			val += digits[i];

		/*
		 * The overflow check is a bit tricky because we want to accept
		 * INT64_MIN, which will overflow the positive accumulator.  We can
		 * detect this case easily though because INT64_MIN is the only
		 * nonzero value for which -val == val (on a two's complement machine,
		 * anyway).
		 */
		if ((val / NBASE) != oldval)	/* possible overflow? */
		{
			if (!neg || (-val) != val || val == 0 || oldval < 0)
			{
				free_var(var);
				return false;
			}
		}
	}

	*result = neg ? -val : val;
	free_var(var);
	return true;
}

/*
 * Convert int8 value to numeric.
 */
static void
int8_to_numericvar(int64 val, NumericVar *var)
{
	uint64		uval,
				newuval;
	NumericDigit *ptr;
	int			ndigits;

	/* int8 can require at most 19 decimal digits; add one for safety */
	alloc_var(var, 20 / DEC_DIGITS);
	if (val < 0)
	{
		var->sign = NUMERIC_NEG;
		uval = -val;
	}
	else
	{
		var->sign = NUMERIC_POS;
		uval = val;
	}
	var->dscale = 0;
	if (val == 0)
	{
		var->ndigits = 0;
		var->weight = 0;
		return;
	}
	ptr = var->digits + var->ndigits;
	ndigits = 0;
	do
	{
		ptr--;
		ndigits++;
		newuval = uval / NBASE;
		*ptr = uval - newuval * NBASE;
		uval = newuval;
	} while (uval);
	var->digits = ptr;
	var->ndigits = ndigits;
	var->weight = ndigits - 1;
}

/*
 * Convert numeric to float8; if out of range, return +/- HUGE_VAL
 */
double
numeric_to_double_no_overflow(Numeric num)
{
	char	   *tmp;
	double		val;
	char	   *endptr;

	tmp = DatumGetCString(DirectFunctionCall1(numeric_out,
											  NumericGetDatum(num)));

	/* unlike float8in, we ignore ERANGE from strtod */
	val = strtod(tmp, &endptr);
	if (*endptr != '\0')
	{
		/* shouldn't happen ... */
		ereport(ERROR,
				(errcode(ERRCODE_INVALID_TEXT_REPRESENTATION),
			 errmsg("invalid input syntax for type double precision: \"%s\"",
					tmp)));
	}

	pfree(tmp);

	return val;
}

/* As above, but work from a NumericVar */
static double
numericvar_to_double_no_overflow(NumericVar *var)
{
	char	   *tmp;
	double		val;
	char	   *endptr;

	tmp = get_str_from_var(var, var->dscale);

	/* unlike float8in, we ignore ERANGE from strtod */
	val = strtod(tmp, &endptr);
	if (*endptr != '\0')
	{
		/* shouldn't happen ... */
		ereport(ERROR,
				(errcode(ERRCODE_INVALID_TEXT_REPRESENTATION),
			 errmsg("invalid input syntax for type double precision: \"%s\"",
					tmp)));
	}

	pfree(tmp);

	return val;
}


/*
 * cmp_var() -
 *
 *	Compare two values on variable level.  We assume zeroes have been
 *	truncated to no digits.
 */
static int
cmp_var(NumericVar *var1, NumericVar *var2)
{
	return cmp_var_common(var1->digits, var1->ndigits,
						  var1->weight, var1->sign,
						  var2->digits, var2->ndigits,
						  var2->weight, var2->sign);
}

/*
 * cmp_var_common() -
 *
 *	Main routine of cmp_var(). This function can be used by both
 *	NumericVar and Numeric.
 */
static int
cmp_var_common(const NumericDigit *var1digits, int var1ndigits,
			   int var1weight, int var1sign,
			   const NumericDigit *var2digits, int var2ndigits,
			   int var2weight, int var2sign)
{
	if (var1ndigits == 0)
	{
		if (var2ndigits == 0)
			return 0;
		if (var2sign == NUMERIC_NEG)
			return 1;
		return -1;
	}
	if (var2ndigits == 0)
	{
		if (var1sign == NUMERIC_POS)
			return 1;
		return -1;
	}

	if (var1sign == NUMERIC_POS)
	{
		if (var2sign == NUMERIC_NEG)
			return 1;
		return cmp_abs_common(var1digits, var1ndigits, var1weight,
							  var2digits, var2ndigits, var2weight);
	}

	if (var2sign == NUMERIC_POS)
		return -1;

	return cmp_abs_common(var2digits, var2ndigits, var2weight,
						  var1digits, var1ndigits, var1weight);
}


/*
 * add_var() -
 *
 *	Full version of add functionality on variable level (handling signs).
 *	result might point to one of the operands too without danger.
 */
static void
add_var(NumericVar *var1, NumericVar *var2, NumericVar *result)
{
	/*
	 * Decide on the signs of the two variables what to do
	 */
	if (var1->sign == NUMERIC_POS)
	{
		if (var2->sign == NUMERIC_POS)
		{
			/*
			 * Both are positive result = +(ABS(var1) + ABS(var2))
			 */
			add_abs(var1, var2, result);
			result->sign = NUMERIC_POS;
		}
		else
		{
			/*
			 * var1 is positive, var2 is negative Must compare absolute values
			 */
			switch (cmp_abs(var1, var2))
			{
				case 0:
					/* ----------
					 * ABS(var1) == ABS(var2)
					 * result = ZERO
					 * ----------
					 */
					zero_var(result);
					result->dscale = Max(var1->dscale, var2->dscale);
					break;

				case 1:
					/* ----------
					 * ABS(var1) > ABS(var2)
					 * result = +(ABS(var1) - ABS(var2))
					 * ----------
					 */
					sub_abs(var1, var2, result);
					result->sign = NUMERIC_POS;
					break;

				case -1:
					/* ----------
					 * ABS(var1) < ABS(var2)
					 * result = -(ABS(var2) - ABS(var1))
					 * ----------
					 */
					sub_abs(var2, var1, result);
					result->sign = NUMERIC_NEG;
					break;
			}
		}
	}
	else
	{
		if (var2->sign == NUMERIC_POS)
		{
			/* ----------
			 * var1 is negative, var2 is positive
			 * Must compare absolute values
			 * ----------
			 */
			switch (cmp_abs(var1, var2))
			{
				case 0:
					/* ----------
					 * ABS(var1) == ABS(var2)
					 * result = ZERO
					 * ----------
					 */
					zero_var(result);
					result->dscale = Max(var1->dscale, var2->dscale);
					break;

				case 1:
					/* ----------
					 * ABS(var1) > ABS(var2)
					 * result = -(ABS(var1) - ABS(var2))
					 * ----------
					 */
					sub_abs(var1, var2, result);
					result->sign = NUMERIC_NEG;
					break;

				case -1:
					/* ----------
					 * ABS(var1) < ABS(var2)
					 * result = +(ABS(var2) - ABS(var1))
					 * ----------
					 */
					sub_abs(var2, var1, result);
					result->sign = NUMERIC_POS;
					break;
			}
		}
		else
		{
			/* ----------
			 * Both are negative
			 * result = -(ABS(var1) + ABS(var2))
			 * ----------
			 */
			add_abs(var1, var2, result);
			result->sign = NUMERIC_NEG;
		}
	}
}


/*
 * sub_var() -
 *
 *	Full version of sub functionality on variable level (handling signs).
 *	result might point to one of the operands too without danger.
 */
static void
sub_var(NumericVar *var1, NumericVar *var2, NumericVar *result)
{
	/*
	 * Decide on the signs of the two variables what to do
	 */
	if (var1->sign == NUMERIC_POS)
	{
		if (var2->sign == NUMERIC_NEG)
		{
			/* ----------
			 * var1 is positive, var2 is negative
			 * result = +(ABS(var1) + ABS(var2))
			 * ----------
			 */
			add_abs(var1, var2, result);
			result->sign = NUMERIC_POS;
		}
		else
		{
			/* ----------
			 * Both are positive
			 * Must compare absolute values
			 * ----------
			 */
			switch (cmp_abs(var1, var2))
			{
				case 0:
					/* ----------
					 * ABS(var1) == ABS(var2)
					 * result = ZERO
					 * ----------
					 */
					zero_var(result);
					result->dscale = Max(var1->dscale, var2->dscale);
					break;

				case 1:
					/* ----------
					 * ABS(var1) > ABS(var2)
					 * result = +(ABS(var1) - ABS(var2))
					 * ----------
					 */
					sub_abs(var1, var2, result);
					result->sign = NUMERIC_POS;
					break;

				case -1:
					/* ----------
					 * ABS(var1) < ABS(var2)
					 * result = -(ABS(var2) - ABS(var1))
					 * ----------
					 */
					sub_abs(var2, var1, result);
					result->sign = NUMERIC_NEG;
					break;
			}
		}
	}
	else
	{
		if (var2->sign == NUMERIC_NEG)
		{
			/* ----------
			 * Both are negative
			 * Must compare absolute values
			 * ----------
			 */
			switch (cmp_abs(var1, var2))
			{
				case 0:
					/* ----------
					 * ABS(var1) == ABS(var2)
					 * result = ZERO
					 * ----------
					 */
					zero_var(result);
					result->dscale = Max(var1->dscale, var2->dscale);
					break;

				case 1:
					/* ----------
					 * ABS(var1) > ABS(var2)
					 * result = -(ABS(var1) - ABS(var2))
					 * ----------
					 */
					sub_abs(var1, var2, result);
					result->sign = NUMERIC_NEG;
					break;

				case -1:
					/* ----------
					 * ABS(var1) < ABS(var2)
					 * result = +(ABS(var2) - ABS(var1))
					 * ----------
					 */
					sub_abs(var2, var1, result);
					result->sign = NUMERIC_POS;
					break;
			}
		}
		else
		{
			/* ----------
			 * var1 is negative, var2 is positive
			 * result = -(ABS(var1) + ABS(var2))
			 * ----------
			 */
			add_abs(var1, var2, result);
			result->sign = NUMERIC_NEG;
		}
	}
}


/*
 * mul_var() -
 *
 *	Multiplication on variable level. Product of var1 * var2 is stored
 *	in result.	Result is rounded to no more than rscale fractional digits.
 */
static void
mul_var(NumericVar *var1, NumericVar *var2, NumericVar *result,
		int rscale)
{
	int			res_ndigits;
	int			res_sign;
	int			res_weight;
	int			maxdigits;
	int		   *dig;
	int			carry;
	int			maxdig;
	int			newdig;
	NumericDigit *res_digits;
	int			i,
				ri,
				i1,
				i2;

	/* copy these values into local vars for speed in inner loop */
	int			var1ndigits = var1->ndigits;
	int			var2ndigits = var2->ndigits;
	NumericDigit *var1digits = var1->digits;
	NumericDigit *var2digits = var2->digits;
	int			 tdig[NUMERIC_LOCAL_NDIG];

	if (var1ndigits == 0 || var2ndigits == 0)
	{
		/* one or both inputs is zero; so is result */
		zero_var(result);
		result->dscale = rscale;
		return;
	}

	/* Determine result sign and (maximum possible) weight */
	if (var1->sign == var2->sign)
		res_sign = NUMERIC_POS;
	else
		res_sign = NUMERIC_NEG;
	res_weight = var1->weight + var2->weight + 2;

	/*
	 * Determine number of result digits to compute.  If the exact result
	 * would have more than rscale fractional digits, truncate the computation
	 * with MUL_GUARD_DIGITS guard digits.	We do that by pretending that one
	 * or both inputs have fewer digits than they really do.
	 */
	res_ndigits = var1ndigits + var2ndigits + 1;
	maxdigits = res_weight + 1 + (rscale * DEC_DIGITS) + MUL_GUARD_DIGITS;
	if (res_ndigits > maxdigits)
	{
		if (maxdigits < 3)
		{
			/* no useful precision at all in the result... */
			zero_var(result);
			result->dscale = rscale;
			return;
		}
		/* force maxdigits odd so that input ndigits can be equal */
		if ((maxdigits & 1) == 0)
			maxdigits++;
		if (var1ndigits > var2ndigits)
		{
			var1ndigits -= res_ndigits - maxdigits;
			if (var1ndigits < var2ndigits)
				var1ndigits = var2ndigits = (var1ndigits + var2ndigits) / 2;
		}
		else
		{
			var2ndigits -= res_ndigits - maxdigits;
			if (var2ndigits < var1ndigits)
				var1ndigits = var2ndigits = (var1ndigits + var2ndigits) / 2;
		}
		res_ndigits = maxdigits;
		Assert(res_ndigits == var1ndigits + var2ndigits + 1);
	}

	/*
	 * We do the arithmetic in an array "dig[]" of signed int's.  Since
	 * INT_MAX is noticeably larger than NBASE*NBASE, this gives us headroom
	 * to avoid normalizing carries immediately.
	 *
	 * maxdig tracks the maximum possible value of any dig[] entry; when this
	 * threatens to exceed INT_MAX, we take the time to propagate carries. To
	 * avoid overflow in maxdig itself, it actually represents the max
	 * possible value divided by NBASE-1.
	 */
	i = res_ndigits * sizeof(int);
	if (res_ndigits > NUMERIC_LOCAL_NMAX)
	{
		dig = (int *) palloc0(i);
	}
	else
	{
		dig = tdig;
		memset(dig, 0, i);
	}
	maxdig = 0;

	ri = res_ndigits - 1;
	for (i1 = var1ndigits - 1; i1 >= 0; ri--, i1--)
	{
		int			var1digit = var1digits[i1];

		if (var1digit == 0)
			continue;

		/* Time to normalize? */
		maxdig += var1digit;
		if (maxdig > INT_MAX / (NBASE - 1))
		{
			/* Yes, do it */
			carry = 0;
			for (i = res_ndigits - 1; i >= 0; i--)
			{
				newdig = dig[i] + carry;
				if (newdig >= NBASE)
				{
					carry = newdig / NBASE;
					newdig -= carry * NBASE;
				}
				else
					carry = 0;
				dig[i] = newdig;
			}
			Assert(carry == 0);
			/* Reset maxdig to indicate new worst-case */
			maxdig = 1 + var1digit;
		}

		/* Add appropriate multiple of var2 into the accumulator */
		i = ri;
		for (i2 = var2ndigits - 1; i2 >= 0; i2--)
			dig[i--] += var1digit * var2digits[i2];
	}

	/*
	 * Now we do a final carry propagation pass to normalize the result, which
	 * we combine with storing the result digits into the output. Note that
	 * this is still done at full precision w/guard digits.
	 */
	alloc_var(result, res_ndigits);
	res_digits = result->digits;
	carry = 0;
	for (i = res_ndigits - 1; i >= 0; i--)
	{
		newdig = dig[i] + carry;
		if (newdig >= NBASE)
		{
			carry = newdig / NBASE;
			newdig -= carry * NBASE;
		}
		else
			carry = 0;
		res_digits[i] = newdig;
	}
	Assert(carry == 0);

	if (dig != tdig)
		pfree(dig);

	/*
	 * Finally, round the result to the requested precision.
	 */
	result->weight = res_weight;
	result->sign = res_sign;

	/* Round to target rscale (and set result->dscale) */
	round_var(result, rscale);

	/* Strip leading and trailing zeroes */
	strip_var(result);
}


/*
 * div_var() -
 *
 *	Division on variable level. Quotient of var1 / var2 is stored in result.
 *	The quotient is figured to exactly rscale fractional digits.
 *	If round is true, it is rounded at the rscale'th digit; if false, it
 *	is truncated (towards zero) at that digit.
 */
static void
div_var(NumericVar *var1, NumericVar *var2, NumericVar *result,
		int rscale, bool round)
{
	int			div_ndigits;
	int			res_ndigits;
	int			res_sign;
	int			res_weight;
	int			carry;
	int			borrow;
	int			divisor1;
	int			divisor2;
	NumericDigit *dividend;
	NumericDigit *divisor;
	NumericDigit *res_digits;
	int			i;
	int			j;

	/* copy these values into local vars for speed in inner loop */
	int			var1ndigits = var1->ndigits;
	int			var2ndigits = var2->ndigits;

	/*
	 * First of all division by zero check; we must not be handed an
	 * unnormalized divisor.
	 */
	if (var2ndigits == 0 || var2->digits[0] == 0)
		ereport(ERROR,
				(errcode(ERRCODE_DIVISION_BY_ZERO),
				 errmsg("division by zero")));

	/*
	 * Now result zero check
	 */
	if (var1ndigits == 0)
	{
		zero_var(result);
		result->dscale = rscale;
		return;
	}

	/*
	 * Determine the result sign, weight and number of digits to calculate.
	 * The weight figured here is correct if the emitted quotient has no
	 * leading zero digits; otherwise strip_var() will fix things up.
	 */
	if (var1->sign == var2->sign)
		res_sign = NUMERIC_POS;
	else
		res_sign = NUMERIC_NEG;
	res_weight = var1->weight - var2->weight;
	/* The number of accurate result digits we need to produce: */
	res_ndigits = res_weight + 1 + (rscale + DEC_DIGITS - 1) / DEC_DIGITS;
	/* ... but always at least 1 */
	res_ndigits = Max(res_ndigits, 1);
	/* If rounding needed, figure one more digit to ensure correct result */
	if (round)
		res_ndigits++;
	/*
	 * The working dividend normally requires res_ndigits + var2ndigits
	 * digits, but make it at least var1ndigits so we can load all of var1
	 * into it.  (There will be an additional digit dividend[0] in the
	 * dividend space, but for consistency with Knuth's notation we don't
	 * count that in div_ndigits.)
	 */
	div_ndigits = res_ndigits + var2ndigits;
	div_ndigits = Max(div_ndigits, var1ndigits);

	/*
	 * We need a workspace with room for the working dividend (div_ndigits+1
	 * digits) plus room for the possibly-normalized divisor (var2ndigits
	 * digits).  It is convenient also to have a zero at divisor[0] with
	 * the actual divisor data in divisor[1 .. var2ndigits].  Transferring the
	 * digits into the workspace also allows us to realloc the result (which
	 * might be the same as either input var) before we begin the main loop.
	 * Note that we use palloc0 to ensure that divisor[0], dividend[0], and
	 * any additional dividend positions beyond var1ndigits, start out 0.
	 */
	dividend = (NumericDigit *)
		palloc0((div_ndigits + var2ndigits + 2) * sizeof(NumericDigit));
	divisor = dividend + (div_ndigits + 1);
	memcpy(dividend + 1, var1->digits, var1ndigits * sizeof(NumericDigit));
	memcpy(divisor + 1, var2->digits, var2ndigits * sizeof(NumericDigit));

	/*
	 * Now we can realloc the result to hold the generated quotient digits.
	 */
	alloc_var(result, res_ndigits);
	res_digits = result->digits;

	if (var2ndigits == 1)
	{
		/*
		 * If there's only a single divisor digit, we can use a fast path
		 * (cf. Knuth section 4.3.1 exercise 16).
		 */
		divisor1 = divisor[1];
		carry = 0;
		for (i = 0; i < res_ndigits; i++)
		{
			carry = carry * NBASE + dividend[i + 1];
			res_digits[i] = carry / divisor1;
			carry = carry % divisor1;
		}
	}
	else
	{
		/*
		 * The full multiple-place algorithm is taken from Knuth volume 2,
		 * Algorithm 4.3.1D.
		 *
		 * We need the first divisor digit to be >= NBASE/2.  If it isn't,
		 * make it so by scaling up both the divisor and dividend by the
		 * factor "d".  (The reason for allocating dividend[0] above is to
		 * leave room for possible carry here.)
		 */
		if (divisor[1] < HALF_NBASE)
		{
			int		d = NBASE / (divisor[1] + 1);

			carry = 0;
			for (i = var2ndigits; i > 0; i--)
			{
				carry += divisor[i] * d;
				divisor[i] = carry % NBASE;
				carry = carry / NBASE;
			}
			Assert(carry == 0);
			carry = 0;
			/* at this point only var1ndigits of dividend can be nonzero */
			for (i = var1ndigits; i >= 0; i--)
			{
				carry += dividend[i] * d;
				dividend[i] = carry % NBASE;
				carry = carry / NBASE;
			}
			Assert(carry == 0);
			Assert(divisor[1] >= HALF_NBASE);
		}
		/* First 2 divisor digits are used repeatedly in main loop */
		divisor1 = divisor[1];
		divisor2 = divisor[2];

		/*
		 * Begin the main loop.  Each iteration of this loop produces the
		 * j'th quotient digit by dividing dividend[j .. j + var2ndigits]
		 * by the divisor; this is essentially the same as the common manual
		 * procedure for long division.
		 */
		for (j = 0; j < res_ndigits; j++)
		{
			/* Estimate quotient digit from the first two dividend digits */
			int		next2digits = dividend[j] * NBASE + dividend[j+1];
			int		qhat;

			/*
			 * If next2digits are 0, then quotient digit must be 0 and there's
			 * no need to adjust the working dividend.  It's worth testing
			 * here to fall out ASAP when processing trailing zeroes in
			 * a dividend.
			 */
			if (next2digits == 0)
			{
				res_digits[j] = 0;
				continue;
			}

			if (dividend[j] == divisor1)
				qhat = NBASE - 1;
			else
				qhat = next2digits / divisor1;
			/*
			 * Adjust quotient digit if it's too large.  Knuth proves that
			 * after this step, the quotient digit will be either correct
			 * or just one too large.  (Note: it's OK to use dividend[j+2]
			 * here because we know the divisor length is at least 2.)
			 */
			while (divisor2 * qhat >
				   (next2digits - qhat * divisor1) * NBASE + dividend[j+2])
				qhat--;

			/* As above, need do nothing more when quotient digit is 0 */
			if (qhat > 0)
			{
				/*
				 * Multiply the divisor by qhat, and subtract that from the
				 * working dividend.  "carry" tracks the multiplication,
				 * "borrow" the subtraction (could we fold these together?)
				 */
				carry = 0;
				borrow = 0;
				for (i = var2ndigits; i >= 0; i--)
				{
					carry += divisor[i] * qhat;
					borrow -= carry % NBASE;
					carry = carry / NBASE;
					borrow += dividend[j + i];
					if (borrow < 0)
					{
						dividend[j + i] = borrow + NBASE;
						borrow = -1;
					}
					else
					{
						dividend[j + i] = borrow;
						borrow = 0;
					}
				}
				Assert(carry == 0);

				/*
				 * If we got a borrow out of the top dividend digit, then
				 * indeed qhat was one too large.  Fix it, and add back the
				 * divisor to correct the working dividend.  (Knuth proves
				 * that this will occur only about 3/NBASE of the time; hence,
				 * it's a good idea to test this code with small NBASE to be
				 * sure this section gets exercised.)
				 */
				if (borrow)
				{
					qhat--;
					carry = 0;
					for (i = var2ndigits; i >= 0; i--)
					{
						carry += dividend[j + i] + divisor[i];
						if (carry >= NBASE)
						{
							dividend[j + i] = carry - NBASE;
							carry = 1;
						}
						else
						{
							dividend[j + i] = carry;
							carry = 0;
						}
					}
					/* A carry should occur here to cancel the borrow above */
					Assert(carry == 1);
				}
			}

			/* And we're done with this quotient digit */
			res_digits[j] = qhat;
		}
	}

	pfree(dividend);

	/*
	 * Finally, round or truncate the result to the requested precision.
	 */
	result->weight = res_weight;
	result->sign = res_sign;

	/* Round or truncate to target rscale (and set result->dscale) */
	if (round)
		round_var(result, rscale);
	else
		trunc_var(result, rscale);

	/* Strip leading and trailing zeroes */
	strip_var(result);
}


/*
 * div_var_fast() -
 *
 *	This has the same API as div_var, but is implemented using the division
 *	algorithm from the "FM" library, rather than Knuth's schoolbook-division
 *	approach.  This is significantly faster but can produce inaccurate
 *	results, because it sometimes has to propagate rounding to the left,
 *	and so we can never be entirely sure that we know the requested digits
 *	exactly.  We compute DIV_GUARD_DIGITS extra digits, but there is
 *	no certainty that that's enough.  We use this only in the transcendental
 *	function calculation routines, where everything is approximate anyway.
 */
static void
div_var_fast(NumericVar *var1, NumericVar *var2, NumericVar *result,
			 int rscale, bool round)
{
	int			div_ndigits;
	int			res_sign;
	int			res_weight;
	int		   *div;
	int			qdigit;
	int			carry;
	int			maxdiv;
	int			newdig;
	NumericDigit *res_digits;
	double		fdividend,
				fdivisor,
				fdivisorinverse,
				fquotient;
	int			qi;
	int			i;

	/* copy these values into local vars for speed in inner loop */
	int			var1ndigits = var1->ndigits;
	int			var2ndigits = var2->ndigits;
	NumericDigit *var1digits = var1->digits;
	NumericDigit *var2digits = var2->digits;
	int			tdiv[NUMERIC_LOCAL_NDIG];

	/*
	 * First of all division by zero check; we must not be handed an
	 * unnormalized divisor.
	 */
	if (var2ndigits == 0 || var2digits[0] == 0)
		ereport(ERROR,
				(errcode(ERRCODE_DIVISION_BY_ZERO),
				 errmsg("division by zero")));

	/*
	 * Now result zero check
	 */
	if (var1ndigits == 0)
	{
		zero_var(result);
		result->dscale = rscale;
		return;
	}

	/*
	 * Determine the result sign, weight and number of digits to calculate
	 */
	if (var1->sign == var2->sign)
		res_sign = NUMERIC_POS;
	else
		res_sign = NUMERIC_NEG;
	res_weight = var1->weight - var2->weight + 1;
	/* The number of accurate result digits we need to produce: */
	div_ndigits = res_weight + 1 + (rscale + DEC_DIGITS - 1) / DEC_DIGITS;
	/* Add guard digits for roundoff error */
	div_ndigits += DIV_GUARD_DIGITS;
	if (div_ndigits < DIV_GUARD_DIGITS)
		div_ndigits = DIV_GUARD_DIGITS;
	/* Must be at least var1ndigits, too, to simplify data-loading loop */
	if (div_ndigits < var1ndigits)
		div_ndigits = var1ndigits;

	/*
	 * We do the arithmetic in an array "div[]" of signed int's.  Since
	 * INT_MAX is noticeably larger than NBASE*NBASE, this gives us headroom
	 * to avoid normalizing carries immediately.
	 *
	 * We start with div[] containing one zero digit followed by the
	 * dividend's digits (plus appended zeroes to reach the desired precision
	 * including guard digits).  Each step of the main loop computes an
	 * (approximate) quotient digit and stores it into div[], removing one
	 * position of dividend space.	A final pass of carry propagation takes
	 * care of any mistaken quotient digits.
	 */
	i = (div_ndigits + 1) * sizeof(int);
	if (div_ndigits > NUMERIC_LOCAL_NMAX)
	{
		div = (int *) palloc0(i);
	}
	else
	{
		memset(tdiv, 0, i);
		div = tdiv;
	}
	for (i = 0; i < var1ndigits; i++)
		div[i + 1] = var1digits[i];

	/*
	 * We estimate each quotient digit using floating-point arithmetic, taking
	 * the first four digits of the (current) dividend and divisor. This must
	 * be float to avoid overflow.
	 */
	fdivisor = (double) var2digits[0];
	for (i = 1; i < 4; i++)
	{
		fdivisor *= NBASE;
		if (i < var2ndigits)
			fdivisor += (double) var2digits[i];
	}
	fdivisorinverse = 1.0 / fdivisor;

	/*
	 * maxdiv tracks the maximum possible absolute value of any div[] entry;
	 * when this threatens to exceed INT_MAX, we take the time to propagate
	 * carries.  To avoid overflow in maxdiv itself, it actually represents
	 * the max possible abs. value divided by NBASE-1.
	 */
	maxdiv = 1;

	/*
	 * Outer loop computes next quotient digit, which will go into div[qi]
	 */
	for (qi = 0; qi < div_ndigits; qi++)
	{
		/* Approximate the current dividend value */
		fdividend = (double) div[qi];
		for (i = 1; i < 4; i++)
		{
			fdividend *= NBASE;
			if (qi + i <= div_ndigits)
				fdividend += (double) div[qi + i];
		}
		/* Compute the (approximate) quotient digit */
		fquotient = fdividend * fdivisorinverse;
		qdigit = (fquotient >= 0.0) ? ((int) fquotient) :
			(((int) fquotient) - 1);	/* truncate towards -infinity */

		if (qdigit != 0)
		{
			/* Do we need to normalize now? */
			maxdiv += Abs(qdigit);
			if (maxdiv > INT_MAX / (NBASE - 1))
			{
				/* Yes, do it */
				carry = 0;
				for (i = div_ndigits; i > qi; i--)
				{
					newdig = div[i] + carry;
					if (newdig < 0)
					{
						carry = -((-newdig - 1) / NBASE) - 1;
						newdig -= carry * NBASE;
					}
					else if (newdig >= NBASE)
					{
						carry = newdig / NBASE;
						newdig -= carry * NBASE;
					}
					else
						carry = 0;
					div[i] = newdig;
				}
				newdig = div[qi] + carry;
				div[qi] = newdig;

				/*
				 * All the div[] digits except possibly div[qi] are now in the
				 * range 0..NBASE-1.
				 */
				maxdiv = Abs(newdig) / (NBASE - 1);
				maxdiv = Max(maxdiv, 1);

				/*
				 * Recompute the quotient digit since new info may have
				 * propagated into the top four dividend digits
				 */
				fdividend = (double) div[qi];
				for (i = 1; i < 4; i++)
				{
					fdividend *= NBASE;
					if (qi + i <= div_ndigits)
						fdividend += (double) div[qi + i];
				}
				/* Compute the (approximate) quotient digit */
				fquotient = fdividend * fdivisorinverse;
				qdigit = (fquotient >= 0.0) ? ((int) fquotient) :
					(((int) fquotient) - 1);	/* truncate towards -infinity */
				maxdiv += Abs(qdigit);
			}

			/* Subtract off the appropriate multiple of the divisor */
			if (qdigit != 0)
			{
				int			istop = Min(var2ndigits, div_ndigits - qi + 1);

				for (i = 0; i < istop; i++)
					div[qi + i] -= qdigit * var2digits[i];
			}
		}

		/*
		 * The dividend digit we are about to replace might still be nonzero.
		 * Fold it into the next digit position.  We don't need to worry about
		 * overflow here since this should nearly cancel with the subtraction
		 * of the divisor.
		 */
		div[qi + 1] += div[qi] * NBASE;

		div[qi] = qdigit;
	}

	/*
	 * Approximate and store the last quotient digit (div[div_ndigits])
	 */
	fdividend = (double) div[qi];
	for (i = 1; i < 4; i++)
		fdividend *= NBASE;
	fquotient = fdividend * fdivisorinverse;
	qdigit = (fquotient >= 0.0) ? ((int) fquotient) :
		(((int) fquotient) - 1);	/* truncate towards -infinity */
	div[qi] = qdigit;

	/*
	 * Now we do a final carry propagation pass to normalize the result, which
	 * we combine with storing the result digits into the output. Note that
	 * this is still done at full precision w/guard digits.
	 */
	alloc_var(result, div_ndigits + 1);
	res_digits = result->digits;
	carry = 0;
	for (i = div_ndigits; i >= 0; i--)
	{
		newdig = div[i] + carry;
		if (newdig < 0)
		{
			carry = -((-newdig - 1) / NBASE) - 1;
			newdig -= carry * NBASE;
		}
		else if (newdig >= NBASE)
		{
			carry = newdig / NBASE;
			newdig -= carry * NBASE;
		}
		else
			carry = 0;
		res_digits[i] = newdig;
	}
	Assert(carry == 0);

	if (div != tdiv)
		pfree(div);

	/*
	 * Finally, round the result to the requested precision.
	 */
	result->weight = res_weight;
	result->sign = res_sign;

	/* Round to target rscale (and set result->dscale) */
	if (round)
		round_var(result, rscale);
	else
		trunc_var(result, rscale);

	/* Strip leading and trailing zeroes */
	strip_var(result);
}


/*
 * Default scale selection for division
 *
 * Returns the appropriate result scale for the division result.
 */
static int
select_div_scale(NumericVar *var1, NumericVar *var2)
{
	int			weight1,
				weight2,
				qweight,
				i;
	NumericDigit firstdigit1,
				firstdigit2;
	int			rscale;

	/*
	 * The result scale of a division isn't specified in any SQL standard. For
	 * PostgreSQL we select a result scale that will give at least
	 * NUMERIC_MIN_SIG_DIGITS significant digits, so that numeric gives a
	 * result no less accurate than float8; but use a scale not less than
	 * either input's display scale.
	 */

	/* Get the actual (normalized) weight and first digit of each input */

	weight1 = 0;				/* values to use if var1 is zero */
	firstdigit1 = 0;
	for (i = 0; i < var1->ndigits; i++)
	{
		firstdigit1 = var1->digits[i];
		if (firstdigit1 != 0)
		{
			weight1 = var1->weight - i;
			break;
		}
	}

	weight2 = 0;				/* values to use if var2 is zero */
	firstdigit2 = 0;
	for (i = 0; i < var2->ndigits; i++)
	{
		firstdigit2 = var2->digits[i];
		if (firstdigit2 != 0)
		{
			weight2 = var2->weight - i;
			break;
		}
	}

	/*
	 * Estimate weight of quotient.  If the two first digits are equal, we
	 * can't be sure, but assume that var1 is less than var2.
	 */
	qweight = weight1 - weight2;
	if (firstdigit1 <= firstdigit2)
		qweight--;

	/* Select result scale */
	rscale = NUMERIC_MIN_SIG_DIGITS - qweight * DEC_DIGITS;
	rscale = Max(rscale, var1->dscale);
	rscale = Max(rscale, var2->dscale);
	rscale = Max(rscale, NUMERIC_MIN_DISPLAY_SCALE);
	rscale = Min(rscale, NUMERIC_MAX_DISPLAY_SCALE);

	return rscale;
}


/*
 * mod_var() -
 *
 *	Calculate the modulo of two numerics at variable level
 */
static void
mod_var(NumericVar *var1, NumericVar *var2, NumericVar *result)
{
	NumericVar	tmp;

	quick_init_var(&tmp);

	/* ---------
	 * We do this using the equation
	 *		mod(x,y) = x - trunc(x/y)*y
	 * div_var can be persuaded to give us trunc(x/y) directly.
	 * ----------
	 */
	div_var(var1, var2, &tmp, 0, false);

	mul_var(var2, &tmp, &tmp, var2->dscale);

	sub_var(var1, &tmp, result);

	free_var(&tmp);
}


/*
 * ceil_var() -
 *
 *	Return the smallest integer greater than or equal to the argument
 *	on variable level
 */
static void
ceil_var(NumericVar *var, NumericVar *result)
{
	NumericVar	tmp;

	init_var_from_var(var, &tmp);

	trunc_var(&tmp, 0);

	if (var->sign == NUMERIC_POS && cmp_var(var, &tmp) != 0)
		add_var(&tmp, &const_one, result);
	else
		set_var_from_var(&tmp, result);
	free_var(&tmp);
}


/*
 * floor_var() -
 *
 *	Return the largest integer equal to or less than the argument
 *	on variable level
 */
static void
floor_var(NumericVar *var, NumericVar *result)
{
	NumericVar	tmp;

	init_var_from_var(var, &tmp);

	trunc_var(&tmp, 0);

	if (var->sign == NUMERIC_NEG && cmp_var(var, &tmp) != 0)
		sub_var(&tmp, &const_one, result);
	else
		set_var_from_var(&tmp, result);
	free_var(&tmp);
}


/*
 * sqrt_var() -
 *
 *	Compute the square root of x using Newton's algorithm
 */
static void
sqrt_var(NumericVar *arg, NumericVar *result, int rscale)
{
	NumericVar	tmp_arg;
	NumericVar	tmp_val;
	NumericVar	last_val;
	int			local_rscale;
	int			stat;

	local_rscale = rscale + 8;

	stat = cmp_var(arg, &const_zero);
	if (stat == 0)
	{
		zero_var(result);
		result->dscale = rscale;
		return;
	}

	/*
	 * SQL2003 defines sqrt() in terms of power, so we need to emit the right
	 * SQLSTATE error code if the operand is negative.
	 */
	if (stat < 0)
		ereport(ERROR,
				(errcode(ERRCODE_INVALID_ARGUMENT_FOR_POWER_FUNCTION),
				 errmsg("cannot take square root of a negative number")));

	/* Copy arg in case it is the same var as result */
	init_var_from_var(arg, &tmp_arg);

	/*
	 * Initialize the result to the first guess
	 */
	alloc_var(result, 1);
	result->digits[0] = tmp_arg.digits[0] / 2;
	if (result->digits[0] == 0)
		result->digits[0] = 1;
	result->weight = tmp_arg.weight / 2;
	result->sign = NUMERIC_POS;

	init_var_from_var(result, &last_val);
	quick_init_var(&tmp_val);

	for (;;)
	{
		div_var_fast(&tmp_arg, result, &tmp_val, local_rscale, true);

		add_var(result, &tmp_val, result);
		mul_var(result, &const_zero_point_five, result, local_rscale);

		if (cmp_var(&last_val, result) == 0)
			break;
		set_var_from_var(result, &last_val);
	}

	free_var(&last_val);
	free_var(&tmp_val);
	free_var(&tmp_arg);

	/* Round to requested precision */
	round_var(result, rscale);
}


/*
 * exp_var() -
 *
 *	Raise e to the power of x
 */
static void
exp_var(NumericVar *arg, NumericVar *result, int rscale)
{
	NumericVar	x;
	int			xintval;
	bool		xneg = FALSE;
	int			local_rscale;

	/*----------
	 * We separate the integral and fraction parts of x, then compute
	 *		e^x = e^xint * e^xfrac
	 * where e = exp(1) and e^xfrac = exp(xfrac) are computed by
	 * exp_var_internal; the limited range of inputs allows that routine
	 * to do a good job with a simple Taylor series.  Raising e^xint is
	 * done by repeated multiplications in power_var_int.
	 *----------
	 */

	init_var_from_var(arg, &x);

	if (x.sign == NUMERIC_NEG)
	{
		xneg = TRUE;
		x.sign = NUMERIC_POS;
	}

	/* Extract the integer part, remove it from x */
	xintval = 0;
	while (x.weight >= 0)
	{
		xintval *= NBASE;
		if (x.ndigits > 0)
		{
			xintval += x.digits[0];
			x.digits++;
			x.ndigits--;
		}
		x.weight--;
		/* Guard against overflow */
		if (xintval >= NUMERIC_MAX_RESULT_SCALE * 3)
			ereport(ERROR,
					(errcode(ERRCODE_NUMERIC_VALUE_OUT_OF_RANGE),
					 errmsg("argument for function \"exp\" too big")));
	}

	/* Select an appropriate scale for internal calculation */
	local_rscale = rscale + MUL_GUARD_DIGITS * 2;

	/* Compute e^xfrac */
	exp_var_internal(&x, result, local_rscale);

	/* If there's an integer part, multiply by e^xint */
	if (xintval > 0)
	{
		NumericVar	e;

		quick_init_var(&e);
		exp_var_internal(&const_one, &e, local_rscale);
		power_var_int(&e, xintval, &e, local_rscale);
		mul_var(&e, result, result, local_rscale);
		free_var(&e);
	}

	free_var(&x);

	/* Compensate for input sign, and round to requested rscale */
	if (xneg)
		div_var_fast(&const_one, result, result, rscale, true);
	else
		round_var(result, rscale);
}


/*
 * exp_var_internal() -
 *
 *	Raise e to the power of x, where 0 <= x <= 1
 *
 * NB: the result should be good to at least rscale digits, but it has
 * *not* been rounded off; the caller must do that if wanted.
 */
static void
exp_var_internal(NumericVar *arg, NumericVar *result, int rscale)
{
	NumericVar	x;
	NumericVar	xpow;
	NumericVar	ifac;
	NumericVar	elem;
	NumericVar	ni;
	int			ndiv2 = 0;
	int			local_rscale;

	quick_init_var(&elem);
	init_var_from_var(arg, &x);

	Assert(x.sign == NUMERIC_POS);

	local_rscale = rscale + 8;

	/* Reduce input into range 0 <= x <= 0.01 */
	while (cmp_var(&x, &const_zero_point_01) > 0)
	{
		ndiv2++;
		local_rscale++;
		mul_var(&x, &const_zero_point_five, &x, x.dscale + 1);
	}

	/*
	 * Use the Taylor series
	 *
	 * exp(x) = 1 + x + x^2/2! + x^3/3! + ...
	 *
	 * Given the limited range of x, this should converge reasonably quickly.
	 * We run the series until the terms fall below the local_rscale limit.
	 */
	add_var(&const_one, &x, result);
	init_var_from_var(&x, &xpow);
	init_ro_var_from_var(&const_one, &ifac);
	init_ro_var_from_var(&const_one, &ni);

	for (;;)
	{
		add_var(&ni, &const_one, &ni);
		mul_var(&xpow, &x, &xpow, local_rscale);
		mul_var(&ifac, &ni, &ifac, 0);
		div_var_fast(&xpow, &ifac, &elem, local_rscale, true);

		if (elem.ndigits == 0)
			break;

		add_var(result, &elem, result);
	}

	/* Compensate for argument range reduction */
	while (ndiv2-- > 0)
		mul_var(result, result, result, local_rscale);

	free_var(&x);
	free_var(&xpow);
	free_var(&ifac);
	free_var(&elem);
	free_var(&ni);
}


/*
 * ln_var() -
 *
 *	Compute the natural log of x
 */
static void
ln_var(NumericVar *arg, NumericVar *result, int rscale)
{
	NumericVar	x;
	NumericVar	xx;
	NumericVar	ni;
	NumericVar	elem;
	NumericVar	fact;
	int			local_rscale;
	int			cmp;

	cmp = cmp_var(arg, &const_zero);
	if (cmp == 0)
		ereport(ERROR,
				(errcode(ERRCODE_INVALID_ARGUMENT_FOR_LOG),
				 errmsg("cannot take logarithm of zero")));
	else if (cmp < 0)
		ereport(ERROR,
				(errcode(ERRCODE_INVALID_ARGUMENT_FOR_LOG),
				 errmsg("cannot take logarithm of a negative number")));

	local_rscale = rscale + 8;

	quick_init_var(&xx);
	quick_init_var(&ni);
	quick_init_var(&elem);

	init_var_from_var(arg, &x);
	init_ro_var_from_var(&const_two, &fact);

	/* Reduce input into range 0.9 < x < 1.1 */
	while (cmp_var(&x, &const_zero_point_nine) <= 0)
	{
		local_rscale++;
		sqrt_var(&x, &x, local_rscale);
		mul_var(&fact, &const_two, &fact, 0);
	}
	while (cmp_var(&x, &const_one_point_one) >= 0)
	{
		local_rscale++;
		sqrt_var(&x, &x, local_rscale);
		mul_var(&fact, &const_two, &fact, 0);
	}

	/*
	 * We use the Taylor series for 0.5 * ln((1+z)/(1-z)),
	 *
	 * z + z^3/3 + z^5/5 + ...
	 *
	 * where z = (x-1)/(x+1) is in the range (approximately) -0.053 .. 0.048
	 * due to the above range-reduction of x.
	 *
	 * The convergence of this is not as fast as one would like, but is
	 * tolerable given that z is small.
	 */
	sub_var(&x, &const_one, result);
	add_var(&x, &const_one, &elem);
	div_var_fast(result, &elem, result, local_rscale, true);
	set_var_from_var(result, &xx);
	mul_var(result, result, &x, local_rscale);

	set_var_from_var(&const_one, &ni);

	for (;;)
	{
		add_var(&ni, &const_two, &ni);
		mul_var(&xx, &x, &xx, local_rscale);
		div_var_fast(&xx, &ni, &elem, local_rscale, true);

		if (elem.ndigits == 0)
			break;

		add_var(result, &elem, result);

		if (elem.weight < (result->weight - local_rscale * 2 / DEC_DIGITS))
			break;
	}

	/* Compensate for argument range reduction, round to requested rscale */
	mul_var(result, &fact, result, rscale);

	free_var(&x);
	free_var(&xx);
	free_var(&ni);
	free_var(&elem);
	free_var(&fact);
}


/*
 * log_var() -
 *
 *	Compute the logarithm of num in a given base.
 *
 *	Note: this routine chooses dscale of the result.
 */
static void
log_var(NumericVar *base, NumericVar *num, NumericVar *result)
{
	NumericVar	ln_base;
	NumericVar	ln_num;
	int			dec_digits;
	int			rscale;
	int			local_rscale;

	quick_init_var(&ln_base);
	quick_init_var(&ln_num);

	/* Set scale for ln() calculations --- compare numeric_ln() */

	/* Approx decimal digits before decimal point */
	dec_digits = (num->weight + 1) * DEC_DIGITS;

	if (dec_digits > 1)
		rscale = NUMERIC_MIN_SIG_DIGITS - (int) log10(dec_digits - 1);
	else if (dec_digits < 1)
		rscale = NUMERIC_MIN_SIG_DIGITS - (int) log10(1 - dec_digits);
	else
		rscale = NUMERIC_MIN_SIG_DIGITS;

	rscale = Max(rscale, base->dscale);
	rscale = Max(rscale, num->dscale);
	rscale = Max(rscale, NUMERIC_MIN_DISPLAY_SCALE);
	rscale = Min(rscale, NUMERIC_MAX_DISPLAY_SCALE);

	local_rscale = rscale + 8;

	/* Form natural logarithms */
	ln_var(base, &ln_base, local_rscale);
	ln_var(num, &ln_num, local_rscale);

	ln_base.dscale = rscale;
	ln_num.dscale = rscale;

	/* Select scale for division result */
	rscale = select_div_scale(&ln_num, &ln_base);

	div_var_fast(&ln_num, &ln_base, result, rscale, true);

	free_var(&ln_num);
	free_var(&ln_base);
}


/*
 * power_var() -
 *
 *	Raise base to the power of exp
 *
 *	Note: this routine chooses dscale of the result.
 */
static void
power_var(NumericVar *base, NumericVar *exp, NumericVar *result)
{
	NumericVar	ln_base;
	NumericVar	ln_num;
	int			dec_digits;
	int			rscale;
	int			local_rscale;
	double		val;

	/* If exp can be represented as an integer, use power_var_int */
	if (exp->ndigits == 0 || exp->ndigits <= exp->weight + 1)
	{
		/* exact integer, but does it fit in int? */
		NumericVar	x;
		int64		expval64 = 0;

		/* must copy because numericvar_to_int8() scribbles on input */
		init_var_from_var(exp, &x);
		if (numericvar_to_int8(&x, &expval64))
		{
			int			expval = (int) expval64;

			/* Test for overflow by reverse-conversion. */
			if ((int64) expval == expval64)
			{
				/* Okay, select rscale */
				rscale = NUMERIC_MIN_SIG_DIGITS;
				rscale = Max(rscale, base->dscale);
				rscale = Max(rscale, NUMERIC_MIN_DISPLAY_SCALE);
				rscale = Min(rscale, NUMERIC_MAX_DISPLAY_SCALE);

				power_var_int(base, expval, result, rscale);

				return;
			}
		}
	}

	/*
	 *	This avoids log(0) for cases of 0 raised to a non-integer.
	 *	0 ^ 0 handled by power_var_int().
	 */
	if (cmp_var(base, &const_zero) == 0)
	{
		set_var_from_var(&const_zero, result);
		result->dscale = NUMERIC_MIN_SIG_DIGITS;	/* no need to round */
		return;
	}
	
	quick_init_var(&ln_base);
	quick_init_var(&ln_num);

	/* Set scale for ln() calculation --- need extra accuracy here */

	/* Approx decimal digits before decimal point */
	dec_digits = (base->weight + 1) * DEC_DIGITS;

	if (dec_digits > 1)
		rscale = NUMERIC_MIN_SIG_DIGITS * 2 - (int) log10(dec_digits - 1);
	else if (dec_digits < 1)
		rscale = NUMERIC_MIN_SIG_DIGITS * 2 - (int) log10(1 - dec_digits);
	else
		rscale = NUMERIC_MIN_SIG_DIGITS * 2;

	rscale = Max(rscale, base->dscale * 2);
	rscale = Max(rscale, exp->dscale * 2);
	rscale = Max(rscale, NUMERIC_MIN_DISPLAY_SCALE * 2);
	rscale = Min(rscale, NUMERIC_MAX_DISPLAY_SCALE * 2);

	local_rscale = rscale + 8;

	ln_var(base, &ln_base, local_rscale);

	mul_var(&ln_base, exp, &ln_num, local_rscale);
	free_var(&ln_base);

	/* Set scale for exp() -- compare numeric_exp() */

	/* convert input to float8, ignoring overflow */
	val = numericvar_to_double_no_overflow(&ln_num);

	/*
	 * log10(result) = num * log10(e), so this is approximately the weight:
	 */
	val *= 0.434294481903252;

	/* limit to something that won't cause integer overflow */
	val = Max(val, -NUMERIC_MAX_RESULT_SCALE);
	val = Min(val, NUMERIC_MAX_RESULT_SCALE);

	rscale = NUMERIC_MIN_SIG_DIGITS - (int) val;
	rscale = Max(rscale, base->dscale);
	rscale = Max(rscale, exp->dscale);
	rscale = Max(rscale, NUMERIC_MIN_DISPLAY_SCALE);
	rscale = Min(rscale, NUMERIC_MAX_DISPLAY_SCALE);

	exp_var(&ln_num, result, rscale);

	free_var(&ln_num);
}

/*
 * power_var_int() -
 *
 *	Raise base to the power of exp, where exp is an integer.
 */
static void
power_var_int(NumericVar *base, int exp, NumericVar *result, int rscale)
{
	bool		neg;
	NumericVar	base_prod;
	int			local_rscale;

	switch (exp)
	{
		case 0:
			/*
			 *	While 0 ^ 0 can be either 1 or indeterminate (error), we
			 *	treat it as 1 because most programming languages do this.
			 *	SQL:2003 also requires a return value of 1.
			 *	http://en.wikipedia.org/wiki/Exponentiation#Zero_to_the_zero_power
			 */
			set_var_from_var(&const_one, result);
			result->dscale = rscale;	/* no need to round */
			return;
		case 1:
			set_var_from_var(base, result);
			round_var(result, rscale);
			return;
		case -1:
			div_var(&const_one, base, result, rscale, true);
			return;
		case 2:
			mul_var(base, base, result, rscale);
			return;
		default:
			break;
	}

	/*
	 * The general case repeatedly multiplies base according to the bit
	 * pattern of exp.	We do the multiplications with some extra precision.
	 */
	neg = (exp < 0);
	exp = Abs(exp);

	local_rscale = rscale + MUL_GUARD_DIGITS * 2;

	init_var_from_var(base, &base_prod);

	if (exp & 1)
		set_var_from_var(base, result);
	else
		set_var_from_var(&const_one, result);

	while ((exp >>= 1) > 0)
	{
		mul_var(&base_prod, &base_prod, &base_prod, local_rscale);
		if (exp & 1)
			mul_var(&base_prod, result, result, local_rscale);
	}

	free_var(&base_prod);

	/* Compensate for input sign, and round to requested rscale */
	if (neg)
		div_var_fast(&const_one, result, result, rscale, true);
	else
		round_var(result, rscale);
}


/* ----------------------------------------------------------------------
 *
 * Following are the lowest level functions that operate unsigned
 * on the variable level
 *
 * ----------------------------------------------------------------------
 */


/* ----------
 * cmp_abs() -
 *
 *	Compare the absolute values of var1 and var2
 *	Returns:	-1 for ABS(var1) < ABS(var2)
 *				0  for ABS(var1) == ABS(var2)
 *				1  for ABS(var1) > ABS(var2)
 * ----------
 */
static int
cmp_abs(NumericVar *var1, NumericVar *var2)
{
	return cmp_abs_common(var1->digits, var1->ndigits, var1->weight,
						  var2->digits, var2->ndigits, var2->weight);
}

/* ----------
 * cmp_abs_common() -
 *
 *	Main routine of cmp_abs(). This function can be used by both
 *	NumericVar and Numeric.
 * ----------
 */
static int
cmp_abs_common(const NumericDigit *var1digits, int var1ndigits, int var1weight,
			 const NumericDigit *var2digits, int var2ndigits, int var2weight)
{
	int			i1 = 0;
	int			i2 = 0;

	/* Check any digits before the first common digit */

	while (var1weight > var2weight && i1 < var1ndigits)
	{
		if (var1digits[i1++] != 0)
			return 1;
		var1weight--;
	}
	while (var2weight > var1weight && i2 < var2ndigits)
	{
		if (var2digits[i2++] != 0)
			return -1;
		var2weight--;
	}

	/* At this point, either w1 == w2 or we've run out of digits */

	if (var1weight == var2weight)
	{
		while (i1 < var1ndigits && i2 < var2ndigits)
		{
			int			stat = var1digits[i1++] - var2digits[i2++];

			if (stat)
			{
				if (stat > 0)
					return 1;
				return -1;
			}
		}
	}

	/*
	 * At this point, we've run out of digits on one side or the other; so any
	 * remaining nonzero digits imply that side is larger
	 */
	while (i1 < var1ndigits)
	{
		if (var1digits[i1++] != 0)
			return 1;
	}
	while (i2 < var2ndigits)
	{
		if (var2digits[i2++] != 0)
			return -1;
	}

	return 0;
}


/*
 * add_abs() -
 *
 *	Add the absolute values of two variables into result.
 *	result might point to one of the operands without danger.
 */
static void
add_abs(NumericVar *var1, NumericVar *var2, NumericVar *result)
{
	NumericDigit *res_buf;
	NumericDigit *res_digits;
	int			res_ndigits;
	int			res_weight;
	int			res_rscale,
				rscale1,
				rscale2;
	int			res_dscale;
	int			i,
				i1,
				i2;
	int			carry = 0;

	/* copy these values into local vars for speed in inner loop */
	int			var1ndigits = var1->ndigits;
	int			var2ndigits = var2->ndigits;
	NumericDigit *var1digits = var1->digits;
	NumericDigit *var2digits = var2->digits;
	NumericDigit tdig[NUMERIC_LOCAL_NDIG];

	res_weight = Max(var1->weight, var2->weight) + 1;

	res_dscale = Max(var1->dscale, var2->dscale);

	/* Note: here we are figuring rscale in base-NBASE digits */
	rscale1 = var1->ndigits - var1->weight - 1;
	rscale2 = var2->ndigits - var2->weight - 1;
	res_rscale = Max(rscale1, rscale2);

	res_ndigits = res_rscale + res_weight + 1;
	if (res_ndigits <= 0)
		res_ndigits = 1;

	res_buf = tdig;
	if (res_ndigits > NUMERIC_LOCAL_NMAX) 
		res_buf = digitbuf_alloc(res_ndigits + 1);
	res_buf[0] = 0;				/* spare digit for later rounding */
	res_digits = res_buf + 1;

	i1 = res_rscale + var1->weight + 1;
	i2 = res_rscale + var2->weight + 1;
	for (i = res_ndigits - 1; i >= 0; i--)
	{
		i1--;
		i2--;
		if (i1 >= 0 && i1 < var1ndigits)
			carry += var1digits[i1];
		if (i2 >= 0 && i2 < var2ndigits)
			carry += var2digits[i2];

		if (carry >= NBASE)
		{
			res_digits[i] = carry - NBASE;
			carry = 1;
		}
		else
		{
			res_digits[i] = carry;
			carry = 0;
		}
	}

	Assert(carry == 0);			/* else we failed to allow for carry out */

	digitbuf_free(result);
	if (res_buf != tdig)
	{
		result->buf = res_buf;
		result->digits = res_digits;
	}
	else
	{
		result->digits = result->buf = result->ndb;
		memcpy(result->buf, res_buf, (sizeof(NumericDigit) * (res_ndigits +1)));
		result->digits ++;
	}
	result->ndigits = res_ndigits;
	result->weight = res_weight;
	result->dscale = res_dscale;

	/* Remove leading/trailing zeroes */
	strip_var(result);
}


/*
 * sub_abs()
 *
 *	Subtract the absolute value of var2 from the absolute value of var1
 *	and store in result. result might point to one of the operands
 *	without danger.
 *
 *	ABS(var1) MUST BE GREATER OR EQUAL ABS(var2) !!!
 */
static void
sub_abs(NumericVar *var1, NumericVar *var2, NumericVar *result)
{
	NumericDigit *res_buf;
	NumericDigit *res_digits;
	int			res_ndigits;
	int			res_weight;
	int			res_rscale,
				rscale1,
				rscale2;
	int			res_dscale;
	int			i,
				i1,
				i2;
	int			borrow = 0;

	/* copy these values into local vars for speed in inner loop */
	int			var1ndigits = var1->ndigits;
	int			var2ndigits = var2->ndigits;
	NumericDigit *var1digits = var1->digits;
	NumericDigit *var2digits = var2->digits;
	NumericDigit tdig[NUMERIC_LOCAL_NDIG];

	res_weight = var1->weight;

	res_dscale = Max(var1->dscale, var2->dscale);

	/* Note: here we are figuring rscale in base-NBASE digits */
	rscale1 = var1->ndigits - var1->weight - 1;
	rscale2 = var2->ndigits - var2->weight - 1;
	res_rscale = Max(rscale1, rscale2);

	res_ndigits = res_rscale + res_weight + 1;
	if (res_ndigits <= 0)
		res_ndigits = 1;

	res_buf = tdig;
	if (res_ndigits > NUMERIC_LOCAL_NMAX) 
		res_buf = digitbuf_alloc(res_ndigits + 1);
	res_buf[0] = 0;				/* spare digit for later rounding */
	res_digits = res_buf + 1;

	i1 = res_rscale + var1->weight + 1;
	i2 = res_rscale + var2->weight + 1;
	for (i = res_ndigits - 1; i >= 0; i--)
	{
		i1--;
		i2--;
		if (i1 >= 0 && i1 < var1ndigits)
			borrow += var1digits[i1];
		if (i2 >= 0 && i2 < var2ndigits)
			borrow -= var2digits[i2];

		if (borrow < 0)
		{
			res_digits[i] = borrow + NBASE;
			borrow = -1;
		}
		else
		{
			res_digits[i] = borrow;
			borrow = 0;
		}
	}

	Assert(borrow == 0);		/* else caller gave us var1 < var2 */

	digitbuf_free(result);
	if (res_buf != tdig)
	{
		result->buf = res_buf;
		result->digits = res_digits;
	}
	else
	{
		result->digits = result->buf = result->ndb;
		memcpy(result->buf, res_buf, (sizeof(NumericDigit) * (res_ndigits +1)));
		result->digits ++;
	}
	result->ndigits = res_ndigits;
	result->weight = res_weight;
	result->dscale = res_dscale;

	/* Remove leading/trailing zeroes */
	strip_var(result);
}

/*
 * round_var
 *
 * Round the value of a variable to no more than rscale decimal digits
 * after the decimal point.  NOTE: we allow rscale < 0 here, implying
 * rounding before the decimal point.
 */
static void
round_var(NumericVar *var, int rscale)
{
	NumericDigit *digits = var->digits;
	int			di;
	int			ndigits;
	int			carry;

	var->dscale = rscale;

	/* decimal digits wanted */
	di = (var->weight + 1) * DEC_DIGITS + rscale;

	/*
	 * If di = 0, the value loses all digits, but could round up to 1 if its
	 * first extra digit is >= 5.  If di < 0 the result must be 0.
	 */
	if (di < 0)
	{
		var->ndigits = 0;
		var->weight = 0;
		var->sign = NUMERIC_POS;
	}
	else
	{
		/* NBASE digits wanted */
		ndigits = (di + DEC_DIGITS - 1) / DEC_DIGITS;

		/* 0, or number of decimal digits to keep in last NBASE digit */
		di %= DEC_DIGITS;

		if (ndigits < var->ndigits ||
			(ndigits == var->ndigits && di > 0))
		{
			var->ndigits = ndigits;

#if DEC_DIGITS == 1
			/* di must be zero */
			carry = (digits[ndigits] >= HALF_NBASE) ? 1 : 0;
#else
			if (di == 0)
				carry = (digits[ndigits] >= HALF_NBASE) ? 1 : 0;
			else
			{
				/* Must round within last NBASE digit */
				int			extra,
							pow10;

#if DEC_DIGITS == 4
				pow10 = round_powers[di];
#elif DEC_DIGITS == 2
				pow10 = 10;
#else
#error unsupported NBASE
#endif
				extra = digits[--ndigits] % pow10;
				digits[ndigits] -= extra;
				carry = 0;
				if (extra >= pow10 / 2)
				{
					pow10 += digits[ndigits];
					if (pow10 >= NBASE)
					{
						pow10 -= NBASE;
						carry = 1;
					}
					digits[ndigits] = pow10;
				}
			}
#endif

			/* Propagate carry if needed */
			while (carry)
			{
				carry += digits[--ndigits];
				if (carry >= NBASE)
				{
					digits[ndigits] = carry - NBASE;
					carry = 1;
				}
				else
				{
					digits[ndigits] = carry;
					carry = 0;
				}
			}

			if (ndigits < 0)
			{
				Assert(ndigits == -1);	/* better not have added > 1 digit */
				Assert(var->digits > var->buf);
				var->digits--;
				var->ndigits++;
				var->weight++;
			}
		}
	}
}

/*
 * trunc_var
 *
 * Truncate (towards zero) the value of a variable at rscale decimal digits
 * after the decimal point.  NOTE: we allow rscale < 0 here, implying
 * truncation before the decimal point.
 */
static void
trunc_var(NumericVar *var, int rscale)
{
	int			di;
	int			ndigits;

	var->dscale = rscale;

	/* decimal digits wanted */
	di = (var->weight + 1) * DEC_DIGITS + rscale;

	/*
	 * If di <= 0, the value loses all digits.
	 */
	if (di <= 0)
	{
		var->ndigits = 0;
		var->weight = 0;
		var->sign = NUMERIC_POS;
	}
	else
	{
		/* NBASE digits wanted */
		ndigits = (di + DEC_DIGITS - 1) / DEC_DIGITS;

		if (ndigits <= var->ndigits)
		{
			var->ndigits = ndigits;

#if DEC_DIGITS == 1
			/* no within-digit stuff to worry about */
#else
			/* 0, or number of decimal digits to keep in last NBASE digit */
			di %= DEC_DIGITS;

			if (di > 0)
			{
				/* Must truncate within last NBASE digit */
				NumericDigit *digits = var->digits;
				int			extra,
							pow10;

#if DEC_DIGITS == 4
				pow10 = round_powers[di];
#elif DEC_DIGITS == 2
				pow10 = 10;
#else
#error unsupported NBASE
#endif
				extra = digits[--ndigits] % pow10;
				digits[ndigits] -= extra;
			}
#endif
		}
	}
}

/*
 * strip_var
 *
 * Strip any leading and trailing zeroes from a numeric variable
 */
static void
strip_var(NumericVar *var)
{
	NumericDigit *digits = var->digits;
	int			ndigits = var->ndigits;

	/* Strip leading zeroes */
	while (ndigits > 0 && *digits == 0)
	{
		digits++;
		var->weight--;
		ndigits--;
	}

	/* Strip trailing zeroes */
	while (ndigits > 0 && digits[ndigits - 1] == 0)
		ndigits--;

	/* If it's zero, normalize the sign and weight */
	if (ndigits == 0)
	{
		var->sign = NUMERIC_POS;
		var->weight = 0;
	}

	var->digits = digits;
	var->ndigits = ndigits;
}


/* ----------------------------------------------------------------------
 *
 * Aggregate functions -- Greenplum Database Extensions
 *
 * Greenplum Database adds some builtin functions to amalgamate transition type
 * instances for two-stage aggregation.
 *
 * ----------------------------------------------------------------------
 */

static ArrayType *
do_numeric_amalg_demalg(ArrayType *aTransArray, ArrayType *bTransArray,
						bool is_amalg)
{
	Datum	   *transdatums;
	int			ndatums;
	Datum		aN, bN,
				aSumX, bSumX,
				aSumX2, bSumX2;
	ArrayType  *result;
	PGFunction	malgfunc;
	
	/* We assume the input is array of numeric */
	deconstruct_array(aTransArray,
					  NUMERICOID, -1, false, 'i',
					  &transdatums, NULL, &ndatums);
	if (ndatums != 3)
		elog(ERROR, "expected 3-element numeric array");
	aN = transdatums[0];
	aSumX = transdatums[1];
	aSumX2 = transdatums[2];

	deconstruct_array(bTransArray,
					  NUMERICOID, -1, false, 'i',
					  &transdatums, NULL, &ndatums);
	if (ndatums != 3)
		elog(ERROR, "expected 3-element numeric array");
	bN = transdatums[0];
	bSumX = transdatums[1];
	bSumX2 = transdatums[2];

	if (is_amalg)
		malgfunc = numeric_add;
	else
		malgfunc = numeric_sub;

	aN = DirectFunctionCall2(malgfunc, aN, bN);
	aSumX = DirectFunctionCall2(malgfunc, aSumX, bSumX);
	aSumX2 = DirectFunctionCall2(malgfunc, aSumX2, bSumX2);

	transdatums[0] = aN;
	transdatums[1] = aSumX;
	transdatums[2] = aSumX2;

	result = construct_array(transdatums, 3,
							 NUMERICOID, -1, false, 'i');

	return result;
}

Datum
numeric_amalg(PG_FUNCTION_ARGS)
{
	ArrayType  *aTransArray = PG_GETARG_ARRAYTYPE_P(0);
	ArrayType  *bTransArray = PG_GETARG_ARRAYTYPE_P(1);

	PG_RETURN_ARRAYTYPE_P(do_numeric_amalg_demalg(aTransArray, bTransArray,
												  true));
}

Datum
numeric_demalg(PG_FUNCTION_ARGS)
{
	ArrayType  *aTransArray = PG_GETARG_ARRAYTYPE_P(0);
	ArrayType  *bTransArray = PG_GETARG_ARRAYTYPE_P(1);

	PG_RETURN_ARRAYTYPE_P(do_numeric_amalg_demalg(aTransArray, bTransArray,
												  false));
}

/* Helper for MPP, declared here and in nodeWindow.c
 *
 * Convert numeric to positive int64 by truncation, if invalid return
 * -1 (negative num) or 0 (out of range num).
 */
int64
numeric_to_pos_int8_trunc(Numeric num)
{
	NumericVar var;
	int64 result = 0;
	
	/* Truncate ntile_arg to int8, put in result. */
	init_var_from_num(num, &var);
	if ( var.sign == NUMERIC_POS )
	{
		trunc_var(&var, 0);
		if ( !numericvar_to_int8(&var, &result) )
			result = 0; /* out of range */
	}
	else
	{
		result = -1; /* out of range */
	}
	free_var(&var);
	
	return result;
}<|MERGE_RESOLUTION|>--- conflicted
+++ resolved
@@ -14,11 +14,7 @@
  * Copyright (c) 1998-2009, PostgreSQL Global Development Group
  *
  * IDENTIFICATION
-<<<<<<< HEAD
- *	  $PostgreSQL: pgsql/src/backend/utils/adt/numeric.c,v 1.114 2008/05/09 21:31:23 momjian Exp $
-=======
  *	  $PostgreSQL: pgsql/src/backend/utils/adt/numeric.c,v 1.116 2009/01/01 17:23:49 momjian Exp $
->>>>>>> b0a6ad70
  *
  *-------------------------------------------------------------------------
  */
