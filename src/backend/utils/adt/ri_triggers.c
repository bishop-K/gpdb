/* ----------
 * ri_triggers.c
 *
 *	Generic trigger procedures for referential integrity constraint
 *	checks.
 *
 *	Note about memory management: the private hashtables kept here live
 *	across query and transaction boundaries, in fact they live as long as
 *	the backend does.  This works because the hashtable structures
 *	themselves are allocated by dynahash.c in its permanent DynaHashCxt,
 *	and the SPI plans they point to are saved using SPI_saveplan().
 *	There is not currently any provision for throwing away a no-longer-needed
 *	plan --- consider improving this someday.
 *
 *
 * Portions Copyright (c) 1996-2009, PostgreSQL Global Development Group
 *
<<<<<<< HEAD
 * $PostgreSQL: pgsql/src/backend/utils/adt/ri_triggers.c,v 1.114 2009/08/01 19:59:41 tgl Exp $
=======
 * $PostgreSQL: pgsql/src/backend/utils/adt/ri_triggers.c,v 1.104 2008/02/18 23:00:32 tgl Exp $
>>>>>>> 0f855d62
 *
 * ----------
 */


/* ----------
 * Internal TODO:
 *
 *		Add MATCH PARTIAL logic.
 * ----------
 */

#include "postgres.h"

#include "catalog/pg_constraint.h"
#include "catalog/pg_operator.h"
#include "commands/trigger.h"
#include "executor/spi.h"
#include "parser/parse_coerce.h"
#include "parser/parse_relation.h"
#include "miscadmin.h"
#include "utils/acl.h"
#include "utils/fmgroids.h"
#include "utils/lsyscache.h"
#include "utils/memutils.h"


/* ----------
 * Local definitions
 * ----------
 */

#define RI_MAX_NUMKEYS					INDEX_MAX_KEYS

#define RI_INIT_QUERYHASHSIZE			128

#define RI_KEYS_ALL_NULL				0
#define RI_KEYS_SOME_NULL				1
#define RI_KEYS_NONE_NULL				2

/* queryno values must be distinct for the convenience of ri_PerformCheck */
#define RI_PLAN_CHECK_LOOKUPPK_NOCOLS	1
#define RI_PLAN_CHECK_LOOKUPPK			2
#define RI_PLAN_CASCADE_DEL_DODELETE	3
#define RI_PLAN_CASCADE_UPD_DOUPDATE	4
#define RI_PLAN_NOACTION_DEL_CHECKREF	5
#define RI_PLAN_NOACTION_UPD_CHECKREF	6
#define RI_PLAN_RESTRICT_DEL_CHECKREF	7
#define RI_PLAN_RESTRICT_UPD_CHECKREF	8
#define RI_PLAN_SETNULL_DEL_DOUPDATE	9
#define RI_PLAN_SETNULL_UPD_DOUPDATE	10

#define MAX_QUOTED_NAME_LEN  (NAMEDATALEN*2+3)
#define MAX_QUOTED_REL_NAME_LEN  (MAX_QUOTED_NAME_LEN*2)

#define RIAttName(rel, attnum)	NameStr(*attnumAttName(rel, attnum))
#define RIAttType(rel, attnum)	attnumTypeId(rel, attnum)

#define RI_TRIGTYPE_INSERT 1
#define RI_TRIGTYPE_UPDATE 2
#define RI_TRIGTYPE_INUP   3
#define RI_TRIGTYPE_DELETE 4

#define RI_KEYPAIR_FK_IDX	0
#define RI_KEYPAIR_PK_IDX	1


/* ----------
 * RI_ConstraintInfo
 *
 *	Information extracted from an FK pg_constraint entry.
 * ----------
 */
typedef struct RI_ConstraintInfo
{
	Oid			constraint_id;	/* OID of pg_constraint entry */
	NameData	conname;		/* name of the FK constraint */
	Oid			pk_relid;		/* referenced relation */
	Oid			fk_relid;		/* referencing relation */
	char		confupdtype;	/* foreign key's ON UPDATE action */
	char		confdeltype;	/* foreign key's ON DELETE action */
	char		confmatchtype;	/* foreign key's match type */
	int			nkeys;			/* number of key columns */
	int16		pk_attnums[RI_MAX_NUMKEYS];		/* attnums of referenced cols */
	int16		fk_attnums[RI_MAX_NUMKEYS];		/* attnums of referencing cols */
	Oid			pf_eq_oprs[RI_MAX_NUMKEYS];		/* equality operators (PK =
												 * FK) */
	Oid			pp_eq_oprs[RI_MAX_NUMKEYS];		/* equality operators (PK =
												 * PK) */
	Oid			ff_eq_oprs[RI_MAX_NUMKEYS];		/* equality operators (FK =
												 * FK) */
} RI_ConstraintInfo;


/* ----------
 * RI_QueryKey
 *
 *	The key identifying a prepared SPI plan in our query hashtable
 * ----------
 */
typedef struct RI_QueryKey
{
	char		constr_type;
	Oid			constr_id;
	int32		constr_queryno;
	Oid			fk_relid;
	Oid			pk_relid;
	int32		nkeypairs;
	int16		keypair[RI_MAX_NUMKEYS][2];
} RI_QueryKey;


/* ----------
 * RI_QueryHashEntry
 * ----------
 */
typedef struct RI_QueryHashEntry
{
	RI_QueryKey key;
	SPIPlanPtr	plan;
} RI_QueryHashEntry;


/* ----------
 * RI_CompareKey
 *
 *	The key identifying an entry showing how to compare two values
 * ----------
 */
typedef struct RI_CompareKey
{
	Oid			eq_opr;			/* the equality operator to apply */
	Oid			typeid;			/* the data type to apply it to */
} RI_CompareKey;


/* ----------
 * RI_CompareHashEntry
 * ----------
 */
typedef struct RI_CompareHashEntry
{
	RI_CompareKey key;
	bool		valid;			/* successfully initialized? */
	FmgrInfo	eq_opr_finfo;	/* call info for equality fn */
	FmgrInfo	cast_func_finfo;	/* in case we must coerce input */
} RI_CompareHashEntry;


/* ----------
 * Local data
 * ----------
 */
static HTAB *ri_query_cache = NULL;
static HTAB *ri_compare_cache = NULL;


/* ----------
 * Local function prototypes
 * ----------
 */
static void quoteOneName(char *buffer, const char *name);
static void quoteRelationName(char *buffer, Relation rel);
static void ri_GenerateQual(StringInfo buf,
				const char *sep,
				const char *leftop, Oid leftoptype,
				Oid opoid,
				const char *rightop, Oid rightoptype);
static void ri_add_cast_to(StringInfo buf, Oid typid);
static int ri_NullCheck(Relation rel, HeapTuple tup,
			 RI_QueryKey *key, int pairidx);
static void ri_BuildQueryKeyFull(RI_QueryKey *key,
					 const RI_ConstraintInfo *riinfo,
					 int32 constr_queryno);
static void ri_BuildQueryKeyPkCheck(RI_QueryKey *key,
						const RI_ConstraintInfo *riinfo,
						int32 constr_queryno);
static bool ri_KeysEqual(Relation rel, HeapTuple oldtup, HeapTuple newtup,
			 const RI_ConstraintInfo *riinfo, bool rel_is_pk);
static bool ri_AllKeysUnequal(Relation rel, HeapTuple oldtup, HeapTuple newtup,
				  const RI_ConstraintInfo *riinfo, bool rel_is_pk);
static bool ri_OneKeyEqual(Relation rel, int column,
			   HeapTuple oldtup, HeapTuple newtup,
			   const RI_ConstraintInfo *riinfo, bool rel_is_pk);
static bool ri_AttributesEqual(Oid eq_opr, Oid typeid,
				   Datum oldvalue, Datum newvalue);
static bool ri_Check_Pk_Match(Relation pk_rel, Relation fk_rel,
				  HeapTuple old_row,
				  const RI_ConstraintInfo *riinfo);

static void ri_InitHashTables(void);
static SPIPlanPtr ri_FetchPreparedPlan(RI_QueryKey *key);
static void ri_HashPreparedPlan(RI_QueryKey *key, SPIPlanPtr plan);
static RI_CompareHashEntry *ri_HashCompareOp(Oid eq_opr, Oid typeid);

static void ri_CheckTrigger(FunctionCallInfo fcinfo, const char *funcname,
				int tgkind);
static void ri_FetchConstraintInfo(RI_ConstraintInfo *riinfo,
					   Trigger *trigger, Relation trig_rel, bool rel_is_pk);
static SPIPlanPtr ri_PlanCheck(const char *querystr, int nargs, Oid *argtypes,
			 RI_QueryKey *qkey, Relation fk_rel, Relation pk_rel,
			 bool cache_plan);
static bool ri_PerformCheck(RI_QueryKey *qkey, SPIPlanPtr qplan,
				Relation fk_rel, Relation pk_rel,
				HeapTuple old_tuple, HeapTuple new_tuple,
				bool detectNewRows,
				int expect_OK, const char *constrname);
static void ri_ExtractValues(RI_QueryKey *qkey, int key_idx,
				 Relation rel, HeapTuple tuple,
				 Datum *vals, char *nulls);
static void ri_ReportViolation(RI_QueryKey *qkey, const char *constrname,
				   Relation pk_rel, Relation fk_rel,
				   HeapTuple violator, TupleDesc tupdesc,
				   bool spi_err);


/* ----------
 * RI_FKey_check -
 *
 *	Check foreign key existence (combined for INSERT and UPDATE).
 * ----------
 */
static Datum
RI_FKey_check(PG_FUNCTION_ARGS)
{
	TriggerData *trigdata = (TriggerData *) fcinfo->context;
	RI_ConstraintInfo riinfo;
	Relation	fk_rel;
	Relation	pk_rel;
	HeapTuple	new_row;
	HeapTuple	old_row;
	Buffer		new_row_buf;
	RI_QueryKey qkey;
	SPIPlanPtr	qplan;
	int			i;

	/*
	 * Check that this is a valid trigger call on the right time and event.
	 */
	ri_CheckTrigger(fcinfo, "RI_FKey_check", RI_TRIGTYPE_INUP);

	/*
	 * Get arguments.
	 */
	ri_FetchConstraintInfo(&riinfo,
						 trigdata->tg_trigger, trigdata->tg_relation, false);

	if (TRIGGER_FIRED_BY_UPDATE(trigdata->tg_event))
	{
		old_row = trigdata->tg_trigtuple;
		new_row = trigdata->tg_newtuple;
		new_row_buf = trigdata->tg_newtuplebuf;
	}
	else
	{
		old_row = NULL;
		new_row = trigdata->tg_trigtuple;
		new_row_buf = trigdata->tg_trigtuplebuf;
	}

	/*
	 * We should not even consider checking the row if it is no longer valid,
	 * since it was either deleted (so the deferred check should be skipped)
	 * or updated (in which case only the latest version of the row should be
	 * checked).  Test its liveness according to SnapshotSelf.
	 *
	 * NOTE: The normal coding rule is that one must acquire the buffer
	 * content lock to call HeapTupleSatisfiesVisibility.  We can skip that
	 * here because we know that AfterTriggerExecute just fetched the tuple
	 * successfully, so there cannot be a VACUUM compaction in progress on the
	 * page (either heap_fetch would have waited for the VACUUM, or the
	 * VACUUM's LockBufferForCleanup would be waiting for us to drop pin). And
	 * since this is a row inserted by our open transaction, no one else can
	 * be entitled to change its xmin/xmax.
	 */
	Assert(new_row_buf != InvalidBuffer);
	if (!HeapTupleSatisfiesVisibility( /* relation = ??? */ NULL, new_row, SnapshotSelf, new_row_buf))
		return PointerGetDatum(NULL);

	/*
	 * Get the relation descriptors of the FK and PK tables.
	 *
	 * pk_rel is opened in RowShareLock mode since that's what our eventual
	 * SELECT FOR SHARE will get on it.
	 */
	fk_rel = trigdata->tg_relation;
	pk_rel = heap_open(riinfo.pk_relid, RowShareLock);

	/* ----------
	 * SQL3 11.9 <referential constraint definition>
	 *	General rules 2) a):
	 *		If Rf and Rt are empty (no columns to compare given)
	 *		constraint is true if 0 < (SELECT COUNT(*) FROM T)
	 *
	 *	Note: The special case that no columns are given cannot
	 *		occur up to now in Postgres, it's just there for
	 *		future enhancements.
	 * ----------
	 */
	if (riinfo.nkeys == 0)
	{
		ri_BuildQueryKeyFull(&qkey, &riinfo, RI_PLAN_CHECK_LOOKUPPK_NOCOLS);

		if (SPI_connect() != SPI_OK_CONNECT)
			elog(ERROR, "SPI_connect failed");

		if ((qplan = ri_FetchPreparedPlan(&qkey)) == NULL)
		{
			char		querystr[MAX_QUOTED_REL_NAME_LEN + 100];
			char		pkrelname[MAX_QUOTED_REL_NAME_LEN];

			/* ---------
			 * The query string built is
			 *	SELECT 1 FROM ONLY <pktable>
			 * ----------
			 */
			quoteRelationName(pkrelname, pk_rel);
			snprintf(querystr, sizeof(querystr),
					 "SELECT 1 FROM ONLY %s x FOR SHARE OF x",
					 pkrelname);

			/* Prepare and save the plan */
			qplan = ri_PlanCheck(querystr, 0, NULL,
								 &qkey, fk_rel, pk_rel, true);
		}

		/*
		 * Execute the plan
		 */
		ri_PerformCheck(&qkey, qplan,
						fk_rel, pk_rel,
						NULL, NULL,
						false,
						SPI_OK_SELECT,
						NameStr(riinfo.conname));

		if (SPI_finish() != SPI_OK_FINISH)
			elog(ERROR, "SPI_finish failed");

		heap_close(pk_rel, RowShareLock);

		return PointerGetDatum(NULL);
	}

	if (riinfo.confmatchtype == FKCONSTR_MATCH_PARTIAL)
		ereport(ERROR,
				(errcode(ERRCODE_FEATURE_NOT_SUPPORTED),
				 errmsg("MATCH PARTIAL not yet implemented")));

	ri_BuildQueryKeyFull(&qkey, &riinfo, RI_PLAN_CHECK_LOOKUPPK);

	switch (ri_NullCheck(fk_rel, new_row, &qkey, RI_KEYPAIR_FK_IDX))
	{
		case RI_KEYS_ALL_NULL:

			/*
			 * No check - if NULLs are allowed at all is already checked by
			 * NOT NULL constraint.
			 *
			 * This is true for MATCH FULL, MATCH PARTIAL, and MATCH
			 * <unspecified>
			 */
			heap_close(pk_rel, RowShareLock);
			return PointerGetDatum(NULL);

		case RI_KEYS_SOME_NULL:

			/*
			 * This is the only case that differs between the three kinds of
			 * MATCH.
			 */
			switch (riinfo.confmatchtype)
			{
				case FKCONSTR_MATCH_FULL:

					/*
					 * Not allowed - MATCH FULL says either all or none of the
					 * attributes can be NULLs
					 */
					ereport(ERROR,
							(errcode(ERRCODE_FOREIGN_KEY_VIOLATION),
							 errmsg("insert or update on table \"%s\" violates foreign key constraint \"%s\"",
							  RelationGetRelationName(trigdata->tg_relation),
									NameStr(riinfo.conname)),
							 errdetail("MATCH FULL does not allow mixing of null and nonnull key values.")));
					heap_close(pk_rel, RowShareLock);
					return PointerGetDatum(NULL);

				case FKCONSTR_MATCH_UNSPECIFIED:

					/*
					 * MATCH <unspecified> - if ANY column is null, we have a
					 * match.
					 */
					heap_close(pk_rel, RowShareLock);
					return PointerGetDatum(NULL);

				case FKCONSTR_MATCH_PARTIAL:

					/*
					 * MATCH PARTIAL - all non-null columns must match. (not
					 * implemented, can be done by modifying the query below
					 * to only include non-null columns, or by writing a
					 * special version here)
					 */
					ereport(ERROR,
							(errcode(ERRCODE_FEATURE_NOT_SUPPORTED),
							 errmsg("MATCH PARTIAL not yet implemented")));
					heap_close(pk_rel, RowShareLock);
					return PointerGetDatum(NULL);
			}

		case RI_KEYS_NONE_NULL:

			/*
			 * Have a full qualified key - continue below for all three kinds
			 * of MATCH.
			 */
			break;
	}

	if (SPI_connect() != SPI_OK_CONNECT)
		elog(ERROR, "SPI_connect failed");

	/*
	 * Fetch or prepare a saved plan for the real check
	 */
	if ((qplan = ri_FetchPreparedPlan(&qkey)) == NULL)
	{
		StringInfoData querybuf;
		char		pkrelname[MAX_QUOTED_REL_NAME_LEN];
		char		attname[MAX_QUOTED_NAME_LEN];
		char		paramname[16];
		const char *querysep;
		Oid			queryoids[RI_MAX_NUMKEYS];

		/* ----------
		 * The query string built is
		 *	SELECT 1 FROM ONLY <pktable> WHERE pkatt1 = $1 [AND ...] FOR SHARE
		 * The type id's for the $ parameters are those of the
		 * corresponding FK attributes.
		 * ----------
		 */
		initStringInfo(&querybuf);
		quoteRelationName(pkrelname, pk_rel);
		appendStringInfo(&querybuf, "SELECT 1 FROM ONLY %s x", pkrelname);
		querysep = "WHERE";
		for (i = 0; i < riinfo.nkeys; i++)
		{
			Oid			pk_type = RIAttType(pk_rel, riinfo.pk_attnums[i]);
			Oid			fk_type = RIAttType(fk_rel, riinfo.fk_attnums[i]);

			quoteOneName(attname,
						 RIAttName(pk_rel, riinfo.pk_attnums[i]));
			sprintf(paramname, "$%d", i + 1);
			ri_GenerateQual(&querybuf, querysep,
							attname, pk_type,
							riinfo.pf_eq_oprs[i],
							paramname, fk_type);
			querysep = "AND";
			queryoids[i] = fk_type;
		}
		appendStringInfo(&querybuf, " FOR SHARE OF x");

		/* Prepare and save the plan */
		qplan = ri_PlanCheck(querybuf.data, riinfo.nkeys, queryoids,
							 &qkey, fk_rel, pk_rel, true);
	}

	/*
	 * Now check that foreign key exists in PK table
	 */
	ri_PerformCheck(&qkey, qplan,
					fk_rel, pk_rel,
					NULL, new_row,
					false,
					SPI_OK_SELECT,
					NameStr(riinfo.conname));

	if (SPI_finish() != SPI_OK_FINISH)
		elog(ERROR, "SPI_finish failed");

	heap_close(pk_rel, RowShareLock);

	return PointerGetDatum(NULL);
}


/* ----------
 * RI_FKey_check_ins -
 *
 *	Check foreign key existence at insert event on FK table.
 * ----------
 */
Datum
RI_FKey_check_ins(PG_FUNCTION_ARGS)
{
	return RI_FKey_check(fcinfo);
}


/* ----------
 * RI_FKey_check_upd -
 *
 *	Check foreign key existence at update event on FK table.
 * ----------
 */
Datum
RI_FKey_check_upd(PG_FUNCTION_ARGS)
{
	return RI_FKey_check(fcinfo);
}


/* ----------
 * ri_Check_Pk_Match
 *
 * Check for matching value of old pk row in current state for
 * noaction triggers. Returns false if no row was found and a fk row
 * could potentially be referencing this row, true otherwise.
 * ----------
 */
static bool
ri_Check_Pk_Match(Relation pk_rel, Relation fk_rel,
				  HeapTuple old_row,
				  const RI_ConstraintInfo *riinfo)
{
	SPIPlanPtr	qplan;
	RI_QueryKey qkey;
	int			i;
	bool		result;

	ri_BuildQueryKeyPkCheck(&qkey, riinfo, RI_PLAN_CHECK_LOOKUPPK);

	switch (ri_NullCheck(pk_rel, old_row, &qkey, RI_KEYPAIR_PK_IDX))
	{
		case RI_KEYS_ALL_NULL:

			/*
			 * No check - nothing could have been referencing this row anyway.
			 */
			return true;

		case RI_KEYS_SOME_NULL:

			/*
			 * This is the only case that differs between the three kinds of
			 * MATCH.
			 */
			switch (riinfo->confmatchtype)
			{
				case FKCONSTR_MATCH_FULL:
				case FKCONSTR_MATCH_UNSPECIFIED:

					/*
					 * MATCH <unspecified>/FULL  - if ANY column is null, we
					 * can't be matching to this row already.
					 */
					return true;

				case FKCONSTR_MATCH_PARTIAL:

					/*
					 * MATCH PARTIAL - all non-null columns must match. (not
					 * implemented, can be done by modifying the query below
					 * to only include non-null columns, or by writing a
					 * special version here)
					 */
					ereport(ERROR,
							(errcode(ERRCODE_FEATURE_NOT_SUPPORTED),
							 errmsg("MATCH PARTIAL not yet implemented")));
					break;
			}

		case RI_KEYS_NONE_NULL:

			/*
			 * Have a full qualified key - continue below for all three kinds
			 * of MATCH.
			 */
			break;
	}

	if (SPI_connect() != SPI_OK_CONNECT)
		elog(ERROR, "SPI_connect failed");

	/*
	 * Fetch or prepare a saved plan for the real check
	 */
	if ((qplan = ri_FetchPreparedPlan(&qkey)) == NULL)
	{
		StringInfoData querybuf;
		char		pkrelname[MAX_QUOTED_REL_NAME_LEN];
		char		attname[MAX_QUOTED_NAME_LEN];
		char		paramname[16];
		const char *querysep;
		Oid			queryoids[RI_MAX_NUMKEYS];

		/* ----------
		 * The query string built is
		 *	SELECT 1 FROM ONLY <pktable> WHERE pkatt1 = $1 [AND ...] FOR SHARE
		 * The type id's for the $ parameters are those of the
		 * PK attributes themselves.
		 * ----------
		 */
		initStringInfo(&querybuf);
		quoteRelationName(pkrelname, pk_rel);
		appendStringInfo(&querybuf, "SELECT 1 FROM ONLY %s x", pkrelname);
		querysep = "WHERE";
		for (i = 0; i < riinfo->nkeys; i++)
		{
			Oid			pk_type = RIAttType(pk_rel, riinfo->pk_attnums[i]);

			quoteOneName(attname,
						 RIAttName(pk_rel, riinfo->pk_attnums[i]));
			sprintf(paramname, "$%d", i + 1);
			ri_GenerateQual(&querybuf, querysep,
							attname, pk_type,
							riinfo->pp_eq_oprs[i],
							paramname, pk_type);
			querysep = "AND";
			queryoids[i] = pk_type;
		}
		appendStringInfo(&querybuf, " FOR SHARE OF x");

		/* Prepare and save the plan */
		qplan = ri_PlanCheck(querybuf.data, riinfo->nkeys, queryoids,
							 &qkey, fk_rel, pk_rel, true);
	}

	/*
	 * We have a plan now. Run it.
	 */
	result = ri_PerformCheck(&qkey, qplan,
							 fk_rel, pk_rel,
							 old_row, NULL,
							 true,		/* treat like update */
							 SPI_OK_SELECT, NULL);

	if (SPI_finish() != SPI_OK_FINISH)
		elog(ERROR, "SPI_finish failed");

	return result;
}


/* ----------
 * RI_FKey_noaction_del -
 *
 *	Give an error and roll back the current transaction if the
 *	delete has resulted in a violation of the given referential
 *	integrity constraint.
 * ----------
 */
Datum
RI_FKey_noaction_del(PG_FUNCTION_ARGS)
{
	TriggerData *trigdata = (TriggerData *) fcinfo->context;
	RI_ConstraintInfo riinfo;
	Relation	fk_rel;
	Relation	pk_rel;
	HeapTuple	old_row;
	RI_QueryKey qkey;
	SPIPlanPtr	qplan;
	int			i;

	/*
	 * Check that this is a valid trigger call on the right time and event.
	 */
	ri_CheckTrigger(fcinfo, "RI_FKey_noaction_del", RI_TRIGTYPE_DELETE);

	/*
	 * Get arguments.
	 */
	ri_FetchConstraintInfo(&riinfo,
						   trigdata->tg_trigger, trigdata->tg_relation, true);

	/*
	 * Nothing to do if no column names to compare given
	 */
	if (riinfo.nkeys == 0)
		return PointerGetDatum(NULL);

	/*
	 * Get the relation descriptors of the FK and PK tables and the old tuple.
	 *
	 * fk_rel is opened in RowShareLock mode since that's what our eventual
	 * SELECT FOR SHARE will get on it.
	 */
	fk_rel = heap_open(riinfo.fk_relid, RowShareLock);
	pk_rel = trigdata->tg_relation;
	old_row = trigdata->tg_trigtuple;

	if (ri_Check_Pk_Match(pk_rel, fk_rel, old_row, &riinfo))
	{
		/*
		 * There's either another row, or no row could match this one.  In
		 * either case, we don't need to do the check.
		 */
		heap_close(fk_rel, RowShareLock);
		return PointerGetDatum(NULL);
	}

	switch (riinfo.confmatchtype)
	{
			/* ----------
			 * SQL3 11.9 <referential constraint definition>
			 *	Gereral rules 6) a) iv):
			 *		MATCH <unspecified> or MATCH FULL
			 *			... ON DELETE CASCADE
			 * ----------
			 */
		case FKCONSTR_MATCH_UNSPECIFIED:
		case FKCONSTR_MATCH_FULL:
			ri_BuildQueryKeyFull(&qkey, &riinfo,
								 RI_PLAN_NOACTION_DEL_CHECKREF);

			switch (ri_NullCheck(pk_rel, old_row, &qkey, RI_KEYPAIR_PK_IDX))
			{
				case RI_KEYS_ALL_NULL:
				case RI_KEYS_SOME_NULL:

					/*
					 * No check - MATCH FULL means there cannot be any
					 * reference to old key if it contains NULL
					 */
					heap_close(fk_rel, RowShareLock);
					return PointerGetDatum(NULL);

				case RI_KEYS_NONE_NULL:

					/*
					 * Have a full qualified key - continue below
					 */
					break;
			}

			if (SPI_connect() != SPI_OK_CONNECT)
				elog(ERROR, "SPI_connect failed");

			/*
			 * Fetch or prepare a saved plan for the restrict delete lookup if
			 * foreign references exist
			 */
			if ((qplan = ri_FetchPreparedPlan(&qkey)) == NULL)
			{
				StringInfoData querybuf;
				char		fkrelname[MAX_QUOTED_REL_NAME_LEN];
				char		attname[MAX_QUOTED_NAME_LEN];
				char		paramname[16];
				const char *querysep;
				Oid			queryoids[RI_MAX_NUMKEYS];

				/* ----------
				 * The query string built is
				 *	SELECT 1 FROM ONLY <fktable> WHERE $1 = fkatt1 [AND ...]
				 * The type id's for the $ parameters are those of the
				 * corresponding PK attributes.
				 * ----------
				 */
				initStringInfo(&querybuf);
				quoteRelationName(fkrelname, fk_rel);
				appendStringInfo(&querybuf, "SELECT 1 FROM ONLY %s x",
								 fkrelname);
				querysep = "WHERE";
				for (i = 0; i < riinfo.nkeys; i++)
				{
					Oid			pk_type = RIAttType(pk_rel, riinfo.pk_attnums[i]);
					Oid			fk_type = RIAttType(fk_rel, riinfo.fk_attnums[i]);

					quoteOneName(attname,
								 RIAttName(fk_rel, riinfo.fk_attnums[i]));
					sprintf(paramname, "$%d", i + 1);
					ri_GenerateQual(&querybuf, querysep,
									paramname, pk_type,
									riinfo.pf_eq_oprs[i],
									attname, fk_type);
					querysep = "AND";
					queryoids[i] = pk_type;
				}
				appendStringInfo(&querybuf, " FOR SHARE OF x");

				/* Prepare and save the plan */
				qplan = ri_PlanCheck(querybuf.data, riinfo.nkeys, queryoids,
									 &qkey, fk_rel, pk_rel, true);
			}

			/*
			 * We have a plan now. Run it to check for existing references.
			 */
			ri_PerformCheck(&qkey, qplan,
							fk_rel, pk_rel,
							old_row, NULL,
							true,		/* must detect new rows */
							SPI_OK_SELECT,
							NameStr(riinfo.conname));

			if (SPI_finish() != SPI_OK_FINISH)
				elog(ERROR, "SPI_finish failed");

			heap_close(fk_rel, RowShareLock);

			return PointerGetDatum(NULL);

			/*
			 * Handle MATCH PARTIAL restrict delete.
			 */
		case FKCONSTR_MATCH_PARTIAL:
			ereport(ERROR,
					(errcode(ERRCODE_FEATURE_NOT_SUPPORTED),
					 errmsg("MATCH PARTIAL not yet implemented")));
			return PointerGetDatum(NULL);
	}

	/*
	 * Never reached
	 */
	elog(ERROR, "invalid confmatchtype");
	return PointerGetDatum(NULL);
}


/* ----------
 * RI_FKey_noaction_upd -
 *
 *	Give an error and roll back the current transaction if the
 *	update has resulted in a violation of the given referential
 *	integrity constraint.
 * ----------
 */
Datum
RI_FKey_noaction_upd(PG_FUNCTION_ARGS)
{
	TriggerData *trigdata = (TriggerData *) fcinfo->context;
	RI_ConstraintInfo riinfo;
	Relation	fk_rel;
	Relation	pk_rel;
	HeapTuple	new_row;
	HeapTuple	old_row;
	RI_QueryKey qkey;
	SPIPlanPtr	qplan;
	int			i;

	/*
	 * Check that this is a valid trigger call on the right time and event.
	 */
	ri_CheckTrigger(fcinfo, "RI_FKey_noaction_upd", RI_TRIGTYPE_UPDATE);

	/*
	 * Get arguments.
	 */
	ri_FetchConstraintInfo(&riinfo,
						   trigdata->tg_trigger, trigdata->tg_relation, true);

	/*
	 * Nothing to do if no column names to compare given
	 */
	if (riinfo.nkeys == 0)
		return PointerGetDatum(NULL);

	/*
	 * Get the relation descriptors of the FK and PK tables and the new and
	 * old tuple.
	 *
	 * fk_rel is opened in RowShareLock mode since that's what our eventual
	 * SELECT FOR SHARE will get on it.
	 */
	fk_rel = heap_open(riinfo.fk_relid, RowShareLock);
	pk_rel = trigdata->tg_relation;
	new_row = trigdata->tg_newtuple;
	old_row = trigdata->tg_trigtuple;

	switch (riinfo.confmatchtype)
	{
			/* ----------
			 * SQL3 11.9 <referential constraint definition>
			 *	Gereral rules 6) a) iv):
			 *		MATCH <unspecified> or MATCH FULL
			 *			... ON DELETE CASCADE
			 * ----------
			 */
		case FKCONSTR_MATCH_UNSPECIFIED:
		case FKCONSTR_MATCH_FULL:
			ri_BuildQueryKeyFull(&qkey, &riinfo,
								 RI_PLAN_NOACTION_UPD_CHECKREF);

			switch (ri_NullCheck(pk_rel, old_row, &qkey, RI_KEYPAIR_PK_IDX))
			{
				case RI_KEYS_ALL_NULL:
				case RI_KEYS_SOME_NULL:

					/*
					 * No check - MATCH FULL means there cannot be any
					 * reference to old key if it contains NULL
					 */
					heap_close(fk_rel, RowShareLock);
					return PointerGetDatum(NULL);

				case RI_KEYS_NONE_NULL:

					/*
					 * Have a full qualified key - continue below
					 */
					break;
			}

			/*
			 * No need to check anything if old and new keys are equal
			 */
			if (ri_KeysEqual(pk_rel, old_row, new_row, &riinfo, true))
			{
				heap_close(fk_rel, RowShareLock);
				return PointerGetDatum(NULL);
			}

			if (ri_Check_Pk_Match(pk_rel, fk_rel, old_row, &riinfo))
			{
				/*
				 * There's either another row, or no row could match this one.
				 * In either case, we don't need to do the check.
				 */
				heap_close(fk_rel, RowShareLock);
				return PointerGetDatum(NULL);
			}

			if (SPI_connect() != SPI_OK_CONNECT)
				elog(ERROR, "SPI_connect failed");

			/*
			 * Fetch or prepare a saved plan for the noaction update lookup if
			 * foreign references exist
			 */
			if ((qplan = ri_FetchPreparedPlan(&qkey)) == NULL)
			{
				StringInfoData querybuf;
				char		fkrelname[MAX_QUOTED_REL_NAME_LEN];
				char		attname[MAX_QUOTED_NAME_LEN];
				char		paramname[16];
				const char *querysep;
				Oid			queryoids[RI_MAX_NUMKEYS];

				/* ----------
				 * The query string built is
				 *	SELECT 1 FROM ONLY <fktable> WHERE $1 = fkatt1 [AND ...]
				 * The type id's for the $ parameters are those of the
				 * corresponding PK attributes.
				 * ----------
				 */
				initStringInfo(&querybuf);
				quoteRelationName(fkrelname, fk_rel);
				appendStringInfo(&querybuf, "SELECT 1 FROM ONLY %s x",
								 fkrelname);
				querysep = "WHERE";
				for (i = 0; i < riinfo.nkeys; i++)
				{
					Oid			pk_type = RIAttType(pk_rel, riinfo.pk_attnums[i]);
					Oid			fk_type = RIAttType(fk_rel, riinfo.fk_attnums[i]);

					quoteOneName(attname,
								 RIAttName(fk_rel, riinfo.fk_attnums[i]));
					sprintf(paramname, "$%d", i + 1);
					ri_GenerateQual(&querybuf, querysep,
									paramname, pk_type,
									riinfo.pf_eq_oprs[i],
									attname, fk_type);
					querysep = "AND";
					queryoids[i] = pk_type;
				}
				appendStringInfo(&querybuf, " FOR SHARE OF x");

				/* Prepare and save the plan */
				qplan = ri_PlanCheck(querybuf.data, riinfo.nkeys, queryoids,
									 &qkey, fk_rel, pk_rel, true);
			}

			/*
			 * We have a plan now. Run it to check for existing references.
			 */
			ri_PerformCheck(&qkey, qplan,
							fk_rel, pk_rel,
							old_row, NULL,
							true,		/* must detect new rows */
							SPI_OK_SELECT,
							NameStr(riinfo.conname));

			if (SPI_finish() != SPI_OK_FINISH)
				elog(ERROR, "SPI_finish failed");

			heap_close(fk_rel, RowShareLock);

			return PointerGetDatum(NULL);

			/*
			 * Handle MATCH PARTIAL noaction update.
			 */
		case FKCONSTR_MATCH_PARTIAL:
			ereport(ERROR,
					(errcode(ERRCODE_FEATURE_NOT_SUPPORTED),
					 errmsg("MATCH PARTIAL not yet implemented")));
			return PointerGetDatum(NULL);
	}

	/*
	 * Never reached
	 */
	elog(ERROR, "invalid confmatchtype");
	return PointerGetDatum(NULL);
}


/* ----------
 * RI_FKey_cascade_del -
 *
 *	Cascaded delete foreign key references at delete event on PK table.
 * ----------
 */
Datum
RI_FKey_cascade_del(PG_FUNCTION_ARGS)
{
	TriggerData *trigdata = (TriggerData *) fcinfo->context;
	RI_ConstraintInfo riinfo;
	Relation	fk_rel;
	Relation	pk_rel;
	HeapTuple	old_row;
	RI_QueryKey qkey;
	SPIPlanPtr	qplan;
	int			i;

	/*
	 * Check that this is a valid trigger call on the right time and event.
	 */
	ri_CheckTrigger(fcinfo, "RI_FKey_cascade_del", RI_TRIGTYPE_DELETE);

	/*
	 * Get arguments.
	 */
	ri_FetchConstraintInfo(&riinfo,
						   trigdata->tg_trigger, trigdata->tg_relation, true);

	/*
	 * Nothing to do if no column names to compare given
	 */
	if (riinfo.nkeys == 0)
		return PointerGetDatum(NULL);

	/*
	 * Get the relation descriptors of the FK and PK tables and the old tuple.
	 *
	 * fk_rel is opened in RowExclusiveLock mode since that's what our
	 * eventual DELETE will get on it.
	 */
	fk_rel = heap_open(riinfo.fk_relid, RowExclusiveLock);
	pk_rel = trigdata->tg_relation;
	old_row = trigdata->tg_trigtuple;

	switch (riinfo.confmatchtype)
	{
			/* ----------
			 * SQL3 11.9 <referential constraint definition>
			 *	Gereral rules 6) a) i):
			 *		MATCH <unspecified> or MATCH FULL
			 *			... ON DELETE CASCADE
			 * ----------
			 */
		case FKCONSTR_MATCH_UNSPECIFIED:
		case FKCONSTR_MATCH_FULL:
			ri_BuildQueryKeyFull(&qkey, &riinfo,
								 RI_PLAN_CASCADE_DEL_DODELETE);

			switch (ri_NullCheck(pk_rel, old_row, &qkey, RI_KEYPAIR_PK_IDX))
			{
				case RI_KEYS_ALL_NULL:
				case RI_KEYS_SOME_NULL:

					/*
					 * No check - MATCH FULL means there cannot be any
					 * reference to old key if it contains NULL
					 */
					heap_close(fk_rel, RowExclusiveLock);
					return PointerGetDatum(NULL);

				case RI_KEYS_NONE_NULL:

					/*
					 * Have a full qualified key - continue below
					 */
					break;
			}

			if (SPI_connect() != SPI_OK_CONNECT)
				elog(ERROR, "SPI_connect failed");

			/*
			 * Fetch or prepare a saved plan for the cascaded delete
			 */
			if ((qplan = ri_FetchPreparedPlan(&qkey)) == NULL)
			{
				StringInfoData querybuf;
				char		fkrelname[MAX_QUOTED_REL_NAME_LEN];
				char		attname[MAX_QUOTED_NAME_LEN];
				char		paramname[16];
				const char *querysep;
				Oid			queryoids[RI_MAX_NUMKEYS];

				/* ----------
				 * The query string built is
				 *	DELETE FROM ONLY <fktable> WHERE $1 = fkatt1 [AND ...]
				 * The type id's for the $ parameters are those of the
				 * corresponding PK attributes.
				 * ----------
				 */
				initStringInfo(&querybuf);
				quoteRelationName(fkrelname, fk_rel);
				appendStringInfo(&querybuf, "DELETE FROM ONLY %s", fkrelname);
				querysep = "WHERE";
				for (i = 0; i < riinfo.nkeys; i++)
				{
					Oid			pk_type = RIAttType(pk_rel, riinfo.pk_attnums[i]);
					Oid			fk_type = RIAttType(fk_rel, riinfo.fk_attnums[i]);

					quoteOneName(attname,
								 RIAttName(fk_rel, riinfo.fk_attnums[i]));
					sprintf(paramname, "$%d", i + 1);
					ri_GenerateQual(&querybuf, querysep,
									paramname, pk_type,
									riinfo.pf_eq_oprs[i],
									attname, fk_type);
					querysep = "AND";
					queryoids[i] = pk_type;
				}

				/* Prepare and save the plan */
				qplan = ri_PlanCheck(querybuf.data, riinfo.nkeys, queryoids,
									 &qkey, fk_rel, pk_rel, true);
			}

			/*
			 * We have a plan now. Build up the arguments from the key values
			 * in the deleted PK tuple and delete the referencing rows
			 */
			ri_PerformCheck(&qkey, qplan,
							fk_rel, pk_rel,
							old_row, NULL,
							true,		/* must detect new rows */
							SPI_OK_DELETE,
							NameStr(riinfo.conname));

			if (SPI_finish() != SPI_OK_FINISH)
				elog(ERROR, "SPI_finish failed");

			heap_close(fk_rel, RowExclusiveLock);

			return PointerGetDatum(NULL);

			/*
			 * Handle MATCH PARTIAL cascaded delete.
			 */
		case FKCONSTR_MATCH_PARTIAL:
			ereport(ERROR,
					(errcode(ERRCODE_FEATURE_NOT_SUPPORTED),
					 errmsg("MATCH PARTIAL not yet implemented")));
			return PointerGetDatum(NULL);
	}

	/*
	 * Never reached
	 */
	elog(ERROR, "invalid confmatchtype");
	return PointerGetDatum(NULL);
}


/* ----------
 * RI_FKey_cascade_upd -
 *
 *	Cascaded update/delete foreign key references at update event on PK table.
 * ----------
 */
Datum
RI_FKey_cascade_upd(PG_FUNCTION_ARGS)
{
	TriggerData *trigdata = (TriggerData *) fcinfo->context;
	RI_ConstraintInfo riinfo;
	Relation	fk_rel;
	Relation	pk_rel;
	HeapTuple	new_row;
	HeapTuple	old_row;
	RI_QueryKey qkey;
	SPIPlanPtr	qplan;
	int			i;
	int			j;

	/*
	 * Check that this is a valid trigger call on the right time and event.
	 */
	ri_CheckTrigger(fcinfo, "RI_FKey_cascade_upd", RI_TRIGTYPE_UPDATE);

	/*
	 * Get arguments.
	 */
	ri_FetchConstraintInfo(&riinfo,
						   trigdata->tg_trigger, trigdata->tg_relation, true);

	/*
	 * Nothing to do if no column names to compare given
	 */
	if (riinfo.nkeys == 0)
		return PointerGetDatum(NULL);

	/*
	 * Get the relation descriptors of the FK and PK tables and the new and
	 * old tuple.
	 *
	 * fk_rel is opened in RowExclusiveLock mode since that's what our
	 * eventual UPDATE will get on it.
	 */
	fk_rel = heap_open(riinfo.fk_relid, RowExclusiveLock);
	pk_rel = trigdata->tg_relation;
	new_row = trigdata->tg_newtuple;
	old_row = trigdata->tg_trigtuple;

	switch (riinfo.confmatchtype)
	{
			/* ----------
			 * SQL3 11.9 <referential constraint definition>
			 *	Gereral rules 7) a) i):
			 *		MATCH <unspecified> or MATCH FULL
			 *			... ON UPDATE CASCADE
			 * ----------
			 */
		case FKCONSTR_MATCH_UNSPECIFIED:
		case FKCONSTR_MATCH_FULL:
			ri_BuildQueryKeyFull(&qkey, &riinfo,
								 RI_PLAN_CASCADE_UPD_DOUPDATE);

			switch (ri_NullCheck(pk_rel, old_row, &qkey, RI_KEYPAIR_PK_IDX))
			{
				case RI_KEYS_ALL_NULL:
				case RI_KEYS_SOME_NULL:

					/*
					 * No update - MATCH FULL means there cannot be any
					 * reference to old key if it contains NULL
					 */
					heap_close(fk_rel, RowExclusiveLock);
					return PointerGetDatum(NULL);

				case RI_KEYS_NONE_NULL:

					/*
					 * Have a full qualified key - continue below
					 */
					break;
			}

			/*
			 * No need to do anything if old and new keys are equal
			 */
			if (ri_KeysEqual(pk_rel, old_row, new_row, &riinfo, true))
			{
				heap_close(fk_rel, RowExclusiveLock);
				return PointerGetDatum(NULL);
			}

			if (SPI_connect() != SPI_OK_CONNECT)
				elog(ERROR, "SPI_connect failed");

			/*
			 * Fetch or prepare a saved plan for the cascaded update of
			 * foreign references
			 */
			if ((qplan = ri_FetchPreparedPlan(&qkey)) == NULL)
			{
				StringInfoData querybuf;
				StringInfoData qualbuf;
				char		fkrelname[MAX_QUOTED_REL_NAME_LEN];
				char		attname[MAX_QUOTED_NAME_LEN];
				char		paramname[16];
				const char *querysep;
				const char *qualsep;
				Oid			queryoids[RI_MAX_NUMKEYS * 2];

				/* ----------
				 * The query string built is
				 *	UPDATE ONLY <fktable> SET fkatt1 = $1 [, ...]
				 *			WHERE $n = fkatt1 [AND ...]
				 * The type id's for the $ parameters are those of the
				 * corresponding PK attributes.  Note that we are assuming
				 * there is an assignment cast from the PK to the FK type;
				 * else the parser will fail.
				 * ----------
				 */
				initStringInfo(&querybuf);
				initStringInfo(&qualbuf);
				quoteRelationName(fkrelname, fk_rel);
				appendStringInfo(&querybuf, "UPDATE ONLY %s SET", fkrelname);
				querysep = "";
				qualsep = "WHERE";
				for (i = 0, j = riinfo.nkeys; i < riinfo.nkeys; i++, j++)
				{
					Oid			pk_type = RIAttType(pk_rel, riinfo.pk_attnums[i]);
					Oid			fk_type = RIAttType(fk_rel, riinfo.fk_attnums[i]);

					quoteOneName(attname,
								 RIAttName(fk_rel, riinfo.fk_attnums[i]));
					appendStringInfo(&querybuf,
									 "%s %s = $%d",
									 querysep, attname, i + 1);
					sprintf(paramname, "$%d", j + 1);
					ri_GenerateQual(&qualbuf, qualsep,
									paramname, pk_type,
									riinfo.pf_eq_oprs[i],
									attname, fk_type);
					querysep = ",";
					qualsep = "AND";
					queryoids[i] = pk_type;
					queryoids[j] = pk_type;
				}
				appendStringInfoString(&querybuf, qualbuf.data);

				/* Prepare and save the plan */
				qplan = ri_PlanCheck(querybuf.data, riinfo.nkeys * 2, queryoids,
									 &qkey, fk_rel, pk_rel, true);
			}

			/*
			 * We have a plan now. Run it to update the existing references.
			 */
			ri_PerformCheck(&qkey, qplan,
							fk_rel, pk_rel,
							old_row, new_row,
							true,		/* must detect new rows */
							SPI_OK_UPDATE,
							NameStr(riinfo.conname));

			if (SPI_finish() != SPI_OK_FINISH)
				elog(ERROR, "SPI_finish failed");

			heap_close(fk_rel, RowExclusiveLock);

			return PointerGetDatum(NULL);

			/*
			 * Handle MATCH PARTIAL cascade update.
			 */
		case FKCONSTR_MATCH_PARTIAL:
			ereport(ERROR,
					(errcode(ERRCODE_FEATURE_NOT_SUPPORTED),
					 errmsg("MATCH PARTIAL not yet implemented")));
			return PointerGetDatum(NULL);
	}

	/*
	 * Never reached
	 */
	elog(ERROR, "invalid confmatchtype");
	return PointerGetDatum(NULL);
}


/* ----------
 * RI_FKey_restrict_del -
 *
 *	Restrict delete from PK table to rows unreferenced by foreign key.
 *
 *	SQL3 intends that this referential action occur BEFORE the
 *	update is performed, rather than after.  This appears to be
 *	the only difference between "NO ACTION" and "RESTRICT".
 *
 *	For now, however, we treat "RESTRICT" and "NO ACTION" as
 *	equivalent.
 * ----------
 */
Datum
RI_FKey_restrict_del(PG_FUNCTION_ARGS)
{
	TriggerData *trigdata = (TriggerData *) fcinfo->context;
	RI_ConstraintInfo riinfo;
	Relation	fk_rel;
	Relation	pk_rel;
	HeapTuple	old_row;
	RI_QueryKey qkey;
	SPIPlanPtr	qplan;
	int			i;

	/*
	 * Check that this is a valid trigger call on the right time and event.
	 */
	ri_CheckTrigger(fcinfo, "RI_FKey_restrict_del", RI_TRIGTYPE_DELETE);

	/*
	 * Get arguments.
	 */
	ri_FetchConstraintInfo(&riinfo,
						   trigdata->tg_trigger, trigdata->tg_relation, true);

	/*
	 * Nothing to do if no column names to compare given
	 */
	if (riinfo.nkeys == 0)
		return PointerGetDatum(NULL);

	/*
	 * Get the relation descriptors of the FK and PK tables and the old tuple.
	 *
	 * fk_rel is opened in RowShareLock mode since that's what our eventual
	 * SELECT FOR SHARE will get on it.
	 */
	fk_rel = heap_open(riinfo.fk_relid, RowShareLock);
	pk_rel = trigdata->tg_relation;
	old_row = trigdata->tg_trigtuple;

	switch (riinfo.confmatchtype)
	{
			/* ----------
			 * SQL3 11.9 <referential constraint definition>
			 *	Gereral rules 6) a) iv):
			 *		MATCH <unspecified> or MATCH FULL
			 *			... ON DELETE CASCADE
			 * ----------
			 */
		case FKCONSTR_MATCH_UNSPECIFIED:
		case FKCONSTR_MATCH_FULL:
			ri_BuildQueryKeyFull(&qkey, &riinfo,
								 RI_PLAN_RESTRICT_DEL_CHECKREF);

			switch (ri_NullCheck(pk_rel, old_row, &qkey, RI_KEYPAIR_PK_IDX))
			{
				case RI_KEYS_ALL_NULL:
				case RI_KEYS_SOME_NULL:

					/*
					 * No check - MATCH FULL means there cannot be any
					 * reference to old key if it contains NULL
					 */
					heap_close(fk_rel, RowShareLock);
					return PointerGetDatum(NULL);

				case RI_KEYS_NONE_NULL:

					/*
					 * Have a full qualified key - continue below
					 */
					break;
			}

			if (SPI_connect() != SPI_OK_CONNECT)
				elog(ERROR, "SPI_connect failed");

			/*
			 * Fetch or prepare a saved plan for the restrict delete lookup if
			 * foreign references exist
			 */
			if ((qplan = ri_FetchPreparedPlan(&qkey)) == NULL)
			{
				StringInfoData querybuf;
				char		fkrelname[MAX_QUOTED_REL_NAME_LEN];
				char		attname[MAX_QUOTED_NAME_LEN];
				char		paramname[16];
				const char *querysep;
				Oid			queryoids[RI_MAX_NUMKEYS];

				/* ----------
				 * The query string built is
				 *	SELECT 1 FROM ONLY <fktable> WHERE $1 = fkatt1 [AND ...]
				 * The type id's for the $ parameters are those of the
				 * corresponding PK attributes.
				 * ----------
				 */
				initStringInfo(&querybuf);
				quoteRelationName(fkrelname, fk_rel);
				appendStringInfo(&querybuf, "SELECT 1 FROM ONLY %s x",
								 fkrelname);
				querysep = "WHERE";
				for (i = 0; i < riinfo.nkeys; i++)
				{
					Oid			pk_type = RIAttType(pk_rel, riinfo.pk_attnums[i]);
					Oid			fk_type = RIAttType(fk_rel, riinfo.fk_attnums[i]);

					quoteOneName(attname,
								 RIAttName(fk_rel, riinfo.fk_attnums[i]));
					sprintf(paramname, "$%d", i + 1);
					ri_GenerateQual(&querybuf, querysep,
									paramname, pk_type,
									riinfo.pf_eq_oprs[i],
									attname, fk_type);
					querysep = "AND";
					queryoids[i] = pk_type;
				}
				appendStringInfo(&querybuf, " FOR SHARE OF x");

				/* Prepare and save the plan */
				qplan = ri_PlanCheck(querybuf.data, riinfo.nkeys, queryoids,
									 &qkey, fk_rel, pk_rel, true);
			}

			/*
			 * We have a plan now. Run it to check for existing references.
			 */
			ri_PerformCheck(&qkey, qplan,
							fk_rel, pk_rel,
							old_row, NULL,
							true,		/* must detect new rows */
							SPI_OK_SELECT,
							NameStr(riinfo.conname));

			if (SPI_finish() != SPI_OK_FINISH)
				elog(ERROR, "SPI_finish failed");

			heap_close(fk_rel, RowShareLock);

			return PointerGetDatum(NULL);

			/*
			 * Handle MATCH PARTIAL restrict delete.
			 */
		case FKCONSTR_MATCH_PARTIAL:
			ereport(ERROR,
					(errcode(ERRCODE_FEATURE_NOT_SUPPORTED),
					 errmsg("MATCH PARTIAL not yet implemented")));
			return PointerGetDatum(NULL);
	}

	/*
	 * Never reached
	 */
	elog(ERROR, "invalid confmatchtype");
	return PointerGetDatum(NULL);
}


/* ----------
 * RI_FKey_restrict_upd -
 *
 *	Restrict update of PK to rows unreferenced by foreign key.
 *
 *	SQL3 intends that this referential action occur BEFORE the
 *	update is performed, rather than after.  This appears to be
 *	the only difference between "NO ACTION" and "RESTRICT".
 *
 *	For now, however, we treat "RESTRICT" and "NO ACTION" as
 *	equivalent.
 * ----------
 */
Datum
RI_FKey_restrict_upd(PG_FUNCTION_ARGS)
{
	TriggerData *trigdata = (TriggerData *) fcinfo->context;
	RI_ConstraintInfo riinfo;
	Relation	fk_rel;
	Relation	pk_rel;
	HeapTuple	new_row;
	HeapTuple	old_row;
	RI_QueryKey qkey;
	SPIPlanPtr	qplan;
	int			i;

	/*
	 * Check that this is a valid trigger call on the right time and event.
	 */
	ri_CheckTrigger(fcinfo, "RI_FKey_restrict_upd", RI_TRIGTYPE_UPDATE);

	/*
	 * Get arguments.
	 */
	ri_FetchConstraintInfo(&riinfo,
						   trigdata->tg_trigger, trigdata->tg_relation, true);

	/*
	 * Nothing to do if no column names to compare given
	 */
	if (riinfo.nkeys == 0)
		return PointerGetDatum(NULL);

	/*
	 * Get the relation descriptors of the FK and PK tables and the new and
	 * old tuple.
	 *
	 * fk_rel is opened in RowShareLock mode since that's what our eventual
	 * SELECT FOR SHARE will get on it.
	 */
	fk_rel = heap_open(riinfo.fk_relid, RowShareLock);
	pk_rel = trigdata->tg_relation;
	new_row = trigdata->tg_newtuple;
	old_row = trigdata->tg_trigtuple;

	switch (riinfo.confmatchtype)
	{
			/* ----------
			 * SQL3 11.9 <referential constraint definition>
			 *	Gereral rules 6) a) iv):
			 *		MATCH <unspecified> or MATCH FULL
			 *			... ON DELETE CASCADE
			 * ----------
			 */
		case FKCONSTR_MATCH_UNSPECIFIED:
		case FKCONSTR_MATCH_FULL:
			ri_BuildQueryKeyFull(&qkey, &riinfo,
								 RI_PLAN_RESTRICT_UPD_CHECKREF);

			switch (ri_NullCheck(pk_rel, old_row, &qkey, RI_KEYPAIR_PK_IDX))
			{
				case RI_KEYS_ALL_NULL:
				case RI_KEYS_SOME_NULL:

					/*
					 * No check - MATCH FULL means there cannot be any
					 * reference to old key if it contains NULL
					 */
					heap_close(fk_rel, RowShareLock);
					return PointerGetDatum(NULL);

				case RI_KEYS_NONE_NULL:

					/*
					 * Have a full qualified key - continue below
					 */
					break;
			}

			/*
			 * No need to check anything if old and new keys are equal
			 */
			if (ri_KeysEqual(pk_rel, old_row, new_row, &riinfo, true))
			{
				heap_close(fk_rel, RowShareLock);
				return PointerGetDatum(NULL);
			}

			if (SPI_connect() != SPI_OK_CONNECT)
				elog(ERROR, "SPI_connect failed");

			/*
			 * Fetch or prepare a saved plan for the restrict update lookup if
			 * foreign references exist
			 */
			if ((qplan = ri_FetchPreparedPlan(&qkey)) == NULL)
			{
				StringInfoData querybuf;
				char		fkrelname[MAX_QUOTED_REL_NAME_LEN];
				char		attname[MAX_QUOTED_NAME_LEN];
				char		paramname[16];
				const char *querysep;
				Oid			queryoids[RI_MAX_NUMKEYS];

				/* ----------
				 * The query string built is
				 *	SELECT 1 FROM ONLY <fktable> WHERE $1 = fkatt1 [AND ...]
				 * The type id's for the $ parameters are those of the
				 * corresponding PK attributes.
				 * ----------
				 */
				initStringInfo(&querybuf);
				quoteRelationName(fkrelname, fk_rel);
				appendStringInfo(&querybuf, "SELECT 1 FROM ONLY %s x",
								 fkrelname);
				querysep = "WHERE";
				for (i = 0; i < riinfo.nkeys; i++)
				{
					Oid			pk_type = RIAttType(pk_rel, riinfo.pk_attnums[i]);
					Oid			fk_type = RIAttType(fk_rel, riinfo.fk_attnums[i]);

					quoteOneName(attname,
								 RIAttName(fk_rel, riinfo.fk_attnums[i]));
					sprintf(paramname, "$%d", i + 1);
					ri_GenerateQual(&querybuf, querysep,
									paramname, pk_type,
									riinfo.pf_eq_oprs[i],
									attname, fk_type);
					querysep = "AND";
					queryoids[i] = pk_type;
				}
				appendStringInfo(&querybuf, " FOR SHARE OF x");

				/* Prepare and save the plan */
				qplan = ri_PlanCheck(querybuf.data, riinfo.nkeys, queryoids,
									 &qkey, fk_rel, pk_rel, true);
			}

			/*
			 * We have a plan now. Run it to check for existing references.
			 */
			ri_PerformCheck(&qkey, qplan,
							fk_rel, pk_rel,
							old_row, NULL,
							true,		/* must detect new rows */
							SPI_OK_SELECT,
							NameStr(riinfo.conname));

			if (SPI_finish() != SPI_OK_FINISH)
				elog(ERROR, "SPI_finish failed");

			heap_close(fk_rel, RowShareLock);

			return PointerGetDatum(NULL);

			/*
			 * Handle MATCH PARTIAL restrict update.
			 */
		case FKCONSTR_MATCH_PARTIAL:
			ereport(ERROR,
					(errcode(ERRCODE_FEATURE_NOT_SUPPORTED),
					 errmsg("MATCH PARTIAL not yet implemented")));
			return PointerGetDatum(NULL);
	}

	/*
	 * Never reached
	 */
	elog(ERROR, "invalid confmatchtype");
	return PointerGetDatum(NULL);
}


/* ----------
 * RI_FKey_setnull_del -
 *
 *	Set foreign key references to NULL values at delete event on PK table.
 * ----------
 */
Datum
RI_FKey_setnull_del(PG_FUNCTION_ARGS)
{
	TriggerData *trigdata = (TriggerData *) fcinfo->context;
	RI_ConstraintInfo riinfo;
	Relation	fk_rel;
	Relation	pk_rel;
	HeapTuple	old_row;
	RI_QueryKey qkey;
	SPIPlanPtr	qplan;
	int			i;

	/*
	 * Check that this is a valid trigger call on the right time and event.
	 */
	ri_CheckTrigger(fcinfo, "RI_FKey_setnull_del", RI_TRIGTYPE_DELETE);

	/*
	 * Get arguments.
	 */
	ri_FetchConstraintInfo(&riinfo,
						   trigdata->tg_trigger, trigdata->tg_relation, true);

	/*
	 * Nothing to do if no column names to compare given
	 */
	if (riinfo.nkeys == 0)
		return PointerGetDatum(NULL);

	/*
	 * Get the relation descriptors of the FK and PK tables and the old tuple.
	 *
	 * fk_rel is opened in RowExclusiveLock mode since that's what our
	 * eventual UPDATE will get on it.
	 */
	fk_rel = heap_open(riinfo.fk_relid, RowExclusiveLock);
	pk_rel = trigdata->tg_relation;
	old_row = trigdata->tg_trigtuple;

	switch (riinfo.confmatchtype)
	{
			/* ----------
			 * SQL3 11.9 <referential constraint definition>
			 *	Gereral rules 6) a) ii):
			 *		MATCH <UNSPECIFIED> or MATCH FULL
			 *			... ON DELETE SET NULL
			 * ----------
			 */
		case FKCONSTR_MATCH_UNSPECIFIED:
		case FKCONSTR_MATCH_FULL:
			ri_BuildQueryKeyFull(&qkey, &riinfo,
								 RI_PLAN_SETNULL_DEL_DOUPDATE);

			switch (ri_NullCheck(pk_rel, old_row, &qkey, RI_KEYPAIR_PK_IDX))
			{
				case RI_KEYS_ALL_NULL:
				case RI_KEYS_SOME_NULL:

					/*
					 * No update - MATCH FULL means there cannot be any
					 * reference to old key if it contains NULL
					 */
					heap_close(fk_rel, RowExclusiveLock);
					return PointerGetDatum(NULL);

				case RI_KEYS_NONE_NULL:

					/*
					 * Have a full qualified key - continue below
					 */
					break;
			}

			if (SPI_connect() != SPI_OK_CONNECT)
				elog(ERROR, "SPI_connect failed");

			/*
			 * Fetch or prepare a saved plan for the set null delete operation
			 */
			if ((qplan = ri_FetchPreparedPlan(&qkey)) == NULL)
			{
				StringInfoData querybuf;
				StringInfoData qualbuf;
				char		fkrelname[MAX_QUOTED_REL_NAME_LEN];
				char		attname[MAX_QUOTED_NAME_LEN];
				char		paramname[16];
				const char *querysep;
				const char *qualsep;
				Oid			queryoids[RI_MAX_NUMKEYS];

				/* ----------
				 * The query string built is
				 *	UPDATE ONLY <fktable> SET fkatt1 = NULL [, ...]
				 *			WHERE $1 = fkatt1 [AND ...]
				 * The type id's for the $ parameters are those of the
				 * corresponding PK attributes.
				 * ----------
				 */
				initStringInfo(&querybuf);
				initStringInfo(&qualbuf);
				quoteRelationName(fkrelname, fk_rel);
				appendStringInfo(&querybuf, "UPDATE ONLY %s SET", fkrelname);
				querysep = "";
				qualsep = "WHERE";
				for (i = 0; i < riinfo.nkeys; i++)
				{
					Oid			pk_type = RIAttType(pk_rel, riinfo.pk_attnums[i]);
					Oid			fk_type = RIAttType(fk_rel, riinfo.fk_attnums[i]);

					quoteOneName(attname,
								 RIAttName(fk_rel, riinfo.fk_attnums[i]));
					appendStringInfo(&querybuf,
									 "%s %s = NULL",
									 querysep, attname);
					sprintf(paramname, "$%d", i + 1);
					ri_GenerateQual(&qualbuf, qualsep,
									paramname, pk_type,
									riinfo.pf_eq_oprs[i],
									attname, fk_type);
					querysep = ",";
					qualsep = "AND";
					queryoids[i] = pk_type;
				}
				appendStringInfoString(&querybuf, qualbuf.data);

				/* Prepare and save the plan */
				qplan = ri_PlanCheck(querybuf.data, riinfo.nkeys, queryoids,
									 &qkey, fk_rel, pk_rel, true);
			}

			/*
			 * We have a plan now. Run it to check for existing references.
			 */
			ri_PerformCheck(&qkey, qplan,
							fk_rel, pk_rel,
							old_row, NULL,
							true,		/* must detect new rows */
							SPI_OK_UPDATE,
							NameStr(riinfo.conname));

			if (SPI_finish() != SPI_OK_FINISH)
				elog(ERROR, "SPI_finish failed");

			heap_close(fk_rel, RowExclusiveLock);

			return PointerGetDatum(NULL);

			/*
			 * Handle MATCH PARTIAL set null delete.
			 */
		case FKCONSTR_MATCH_PARTIAL:
			ereport(ERROR,
					(errcode(ERRCODE_FEATURE_NOT_SUPPORTED),
					 errmsg("MATCH PARTIAL not yet implemented")));
			return PointerGetDatum(NULL);
	}

	/*
	 * Never reached
	 */
	elog(ERROR, "invalid confmatchtype");
	return PointerGetDatum(NULL);
}


/* ----------
 * RI_FKey_setnull_upd -
 *
 *	Set foreign key references to NULL at update event on PK table.
 * ----------
 */
Datum
RI_FKey_setnull_upd(PG_FUNCTION_ARGS)
{
	TriggerData *trigdata = (TriggerData *) fcinfo->context;
	RI_ConstraintInfo riinfo;
	Relation	fk_rel;
	Relation	pk_rel;
	HeapTuple	new_row;
	HeapTuple	old_row;
	RI_QueryKey qkey;
	SPIPlanPtr	qplan;
	int			i;
	bool		use_cached_query;

	/*
	 * Check that this is a valid trigger call on the right time and event.
	 */
	ri_CheckTrigger(fcinfo, "RI_FKey_setnull_upd", RI_TRIGTYPE_UPDATE);

	/*
	 * Get arguments.
	 */
	ri_FetchConstraintInfo(&riinfo,
						   trigdata->tg_trigger, trigdata->tg_relation, true);

	/*
	 * Nothing to do if no column names to compare given
	 */
	if (riinfo.nkeys == 0)
		return PointerGetDatum(NULL);

	/*
	 * Get the relation descriptors of the FK and PK tables and the old tuple.
	 *
	 * fk_rel is opened in RowExclusiveLock mode since that's what our
	 * eventual UPDATE will get on it.
	 */
	fk_rel = heap_open(riinfo.fk_relid, RowExclusiveLock);
	pk_rel = trigdata->tg_relation;
	new_row = trigdata->tg_newtuple;
	old_row = trigdata->tg_trigtuple;

	switch (riinfo.confmatchtype)
	{
			/* ----------
			 * SQL3 11.9 <referential constraint definition>
			 *	Gereral rules 7) a) ii) 2):
			 *		MATCH FULL
			 *			... ON UPDATE SET NULL
			 * ----------
			 */
		case FKCONSTR_MATCH_UNSPECIFIED:
		case FKCONSTR_MATCH_FULL:
			ri_BuildQueryKeyFull(&qkey, &riinfo,
								 RI_PLAN_SETNULL_UPD_DOUPDATE);

			switch (ri_NullCheck(pk_rel, old_row, &qkey, RI_KEYPAIR_PK_IDX))
			{
				case RI_KEYS_ALL_NULL:
				case RI_KEYS_SOME_NULL:

					/*
					 * No update - MATCH FULL means there cannot be any
					 * reference to old key if it contains NULL
					 */
					heap_close(fk_rel, RowExclusiveLock);
					return PointerGetDatum(NULL);

				case RI_KEYS_NONE_NULL:

					/*
					 * Have a full qualified key - continue below
					 */
					break;
			}

			/*
			 * No need to do anything if old and new keys are equal
			 */
			if (ri_KeysEqual(pk_rel, old_row, new_row, &riinfo, true))
			{
				heap_close(fk_rel, RowExclusiveLock);
				return PointerGetDatum(NULL);
			}

			if (SPI_connect() != SPI_OK_CONNECT)
				elog(ERROR, "SPI_connect failed");

			/*
			 * "MATCH <unspecified>" only changes columns corresponding to the
			 * referenced columns that have changed in pk_rel.	This means the
			 * "SET attrn=NULL [, attrn=NULL]" string will be change as well.
			 * In this case, we need to build a temporary plan rather than use
			 * our cached plan, unless the update happens to change all
			 * columns in the key.	Fortunately, for the most common case of a
			 * single-column foreign key, this will be true.
			 *
			 * In case you're wondering, the inequality check works because we
			 * know that the old key value has no NULLs (see above).
			 */

			use_cached_query = (riinfo.confmatchtype == FKCONSTR_MATCH_FULL) ||
				ri_AllKeysUnequal(pk_rel, old_row, new_row,
								  &riinfo, true);

			/*
			 * Fetch or prepare a saved plan for the set null update operation
			 * if possible, or build a temporary plan if not.
			 */
			if (!use_cached_query ||
				(qplan = ri_FetchPreparedPlan(&qkey)) == NULL)
			{
				StringInfoData querybuf;
				StringInfoData qualbuf;
				char		fkrelname[MAX_QUOTED_REL_NAME_LEN];
				char		attname[MAX_QUOTED_NAME_LEN];
				char		paramname[16];
				const char *querysep;
				const char *qualsep;
				Oid			queryoids[RI_MAX_NUMKEYS];

				/* ----------
				 * The query string built is
				 *	UPDATE ONLY <fktable> SET fkatt1 = NULL [, ...]
				 *			WHERE $1 = fkatt1 [AND ...]
				 * The type id's for the $ parameters are those of the
				 * corresponding PK attributes.
				 * ----------
				 */
				initStringInfo(&querybuf);
				initStringInfo(&qualbuf);
				quoteRelationName(fkrelname, fk_rel);
				appendStringInfo(&querybuf, "UPDATE ONLY %s SET", fkrelname);
				querysep = "";
				qualsep = "WHERE";
				for (i = 0; i < riinfo.nkeys; i++)
				{
					Oid			pk_type = RIAttType(pk_rel, riinfo.pk_attnums[i]);
					Oid			fk_type = RIAttType(fk_rel, riinfo.fk_attnums[i]);

					quoteOneName(attname,
								 RIAttName(fk_rel, riinfo.fk_attnums[i]));

					/*
					 * MATCH <unspecified> - only change columns corresponding
					 * to changed columns in pk_rel's key
					 */
					if (riinfo.confmatchtype == FKCONSTR_MATCH_FULL ||
						!ri_OneKeyEqual(pk_rel, i, old_row, new_row,
										&riinfo, true))
					{
						appendStringInfo(&querybuf,
										 "%s %s = NULL",
										 querysep, attname);
						querysep = ",";
					}
					sprintf(paramname, "$%d", i + 1);
					ri_GenerateQual(&qualbuf, qualsep,
									paramname, pk_type,
									riinfo.pf_eq_oprs[i],
									attname, fk_type);
					qualsep = "AND";
					queryoids[i] = pk_type;
				}
				appendStringInfoString(&querybuf, qualbuf.data);

				/*
				 * Prepare the plan.  Save it only if we're building the
				 * "standard" plan.
				 */
				qplan = ri_PlanCheck(querybuf.data, riinfo.nkeys, queryoids,
									 &qkey, fk_rel, pk_rel,
									 use_cached_query);
			}

			/*
			 * We have a plan now. Run it to update the existing references.
			 */
			ri_PerformCheck(&qkey, qplan,
							fk_rel, pk_rel,
							old_row, NULL,
							true,		/* must detect new rows */
							SPI_OK_UPDATE,
							NameStr(riinfo.conname));

			if (SPI_finish() != SPI_OK_FINISH)
				elog(ERROR, "SPI_finish failed");

			heap_close(fk_rel, RowExclusiveLock);

			return PointerGetDatum(NULL);

			/*
			 * Handle MATCH PARTIAL set null update.
			 */
		case FKCONSTR_MATCH_PARTIAL:
			ereport(ERROR,
					(errcode(ERRCODE_FEATURE_NOT_SUPPORTED),
					 errmsg("MATCH PARTIAL not yet implemented")));
			return PointerGetDatum(NULL);
	}

	/*
	 * Never reached
	 */
	elog(ERROR, "invalid confmatchtype");
	return PointerGetDatum(NULL);
}


/* ----------
 * RI_FKey_setdefault_del -
 *
 *	Set foreign key references to defaults at delete event on PK table.
 * ----------
 */
Datum
RI_FKey_setdefault_del(PG_FUNCTION_ARGS)
{
	TriggerData *trigdata = (TriggerData *) fcinfo->context;
	RI_ConstraintInfo riinfo;
	Relation	fk_rel;
	Relation	pk_rel;
	HeapTuple	old_row;
	RI_QueryKey qkey;
	SPIPlanPtr	qplan;

	/*
	 * Check that this is a valid trigger call on the right time and event.
	 */
	ri_CheckTrigger(fcinfo, "RI_FKey_setdefault_del", RI_TRIGTYPE_DELETE);

	/*
	 * Get arguments.
	 */
	ri_FetchConstraintInfo(&riinfo,
						   trigdata->tg_trigger, trigdata->tg_relation, true);

	/*
	 * Nothing to do if no column names to compare given
	 */
	if (riinfo.nkeys == 0)
		return PointerGetDatum(NULL);

	/*
	 * Get the relation descriptors of the FK and PK tables and the old tuple.
	 *
	 * fk_rel is opened in RowExclusiveLock mode since that's what our
	 * eventual UPDATE will get on it.
	 */
	fk_rel = heap_open(riinfo.fk_relid, RowExclusiveLock);
	pk_rel = trigdata->tg_relation;
	old_row = trigdata->tg_trigtuple;

	switch (riinfo.confmatchtype)
	{
			/* ----------
			 * SQL3 11.9 <referential constraint definition>
			 *	Gereral rules 6) a) iii):
			 *		MATCH <UNSPECIFIED> or MATCH FULL
			 *			... ON DELETE SET DEFAULT
			 * ----------
			 */
		case FKCONSTR_MATCH_UNSPECIFIED:
		case FKCONSTR_MATCH_FULL:
			ri_BuildQueryKeyFull(&qkey, &riinfo,
								 RI_PLAN_SETNULL_DEL_DOUPDATE);

			switch (ri_NullCheck(pk_rel, old_row, &qkey, RI_KEYPAIR_PK_IDX))
			{
				case RI_KEYS_ALL_NULL:
				case RI_KEYS_SOME_NULL:

					/*
					 * No update - MATCH FULL means there cannot be any
					 * reference to old key if it contains NULL
					 */
					heap_close(fk_rel, RowExclusiveLock);
					return PointerGetDatum(NULL);

				case RI_KEYS_NONE_NULL:

					/*
					 * Have a full qualified key - continue below
					 */
					break;
			}

			if (SPI_connect() != SPI_OK_CONNECT)
				elog(ERROR, "SPI_connect failed");

			/*
			 * Prepare a plan for the set default delete operation.
			 * Unfortunately we need to do it on every invocation because the
			 * default value could potentially change between calls.
			 */
			{
				StringInfoData querybuf;
				StringInfoData qualbuf;
				char		fkrelname[MAX_QUOTED_REL_NAME_LEN];
				char		attname[MAX_QUOTED_NAME_LEN];
				char		paramname[16];
				const char *querysep;
				const char *qualsep;
				Oid			queryoids[RI_MAX_NUMKEYS];
				int			i;

				/* ----------
				 * The query string built is
				 *	UPDATE ONLY <fktable> SET fkatt1 = DEFAULT [, ...]
				 *			WHERE $1 = fkatt1 [AND ...]
				 * The type id's for the $ parameters are those of the
				 * corresponding PK attributes.
				 * ----------
				 */
				initStringInfo(&querybuf);
				initStringInfo(&qualbuf);
				quoteRelationName(fkrelname, fk_rel);
				appendStringInfo(&querybuf, "UPDATE ONLY %s SET", fkrelname);
				querysep = "";
				qualsep = "WHERE";
				for (i = 0; i < riinfo.nkeys; i++)
				{
					Oid			pk_type = RIAttType(pk_rel, riinfo.pk_attnums[i]);
					Oid			fk_type = RIAttType(fk_rel, riinfo.fk_attnums[i]);

					quoteOneName(attname,
								 RIAttName(fk_rel, riinfo.fk_attnums[i]));
					appendStringInfo(&querybuf,
									 "%s %s = DEFAULT",
									 querysep, attname);
					sprintf(paramname, "$%d", i + 1);
					ri_GenerateQual(&qualbuf, qualsep,
									paramname, pk_type,
									riinfo.pf_eq_oprs[i],
									attname, fk_type);
					querysep = ",";
					qualsep = "AND";
					queryoids[i] = pk_type;
				}
				appendStringInfoString(&querybuf, qualbuf.data);

				/* Prepare the plan, don't save it */
				qplan = ri_PlanCheck(querybuf.data, riinfo.nkeys, queryoids,
									 &qkey, fk_rel, pk_rel, false);
			}

			/*
			 * We have a plan now. Run it to update the existing references.
			 */
			ri_PerformCheck(&qkey, qplan,
							fk_rel, pk_rel,
							old_row, NULL,
							true,		/* must detect new rows */
							SPI_OK_UPDATE,
							NameStr(riinfo.conname));

			if (SPI_finish() != SPI_OK_FINISH)
				elog(ERROR, "SPI_finish failed");

			heap_close(fk_rel, RowExclusiveLock);

			/*
			 * In the case we delete the row who's key is equal to the default
			 * values AND a referencing row in the foreign key table exists,
			 * we would just have updated it to the same values. We need to do
			 * another lookup now and in case a reference exists, abort the
			 * operation. That is already implemented in the NO ACTION
			 * trigger.
			 */
			RI_FKey_noaction_del(fcinfo);

			return PointerGetDatum(NULL);

			/*
			 * Handle MATCH PARTIAL set null delete.
			 */
		case FKCONSTR_MATCH_PARTIAL:
			ereport(ERROR,
					(errcode(ERRCODE_FEATURE_NOT_SUPPORTED),
					 errmsg("MATCH PARTIAL not yet implemented")));
			return PointerGetDatum(NULL);
	}

	/*
	 * Never reached
	 */
	elog(ERROR, "invalid confmatchtype");
	return PointerGetDatum(NULL);
}


/* ----------
 * RI_FKey_setdefault_upd -
 *
 *	Set foreign key references to defaults at update event on PK table.
 * ----------
 */
Datum
RI_FKey_setdefault_upd(PG_FUNCTION_ARGS)
{
	TriggerData *trigdata = (TriggerData *) fcinfo->context;
	RI_ConstraintInfo riinfo;
	Relation	fk_rel;
	Relation	pk_rel;
	HeapTuple	new_row;
	HeapTuple	old_row;
	RI_QueryKey qkey;
	SPIPlanPtr	qplan;

	/*
	 * Check that this is a valid trigger call on the right time and event.
	 */
	ri_CheckTrigger(fcinfo, "RI_FKey_setdefault_upd", RI_TRIGTYPE_UPDATE);

	/*
	 * Get arguments.
	 */
	ri_FetchConstraintInfo(&riinfo,
						   trigdata->tg_trigger, trigdata->tg_relation, true);

	/*
	 * Nothing to do if no column names to compare given
	 */
	if (riinfo.nkeys == 0)
		return PointerGetDatum(NULL);

	/*
	 * Get the relation descriptors of the FK and PK tables and the old tuple.
	 *
	 * fk_rel is opened in RowExclusiveLock mode since that's what our
	 * eventual UPDATE will get on it.
	 */
	fk_rel = heap_open(riinfo.fk_relid, RowExclusiveLock);
	pk_rel = trigdata->tg_relation;
	new_row = trigdata->tg_newtuple;
	old_row = trigdata->tg_trigtuple;

	switch (riinfo.confmatchtype)
	{
			/* ----------
			 * SQL3 11.9 <referential constraint definition>
			 *	Gereral rules 7) a) iii):
			 *		MATCH <UNSPECIFIED> or MATCH FULL
			 *			... ON UPDATE SET DEFAULT
			 * ----------
			 */
		case FKCONSTR_MATCH_UNSPECIFIED:
		case FKCONSTR_MATCH_FULL:
			ri_BuildQueryKeyFull(&qkey, &riinfo,
								 RI_PLAN_SETNULL_DEL_DOUPDATE);

			switch (ri_NullCheck(pk_rel, old_row, &qkey, RI_KEYPAIR_PK_IDX))
			{
				case RI_KEYS_ALL_NULL:
				case RI_KEYS_SOME_NULL:

					/*
					 * No update - MATCH FULL means there cannot be any
					 * reference to old key if it contains NULL
					 */
					heap_close(fk_rel, RowExclusiveLock);
					return PointerGetDatum(NULL);

				case RI_KEYS_NONE_NULL:

					/*
					 * Have a full qualified key - continue below
					 */
					break;
			}

			/*
			 * No need to do anything if old and new keys are equal
			 */
			if (ri_KeysEqual(pk_rel, old_row, new_row, &riinfo, true))
			{
				heap_close(fk_rel, RowExclusiveLock);
				return PointerGetDatum(NULL);
			}

			if (SPI_connect() != SPI_OK_CONNECT)
				elog(ERROR, "SPI_connect failed");

			/*
			 * Prepare a plan for the set default delete operation.
			 * Unfortunately we need to do it on every invocation because the
			 * default value could potentially change between calls.
			 */
			{
				StringInfoData querybuf;
				StringInfoData qualbuf;
				char		fkrelname[MAX_QUOTED_REL_NAME_LEN];
				char		attname[MAX_QUOTED_NAME_LEN];
				char		paramname[16];
				const char *querysep;
				const char *qualsep;
				Oid			queryoids[RI_MAX_NUMKEYS];
				int			i;

				/* ----------
				 * The query string built is
				 *	UPDATE ONLY <fktable> SET fkatt1 = DEFAULT [, ...]
				 *			WHERE $1 = fkatt1 [AND ...]
				 * The type id's for the $ parameters are those of the
				 * corresponding PK attributes.
				 * ----------
				 */
				initStringInfo(&querybuf);
				initStringInfo(&qualbuf);
				quoteRelationName(fkrelname, fk_rel);
				appendStringInfo(&querybuf, "UPDATE ONLY %s SET", fkrelname);
				querysep = "";
				qualsep = "WHERE";
				for (i = 0; i < riinfo.nkeys; i++)
				{
					Oid			pk_type = RIAttType(pk_rel, riinfo.pk_attnums[i]);
					Oid			fk_type = RIAttType(fk_rel, riinfo.fk_attnums[i]);

					quoteOneName(attname,
								 RIAttName(fk_rel, riinfo.fk_attnums[i]));

					/*
					 * MATCH <unspecified> - only change columns corresponding
					 * to changed columns in pk_rel's key
					 */
					if (riinfo.confmatchtype == FKCONSTR_MATCH_FULL ||
						!ri_OneKeyEqual(pk_rel, i, old_row, new_row,
										&riinfo, true))
					{
						appendStringInfo(&querybuf,
										 "%s %s = DEFAULT",
										 querysep, attname);
						querysep = ",";
					}
					sprintf(paramname, "$%d", i + 1);
					ri_GenerateQual(&qualbuf, qualsep,
									paramname, pk_type,
									riinfo.pf_eq_oprs[i],
									attname, fk_type);
					qualsep = "AND";
					queryoids[i] = pk_type;
				}
				appendStringInfoString(&querybuf, qualbuf.data);

				/* Prepare the plan, don't save it */
				qplan = ri_PlanCheck(querybuf.data, riinfo.nkeys, queryoids,
									 &qkey, fk_rel, pk_rel, false);
			}

			/*
			 * We have a plan now. Run it to update the existing references.
			 */
			ri_PerformCheck(&qkey, qplan,
							fk_rel, pk_rel,
							old_row, NULL,
							true,		/* must detect new rows */
							SPI_OK_UPDATE,
							NameStr(riinfo.conname));

			if (SPI_finish() != SPI_OK_FINISH)
				elog(ERROR, "SPI_finish failed");

			heap_close(fk_rel, RowExclusiveLock);

			/*
			 * In the case we updated the row who's key was equal to the
			 * default values AND a referencing row in the foreign key table
			 * exists, we would just have updated it to the same values. We
			 * need to do another lookup now and in case a reference exists,
			 * abort the operation. That is already implemented in the NO
			 * ACTION trigger.
			 */
			RI_FKey_noaction_upd(fcinfo);

			return PointerGetDatum(NULL);

			/*
			 * Handle MATCH PARTIAL set null delete.
			 */
		case FKCONSTR_MATCH_PARTIAL:
			ereport(ERROR,
					(errcode(ERRCODE_FEATURE_NOT_SUPPORTED),
					 errmsg("MATCH PARTIAL not yet implemented")));
			return PointerGetDatum(NULL);
	}

	/*
	 * Never reached
	 */
	elog(ERROR, "invalid confmatchtype");
	return PointerGetDatum(NULL);
}


/* ----------
 * RI_FKey_keyequal_upd_pk -
 *
 *	Check if we have a key change on an update to a PK relation. This is
 *	used by the AFTER trigger queue manager to see if it can skip queuing
 *	an instance of an RI trigger.
 * ----------
 */
bool
RI_FKey_keyequal_upd_pk(Trigger *trigger, Relation pk_rel,
						HeapTuple old_row, HeapTuple new_row)
{
	RI_ConstraintInfo riinfo;

	/*
	 * Get arguments.
	 */
	ri_FetchConstraintInfo(&riinfo, trigger, pk_rel, true);

	/*
	 * Nothing to do if no column names to compare given
	 */
	if (riinfo.nkeys == 0)
		return true;

	switch (riinfo.confmatchtype)
	{
		case FKCONSTR_MATCH_UNSPECIFIED:
		case FKCONSTR_MATCH_FULL:
			/* Return true if keys are equal */
			return ri_KeysEqual(pk_rel, old_row, new_row, &riinfo, true);

			/* Handle MATCH PARTIAL set null delete. */
		case FKCONSTR_MATCH_PARTIAL:
			ereport(ERROR,
					(errcode(ERRCODE_FEATURE_NOT_SUPPORTED),
					 errmsg("MATCH PARTIAL not yet implemented")));
			break;
	}

	/* Never reached */
	elog(ERROR, "invalid confmatchtype");
	return false;
}

/* ----------
 * RI_FKey_keyequal_upd_fk -
 *
 *	Check if we have a key change on an update to an FK relation. This is
 *	used by the AFTER trigger queue manager to see if it can skip queuing
 *	an instance of an RI trigger.
 * ----------
 */
bool
RI_FKey_keyequal_upd_fk(Trigger *trigger, Relation fk_rel,
						HeapTuple old_row, HeapTuple new_row)
{
	RI_ConstraintInfo riinfo;

	/*
	 * Get arguments.
	 */
	ri_FetchConstraintInfo(&riinfo, trigger, fk_rel, false);

	/*
	 * Nothing to do if no column names to compare given
	 */
	if (riinfo.nkeys == 0)
		return true;

	switch (riinfo.confmatchtype)
	{
		case FKCONSTR_MATCH_UNSPECIFIED:
		case FKCONSTR_MATCH_FULL:
			/* Return true if keys are equal */
			return ri_KeysEqual(fk_rel, old_row, new_row, &riinfo, false);

			/* Handle MATCH PARTIAL set null delete. */
		case FKCONSTR_MATCH_PARTIAL:
			ereport(ERROR,
					(errcode(ERRCODE_FEATURE_NOT_SUPPORTED),
					 errmsg("MATCH PARTIAL not yet implemented")));
			break;
	}

	/* Never reached */
	elog(ERROR, "invalid confmatchtype");
	return false;
}

/* ----------
 * RI_Initial_Check -
 *
 *	Check an entire table for non-matching values using a single query.
 *	This is not a trigger procedure, but is called during ALTER TABLE
 *	ADD FOREIGN KEY to validate the initial table contents.
 *
 *	We expect that an exclusive lock has been taken on rel and pkrel;
 *	hence, we do not need to lock individual rows for the check.
 *
 *	If the check fails because the current user doesn't have permissions
 *	to read both tables, return false to let our caller know that they will
 *	need to do something else to check the constraint.
 * ----------
 */
bool
RI_Initial_Check(Trigger *trigger, Relation fk_rel, Relation pk_rel)
{
	RI_ConstraintInfo riinfo;
	const char *constrname = trigger->tgname;
	StringInfoData querybuf;
	char		pkrelname[MAX_QUOTED_REL_NAME_LEN];
	char		fkrelname[MAX_QUOTED_REL_NAME_LEN];
	char		pkattname[MAX_QUOTED_NAME_LEN + 3];
	char		fkattname[MAX_QUOTED_NAME_LEN + 3];
	const char *sep;
	int			i;
	int			old_work_mem;
	char		workmembuf[32];
	int			spi_result;
	SPIPlanPtr	qplan;

	/*
	 * Check to make sure current user has enough permissions to do the test
	 * query.  (If not, caller can fall back to the trigger method, which
	 * works because it changes user IDs on the fly.)
	 *
	 * XXX are there any other show-stopper conditions to check?
	 */
	if (pg_class_aclcheck(RelationGetRelid(fk_rel), GetUserId(), ACL_SELECT) != ACLCHECK_OK)
		return false;
	if (pg_class_aclcheck(RelationGetRelid(pk_rel), GetUserId(), ACL_SELECT) != ACLCHECK_OK)
		return false;

	ri_FetchConstraintInfo(&riinfo, trigger, fk_rel, false);

	/*----------
	 * The query string built is:
	 *	SELECT fk.keycols FROM ONLY relname fk
	 *	 LEFT OUTER JOIN ONLY pkrelname pk
	 *	 ON (pk.pkkeycol1=fk.keycol1 [AND ...])
	 *	 WHERE pk.pkkeycol1 IS NULL AND
	 * For MATCH unspecified:
	 *	 (fk.keycol1 IS NOT NULL [AND ...])
	 * For MATCH FULL:
	 *	 (fk.keycol1 IS NOT NULL [OR ...])
	 *----------
	 */
	initStringInfo(&querybuf);
	appendStringInfo(&querybuf, "SELECT ");
	sep = "";
	for (i = 0; i < riinfo.nkeys; i++)
	{
		quoteOneName(fkattname,
					 RIAttName(fk_rel, riinfo.fk_attnums[i]));
		appendStringInfo(&querybuf, "%sfk.%s", sep, fkattname);
		sep = ", ";
	}

	quoteRelationName(pkrelname, pk_rel);
	quoteRelationName(fkrelname, fk_rel);
	appendStringInfo(&querybuf,
					 " FROM ONLY %s fk LEFT OUTER JOIN ONLY %s pk ON",
					 fkrelname, pkrelname);

	strcpy(pkattname, "pk.");
	strcpy(fkattname, "fk.");
	sep = "(";
	for (i = 0; i < riinfo.nkeys; i++)
	{
		Oid			pk_type = RIAttType(pk_rel, riinfo.pk_attnums[i]);
		Oid			fk_type = RIAttType(fk_rel, riinfo.fk_attnums[i]);

		quoteOneName(pkattname + 3,
					 RIAttName(pk_rel, riinfo.pk_attnums[i]));
		quoteOneName(fkattname + 3,
					 RIAttName(fk_rel, riinfo.fk_attnums[i]));
		ri_GenerateQual(&querybuf, sep,
						pkattname, pk_type,
						riinfo.pf_eq_oprs[i],
						fkattname, fk_type);
		sep = "AND";
	}

	/*
	 * It's sufficient to test any one pk attribute for null to detect a join
	 * failure.
	 */
	quoteOneName(pkattname, RIAttName(pk_rel, riinfo.pk_attnums[0]));
	appendStringInfo(&querybuf, ") WHERE pk.%s IS NULL AND (", pkattname);

	sep = "";
	for (i = 0; i < riinfo.nkeys; i++)
	{
		quoteOneName(fkattname, RIAttName(fk_rel, riinfo.fk_attnums[i]));
		appendStringInfo(&querybuf,
						 "%sfk.%s IS NOT NULL",
						 sep, fkattname);
		switch (riinfo.confmatchtype)
		{
			case FKCONSTR_MATCH_UNSPECIFIED:
				sep = " AND ";
				break;
			case FKCONSTR_MATCH_FULL:
				sep = " OR ";
				break;
			case FKCONSTR_MATCH_PARTIAL:
				ereport(ERROR,
						(errcode(ERRCODE_FEATURE_NOT_SUPPORTED),
						 errmsg("MATCH PARTIAL not yet implemented")));
				break;
			default:
				elog(ERROR, "unrecognized match type: %d",
					 riinfo.confmatchtype);
				break;
		}
	}
	appendStringInfo(&querybuf, ")");

	/*
	 * Temporarily increase work_mem so that the check query can be executed
	 * more efficiently.  It seems okay to do this because the query is simple
	 * enough to not use a multiple of work_mem, and one typically would not
	 * have many large foreign-key validations happening concurrently.	So
	 * this seems to meet the criteria for being considered a "maintenance"
	 * operation, and accordingly we use maintenance_work_mem.
	 *
	 * We do the equivalent of "SET LOCAL work_mem" so that transaction abort
	 * will restore the old value if we lose control due to an error.
	 */
	old_work_mem = work_mem;
	snprintf(workmembuf, sizeof(workmembuf), "%d", maintenance_work_mem);
	(void) set_config_option("work_mem", workmembuf,
							 PGC_USERSET, PGC_S_SESSION,
							 GUC_ACTION_LOCAL, true);

	if (SPI_connect() != SPI_OK_CONNECT)
		elog(ERROR, "SPI_connect failed");

	/*
	 * Generate the plan.  We don't need to cache it, and there are no
	 * arguments to the plan.
	 */
	qplan = SPI_prepare(querybuf.data, 0, NULL);

	if (qplan == NULL)
		elog(ERROR, "SPI_prepare returned %d for %s",
			 SPI_result, querybuf.data);

	/*
	 * Run the plan.  For safety we force a current snapshot to be used. (In
	 * serializable mode, this arguably violates serializability, but we
	 * really haven't got much choice.)  We need at most one tuple returned,
	 * so pass limit = 1.
	 */
	spi_result = SPI_execute_snapshot(qplan,
									  NULL, NULL,
									  CopySnapshot(GetLatestSnapshot()),
									  InvalidSnapshot,
									  true, false, 1);

	/* Check result */
	if (spi_result != SPI_OK_SELECT)
		elog(ERROR, "SPI_execute_snapshot returned %d", spi_result);

	/* Did we find a tuple violating the constraint? */
	if (SPI_processed > 0)
	{
		HeapTuple	tuple = SPI_tuptable->vals[0];
		TupleDesc	tupdesc = SPI_tuptable->tupdesc;
		RI_QueryKey qkey;

		/*
		 * If it's MATCH FULL, and there are any nulls in the FK keys,
		 * complain about that rather than the lack of a match.  MATCH FULL
		 * disallows partially-null FK rows.
		 */
		if (riinfo.confmatchtype == FKCONSTR_MATCH_FULL)
		{
			bool		isnull = false;

			for (i = 1; i <= riinfo.nkeys; i++)
			{
				(void) SPI_getbinval(tuple, tupdesc, i, &isnull);
				if (isnull)
					break;
			}
			if (isnull)
				ereport(ERROR,
						(errcode(ERRCODE_FOREIGN_KEY_VIOLATION),
						 errmsg("insert or update on table \"%s\" violates foreign key constraint \"%s\"",
								RelationGetRelationName(fk_rel),
								constrname),
						 errdetail("MATCH FULL does not allow mixing of null and nonnull key values.")));
		}

		/*
		 * Although we didn't cache the query, we need to set up a fake query
		 * key to pass to ri_ReportViolation.
		 */
		MemSet(&qkey, 0, sizeof(qkey));
		qkey.constr_queryno = RI_PLAN_CHECK_LOOKUPPK;
		qkey.nkeypairs = riinfo.nkeys;
		for (i = 0; i < riinfo.nkeys; i++)
			qkey.keypair[i][RI_KEYPAIR_FK_IDX] = i + 1;

		ri_ReportViolation(&qkey, constrname,
						   pk_rel, fk_rel,
						   tuple, tupdesc,
						   false);
	}

	if (SPI_finish() != SPI_OK_FINISH)
		elog(ERROR, "SPI_finish failed");

	/*
	 * Restore work_mem for the remainder of the current transaction. This is
	 * another SET LOCAL, so it won't affect the session value.
	 */
	snprintf(workmembuf, sizeof(workmembuf), "%d", old_work_mem);
	(void) set_config_option("work_mem", workmembuf,
							 PGC_USERSET, PGC_S_SESSION,
							 GUC_ACTION_LOCAL, true);

	return true;
}


/* ----------
 * Local functions below
 * ----------
 */


/*
 * quoteOneName --- safely quote a single SQL name
 *
 * buffer must be MAX_QUOTED_NAME_LEN long (includes room for \0)
 */
static void
quoteOneName(char *buffer, const char *name)
{
	/* Rather than trying to be smart, just always quote it. */
	*buffer++ = '"';
	while (*name)
	{
		if (*name == '"')
			*buffer++ = '"';
		*buffer++ = *name++;
	}
	*buffer++ = '"';
	*buffer = '\0';
}

/*
 * quoteRelationName --- safely quote a fully qualified relation name
 *
 * buffer must be MAX_QUOTED_REL_NAME_LEN long (includes room for \0)
 */
static void
quoteRelationName(char *buffer, Relation rel)
{
	quoteOneName(buffer, get_namespace_name(RelationGetNamespace(rel)));
	buffer += strlen(buffer);
	*buffer++ = '.';
	quoteOneName(buffer, RelationGetRelationName(rel));
}

/*
 * ri_GenerateQual --- generate a WHERE clause equating two variables
 *
 * The idea is to append " sep leftop op rightop" to buf.  The complexity
 * comes from needing to be sure that the parser will select the desired
 * operator.  We always name the operator using OPERATOR(schema.op) syntax
 * (readability isn't a big priority here), so as to avoid search-path
 * uncertainties.  We have to emit casts too, if either input isn't already
 * the input type of the operator; else we are at the mercy of the parser's
 * heuristics for ambiguous-operator resolution.
 */
static void
ri_GenerateQual(StringInfo buf,
				const char *sep,
				const char *leftop, Oid leftoptype,
				Oid opoid,
				const char *rightop, Oid rightoptype)
{
	HeapTuple	opertup;
	Form_pg_operator operform;
	char	   *oprname;
	char	   *nspname;

	opertup = SearchSysCache(OPEROID,
							 ObjectIdGetDatum(opoid),
							 0, 0, 0);
	if (!HeapTupleIsValid(opertup))
		elog(ERROR, "cache lookup failed for operator %u", opoid);
	operform = (Form_pg_operator) GETSTRUCT(opertup);
	Assert(operform->oprkind == 'b');
	oprname = NameStr(operform->oprname);

	nspname = get_namespace_name(operform->oprnamespace);

	appendStringInfo(buf, " %s %s", sep, leftop);
	if (leftoptype != operform->oprleft)
		ri_add_cast_to(buf, operform->oprleft);
	appendStringInfo(buf, " OPERATOR(%s.", quote_identifier(nspname));
	appendStringInfoString(buf, oprname);
	appendStringInfo(buf, ") %s", rightop);
	if (rightoptype != operform->oprright)
		ri_add_cast_to(buf, operform->oprright);

	ReleaseSysCache(opertup);
}

/*
 * Add a cast specification to buf.  We spell out the type name the hard way,
 * intentionally not using format_type_be().  This is to avoid corner cases
 * for CHARACTER, BIT, and perhaps other types, where specifying the type
 * using SQL-standard syntax results in undesirable data truncation.  By
 * doing it this way we can be certain that the cast will have default (-1)
 * target typmod.
 */
static void
ri_add_cast_to(StringInfo buf, Oid typid)
{
	HeapTuple	typetup;
	Form_pg_type typform;
	char	   *typname;
	char	   *nspname;

	typetup = SearchSysCache(TYPEOID,
							 ObjectIdGetDatum(typid),
							 0, 0, 0);
	if (!HeapTupleIsValid(typetup))
		elog(ERROR, "cache lookup failed for type %u", typid);
	typform = (Form_pg_type) GETSTRUCT(typetup);

	typname = NameStr(typform->typname);
	nspname = get_namespace_name(typform->typnamespace);

	appendStringInfo(buf, "::%s.%s",
					 quote_identifier(nspname), quote_identifier(typname));

	ReleaseSysCache(typetup);
}

/* ----------
 * ri_BuildQueryKeyFull -
 *
 *	Build up a new hashtable key for a prepared SPI plan of a
 *	constraint trigger of MATCH FULL.
 *
 *		key: output argument, *key is filled in based on the other arguments
 *		riinfo: info from pg_constraint entry
 *		constr_queryno: an internal number of the query inside the proc
 *
 *	At least for MATCH FULL this builds a unique key per plan.
 * ----------
 */
static void
ri_BuildQueryKeyFull(RI_QueryKey *key, const RI_ConstraintInfo *riinfo,
					 int32 constr_queryno)
{
	int			i;

	MemSet(key, 0, sizeof(RI_QueryKey));
	key->constr_type = FKCONSTR_MATCH_FULL;
	key->constr_id = riinfo->constraint_id;
	key->constr_queryno = constr_queryno;
	key->fk_relid = riinfo->fk_relid;
	key->pk_relid = riinfo->pk_relid;
	key->nkeypairs = riinfo->nkeys;
	for (i = 0; i < riinfo->nkeys; i++)
	{
		key->keypair[i][RI_KEYPAIR_FK_IDX] = riinfo->fk_attnums[i];
		key->keypair[i][RI_KEYPAIR_PK_IDX] = riinfo->pk_attnums[i];
	}
}

/*
 * Check that RI trigger function was called in expected context
 */
static void
ri_CheckTrigger(FunctionCallInfo fcinfo, const char *funcname, int tgkind)
{
	TriggerData *trigdata = (TriggerData *) fcinfo->context;

	if (!CALLED_AS_TRIGGER(fcinfo))
		ereport(ERROR,
				(errcode(ERRCODE_E_R_I_E_TRIGGER_PROTOCOL_VIOLATED),
				 errmsg("function \"%s\" was not called by trigger manager", funcname)));

	/*
	 * Check proper event
	 */
	if (!TRIGGER_FIRED_AFTER(trigdata->tg_event) ||
		!TRIGGER_FIRED_FOR_ROW(trigdata->tg_event))
		ereport(ERROR,
				(errcode(ERRCODE_E_R_I_E_TRIGGER_PROTOCOL_VIOLATED),
			   errmsg("function \"%s\" must be fired AFTER ROW", funcname)));

	switch (tgkind)
	{
		case RI_TRIGTYPE_INSERT:
			if (!TRIGGER_FIRED_BY_INSERT(trigdata->tg_event))
				ereport(ERROR,
						(errcode(ERRCODE_E_R_I_E_TRIGGER_PROTOCOL_VIOLATED),
						 errmsg("function \"%s\" must be fired for INSERT", funcname)));
			break;
		case RI_TRIGTYPE_UPDATE:
			if (!TRIGGER_FIRED_BY_UPDATE(trigdata->tg_event))
				ereport(ERROR,
						(errcode(ERRCODE_E_R_I_E_TRIGGER_PROTOCOL_VIOLATED),
						 errmsg("function \"%s\" must be fired for UPDATE", funcname)));
			break;
		case RI_TRIGTYPE_INUP:
			if (!TRIGGER_FIRED_BY_INSERT(trigdata->tg_event) &&
				!TRIGGER_FIRED_BY_UPDATE(trigdata->tg_event))
				ereport(ERROR,
						(errcode(ERRCODE_E_R_I_E_TRIGGER_PROTOCOL_VIOLATED),
				 errmsg("function \"%s\" must be fired for INSERT or UPDATE",
						funcname)));
			break;
		case RI_TRIGTYPE_DELETE:
			if (!TRIGGER_FIRED_BY_DELETE(trigdata->tg_event))
				ereport(ERROR,
						(errcode(ERRCODE_E_R_I_E_TRIGGER_PROTOCOL_VIOLATED),
						 errmsg("function \"%s\" must be fired for DELETE", funcname)));
			break;
	}
}


/*
 * Fetch the pg_constraint entry for the FK constraint, and fill *riinfo
 */
static void
ri_FetchConstraintInfo(RI_ConstraintInfo *riinfo,
					   Trigger *trigger, Relation trig_rel, bool rel_is_pk)
{
	Oid			constraintOid = trigger->tgconstraint;
	HeapTuple	tup;
	Form_pg_constraint conForm;
	Datum		adatum;
	bool		isNull;
	ArrayType  *arr;
	int			numkeys;

	/*
	 * Check that the FK constraint's OID is available; it might not be if
	 * we've been invoked via an ordinary trigger or an old-style "constraint
	 * trigger".
	 */
	if (!OidIsValid(constraintOid))
		ereport(ERROR,
				(errcode(ERRCODE_INVALID_OBJECT_DEFINITION),
		  errmsg("no pg_constraint entry for trigger \"%s\" on table \"%s\"",
				 trigger->tgname, RelationGetRelationName(trig_rel)),
				 errhint("Remove this referential integrity trigger and its mates, then do ALTER TABLE ADD CONSTRAINT.")));

	/* OK, fetch the tuple */
	tup = SearchSysCache(CONSTROID,
						 ObjectIdGetDatum(constraintOid),
						 0, 0, 0);
	if (!HeapTupleIsValid(tup)) /* should not happen */
		elog(ERROR, "cache lookup failed for constraint %u", constraintOid);
	conForm = (Form_pg_constraint) GETSTRUCT(tup);

	/* Do some easy cross-checks against the trigger call data */
	if (rel_is_pk)
	{
		if (conForm->contype != CONSTRAINT_FOREIGN ||
			conForm->conrelid != trigger->tgconstrrelid ||
			conForm->confrelid != RelationGetRelid(trig_rel))
			elog(ERROR, "wrong pg_constraint entry for trigger \"%s\" on table \"%s\"",
				 trigger->tgname, RelationGetRelationName(trig_rel));
	}
	else
	{
		if (conForm->contype != CONSTRAINT_FOREIGN ||
			conForm->conrelid != RelationGetRelid(trig_rel) ||
			conForm->confrelid != trigger->tgconstrrelid)
			elog(ERROR, "wrong pg_constraint entry for trigger \"%s\" on table \"%s\"",
				 trigger->tgname, RelationGetRelationName(trig_rel));
	}

	/* And extract data */
	riinfo->constraint_id = constraintOid;
	memcpy(&riinfo->conname, &conForm->conname, sizeof(NameData));
	riinfo->pk_relid = conForm->confrelid;
	riinfo->fk_relid = conForm->conrelid;
	riinfo->confupdtype = conForm->confupdtype;
	riinfo->confdeltype = conForm->confdeltype;
	riinfo->confmatchtype = conForm->confmatchtype;

	/*
	 * We expect the arrays to be 1-D arrays of the right types; verify that.
	 * We don't need to use deconstruct_array() since the array data is just
	 * going to look like a C array of values.
	 */
	adatum = SysCacheGetAttr(CONSTROID, tup,
							 Anum_pg_constraint_conkey, &isNull);
	if (isNull)
		elog(ERROR, "null conkey for constraint %u", constraintOid);
	arr = DatumGetArrayTypeP(adatum);	/* ensure not toasted */
	numkeys = ARR_DIMS(arr)[0];
	if (ARR_NDIM(arr) != 1 ||
		numkeys < 0 ||
		numkeys > RI_MAX_NUMKEYS ||
		ARR_HASNULL(arr) ||
		ARR_ELEMTYPE(arr) != INT2OID)
		elog(ERROR, "conkey is not a 1-D smallint array");
	riinfo->nkeys = numkeys;
	memcpy(riinfo->fk_attnums, ARR_DATA_PTR(arr), numkeys * sizeof(int16));
	if ((Pointer) arr != DatumGetPointer(adatum))
		pfree(arr);				/* free de-toasted copy, if any */

	adatum = SysCacheGetAttr(CONSTROID, tup,
							 Anum_pg_constraint_confkey, &isNull);
	if (isNull)
		elog(ERROR, "null confkey for constraint %u", constraintOid);
	arr = DatumGetArrayTypeP(adatum);	/* ensure not toasted */
	numkeys = ARR_DIMS(arr)[0];
	if (ARR_NDIM(arr) != 1 ||
		numkeys != riinfo->nkeys ||
		numkeys > RI_MAX_NUMKEYS ||
		ARR_HASNULL(arr) ||
		ARR_ELEMTYPE(arr) != INT2OID)
		elog(ERROR, "confkey is not a 1-D smallint array");
	memcpy(riinfo->pk_attnums, ARR_DATA_PTR(arr), numkeys * sizeof(int16));
	if ((Pointer) arr != DatumGetPointer(adatum))
		pfree(arr);				/* free de-toasted copy, if any */

	adatum = SysCacheGetAttr(CONSTROID, tup,
							 Anum_pg_constraint_conpfeqop, &isNull);
	if (isNull)
		elog(ERROR, "null conpfeqop for constraint %u", constraintOid);
	arr = DatumGetArrayTypeP(adatum);	/* ensure not toasted */
	numkeys = ARR_DIMS(arr)[0];
	if (ARR_NDIM(arr) != 1 ||
		numkeys != riinfo->nkeys ||
		numkeys > RI_MAX_NUMKEYS ||
		ARR_HASNULL(arr) ||
		ARR_ELEMTYPE(arr) != OIDOID)
		elog(ERROR, "conpfeqop is not a 1-D Oid array");
	memcpy(riinfo->pf_eq_oprs, ARR_DATA_PTR(arr), numkeys * sizeof(Oid));
	if ((Pointer) arr != DatumGetPointer(adatum))
		pfree(arr);				/* free de-toasted copy, if any */

	adatum = SysCacheGetAttr(CONSTROID, tup,
							 Anum_pg_constraint_conppeqop, &isNull);
	if (isNull)
		elog(ERROR, "null conppeqop for constraint %u", constraintOid);
	arr = DatumGetArrayTypeP(adatum);	/* ensure not toasted */
	numkeys = ARR_DIMS(arr)[0];
	if (ARR_NDIM(arr) != 1 ||
		numkeys != riinfo->nkeys ||
		numkeys > RI_MAX_NUMKEYS ||
		ARR_HASNULL(arr) ||
		ARR_ELEMTYPE(arr) != OIDOID)
		elog(ERROR, "conppeqop is not a 1-D Oid array");
	memcpy(riinfo->pp_eq_oprs, ARR_DATA_PTR(arr), numkeys * sizeof(Oid));
	if ((Pointer) arr != DatumGetPointer(adatum))
		pfree(arr);				/* free de-toasted copy, if any */

	adatum = SysCacheGetAttr(CONSTROID, tup,
							 Anum_pg_constraint_conffeqop, &isNull);
	if (isNull)
		elog(ERROR, "null conffeqop for constraint %u", constraintOid);
	arr = DatumGetArrayTypeP(adatum);	/* ensure not toasted */
	numkeys = ARR_DIMS(arr)[0];
	if (ARR_NDIM(arr) != 1 ||
		numkeys != riinfo->nkeys ||
		numkeys > RI_MAX_NUMKEYS ||
		ARR_HASNULL(arr) ||
		ARR_ELEMTYPE(arr) != OIDOID)
		elog(ERROR, "conffeqop is not a 1-D Oid array");
	memcpy(riinfo->ff_eq_oprs, ARR_DATA_PTR(arr), numkeys * sizeof(Oid));
	if ((Pointer) arr != DatumGetPointer(adatum))
		pfree(arr);				/* free de-toasted copy, if any */

	ReleaseSysCache(tup);
}


/*
 * Prepare execution plan for a query to enforce an RI restriction
 *
 * If cache_plan is true, the plan is saved into our plan hashtable
 * so that we don't need to plan it again.
 */
static SPIPlanPtr
ri_PlanCheck(const char *querystr, int nargs, Oid *argtypes,
			 RI_QueryKey *qkey, Relation fk_rel, Relation pk_rel,
			 bool cache_plan)
{
	SPIPlanPtr	qplan;
	Relation	query_rel;
	Oid			save_userid;
	int			save_sec_context;

	/*
	 * The query is always run against the FK table except when this is an
	 * update/insert trigger on the FK table itself - either
	 * RI_PLAN_CHECK_LOOKUPPK or RI_PLAN_CHECK_LOOKUPPK_NOCOLS
	 */
	if (qkey->constr_queryno == RI_PLAN_CHECK_LOOKUPPK ||
		qkey->constr_queryno == RI_PLAN_CHECK_LOOKUPPK_NOCOLS)
		query_rel = pk_rel;
	else
		query_rel = fk_rel;

	/* Switch to proper UID to perform check as */
	GetUserIdAndSecContext(&save_userid, &save_sec_context);
	SetUserIdAndSecContext(RelationGetForm(query_rel)->relowner,
						   save_sec_context | SECURITY_LOCAL_USERID_CHANGE);

	/* Create the plan */
	qplan = SPI_prepare(querystr, nargs, argtypes);

	if (qplan == NULL)
		elog(ERROR, "SPI_prepare returned %d for %s", SPI_result, querystr);

	/* Restore UID and security context */
	SetUserIdAndSecContext(save_userid, save_sec_context);

	/* Save the plan if requested */
	if (cache_plan)
	{
		qplan = SPI_saveplan(qplan);
		ri_HashPreparedPlan(qkey, qplan);
	}

	return qplan;
}

/*
 * Perform a query to enforce an RI restriction
 */
static bool
ri_PerformCheck(RI_QueryKey *qkey, SPIPlanPtr qplan,
				Relation fk_rel, Relation pk_rel,
				HeapTuple old_tuple, HeapTuple new_tuple,
				bool detectNewRows,
				int expect_OK, const char *constrname)
{
	Relation	query_rel,
				source_rel;
	int			key_idx;
	Snapshot	test_snapshot;
	Snapshot	crosscheck_snapshot;
	int			limit;
	int			spi_result;
	Oid			save_userid;
	int			save_sec_context;
	Datum		vals[RI_MAX_NUMKEYS * 2];
	char		nulls[RI_MAX_NUMKEYS * 2];

	/*
	 * The query is always run against the FK table except when this is an
	 * update/insert trigger on the FK table itself - either
	 * RI_PLAN_CHECK_LOOKUPPK or RI_PLAN_CHECK_LOOKUPPK_NOCOLS
	 */
	if (qkey->constr_queryno == RI_PLAN_CHECK_LOOKUPPK ||
		qkey->constr_queryno == RI_PLAN_CHECK_LOOKUPPK_NOCOLS)
		query_rel = pk_rel;
	else
		query_rel = fk_rel;

	/*
	 * The values for the query are taken from the table on which the trigger
	 * is called - it is normally the other one with respect to query_rel. An
	 * exception is ri_Check_Pk_Match(), which uses the PK table for both (the
	 * case when constrname == NULL)
	 */
	if (qkey->constr_queryno == RI_PLAN_CHECK_LOOKUPPK && constrname != NULL)
	{
		source_rel = fk_rel;
		key_idx = RI_KEYPAIR_FK_IDX;
	}
	else
	{
		source_rel = pk_rel;
		key_idx = RI_KEYPAIR_PK_IDX;
	}

	/* Extract the parameters to be passed into the query */
	if (new_tuple)
	{
		ri_ExtractValues(qkey, key_idx, source_rel, new_tuple,
						 vals, nulls);
		if (old_tuple)
			ri_ExtractValues(qkey, key_idx, source_rel, old_tuple,
							 vals + qkey->nkeypairs, nulls + qkey->nkeypairs);
	}
	else
	{
		ri_ExtractValues(qkey, key_idx, source_rel, old_tuple,
						 vals, nulls);
	}

	/*
	 * In READ COMMITTED mode, we just need to use an up-to-date regular
	 * snapshot, and we will see all rows that could be interesting. But in
	 * SERIALIZABLE mode, we can't change the transaction snapshot. If the
	 * caller passes detectNewRows == false then it's okay to do the query
	 * with the transaction snapshot; otherwise we use a current snapshot, and
	 * tell the executor to error out if it finds any rows under the current
	 * snapshot that wouldn't be visible per the transaction snapshot.
	 */
	if (IsXactIsoLevelSerializable && detectNewRows)
	{
		CommandCounterIncrement();		/* be sure all my own work is visible */
		test_snapshot = CopySnapshot(GetLatestSnapshot());
		crosscheck_snapshot = CopySnapshot(GetTransactionSnapshot());
	}
	else
	{
		/* the default SPI behavior is okay */
		test_snapshot = InvalidSnapshot;
		crosscheck_snapshot = InvalidSnapshot;
	}

	/*
	 * If this is a select query (e.g., for a 'no action' or 'restrict'
	 * trigger), we only need to see if there is a single row in the table,
	 * matching the key.  Otherwise, limit = 0 - because we want the query to
	 * affect ALL the matching rows.
	 */
	limit = (expect_OK == SPI_OK_SELECT) ? 1 : 0;

	/* Switch to proper UID to perform check as */
	GetUserIdAndSecContext(&save_userid, &save_sec_context);
	SetUserIdAndSecContext(RelationGetForm(query_rel)->relowner,
						   save_sec_context | SECURITY_LOCAL_USERID_CHANGE);

	/* Finally we can run the query. */
	spi_result = SPI_execute_snapshot(qplan,
									  vals, nulls,
									  test_snapshot, crosscheck_snapshot,
									  false, false, limit);

	/* Restore UID and security context */
	SetUserIdAndSecContext(save_userid, save_sec_context);

	/* Check result */
	if (spi_result < 0)
		elog(ERROR, "SPI_execute_snapshot returned %d", spi_result);

	if (expect_OK >= 0 && spi_result != expect_OK)
		ri_ReportViolation(qkey, constrname ? constrname : "",
						   pk_rel, fk_rel,
						   new_tuple ? new_tuple : old_tuple,
						   NULL,
						   true);

	/* XXX wouldn't it be clearer to do this part at the caller? */
	if (constrname && expect_OK == SPI_OK_SELECT &&
	(SPI_processed == 0) == (qkey->constr_queryno == RI_PLAN_CHECK_LOOKUPPK))
		ri_ReportViolation(qkey, constrname,
						   pk_rel, fk_rel,
						   new_tuple ? new_tuple : old_tuple,
						   NULL,
						   false);

	return SPI_processed != 0;
}

/*
 * Extract fields from a tuple into Datum/nulls arrays
 */
static void
ri_ExtractValues(RI_QueryKey *qkey, int key_idx,
				 Relation rel, HeapTuple tuple,
				 Datum *vals, char *nulls)
{
	int			i;
	bool		isnull;

	for (i = 0; i < qkey->nkeypairs; i++)
	{
		vals[i] = SPI_getbinval(tuple, rel->rd_att,
								qkey->keypair[i][key_idx],
								&isnull);
		nulls[i] = isnull ? 'n' : ' ';
	}
}

/*
 * Produce an error report
 *
 * If the failed constraint was on insert/update to the FK table,
 * we want the key names and values extracted from there, and the error
 * message to look like 'key blah is not present in PK'.
 * Otherwise, the attr names and values come from the PK table and the
 * message looks like 'key blah is still referenced from FK'.
 */
static void
ri_ReportViolation(RI_QueryKey *qkey, const char *constrname,
				   Relation pk_rel, Relation fk_rel,
				   HeapTuple violator, TupleDesc tupdesc,
				   bool spi_err)
{
	StringInfoData key_names;
	StringInfoData key_values;
	bool		onfk;
	int			idx,
				key_idx;

	if (spi_err)
		ereport(ERROR,
				(errcode(ERRCODE_INTERNAL_ERROR),
				 errmsg("referential integrity query on \"%s\" from constraint \"%s\" on \"%s\" gave unexpected result",
						RelationGetRelationName(pk_rel),
						constrname,
						RelationGetRelationName(fk_rel)),
				 errhint("This is most likely due to a rule having rewritten the query.")));

	/*
	 * Determine which relation to complain about.	If tupdesc wasn't passed
	 * by caller, assume the violator tuple came from there.
	 */
	onfk = (qkey->constr_queryno == RI_PLAN_CHECK_LOOKUPPK);
	if (onfk)
	{
		key_idx = RI_KEYPAIR_FK_IDX;
		if (tupdesc == NULL)
			tupdesc = fk_rel->rd_att;
	}
	else
	{
		key_idx = RI_KEYPAIR_PK_IDX;
		if (tupdesc == NULL)
			tupdesc = pk_rel->rd_att;
	}

	/*
	 * Special case - if there are no keys at all, this is a 'no column'
	 * constraint - no need to try to extract the values, and the message in
	 * this case looks different.
	 */
	if (qkey->nkeypairs == 0)
	{
		ereport(ERROR,
				(errcode(ERRCODE_FOREIGN_KEY_VIOLATION),
				 errmsg("insert or update on table \"%s\" violates foreign key constraint \"%s\"",
						RelationGetRelationName(fk_rel), constrname),
				 errdetail("No rows were found in \"%s\".",
						   RelationGetRelationName(pk_rel))));
	}

	/* Get printable versions of the keys involved */
	initStringInfo(&key_names);
	initStringInfo(&key_values);
	for (idx = 0; idx < qkey->nkeypairs; idx++)
	{
		int			fnum = qkey->keypair[idx][key_idx];
		char	   *name,
				   *val;

		name = SPI_fname(tupdesc, fnum);
		val = SPI_getvalue(violator, tupdesc, fnum);
		if (!val)
			val = "null";

		if (idx > 0)
		{
			appendStringInfoString(&key_names, ", ");
			appendStringInfoString(&key_values, ", ");
		}
		appendStringInfoString(&key_names, name);
		appendStringInfoString(&key_values, val);
	}

	if (onfk)
		ereport(ERROR,
				(errcode(ERRCODE_FOREIGN_KEY_VIOLATION),
				 errmsg("insert or update on table \"%s\" violates foreign key constraint \"%s\"",
						RelationGetRelationName(fk_rel), constrname),
				 errdetail("Key (%s)=(%s) is not present in table \"%s\".",
						   key_names.data, key_values.data,
						   RelationGetRelationName(pk_rel))));
	else
		ereport(ERROR,
				(errcode(ERRCODE_FOREIGN_KEY_VIOLATION),
				 errmsg("update or delete on table \"%s\" violates foreign key constraint \"%s\" on table \"%s\"",
						RelationGetRelationName(pk_rel),
						constrname, RelationGetRelationName(fk_rel)),
			errdetail("Key (%s)=(%s) is still referenced from table \"%s\".",
					  key_names.data, key_values.data,
					  RelationGetRelationName(fk_rel))));
}

/* ----------
 * ri_BuildQueryKeyPkCheck -
 *
 *	Build up a new hashtable key for a prepared SPI plan of a
 *	check for PK rows in noaction triggers.
 *
 *		key: output argument, *key is filled in based on the other arguments
 *		riinfo: info from pg_constraint entry
 *		constr_queryno: an internal number of the query inside the proc
 *
 *	At least for MATCH FULL this builds a unique key per plan.
 * ----------
 */
static void
ri_BuildQueryKeyPkCheck(RI_QueryKey *key, const RI_ConstraintInfo *riinfo,
						int32 constr_queryno)
{
	int			i;

	MemSet(key, 0, sizeof(RI_QueryKey));
	key->constr_type = FKCONSTR_MATCH_FULL;
	key->constr_id = riinfo->constraint_id;
	key->constr_queryno = constr_queryno;
	key->fk_relid = InvalidOid;
	key->pk_relid = riinfo->pk_relid;
	key->nkeypairs = riinfo->nkeys;
	for (i = 0; i < riinfo->nkeys; i++)
	{
		key->keypair[i][RI_KEYPAIR_FK_IDX] = 0;
		key->keypair[i][RI_KEYPAIR_PK_IDX] = riinfo->pk_attnums[i];
	}
}


/* ----------
 * ri_NullCheck -
 *
 *	Determine the NULL state of all key values in a tuple
 *
 *	Returns one of RI_KEYS_ALL_NULL, RI_KEYS_NONE_NULL or RI_KEYS_SOME_NULL.
 * ----------
 */
static int
ri_NullCheck(Relation rel, HeapTuple tup, RI_QueryKey *key, int pairidx)
{
	int			i;
	bool		isnull;
	bool		allnull = true;
	bool		nonenull = true;

	for (i = 0; i < key->nkeypairs; i++)
	{
		isnull = false;
		SPI_getbinval(tup, rel->rd_att, key->keypair[i][pairidx], &isnull);
		if (isnull)
			nonenull = false;
		else
			allnull = false;
	}

	if (allnull)
		return RI_KEYS_ALL_NULL;

	if (nonenull)
		return RI_KEYS_NONE_NULL;

	return RI_KEYS_SOME_NULL;
}


/* ----------
 * ri_InitHashTables -
 *
 *	Initialize our internal hash tables for prepared
 *	query plans and comparison operators.
 * ----------
 */
static void
ri_InitHashTables(void)
{
	HASHCTL		ctl;

	memset(&ctl, 0, sizeof(ctl));
	ctl.keysize = sizeof(RI_QueryKey);
	ctl.entrysize = sizeof(RI_QueryHashEntry);
	ctl.hash = tag_hash;
	ri_query_cache = hash_create("RI query cache", RI_INIT_QUERYHASHSIZE,
								 &ctl, HASH_ELEM | HASH_FUNCTION);

	memset(&ctl, 0, sizeof(ctl));
	ctl.keysize = sizeof(RI_CompareKey);
	ctl.entrysize = sizeof(RI_CompareHashEntry);
	ctl.hash = tag_hash;
	ri_compare_cache = hash_create("RI compare cache", RI_INIT_QUERYHASHSIZE,
								   &ctl, HASH_ELEM | HASH_FUNCTION);
}


/* ----------
 * ri_FetchPreparedPlan -
 *
 *	Lookup for a query key in our private hash table of prepared
 *	and saved SPI execution plans. Return the plan if found or NULL.
 * ----------
 */
static SPIPlanPtr
ri_FetchPreparedPlan(RI_QueryKey *key)
{
	RI_QueryHashEntry *entry;
	SPIPlanPtr		plan;

	/*
	 * On the first call initialize the hashtable
	 */
	if (!ri_query_cache)
		ri_InitHashTables();

	/*
	 * Lookup for the key
	 */
	entry = (RI_QueryHashEntry *) hash_search(ri_query_cache,
											  (void *) key,
											  HASH_FIND, NULL);
	if (entry == NULL)
		return NULL;

	/*
	 * Check whether the plan is still valid.  If it isn't, we don't want
	 * to simply rely on plancache.c to regenerate it; rather we should
	 * start from scratch and rebuild the query text too.  This is to cover
	 * cases such as table/column renames.  We depend on the plancache
	 * machinery to detect possible invalidations, though.
	 *
	 * CAUTION: this check is only trustworthy if the caller has already
	 * locked both FK and PK rels.
	 */
	plan = entry->plan;
	if (plan && SPI_plan_is_valid(plan))
		return plan;

	/*
	 * Otherwise we might as well flush the cached plan now, to free a
	 * little memory space before we make a new one.
	 */
	entry->plan = NULL;
	if (plan)
		SPI_freeplan(plan);

	return NULL;
}


/* ----------
 * ri_HashPreparedPlan -
 *
 *	Add another plan to our private SPI query plan hashtable.
 * ----------
 */
static void
ri_HashPreparedPlan(RI_QueryKey *key, SPIPlanPtr plan)
{
	RI_QueryHashEntry *entry;
	bool		found;

	/*
	 * On the first call initialize the hashtable
	 */
	if (!ri_query_cache)
		ri_InitHashTables();

	/*
	 * Add the new plan.  We might be overwriting an entry previously
	 * found invalid by ri_FetchPreparedPlan.
	 */
	entry = (RI_QueryHashEntry *) hash_search(ri_query_cache,
											  (void *) key,
											  HASH_ENTER, &found);
	Assert(!found || entry->plan == NULL);
	entry->plan = plan;
}


/* ----------
 * ri_KeysEqual -
 *
 *	Check if all key values in OLD and NEW are equal.
 * ----------
 */
static bool
ri_KeysEqual(Relation rel, HeapTuple oldtup, HeapTuple newtup,
			 const RI_ConstraintInfo *riinfo, bool rel_is_pk)
{
	TupleDesc	tupdesc = RelationGetDescr(rel);
	const int16 *attnums;
	const Oid  *eq_oprs;
	int			i;

	if (rel_is_pk)
	{
		attnums = riinfo->pk_attnums;
		eq_oprs = riinfo->pp_eq_oprs;
	}
	else
	{
		attnums = riinfo->fk_attnums;
		eq_oprs = riinfo->ff_eq_oprs;
	}

	for (i = 0; i < riinfo->nkeys; i++)
	{
		Datum		oldvalue;
		Datum		newvalue;
		bool		isnull;

		/*
		 * Get one attribute's oldvalue. If it is NULL - they're not equal.
		 */
		oldvalue = SPI_getbinval(oldtup, tupdesc, attnums[i], &isnull);
		if (isnull)
			return false;

		/*
		 * Get one attribute's newvalue. If it is NULL - they're not equal.
		 */
		newvalue = SPI_getbinval(newtup, tupdesc, attnums[i], &isnull);
		if (isnull)
			return false;

		/*
		 * Compare them with the appropriate equality operator.
		 */
		if (!ri_AttributesEqual(eq_oprs[i], RIAttType(rel, attnums[i]),
								oldvalue, newvalue))
			return false;
	}

	return true;
}


/* ----------
 * ri_AllKeysUnequal -
 *
 *	Check if all key values in OLD and NEW are not equal.
 * ----------
 */
static bool
ri_AllKeysUnequal(Relation rel, HeapTuple oldtup, HeapTuple newtup,
				  const RI_ConstraintInfo *riinfo, bool rel_is_pk)
{
	TupleDesc	tupdesc = RelationGetDescr(rel);
	const int16 *attnums;
	const Oid  *eq_oprs;
	int			i;

	if (rel_is_pk)
	{
		attnums = riinfo->pk_attnums;
		eq_oprs = riinfo->pp_eq_oprs;
	}
	else
	{
		attnums = riinfo->fk_attnums;
		eq_oprs = riinfo->ff_eq_oprs;
	}

	for (i = 0; i < riinfo->nkeys; i++)
	{
		Datum		oldvalue;
		Datum		newvalue;
		bool		isnull;

		/*
		 * Get one attribute's oldvalue. If it is NULL - they're not equal.
		 */
		oldvalue = SPI_getbinval(oldtup, tupdesc, attnums[i], &isnull);
		if (isnull)
			continue;

		/*
		 * Get one attribute's newvalue. If it is NULL - they're not equal.
		 */
		newvalue = SPI_getbinval(newtup, tupdesc, attnums[i], &isnull);
		if (isnull)
			continue;

		/*
		 * Compare them with the appropriate equality operator.
		 */
		if (ri_AttributesEqual(eq_oprs[i], RIAttType(rel, attnums[i]),
							   oldvalue, newvalue))
			return false;		/* found two equal items */
	}

	return true;
}


/* ----------
 * ri_OneKeyEqual -
 *
 *	Check if one key value in OLD and NEW is equal.  Note column is indexed
 *	from zero.
 *
 *	ri_KeysEqual could call this but would run a bit slower.  For
 *	now, let's duplicate the code.
 * ----------
 */
static bool
ri_OneKeyEqual(Relation rel, int column, HeapTuple oldtup, HeapTuple newtup,
			   const RI_ConstraintInfo *riinfo, bool rel_is_pk)
{
	TupleDesc	tupdesc = RelationGetDescr(rel);
	const int16 *attnums;
	const Oid  *eq_oprs;
	Datum		oldvalue;
	Datum		newvalue;
	bool		isnull;

	if (rel_is_pk)
	{
		attnums = riinfo->pk_attnums;
		eq_oprs = riinfo->pp_eq_oprs;
	}
	else
	{
		attnums = riinfo->fk_attnums;
		eq_oprs = riinfo->ff_eq_oprs;
	}

	/*
	 * Get one attribute's oldvalue. If it is NULL - they're not equal.
	 */
	oldvalue = SPI_getbinval(oldtup, tupdesc, attnums[column], &isnull);
	if (isnull)
		return false;

	/*
	 * Get one attribute's newvalue. If it is NULL - they're not equal.
	 */
	newvalue = SPI_getbinval(newtup, tupdesc, attnums[column], &isnull);
	if (isnull)
		return false;

	/*
	 * Compare them with the appropriate equality operator.
	 */
	if (!ri_AttributesEqual(eq_oprs[column], RIAttType(rel, attnums[column]),
							oldvalue, newvalue))
		return false;

	return true;
}

/* ----------
 * ri_AttributesEqual -
 *
 *	Call the appropriate equality comparison operator for two values.
 *
 *	NB: we have already checked that neither value is null.
 * ----------
 */
static bool
ri_AttributesEqual(Oid eq_opr, Oid typeid,
				   Datum oldvalue, Datum newvalue)
{
	RI_CompareHashEntry *entry = ri_HashCompareOp(eq_opr, typeid);

	/* Do we need to cast the values? */
	if (OidIsValid(entry->cast_func_finfo.fn_oid))
	{
		oldvalue = FunctionCall3(&entry->cast_func_finfo,
								 oldvalue,
								 Int32GetDatum(-1),		/* typmod */
								 BoolGetDatum(false));	/* implicit coercion */
		newvalue = FunctionCall3(&entry->cast_func_finfo,
								 newvalue,
								 Int32GetDatum(-1),		/* typmod */
								 BoolGetDatum(false));	/* implicit coercion */
	}

	/* Apply the comparison operator */
	return DatumGetBool(FunctionCall2(&entry->eq_opr_finfo,
									  oldvalue, newvalue));
}

/* ----------
 * ri_HashCompareOp -
 *
 *	See if we know how to compare two values, and create a new hash entry
 *	if not.
 * ----------
 */
static RI_CompareHashEntry *
ri_HashCompareOp(Oid eq_opr, Oid typeid)
{
	RI_CompareKey key;
	RI_CompareHashEntry *entry;
	bool		found;

	/*
	 * On the first call initialize the hashtable
	 */
	if (!ri_compare_cache)
		ri_InitHashTables();

	/*
	 * Find or create a hash entry.  Note we're assuming RI_CompareKey
	 * contains no struct padding.
	 */
	key.eq_opr = eq_opr;
	key.typeid = typeid;
	entry = (RI_CompareHashEntry *) hash_search(ri_compare_cache,
												(void *) &key,
												HASH_ENTER, &found);
	if (!found)
		entry->valid = false;

	/*
	 * If not already initialized, do so.  Since we'll keep this hash entry
	 * for the life of the backend, put any subsidiary info for the function
	 * cache structs into TopMemoryContext.
	 */
	if (!entry->valid)
	{
		Oid			lefttype,
					righttype,
					castfunc;
		CoercionPathType pathtype;

		/* We always need to know how to call the equality operator */
		fmgr_info_cxt(get_opcode(eq_opr), &entry->eq_opr_finfo,
					  TopMemoryContext);

		/*
		 * If we chose to use a cast from FK to PK type, we may have to apply
		 * the cast function to get to the operator's input type.
		 *
		 * XXX eventually it would be good to support array-coercion cases
		 * here and in ri_AttributesEqual().  At the moment there is no point
		 * because cases involving nonidentical array types will be rejected
		 * at constraint creation time.
		 *
		 * XXX perhaps also consider supporting CoerceViaIO?  No need at the
		 * moment since that will never be generated for implicit coercions.
		 */
		op_input_types(eq_opr, &lefttype, &righttype);
		Assert(lefttype == righttype);
		if (typeid == lefttype)
			castfunc = InvalidOid;		/* simplest case */
		else
		{
			pathtype = find_coercion_pathway(lefttype, typeid,
											 COERCION_IMPLICIT,
											 &castfunc);
			if (pathtype != COERCION_PATH_FUNC &&
				pathtype != COERCION_PATH_RELABELTYPE)
			{
				/*
				 * The declared input type of the eq_opr might be a
				 * polymorphic type such as ANYARRAY or ANYENUM.  If so,
				 * assume the coercion is valid; otherwise complain.
				 */
				if (!IsPolymorphicType(lefttype))
					elog(ERROR, "no conversion function from %s to %s",
						 format_type_be(typeid),
						 format_type_be(lefttype));
			}
		}
		if (OidIsValid(castfunc))
			fmgr_info_cxt(castfunc, &entry->cast_func_finfo,
						  TopMemoryContext);
		else
			entry->cast_func_finfo.fn_oid = InvalidOid;
		entry->valid = true;
	}

	return entry;
}


/*
 * Given a trigger function OID, determine whether it is an RI trigger,
 * and if so whether it is attached to PK or FK relation.
 */
int
RI_FKey_trigger_type(Oid tgfoid)
{
	switch (tgfoid)
	{
		case F_RI_FKEY_CASCADE_DEL:
		case F_RI_FKEY_CASCADE_UPD:
		case F_RI_FKEY_RESTRICT_DEL:
		case F_RI_FKEY_RESTRICT_UPD:
		case F_RI_FKEY_SETNULL_DEL:
		case F_RI_FKEY_SETNULL_UPD:
		case F_RI_FKEY_SETDEFAULT_DEL:
		case F_RI_FKEY_SETDEFAULT_UPD:
		case F_RI_FKEY_NOACTION_DEL:
		case F_RI_FKEY_NOACTION_UPD:
			return RI_TRIGGER_PK;

		case F_RI_FKEY_CHECK_INS:
		case F_RI_FKEY_CHECK_UPD:
			return RI_TRIGGER_FK;
	}

	return RI_TRIGGER_NONE;
}<|MERGE_RESOLUTION|>--- conflicted
+++ resolved
@@ -15,11 +15,7 @@
  *
  * Portions Copyright (c) 1996-2009, PostgreSQL Global Development Group
  *
-<<<<<<< HEAD
- * $PostgreSQL: pgsql/src/backend/utils/adt/ri_triggers.c,v 1.114 2009/08/01 19:59:41 tgl Exp $
-=======
  * $PostgreSQL: pgsql/src/backend/utils/adt/ri_triggers.c,v 1.104 2008/02/18 23:00:32 tgl Exp $
->>>>>>> 0f855d62
  *
  * ----------
  */
