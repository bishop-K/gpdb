--- conflicted
+++ resolved
@@ -57,28 +57,10 @@
 #define PG_GETARG_UNKNOWN_P_COPY(n) DatumGetUnknownPCopy(PG_GETARG_DATUM(n))
 #define PG_RETURN_UNKNOWN_P(x)		PG_RETURN_POINTER(x)
 
-<<<<<<< HEAD
-/*
- * Max considered sub-string size is set to MaxAllocSize - 4MB).
- * The 4MB is saved aside for memory allocation overhead such
- * as allocation set headers.
- */
-#define MAX_STRING_BYTES	((Size) (MaxAllocSize - 0x400000))
-
-/*
- * GPDB_84_MERGE_FIXME: these functions are forked from the upstream's
- * text_position() and text_position_setup(), which are no longer used. Might be
- * good to have some extra eyes here to ensure this file was fully merged
- * correctly.
- */
-static int	text_position_ptr_len(char* p1, int len1, char *p2, int len2); 
-static void text_position_setup_ptr_len(char* p1, int len1, char* p2, int len2, TextPositionState *state);
-
-static int	text_cmp(text *arg1, text *arg2);
-=======
 static int	text_cmp(text *arg1, text *arg2, Oid collid);
->>>>>>> a4bebdd9
 static int32 text_length(Datum str);
+static int	text_position(text *t1, text *t2);
+static void text_position_setup(text *t1, text *t2, TextPositionState *state);
 static int	text_position_next(int start_pos, TextPositionState *state);
 static void text_position_cleanup(TextPositionState *state);
 static text *text_catenate(text *t1, text *t2);
@@ -666,65 +648,6 @@
 }
 
 /*
- * find_memory_limited_substring()
- *	Computes the sub-string length in number of characters and number
- *	of bytes where the sub-string consumes up to "memoryLimit" amount of memory.
- *
- *	Parameters:
- *		strStart: starting pointer in the string
- * 		byteLen: number of bytes in the string, starting from strStart
- * 		memoryLimit: max string size in terms of bytes
- *
- * 	Out parameters:
- *		subStringByteLen: length of chosen sub-string in bytes
- *		subStringCharLen: length of chosen sub-string in character count
- *
- * It is caller's responsibility that there actually are byteLen bytes
- * starting from strStart; the string needs not be null-terminated.
- */
-static void
-find_memory_limited_substring(const char *strStart, int byteLen, int memoryLimit, int *subStringByteLen, int *subStringCharLen)
-{
-	AssertArg(byteLen > memoryLimit);
-	AssertArg(NULL != strStart);
-	AssertArg(NULL != subStringCharLen);
-
-	if (pg_database_encoding_max_length() == 1)
-	{
-		/* Optimization for single-byte encodings */
-		*subStringByteLen = byteLen < memoryLimit ? byteLen : memoryLimit;
-		*subStringCharLen = *subStringByteLen;
-
-		return;
-	}
-	else
-	{
-		const char *strCurPointer = strStart;;
-
-		int consumedBytes = 0;
-		int consumedChars = 0;
-
-		while (consumedBytes <= byteLen)
-		{
-			int curCharBytes = pg_mblen(strCurPointer);
-			strCurPointer += curCharBytes;
-			consumedChars++;
-			consumedBytes += curCharBytes;
-
-			if (consumedBytes > memoryLimit)
-			{
-				*subStringByteLen = consumedBytes - curCharBytes;
-				*subStringCharLen = consumedChars - 1;
-
-				Insist((*subStringByteLen > 0) && (*subStringCharLen > 0));
-
-				return;
-			}
-		}
-	}
-}
-
-/*
  * text_substr()
  * Return a substring starting at the specified position.
  * - thomas 1997-12-31
@@ -1045,23 +968,10 @@
 Datum
 textpos(PG_FUNCTION_ARGS)
 {
-	Datum d0 = PG_GETARG_DATUM(0);
-	Datum d1 = PG_GETARG_DATUM(1);
-	char *p0; void *tofree0; int len0;
-	char *p1; void *tofree1; int len1;
-	int32 pos;
-
-	varattrib_untoast_ptr_len(d0, &p0, &len0, &tofree0);
-	varattrib_untoast_ptr_len(d1, &p1, &len1, &tofree1);
-
-	pos = text_position_ptr_len(p0, len0, p1, len1);
-
-	if(tofree0)
-		pfree(tofree0);
-	if(tofree1)
-		pfree(tofree1);
-
-	PG_RETURN_INT32(pos);
+	text	   *str = PG_GETARG_TEXT_PP(0);
+	text	   *search_str = PG_GETARG_TEXT_PP(1);
+
+	PG_RETURN_INT32((int32) text_position(str, search_str));
 }
 
 /*
@@ -1069,8 +979,8 @@
  *	Does the real work for textpos()
  *
  * Inputs:
- *		p1, len1 - string to be searched
- *		p2, len2 - pattern to match within t1
+ *		t1 - string to be searched
+ *		t2 - pattern to match within t1
  * Result:
  *		Character index of the first matched char, starting from 1,
  *		or 0 if no match.
@@ -1078,25 +988,13 @@
  *	This is broken out so it can be called directly by other string processing
  *	functions.
  */
-static int 
-text_position_ptr_len(char* p1, int len1, char* p2, int len2)
-{
-	TextPositionState state = 
-		{
-		0, /* use_wchar */
-		NULL, /* str1 */
-		NULL, /* str2 */
-		NULL, /* wstr1 */
-		NULL, /* wstr2 */
-		0, /* len1 */
-		0, /* len2 */
-		};
-
-
-	int result;
-
-	text_position_setup_ptr_len(p1, len1, p2, len2, &state);
-
+static int
+text_position(text *t1, text *t2)
+{
+	TextPositionState state;
+	int			result;
+
+	text_position_setup(t1, t2, &state);
 	result = text_position_next(1, &state);
 	text_position_cleanup(&state);
 	return result;
@@ -1114,33 +1012,42 @@
  * variable is normally just a local variable in the caller.
  */
 
-/* Set up text postion, using pointer and len. */
-static void 
-text_position_setup_ptr_len(char* p1, int len1, char* p2, int len2, TextPositionState *state)
-{
+static void
+text_position_setup(text *t1, text *t2, TextPositionState *state)
+{
+	int			len1 = VARSIZE_ANY_EXHDR(t1);
+	int			len2 = VARSIZE_ANY_EXHDR(t2);
+
+	/*
+	 * Initialize unused fields, to keep compiler quiet about missing
+	 * initializations. But ignore 'skiptable', it's large enough that
+	 * clearing it unnecessarily could be a measurable slowdown.
+	 */
+	memset(state, 0, offsetof(TextPositionState, skiptable));
+
 	if (pg_database_encoding_max_length() == 1)
 	{
 		/* simple case - single byte encoding */
 		state->use_wchar = false;
-		state->str1 = p1;
-		state->str2 = p2;
+		state->str1 = VARDATA_ANY(t1);
+		state->str2 = VARDATA_ANY(t2);
 		state->len1 = len1;
 		state->len2 = len2;
 	}
 	else
 	{
 		/* not as simple - multibyte encoding */
-		pg_wchar   *wp1,
-				   *wp2;
-
-		wp1 = (pg_wchar *) palloc((len1 + 1) * sizeof(pg_wchar));
-		len1 = pg_mb2wchar_with_len(p1, wp1, len1);
-		wp2 = (pg_wchar *) palloc((len2 + 1) * sizeof(pg_wchar));
-		len2 = pg_mb2wchar_with_len(p2, wp2, len2);
+		pg_wchar   *p1,
+				   *p2;
+
+		p1 = (pg_wchar *) palloc((len1 + 1) * sizeof(pg_wchar));
+		len1 = pg_mb2wchar_with_len(VARDATA_ANY(t1), p1, len1);
+		p2 = (pg_wchar *) palloc((len2 + 1) * sizeof(pg_wchar));
+		len2 = pg_mb2wchar_with_len(VARDATA_ANY(t2), p2, len2);
 
 		state->use_wchar = true;
-		state->wstr1 = wp1;
-		state->wstr2 = wp2;
+		state->wstr1 = p1;
+		state->wstr2 = p2;
 		state->len1 = len1;
 		state->len2 = len2;
 	}
@@ -1151,7 +1058,7 @@
 	 * searched (t1) and the "needle" is the pattern being sought (t2).
 	 *
 	 * If the needle is empty or bigger than the haystack then there is no
-	 * point in wasting cycles initializing the table.	We also choose not to
+	 * point in wasting cycles initializing the table.  We also choose not to
 	 * use B-M-H for needles of length 1, since the skip table can't possibly
 	 * save anything in that case.
 	 */
@@ -1167,7 +1074,7 @@
 		 * declaration of TextPositionState allows up to 256 elements, but for
 		 * short search problems we don't really want to have to initialize so
 		 * many elements --- it would take too long in comparison to the
-		 * actual search time.	So we choose a useful skip table size based on
+		 * actual search time.  So we choose a useful skip table size based on
 		 * the haystack length minus the needle length.  The closer the needle
 		 * length is to the haystack length the less useful skipping becomes.
 		 *
@@ -1199,7 +1106,7 @@
 			state->skiptable[i] = len2;
 
 		/*
-		 * Now examine the needle.	For each character except the last one,
+		 * Now examine the needle.  For each character except the last one,
 		 * set the corresponding table element to the appropriate skip
 		 * distance.  Note that when two characters share the same skip table
 		 * entry, the one later in the needle must determine the skip
@@ -1223,6 +1130,7 @@
 		}
 	}
 }
+
 static int
 text_position_next(int start_pos, TextPositionState *state)
 {
@@ -1286,11 +1194,11 @@
 
 				/*
 				 * No match, so use the haystack char at hptr to decide how
-				 * far to advance.	If the needle had any occurrence of that
+				 * far to advance.  If the needle had any occurrence of that
 				 * character (or more precisely, one sharing the same
 				 * skiptable entry) before its last character, then we advance
 				 * far enough to align the last such needle character with
-				 * that haystack position.	Otherwise we can advance by the
+				 * that haystack position.  Otherwise we can advance by the
 				 * whole needle length.
 				 */
 				hptr += state->skiptable[(unsigned char) *hptr & skiptablemask];
@@ -1342,11 +1250,11 @@
 
 				/*
 				 * No match, so use the haystack char at hptr to decide how
-				 * far to advance.	If the needle had any occurrence of that
+				 * far to advance.  If the needle had any occurrence of that
 				 * character (or more precisely, one sharing the same
 				 * skiptable entry) before its last character, then we advance
 				 * far enough to align the last such needle character with
-				 * that haystack position.	Otherwise we can advance by the
+				 * that haystack position.  Otherwise we can advance by the
 				 * whole needle length.
 				 */
 				hptr += state->skiptable[*hptr & skiptablemask];
@@ -1521,16 +1429,14 @@
 		memcpy(a2p, arg2, len2);
 		a2p[len2] = '\0';
 
-<<<<<<< HEAD
-		result = gp_strcoll(a1p, a2p);
-=======
+		// GPDB_91_MERGE_FIXME: Why does gp_strcoll() exist?
+		// Should we remove it, or add gp_strcoll_l()?
 #ifdef HAVE_LOCALE_T
 		if (mylocale)
 			result = strcoll_l(a1p, a2p, mylocale);
 		else
 #endif
-			result = strcoll(a1p, a2p);
->>>>>>> a4bebdd9
+			result = gp_strcoll(a1p, a2p);
 
 		/*
 		 * In some locales strcoll() can claim that nonidentical strings are
@@ -2687,56 +2593,20 @@
 Datum
 replace_text(PG_FUNCTION_ARGS)
 {
-	Datum d0 = PG_GETARG_DATUM(0);
-	char *p0; void *tofree0; int len0;
-
-	Datum d1 = PG_GETARG_DATUM(1);
-	char *p1; void *tofree1; int len1;
-
-	Datum d2 = PG_GETARG_DATUM(2);
-	char *p2; void *tofree2; int len2;
-
+	text	   *src_text = PG_GETARG_TEXT_PP(0);
+	text	   *from_sub_text = PG_GETARG_TEXT_PP(1);
+	text	   *to_sub_text = PG_GETARG_TEXT_PP(2);
 	int			src_text_len;
 	int			from_sub_text_len;
-
-	TextPositionState state = 
-		{
-		0, /* use_wchar */
-		NULL, /* str1 */
-		NULL, /* str2 */
-		NULL, /* wstr1 */
-		NULL, /* wstr2 */
-		0, /* len1 */
-		0, /* len2 */
-		};
+	TextPositionState state;
 	text	   *ret_text;
 	int			start_posn;
 	int			curr_posn;
 	int			chunk_len;
 	char	   *start_ptr;
 	StringInfoData str;
- 
-	varattrib_untoast_ptr_len(d0, &p0, &len0, &tofree0);
-	varattrib_untoast_ptr_len(d1, &p1, &len1, &tofree1);
-	varattrib_untoast_ptr_len(d2, &p2, &len2, &tofree2);
-
-	if(pg_database_encoding_max_length() == 1)
-		from_sub_text_len = len1;
-	else
-		from_sub_text_len = pg_mbstrlen_with_len(p1, len1);
-
-	if (len0 == 0 || from_sub_text_len == 0)
-	{
-		if(tofree0)
-			pfree(tofree0);
-		if(tofree1)
-			pfree(tofree1);
-		if(tofree2)
-			pfree(tofree2);
-		return d0;
-	}
-
-	text_position_setup_ptr_len(p0, len0, p1, len1, &state); 
+
+	text_position_setup(src_text, from_sub_text, &state);
 
 	/*
 	 * Note: we check the converted string length, not the original, because
@@ -2749,7 +2619,7 @@
 	if (src_text_len < 1 || from_sub_text_len < 1)
 	{
 		text_position_cleanup(&state);
-		PG_RETURN_DATUM(d0);
+		PG_RETURN_TEXT_P(src_text);
 	}
 
 	start_posn = 1;
@@ -2758,19 +2628,12 @@
 	/* When the from_sub_text is not found, there is nothing to do. */
 	if (curr_posn == 0)
 	{
-		if(tofree0)
-			pfree(tofree0);
-		if(tofree1)
-			pfree(tofree1);
-		if(tofree2)
-			pfree(tofree2);
-
 		text_position_cleanup(&state);
-		return d0;
+		PG_RETURN_TEXT_P(src_text);
 	}
 
 	/* start_ptr points to the start_posn'th character of src_text */
-	start_ptr = p0; 
+	start_ptr = VARDATA_ANY(src_text);
 
 	initStringInfo(&str);
 
@@ -2781,7 +2644,8 @@
 		/* copy the data skipped over by last text_position_next() */
 		chunk_len = charlen_to_bytelen(start_ptr, curr_posn - start_posn);
 		appendBinaryStringInfo(&str, start_ptr, chunk_len);
-		appendBinaryStringInfo(&str, p2, len2);
+
+		appendStringInfoText(&str, to_sub_text);
 
 		start_posn = curr_posn;
 		start_ptr += chunk_len;
@@ -2793,19 +2657,13 @@
 	while (curr_posn > 0);
 
 	/* copy trailing data */
-	chunk_len = ((char *) p0 + len0) - start_ptr;
+	chunk_len = ((char *) src_text + VARSIZE_ANY(src_text)) - start_ptr;
 	appendBinaryStringInfo(&str, start_ptr, chunk_len);
 
 	text_position_cleanup(&state);
 
 	ret_text = cstring_to_text_with_len(str.data, str.len);
 	pfree(str.data);
-	if(tofree0)
-		pfree(tofree0);
-	if(tofree1)
-		pfree(tofree1);
-	if(tofree2)
-		pfree(tofree2);
 
 	PG_RETURN_TEXT_P(ret_text);
 }
@@ -3087,44 +2945,15 @@
 Datum
 split_text(PG_FUNCTION_ARGS)
 {
-	Datum d0 = PG_GETARG_DATUM(0);
-	char *p0; void *tofree0; int len0;
-
-	Datum d1 = PG_GETARG_DATUM(1);
-	char *p1; void *tofree1; int len1;
-
+	text	   *inputstring = PG_GETARG_TEXT_PP(0);
+	text	   *fldsep = PG_GETARG_TEXT_PP(1);
 	int			fldnum = PG_GETARG_INT32(2);
-
 	int			inputstring_len; 
 	int			fldsep_len; 
-	TextPositionState state = 		
-		{
-		0, /* use_wchar */
-		NULL, /* str1 */
-		NULL, /* str2 */
-		NULL, /* wstr1 */
-		NULL, /* wstr2 */
-		0, /* len1 */
-		0, /* len2 */
-		};
-
+	TextPositionState state;
 	int			start_posn;
 	int			end_posn;
 	text	   *result_text;
-
-	varattrib_untoast_ptr_len(d0, &p0, &len0, &tofree0);
-	varattrib_untoast_ptr_len(d1, &p1, &len1, &tofree1);
-
-	if(pg_database_encoding_max_length() == 1)
-	{
-		inputstring_len = len0;
-		fldsep_len = len1;
-	}
-	else
-	{
-		inputstring_len = pg_mbstrlen_with_len(p0, len0);
-		fldsep_len = pg_mbstrlen_with_len(p1, len1);
-	}
 
 	/* field number is 1 based */
 	if (fldnum < 1)
@@ -3132,14 +2961,18 @@
 				(errcode(ERRCODE_INVALID_PARAMETER_VALUE),
 				 errmsg("field position must be greater than zero")));
 
+	text_position_setup(inputstring, fldsep, &state);
+
+	/*
+	 * Note: we check the converted string length, not the original, because
+	 * they could be different if the input contained invalid encoding.
+	 */
+	inputstring_len = state.len1;
+	fldsep_len = state.len2;
+
 	/* return empty string for empty input string */
 	if (inputstring_len < 1)
 	{
-		if(tofree0)
-			pfree(tofree0);
-		if(tofree1)
-			pfree(tofree1);
-
 		text_position_cleanup(&state);
 		PG_RETURN_TEXT_P(cstring_to_text(""));
 	}
@@ -3147,19 +2980,13 @@
 	/* empty field separator */
 	if (fldsep_len < 1)
 	{
-		if(tofree0)
-			pfree(tofree0);
-		if(tofree1)
-			pfree(tofree1);
-
+		text_position_cleanup(&state);
 		/* if first field, return input string, else empty string */
 		if (fldnum == 1)
-			return d0;
+			PG_RETURN_TEXT_P(inputstring);
 		else
 			PG_RETURN_TEXT_P(cstring_to_text(""));
 	}
-
-	text_position_setup_ptr_len(p0, len0, p1, len1, &state);
 
 	/* identify bounds of first field */
 	start_posn = 1;
@@ -3169,14 +2996,9 @@
 	if (end_posn == 0)
 	{
 		text_position_cleanup(&state);
-		if(tofree0)
-			pfree(tofree0);
-		if(tofree1)
-			pfree(tofree1);
-
 		/* if field 1 requested, return input string, else empty string */
 		if (fldnum == 1)
-			return d0;
+			PG_RETURN_TEXT_P(inputstring);
 		else
 			PG_RETURN_TEXT_P(cstring_to_text(""));
 	}
@@ -3195,7 +3017,7 @@
 		/* N'th field separator not found */
 		/* if last field requested, return it, else empty string */
 		if (fldnum == 1)
-			result_text = text_substring(d0, 
+			result_text = text_substring(PointerGetDatum(inputstring),
 										 start_posn,
 										 -1,
 										 true);
@@ -3205,38 +3027,16 @@
 	else
 	{
 		/* non-last field requested */
-		result_text = text_substring(d0,
+		result_text = text_substring(PointerGetDatum(inputstring),
 									 start_posn,
 									 end_posn - start_posn,
 									 false);
 	}
 
-	if(tofree0)
-		pfree(tofree0);
-	if(tofree1)
-		pfree(tofree1);
-
 	PG_RETURN_TEXT_P(result_text);
 }
 
 /*
-<<<<<<< HEAD
- * text_to_array_impl
- *		Carries out the actual tokenization and array conversion of an input string.
- *
- * Parameters:
- * 		string: Where to start in the input string
- * 		stringByteLen: Length of current string
- * 		delimiter: Which delimiter to use
- * 		delimiterByteLen: Length of delimiter in bytes
- * 		delimiterCharLen: Length of delimiter in chars
- * 		arrayState: State of the output array where we accumulate results
- * 		endOfString: Do we expect any more chunk of the main input string?
- *
- * Returns the pointer where the last match was found. Successively the
- * caller can splice more data starting from this address to find further
- * array elements.
-=======
  * Convenience function to return true when two text params are equal.
  */
 static bool
@@ -3251,33 +3051,10 @@
  * text_to_array
  * parse input string and return text array of elements,
  * based on provided field separator
->>>>>>> a4bebdd9
- */
-static char* text_to_array_impl(char *string, int stringByteLen, char *delimiter,
-		int delimiterByteLen, int delimiterCharLen, ArrayBuildState **arrayState, bool endOfString)
-{
-<<<<<<< HEAD
-	int start_posn = 1;
-	int fldnum = 1;
-	int end_posn = 0;
-	int chunk_len = 0;
-	text	   *result_text;
-
-	char* cur_ptr = string;
-
-	TextPositionState state =
-		{
-		0, /* use_wchar */
-		NULL, /* str1 */
-		NULL, /* str2 */
-		NULL, /* wstr1 */
-		NULL, /* wstr2 */
-		0, /* len1 */
-		0, /* len2 */
-		};
-
-	text_position_setup_ptr_len(string, stringByteLen, delimiter, delimiterByteLen, &state);
-=======
+ */
+Datum
+text_to_array(PG_FUNCTION_ARGS)
+{
 	return text_to_array_internal(fcinfo);
 }
 
@@ -3294,6 +3071,12 @@
 {
 	return text_to_array_internal(fcinfo);
 }
+
+/* GPDB_91_MERGE_FIXME: We used to have modified implementation here
+ * before the 9.1 merge, that could handle large datums, larger than
+ * 250 MB, gracefully. Need to rewrite those changes over the new code
+ * here. */
+
 
 /*
  * common code for text_to_array and text_to_array_null functions
@@ -3324,7 +3107,6 @@
 		fldsep = PG_GETARG_TEXT_PP(1);
 	else
 		fldsep = NULL;
->>>>>>> a4bebdd9
 
 	/* null_string can be NULL or omitted */
 	if (PG_NARGS() > 2 && !PG_ARGISNULL(2))
@@ -3354,22 +3136,11 @@
 		inputstring_len = state.len1;
 		fldsep_len = state.len2;
 
-<<<<<<< HEAD
-		if (end_posn == 0 && !endOfString)
-		{
-			break;
-		}
-		else if (end_posn == 0)
-		{
-			/* fetch last field */
-			chunk_len = (string + stringByteLen) - cur_ptr;
-=======
 		/* return empty array for empty input string */
 		if (inputstring_len < 1)
 		{
 			text_position_cleanup(&state);
 			PG_RETURN_ARRAYTYPE_P(construct_empty_array(TEXTOID));
->>>>>>> a4bebdd9
 		}
 
 		/*
@@ -3378,21 +3149,6 @@
 		 */
 		if (fldsep_len < 1)
 		{
-<<<<<<< HEAD
-			/* fetch non-last field */
-			chunk_len = charlen_to_bytelen(cur_ptr, end_posn - start_posn);
-		}
-
-		/* must build a temp text datum to pass to accumArrayResult */
-		result_text = cstring_to_text_with_len(cur_ptr, chunk_len);
-
-		/* stash away this field */
-		*arrayState = accumArrayResult(*arrayState,
-								  PointerGetDatum(result_text),
-								  false,
-								  TEXTOID,
-								  CurrentMemoryContext);
-=======
 			text_position_cleanup(&state);
 			/* single element can be a NULL too */
 			is_null = null_string ? text_isequal(inputstring, null_string) : false;
@@ -3408,22 +3164,9 @@
 		for (fldnum = 1;; fldnum++)		/* field number is 1 based */
 		{
 			CHECK_FOR_INTERRUPTS();
->>>>>>> a4bebdd9
 
 			end_posn = text_position_next(start_posn, &state);
 
-<<<<<<< HEAD
-		if (end_posn == 0)
-		{
-			/* Process next sub-string if any */
-			break;
-		}
-
-		start_posn = end_posn;
-		cur_ptr += chunk_len;
-		start_posn += delimiterCharLen;
-		cur_ptr += charlen_to_bytelen(cur_ptr, delimiterCharLen);
-=======
 			if (end_posn == 0)
 			{
 				/* fetch last field */
@@ -3458,7 +3201,6 @@
 		}
 
 		text_position_cleanup(&state);
->>>>>>> a4bebdd9
 	}
 	else
 	{
@@ -3499,154 +3241,8 @@
 		}
 	}
 
-	return cur_ptr;
-}
-
-/*
- * text_to_array_multi_pass
- *		Carries out the actual tokenization and array conversion of input string
- *		in multiple passes, where each pass is restricted to GPDB memory allocation limit.
- *
- * Parameters:
- * 		string: The start of the input string
- * 		stringByteLen: Length of current string
- * 		delimiter: Which delimiter to use
- * 		delimiterByteLen: Length of delimiter in bytes
- * 		delimiterCharLen: Length of delimiter in chars
- * 		endOfString: Do we expect any more chunk of the main input string?
- *
- * Returns the ArrayBuildState containing all the array elements.
- */
-static ArrayBuildState* text_to_array_multi_pass(char *string, int stringByteLen, char *delimiter, int delimiterByteLen, int delimiterCharLen)
-{
-	ArrayBuildState *astate = NULL;
-
-	/* Start with full string. If it is too big then we chunk it later */
-	char	   *start_ptr = string;
-	int curSubStringByteLen = stringByteLen;
-
-	bool endOfString = false;
-
-	/* More bytes to consider? */
-	while (!endOfString)
-	{
-		/*
-		 * Give the rest of the string to the current pass; may be chunked if
-		 * the rest still doesn't fit in the memory
-		 */
-		curSubStringByteLen = (string + stringByteLen) - start_ptr;
-
-		/* Will this MBCS become too big to fit in memory once converted to wchar? */
-		if (pg_database_encoding_max_length() > 1 && curSubStringByteLen > ((MAX_STRING_BYTES)/ sizeof(pg_wchar)))
-		{
-			int curSubStringCharLen = 0;
-			/* We need multi-pass. So find the sub-string boundary for the current pass */
-			find_memory_limited_substring(start_ptr, string + stringByteLen - start_ptr,
-				(MAX_STRING_BYTES) / sizeof(pg_wchar), &curSubStringByteLen, &curSubStringCharLen);
-		}
-
-		Insist(start_ptr + curSubStringByteLen <= string + stringByteLen);
-
-		endOfString = ((start_ptr + curSubStringByteLen) == (string + stringByteLen));
-
-		char *nextStartPtr = text_to_array_impl(start_ptr, curSubStringByteLen, delimiter, delimiterByteLen, delimiterCharLen, &astate, endOfString);
-
-		Insist(nextStartPtr >= start_ptr);
-
-		if (!endOfString && nextStartPtr == start_ptr)
-		{
-			elog(ERROR, "String size not supported.");
-		}
-
-		start_ptr = nextStartPtr;
-	}
-
-	return astate;
-}
-
-/*
- * text_to_array
- * parse input string
- * return text array of elements
- * based on provided field separator
- */
-Datum
-text_to_array(PG_FUNCTION_ARGS)
-{
-	Datum stringDatum = PG_GETARG_DATUM(0);
-	char *string = NULL;
-	void *toFreeString = NULL;
-	int stringByteLen = 0;
-
-	Datum delimiterDatum = PG_GETARG_DATUM(1);
-	char *delimiter = NULL;
-	void *toFreeDelimiter = NULL;
-	int delimiterByteLen = 0;
-
-	int stringCharLen = 0;
-	int	delimiterCharLen = 0;
-
-	varattrib_untoast_ptr_len(stringDatum, &string, &stringByteLen, &toFreeString);
-	varattrib_untoast_ptr_len(delimiterDatum, &delimiter, &delimiterByteLen, &toFreeDelimiter);
-
-	if(pg_database_encoding_max_length() == 1)
-	{
-		stringCharLen = stringByteLen;
-		delimiterCharLen = delimiterByteLen;
-	}
-	else
-	{
-		stringCharLen = pg_mbstrlen_with_len(string, stringByteLen);
-		delimiterCharLen = pg_mbstrlen_with_len(delimiter, delimiterByteLen);
-	}
-
-	/* return NULL for empty input string */
-	if (stringCharLen < 1)
-	{
-		if(toFreeString)
-		{
-			pfree(toFreeString);
-		}
-
-		if(toFreeDelimiter)
-		{
-			pfree(toFreeDelimiter);
-		}
-
-		PG_RETURN_NULL();
-	}
-
-	/*
-	 * empty field separator return one element, 1D, array using the input
-	 * string
-	 */
-	if (delimiterCharLen < 1)
-	{
-		if(toFreeString)
-		{
-			pfree(toFreeString);
-		}
-		if(toFreeDelimiter)
-		{
-			pfree(toFreeDelimiter);
-		}
-
-		PG_RETURN_ARRAYTYPE_P(create_singleton_array(fcinfo, TEXTOID, stringDatum, 1));
-	}
-
-	ArrayBuildState *astate = text_to_array_multi_pass(string, stringByteLen, delimiter, delimiterByteLen, delimiterCharLen);
-
-	if(toFreeString)
-	{
-		pfree(toFreeString);
-	}
-
-	if(toFreeDelimiter)
-	{
-		pfree(toFreeDelimiter);
-	}
-
-	PG_RETURN_DATUM(makeArrayResult(astate, CurrentMemoryContext));
+	PG_RETURN_ARRAYTYPE_P(makeArrayResult(astate,
+										  CurrentMemoryContext));
 }
 
 /*
