#
# Makefile for utils/adt
#
# src/backend/utils/adt/Makefile
#

subdir = src/backend/utils/adt
top_builddir = ../../../..
include $(top_builddir)/src/Makefile.global
override CPPFLAGS := -I$(libpq_srcdir) $(CPPFLAGS)

# seems to be required for some date/time stuff 1999/07/22 bjm
ifeq "$(findstring alpha,$(host_cpu))" "alpha"
ifeq "$(GCC)" "yes"
override CFLAGS+= -mieee
endif
endif

<<<<<<< HEAD
OBJS = acl.o array_userfuncs.o arrayfuncs.o arrayutils.o ascii.o \
	bool.o cash.o char.o complex_type.o date.o datetime.o datum.o dbsize.o \
	domains.o encode.o enum.o float.o format_type.o formatting.o genfile.o \
	geo_ops.o geo_selfuncs.o gp_dump_oids.o gp_optimizer_functions.o \
	gp_partition_functions.o inet_cidr_ntop.o inet_net_pton.o int.o \
	int8.o interpolate.o like.o lockfuncs.o mac.o matrix.o misc.o nabstime.o name.o \
	network.o numeric.o numutils.o oid.o oracle_compat.o orderedsetaggs.o \
	pg_locale.o pg_lzcompress.o pgstatfuncs.o pivot.o \
	pseudotypes.o quote.o regexp.o regproc.o ri_triggers.o rowtypes.o \
	ruleutils.o selfuncs.o tid.o timestamp.o trigfuncs.o varbit.o varchar.o varlena.o version.o \
=======
OBJS = acl.o arrayfuncs.o array_selfuncs.o array_typanalyze.o \
	array_userfuncs.o arrayutils.o bool.o \
	cash.o char.o date.o datetime.o datum.o domains.o \
	enum.o float.o format_type.o \
	geo_ops.o geo_selfuncs.o int.o int8.o json.o like.o lockfuncs.o \
	misc.o nabstime.o name.o numeric.o numutils.o \
	oid.o oracle_compat.o pseudotypes.o rangetypes.o rangetypes_gist.o \
	rowtypes.o regexp.o regproc.o ruleutils.o selfuncs.o \
	tid.o timestamp.o varbit.o varchar.o varlena.o version.o xid.o \
	network.o mac.o inet_cidr_ntop.o inet_net_pton.o \
	ri_triggers.o pg_lzcompress.o pg_locale.o formatting.o \
	ascii.o quote.o pgstatfuncs.o encode.o dbsize.o genfile.o trigfuncs.o \
>>>>>>> 80edfd76
	tsginidx.o tsgistidx.o tsquery.o tsquery_cleanup.o tsquery_gist.o \
	tsquery_op.o tsquery_rewrite.o tsquery_util.o tsrank.o \
	tsvector.o tsvector_op.o tsvector_parser.o \
	txid.o uuid.o xid.o windowfuncs.o xml.o json.o jsonfuncs.o

like.o: like.c like_match.c

include $(top_srcdir)/src/backend/common.mk<|MERGE_RESOLUTION|>--- conflicted
+++ resolved
@@ -16,23 +16,13 @@
 endif
 endif
 
-<<<<<<< HEAD
-OBJS = acl.o array_userfuncs.o arrayfuncs.o arrayutils.o ascii.o \
-	bool.o cash.o char.o complex_type.o date.o datetime.o datum.o dbsize.o \
-	domains.o encode.o enum.o float.o format_type.o formatting.o genfile.o \
-	geo_ops.o geo_selfuncs.o gp_dump_oids.o gp_optimizer_functions.o \
-	gp_partition_functions.o inet_cidr_ntop.o inet_net_pton.o int.o \
-	int8.o interpolate.o like.o lockfuncs.o mac.o matrix.o misc.o nabstime.o name.o \
-	network.o numeric.o numutils.o oid.o oracle_compat.o orderedsetaggs.o \
-	pg_locale.o pg_lzcompress.o pgstatfuncs.o pivot.o \
-	pseudotypes.o quote.o regexp.o regproc.o ri_triggers.o rowtypes.o \
-	ruleutils.o selfuncs.o tid.o timestamp.o trigfuncs.o varbit.o varchar.o varlena.o version.o \
-=======
 OBJS = acl.o arrayfuncs.o array_selfuncs.o array_typanalyze.o \
 	array_userfuncs.o arrayutils.o bool.o \
-	cash.o char.o date.o datetime.o datum.o domains.o \
+	cash.o char.o complex_type.o gp_dump_oids.o gp_optimizer_functions.o \
+	gp_partition_functions.o interpolate.o matrix.o orderedsetaggs.o \
+	pivot.o date.o datetime.o datum.o domains.o \
 	enum.o float.o format_type.o \
-	geo_ops.o geo_selfuncs.o int.o int8.o json.o like.o lockfuncs.o \
+	geo_ops.o geo_selfuncs.o int.o int8.o like.o lockfuncs.o \
 	misc.o nabstime.o name.o numeric.o numutils.o \
 	oid.o oracle_compat.o pseudotypes.o rangetypes.o rangetypes_gist.o \
 	rowtypes.o regexp.o regproc.o ruleutils.o selfuncs.o \
@@ -40,11 +30,10 @@
 	network.o mac.o inet_cidr_ntop.o inet_net_pton.o \
 	ri_triggers.o pg_lzcompress.o pg_locale.o formatting.o \
 	ascii.o quote.o pgstatfuncs.o encode.o dbsize.o genfile.o trigfuncs.o \
->>>>>>> 80edfd76
 	tsginidx.o tsgistidx.o tsquery.o tsquery_cleanup.o tsquery_gist.o \
 	tsquery_op.o tsquery_rewrite.o tsquery_util.o tsrank.o \
 	tsvector.o tsvector_op.o tsvector_parser.o \
-	txid.o uuid.o xid.o windowfuncs.o xml.o json.o jsonfuncs.o
+	txid.o uuid.o windowfuncs.o xml.o json.o jsonfuncs.o
 
 like.o: like.c like_match.c
 
