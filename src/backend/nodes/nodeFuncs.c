/*-------------------------------------------------------------------------
 *
 * nodeFuncs.c
 *		Various general-purpose manipulations of Node trees
 *
 * Portions Copyright (c) 1996-2009, PostgreSQL Global Development Group
 * Portions Copyright (c) 1994, Regents of the University of California
 *
 *
 * IDENTIFICATION
<<<<<<< HEAD
 *	  $PostgreSQL: pgsql/src/backend/nodes/nodeFuncs.c,v 1.35 2008/10/21 20:42:52 tgl Exp $
=======
 *	  $PostgreSQL: pgsql/src/backend/nodes/nodeFuncs.c,v 1.37 2009/01/01 17:23:43 momjian Exp $
>>>>>>> b0a6ad70
 *
 *-------------------------------------------------------------------------
 */
#include "postgres.h"

#include "catalog/pg_type.h"
#include "miscadmin.h"
#include "nodes/nodeFuncs.h"
#include "nodes/relation.h"
#include "utils/builtins.h"
#include "utils/lsyscache.h"


static bool expression_returns_set_walker(Node *node, void *context);
static int	leftmostLoc(int loc1, int loc2);


/*
 *	exprType -
 *	  returns the Oid of the type of the expression. (Used for typechecking.)
 */
Oid
exprType(Node *expr)
{
	Oid			type;

	if (!expr)
		return InvalidOid;

	switch (nodeTag(expr))
	{
		case T_Var:
			type = ((Var *) expr)->vartype;
			break;
		case T_Const:
			type = ((Const *) expr)->consttype;
			break;
		case T_Param:
			type = ((Param *) expr)->paramtype;
			break;
		case T_Aggref:
			type = ((Aggref *) expr)->aggtype;
			break;
		case T_WindowFunc:
			type = ((WindowFunc *) expr)->wintype;
			break;
		case T_ArrayRef:
			{
				ArrayRef   *arrayref = (ArrayRef *) expr;

				/* slice and/or store operations yield the array type */
				if (arrayref->reflowerindexpr || arrayref->refassgnexpr)
					type = arrayref->refarraytype;
				else
					type = arrayref->refelemtype;
			}
			break;
		case T_FuncExpr:
			type = ((FuncExpr *) expr)->funcresulttype;
			break;
		case T_OpExpr:
			type = ((OpExpr *) expr)->opresulttype;
			break;
		case T_DistinctExpr:
			type = ((DistinctExpr *) expr)->opresulttype;
			break;
		case T_ScalarArrayOpExpr:
			type = BOOLOID;
			break;
		case T_BoolExpr:
			type = BOOLOID;
			break;
		case T_SubLink:
			{
				SubLink    *sublink = (SubLink *) expr;

				if (sublink->subLinkType == EXPR_SUBLINK ||
					sublink->subLinkType == ARRAY_SUBLINK)
				{
					/* get the type of the subselect's first target column */
					Query	   *qtree = (Query *) sublink->subselect;
					TargetEntry *tent;

					if (!qtree || !IsA(qtree, Query))
						elog(ERROR, "cannot get type for untransformed sublink");
					tent = (TargetEntry *) linitial(qtree->targetList);
					Assert(IsA(tent, TargetEntry));
					Assert(!tent->resjunk);
					type = exprType((Node *) tent->expr);
					if (sublink->subLinkType == ARRAY_SUBLINK)
					{
						type = get_array_type(type);
						if (!OidIsValid(type))
							ereport(ERROR,
									(errcode(ERRCODE_UNDEFINED_OBJECT),
									 errmsg("could not find array type for data type %s",
							format_type_be(exprType((Node *) tent->expr)))));
					}
				}
				else
				{
					/* for all other sublink types, result is boolean */
					type = BOOLOID;
				}
			}
			break;
		case T_SubPlan:
			{
				/*
				 * Although the parser does not ever deal with already-planned
				 * expression trees, we support SubPlan nodes in this routine
				 * for the convenience of ruleutils.c.
				 */
				SubPlan    *subplan = (SubPlan *) expr;

				if (subplan->subLinkType == EXPR_SUBLINK ||
					subplan->subLinkType == ARRAY_SUBLINK)
				{
					/* get the type of the subselect's first target column */
					type = subplan->firstColType;
					if (subplan->subLinkType == ARRAY_SUBLINK)
					{
						type = get_array_type(type);
						if (!OidIsValid(type))
							ereport(ERROR,
									(errcode(ERRCODE_UNDEFINED_OBJECT),
									 errmsg("could not find array type for data type %s",
									format_type_be(subplan->firstColType))));
					}
				}
				else
				{
					/* for all other subplan types, result is boolean */
					type = BOOLOID;
				}
			}
			break;
		case T_AlternativeSubPlan:
			{
				/* As above, supported for the convenience of ruleutils.c */
				AlternativeSubPlan *asplan = (AlternativeSubPlan *) expr;

				/* subplans should all return the same thing */
				type = exprType((Node *) linitial(asplan->subplans));
			}
			break;
		case T_FieldSelect:
			type = ((FieldSelect *) expr)->resulttype;
			break;
		case T_FieldStore:
			type = ((FieldStore *) expr)->resulttype;
			break;
		case T_RelabelType:
			type = ((RelabelType *) expr)->resulttype;
			break;
		case T_CoerceViaIO:
			type = ((CoerceViaIO *) expr)->resulttype;
			break;
		case T_ArrayCoerceExpr:
			type = ((ArrayCoerceExpr *) expr)->resulttype;
			break;
		case T_ConvertRowtypeExpr:
			type = ((ConvertRowtypeExpr *) expr)->resulttype;
			break;
		case T_CaseExpr:
			type = ((CaseExpr *) expr)->casetype;
			break;
		case T_CaseTestExpr:
			type = ((CaseTestExpr *) expr)->typeId;
			break;
		case T_ArrayExpr:
			type = ((ArrayExpr *) expr)->array_typeid;
			break;
		case T_RowExpr:
			type = ((RowExpr *) expr)->row_typeid;
			break;
		case T_TableValueExpr:
			type = ANYTABLEOID;  /* MULTISET values are a special pseudotype */
			break;
		case T_RowCompareExpr:
			type = BOOLOID;
			break;
		case T_CoalesceExpr:
			type = ((CoalesceExpr *) expr)->coalescetype;
			break;
		case T_MinMaxExpr:
			type = ((MinMaxExpr *) expr)->minmaxtype;
			break;
		case T_XmlExpr:
			if (((XmlExpr *) expr)->op == IS_DOCUMENT)
				type = BOOLOID;
			else if (((XmlExpr *) expr)->op == IS_XMLSERIALIZE)
				type = TEXTOID;
			else
				type = XMLOID;
			break;
		case T_NullIfExpr:
			type = exprType((Node *) linitial(((NullIfExpr *) expr)->args));
			break;
		case T_NullTest:
			type = BOOLOID;
			break;
		case T_BooleanTest:
			type = BOOLOID;
			break;
		case T_CoerceToDomain:
			type = ((CoerceToDomain *) expr)->resulttype;
			break;
		case T_CoerceToDomainValue:
			type = ((CoerceToDomainValue *) expr)->typeId;
			break;
		case T_SetToDefault:
			type = ((SetToDefault *) expr)->typeId;
			break;
		case T_CurrentOfExpr:
			type = BOOLOID;
			break;
		case T_PlaceHolderVar:
			type = exprType((Node *) ((PlaceHolderVar *) expr)->phexpr);
			break;

		case T_GroupingFunc:
			type = INT8OID;
			break;
		case T_Grouping:
			type = INT8OID;
			break;
		case T_GroupId:
			type = INT4OID;
			break;
		case T_DMLActionExpr:
			type = INT4OID;
			break;
		case T_PartDefaultExpr:
			type = BOOLOID;
			break;
		case T_PartBoundExpr:
			type = ((PartBoundExpr *) expr)->boundType;
			break;
		case T_PartBoundInclusionExpr:
			type = BOOLOID;
			break;
		case T_PartBoundOpenExpr:
			type = BOOLOID;
			break;
		case T_PartListRuleExpr:
			type = ((PartListRuleExpr *) expr)->resulttype;
			break;
		case T_PartListNullTestExpr:
			type = BOOLOID;
			break;

		default:
			elog(ERROR, "unrecognized node type: %d", (int) nodeTag(expr));
			type = InvalidOid;	/* keep compiler quiet */
			break;
	}
	return type;
}

/*
 *	exprTypmod -
 *	  returns the type-specific attrmod of the expression, if it can be
 *	  determined.  In most cases, it can't and we return -1.
 */
int32
exprTypmod(Node *expr)
{
	if (!expr)
		return -1;

	switch (nodeTag(expr))
	{
		case T_Var:
			return ((Var *) expr)->vartypmod;
		case T_Const:
			return ((Const *) expr)->consttypmod;
		case T_Param:
			return ((Param *) expr)->paramtypmod;
		case T_ArrayRef:
			/* typmod is the same for array or element */
			return ((ArrayRef *) expr)->reftypmod;
		case T_FuncExpr:
			{
				int32		coercedTypmod;

				/* Be smart about length-coercion functions... */
				if (exprIsLengthCoercion(expr, &coercedTypmod))
					return coercedTypmod;
			}
			break;
		case T_SubLink:
			{
				SubLink    *sublink = (SubLink *) expr;

				if (sublink->subLinkType == EXPR_SUBLINK ||
					sublink->subLinkType == ARRAY_SUBLINK)
				{
					/* get the typmod of the subselect's first target column */
					Query	   *qtree = (Query *) sublink->subselect;
					TargetEntry *tent;

					if (!qtree || !IsA(qtree, Query))
						elog(ERROR, "cannot get type for untransformed sublink");
					tent = (TargetEntry *) linitial(qtree->targetList);
					Assert(IsA(tent, TargetEntry));
					Assert(!tent->resjunk);
					return exprTypmod((Node *) tent->expr);
					/* note we don't need to care if it's an array */
				}
			}
			break;
		case T_FieldSelect:
			return ((FieldSelect *) expr)->resulttypmod;
		case T_RelabelType:
			return ((RelabelType *) expr)->resulttypmod;
		case T_ArrayCoerceExpr:
			return ((ArrayCoerceExpr *) expr)->resulttypmod;
		case T_CaseExpr:
			{
				/*
				 * If all the alternatives agree on type/typmod, return that
				 * typmod, else use -1
				 */
				CaseExpr   *cexpr = (CaseExpr *) expr;
				Oid			casetype = cexpr->casetype;
				int32		typmod;
				ListCell   *arg;

				if (!cexpr->defresult)
					return -1;
				if (exprType((Node *) cexpr->defresult) != casetype)
					return -1;
				typmod = exprTypmod((Node *) cexpr->defresult);
				if (typmod < 0)
					return -1;	/* no point in trying harder */
				foreach(arg, cexpr->args)
				{
					CaseWhen   *w = (CaseWhen *) lfirst(arg);

					Assert(IsA(w, CaseWhen));
					if (exprType((Node *) w->result) != casetype)
						return -1;
					if (exprTypmod((Node *) w->result) != typmod)
						return -1;
				}
				return typmod;
			}
			break;
		case T_CaseTestExpr:
			return ((CaseTestExpr *) expr)->typeMod;
		case T_ArrayExpr:
			{
				/*
				 * If all the elements agree on type/typmod, return that
				 * typmod, else use -1
				 */
				ArrayExpr  *arrayexpr = (ArrayExpr *) expr;
				Oid			commontype;
				int32		typmod;
				ListCell   *elem;

				if (arrayexpr->elements == NIL)
					return -1;
				typmod = exprTypmod((Node *) linitial(arrayexpr->elements));
				if (typmod < 0)
					return -1;	/* no point in trying harder */
				if (arrayexpr->multidims)
					commontype = arrayexpr->array_typeid;
				else
					commontype = arrayexpr->element_typeid;
				foreach(elem, arrayexpr->elements)
				{
					Node	   *e = (Node *) lfirst(elem);

					if (exprType(e) != commontype)
						return -1;
					if (exprTypmod(e) != typmod)
						return -1;
				}
				return typmod;
			}
			break;
		case T_CoalesceExpr:
			{
				/*
				 * If all the alternatives agree on type/typmod, return that
				 * typmod, else use -1
				 */
				CoalesceExpr *cexpr = (CoalesceExpr *) expr;
				Oid			coalescetype = cexpr->coalescetype;
				int32		typmod;
				ListCell   *arg;

				if (exprType((Node *) linitial(cexpr->args)) != coalescetype)
					return -1;
				typmod = exprTypmod((Node *) linitial(cexpr->args));
				if (typmod < 0)
					return -1;	/* no point in trying harder */
				for_each_cell(arg, lnext(list_head(cexpr->args)))
				{
					Node	   *e = (Node *) lfirst(arg);

					if (exprType(e) != coalescetype)
						return -1;
					if (exprTypmod(e) != typmod)
						return -1;
				}
				return typmod;
			}
			break;
		case T_MinMaxExpr:
			{
				/*
				 * If all the alternatives agree on type/typmod, return that
				 * typmod, else use -1
				 */
				MinMaxExpr *mexpr = (MinMaxExpr *) expr;
				Oid			minmaxtype = mexpr->minmaxtype;
				int32		typmod;
				ListCell   *arg;

				if (exprType((Node *) linitial(mexpr->args)) != minmaxtype)
					return -1;
				typmod = exprTypmod((Node *) linitial(mexpr->args));
				if (typmod < 0)
					return -1;	/* no point in trying harder */
				for_each_cell(arg, lnext(list_head(mexpr->args)))
				{
					Node	   *e = (Node *) lfirst(arg);

					if (exprType(e) != minmaxtype)
						return -1;
					if (exprTypmod(e) != typmod)
						return -1;
				}
				return typmod;
			}
			break;
		case T_NullIfExpr:
			{
				NullIfExpr *nexpr = (NullIfExpr *) expr;

				return exprTypmod((Node *) linitial(nexpr->args));
			}
			break;
		case T_CoerceToDomain:
			return ((CoerceToDomain *) expr)->resulttypmod;
		case T_CoerceToDomainValue:
			return ((CoerceToDomainValue *) expr)->typeMod;
		case T_SetToDefault:
			return ((SetToDefault *) expr)->typeMod;
		case T_PlaceHolderVar:
			return exprTypmod((Node *) ((PlaceHolderVar *) expr)->phexpr);
		default:
			break;
	}
	return -1;
}

/*
 * exprIsLengthCoercion
 *		Detect whether an expression tree is an application of a datatype's
 *		typmod-coercion function.  Optionally extract the result's typmod.
 *
 * If coercedTypmod is not NULL, the typmod is stored there if the expression
 * is a length-coercion function, else -1 is stored there.
 *
 * Note that a combined type-and-length coercion will be treated as a
 * length coercion by this routine.
 */
bool
exprIsLengthCoercion(Node *expr, int32 *coercedTypmod)
{
	if (coercedTypmod != NULL)
		*coercedTypmod = -1;	/* default result on failure */

	/*
	 * Scalar-type length coercions are FuncExprs, array-type length coercions
	 * are ArrayCoerceExprs
	 */
	if (expr && IsA(expr, FuncExpr))
	{
		FuncExpr   *func = (FuncExpr *) expr;
		int			nargs;
		Const	   *second_arg;

		/*
		 * If it didn't come from a coercion context, reject.
		 */
		if (func->funcformat != COERCE_EXPLICIT_CAST &&
			func->funcformat != COERCE_IMPLICIT_CAST)
			return false;

		/*
		 * If it's not a two-argument or three-argument function with the
		 * second argument being an int4 constant, it can't have been created
		 * from a length coercion (it must be a type coercion, instead).
		 */
		nargs = list_length(func->args);
		if (nargs < 2 || nargs > 3)
			return false;

		second_arg = (Const *) lsecond(func->args);
		if (!IsA(second_arg, Const) ||
			second_arg->consttype != INT4OID ||
			second_arg->constisnull)
			return false;

		/*
		 * OK, it is indeed a length-coercion function.
		 */
		if (coercedTypmod != NULL)
			*coercedTypmod = DatumGetInt32(second_arg->constvalue);

		return true;
	}

	if (expr && IsA(expr, ArrayCoerceExpr))
	{
		ArrayCoerceExpr *acoerce = (ArrayCoerceExpr *) expr;

		/* It's not a length coercion unless there's a nondefault typmod */
		if (acoerce->resulttypmod < 0)
			return false;

		/*
		 * OK, it is indeed a length-coercion expression.
		 */
		if (coercedTypmod != NULL)
			*coercedTypmod = acoerce->resulttypmod;

		return true;
	}

	return false;
}

/*
 * expression_returns_set
 *	  Test whether an expression returns a set result.
 *
 * Because we use expression_tree_walker(), this can also be applied to
 * whole targetlists; it'll produce TRUE if any one of the tlist items
 * returns a set.
 */
bool
expression_returns_set(Node *clause)
{
	return expression_returns_set_walker(clause, NULL);
}

static bool
expression_returns_set_walker(Node *node, void *context)
{
	if (node == NULL)
		return false;
	if (IsA(node, FuncExpr))
	{
		FuncExpr   *expr = (FuncExpr *) node;

		if (expr->funcretset)
			return true;
		/* else fall through to check args */
	}
	if (IsA(node, OpExpr))
	{
		OpExpr	   *expr = (OpExpr *) node;

		if (expr->opretset)
			return true;
		/* else fall through to check args */
	}

	/* Avoid recursion for some cases that can't return a set */
	if (IsA(node, Aggref))
		return false;
	if (IsA(node, WindowFunc))
		return false;
	if (IsA(node, DistinctExpr))
		return false;
	if (IsA(node, ScalarArrayOpExpr))
		return false;
	if (IsA(node, BoolExpr))
		return false;
	if (IsA(node, SubLink))
		return false;
	if (IsA(node, SubPlan))
		return false;
	if (IsA(node, AlternativeSubPlan))
		return false;
	if (IsA(node, ArrayExpr))
		return false;
	if (IsA(node, RowExpr))
		return false;
	if (IsA(node, RowCompareExpr))
		return false;
	if (IsA(node, CoalesceExpr))
		return false;
	if (IsA(node, MinMaxExpr))
		return false;
	if (IsA(node, XmlExpr))
		return false;
	if (IsA(node, NullIfExpr))
		return false;

	return expression_tree_walker(node, expression_returns_set_walker,
								  context);
}


/*
 *	exprLocation -
 *	  returns the parse location of an expression tree, for error reports
 *
 * -1 is returned if the location can't be determined.
 *
 * For expressions larger than a single token, the intent here is to
 * return the location of the expression's leftmost token, not necessarily
 * the topmost Node's location field.  For example, an OpExpr's location
 * field will point at the operator name, but if it is not a prefix operator
 * then we should return the location of the left-hand operand instead.
 * The reason is that we want to reference the entire expression not just
 * that operator, and pointing to its start seems to be the most natural way.
 *
 * The location is not perfect --- for example, since the grammar doesn't
 * explicitly represent parentheses in the parsetree, given something that
 * had been written "(a + b) * c" we are going to point at "a" not "(".
 * But it should be plenty good enough for error reporting purposes.
 *
 * You might think that this code is overly general, for instance why check
 * the operands of a FuncExpr node, when the function name can be expected
 * to be to the left of them?  There are a couple of reasons.  The grammar
 * sometimes builds expressions that aren't quite what the user wrote;
 * for instance x IS NOT BETWEEN ... becomes a NOT-expression whose keyword
 * pointer is to the right of its leftmost argument.  Also, nodes that were
 * inserted implicitly by parse analysis (such as FuncExprs for implicit
 * coercions) will have location -1, and so we can have odd combinations of
 * known and unknown locations in a tree.
 */
int
exprLocation(Node *expr)
{
	int			loc;

	if (expr == NULL)
		return -1;
	switch (nodeTag(expr))
	{
		case T_RangeVar:
			loc = ((RangeVar *) expr)->location;
			break;
		case T_Var:
			loc = ((Var *) expr)->location;
			break;
		case T_Const:
			loc = ((Const *) expr)->location;
			break;
		case T_Param:
			loc = ((Param *) expr)->location;
			break;
		case T_Aggref:
			/* function name should always be the first thing */
			loc = ((Aggref *) expr)->location;
			break;
		case T_WindowFunc:
			/* function name should always be the first thing */
			loc = ((WindowFunc *) expr)->location;
			break;
		case T_ArrayRef:
			/* just use array argument's location */
			loc = exprLocation((Node *) ((ArrayRef *) expr)->refexpr);
			break;
		case T_FuncExpr:
			{
				FuncExpr   *fexpr = (FuncExpr *) expr;

				/* consider both function name and leftmost arg */
				loc = leftmostLoc(fexpr->location,
								  exprLocation((Node *) fexpr->args));
			}
			break;
		case T_OpExpr:
		case T_DistinctExpr:	/* struct-equivalent to OpExpr */
		case T_NullIfExpr:		/* struct-equivalent to OpExpr */
			{
				OpExpr   *opexpr = (OpExpr *) expr;

				/* consider both operator name and leftmost arg */
				loc = leftmostLoc(opexpr->location,
								  exprLocation((Node *) opexpr->args));
			}
			break;
		case T_ScalarArrayOpExpr:
			{
				ScalarArrayOpExpr *saopexpr = (ScalarArrayOpExpr *) expr;

				/* consider both operator name and leftmost arg */
				loc = leftmostLoc(saopexpr->location,
								  exprLocation((Node *) saopexpr->args));
			}
			break;
		case T_BoolExpr:
			{
				BoolExpr   *bexpr = (BoolExpr *) expr;

				/*
				 * Same as above, to handle either NOT or AND/OR.  We can't
				 * special-case NOT because of the way that it's used for
				 * things like IS NOT BETWEEN.
				 */
				loc = leftmostLoc(bexpr->location,
								  exprLocation((Node *) bexpr->args));
			}
			break;
		case T_SubLink:
			{
				SubLink *sublink = (SubLink *) expr;

				/* check the testexpr, if any, and the operator/keyword */
				loc = leftmostLoc(exprLocation(sublink->testexpr),
								  sublink->location);
			}
			break;
		case T_FieldSelect:
			/* just use argument's location */
			loc = exprLocation((Node *) ((FieldSelect *) expr)->arg);
			break;
		case T_FieldStore:
			/* just use argument's location */
			loc = exprLocation((Node *) ((FieldStore *) expr)->arg);
			break;
		case T_RelabelType:
			{
				RelabelType *rexpr = (RelabelType *) expr;

				/* Much as above */
				loc = leftmostLoc(rexpr->location,
								  exprLocation((Node *) rexpr->arg));
			}
			break;
		case T_CoerceViaIO:
			{
				CoerceViaIO *cexpr = (CoerceViaIO *) expr;

				/* Much as above */
				loc = leftmostLoc(cexpr->location,
								  exprLocation((Node *) cexpr->arg));
			}
			break;
		case T_ArrayCoerceExpr:
			{
				ArrayCoerceExpr *cexpr = (ArrayCoerceExpr *) expr;

				/* Much as above */
				loc = leftmostLoc(cexpr->location,
								  exprLocation((Node *) cexpr->arg));
			}
			break;
		case T_ConvertRowtypeExpr:
			{
				ConvertRowtypeExpr *cexpr = (ConvertRowtypeExpr *) expr;

				/* Much as above */
				loc = leftmostLoc(cexpr->location,
								  exprLocation((Node *) cexpr->arg));
			}
			break;
		case T_CaseExpr:
			/* CASE keyword should always be the first thing */
			loc = ((CaseExpr *) expr)->location;
			break;
		case T_CaseWhen:
			/* WHEN keyword should always be the first thing */
			loc = ((CaseWhen *) expr)->location;
			break;
		case T_ArrayExpr:
			/* the location points at ARRAY or [, which must be leftmost */
			loc = ((ArrayExpr *) expr)->location;
			break;
		case T_RowExpr:
			/* the location points at ROW or (, which must be leftmost */
			loc = ((RowExpr *) expr)->location;
			break;
		case T_TableValueExpr:
			/* the location points at TABLE, which must be leftmost */
			loc = ((TableValueExpr *) expr)->location;
			break;
		case T_RowCompareExpr:
			/* just use leftmost argument's location */
			loc = exprLocation((Node *) ((RowCompareExpr *) expr)->largs);
			break;
		case T_CoalesceExpr:
			/* COALESCE keyword should always be the first thing */
			loc = ((CoalesceExpr *) expr)->location;
			break;
		case T_MinMaxExpr:
			/* GREATEST/LEAST keyword should always be the first thing */
			loc = ((MinMaxExpr *) expr)->location;
			break;
		case T_XmlExpr:
			{
				XmlExpr   *xexpr = (XmlExpr *) expr;

				/* consider both function name and leftmost arg */
				loc = leftmostLoc(xexpr->location,
								  exprLocation((Node *) xexpr->args));
			}
			break;
		case T_NullTest:
			/* just use argument's location */
			loc = exprLocation((Node *) ((NullTest *) expr)->arg);
			break;
		case T_BooleanTest:
			/* just use argument's location */
			loc = exprLocation((Node *) ((BooleanTest *) expr)->arg);
			break;
		case T_CoerceToDomain:
			{
				CoerceToDomain *cexpr = (CoerceToDomain *) expr;

				/* Much as above */
				loc = leftmostLoc(cexpr->location,
								  exprLocation((Node *) cexpr->arg));
			}
			break;
		case T_CoerceToDomainValue:
			loc = ((CoerceToDomainValue *) expr)->location;
			break;
		case T_SetToDefault:
			loc = ((SetToDefault *) expr)->location;
			break;
		case T_TargetEntry:
			/* just use argument's location */
			loc = exprLocation((Node *) ((TargetEntry *) expr)->expr);
			break;
		case T_IntoClause:
			/* use the contained RangeVar's location --- close enough */
			loc = exprLocation((Node *) ((IntoClause *) expr)->rel);
			break;
		case T_List:
			{
				/* report location of first list member that has a location */
				ListCell   *lc;

				loc = -1;		/* just to suppress compiler warning */
				foreach(lc, (List *) expr)
				{
					loc = exprLocation((Node *) lfirst(lc));
					if (loc >= 0)
						break;
				}
			}
			break;
		case T_A_Expr:
			{
				A_Expr *aexpr = (A_Expr *) expr;

				/* use leftmost of operator or left operand (if any) */
				/* we assume right operand can't be to left of operator */
				loc = leftmostLoc(aexpr->location,
								  exprLocation(aexpr->lexpr));
			}
			break;
		case T_ColumnRef:
			loc = ((ColumnRef *) expr)->location;
			break;
		case T_ParamRef:
			loc = ((ParamRef *) expr)->location;
			break;
		case T_A_Const:
			loc = ((A_Const *) expr)->location;
			break;
		case T_FuncCall:
			{
				FuncCall *fc = (FuncCall *) expr;

				/* consider both function name and leftmost arg */
				loc = leftmostLoc(fc->location,
								  exprLocation((Node *) fc->args));
			}
			break;
		case T_A_ArrayExpr:
			/* the location points at ARRAY or [, which must be leftmost */
			loc = ((A_ArrayExpr *) expr)->location;
			break;
		case T_ResTarget:
			/* we need not examine the contained expression (if any) */
			loc = ((ResTarget *) expr)->location;
			break;
		case T_TypeCast:
			{
				TypeCast *tc = (TypeCast *) expr;

				/*
				 * This could represent CAST(), ::, or TypeName 'literal',
				 * so any of the components might be leftmost.
				 */
				loc = exprLocation(tc->arg);
				loc = leftmostLoc(loc, tc->typeName->location);
				loc = leftmostLoc(loc, tc->location);
			}
			break;
		case T_SortBy:
			/* just use argument's location (ignore operator, if any) */
			loc = exprLocation(((SortBy *) expr)->node);
			break;
		case T_TypeName:
			loc = ((TypeName *) expr)->location;
			break;
		case T_FunctionParameter:
			/* just use typename's location */
			loc = exprLocation((Node *) ((const FunctionParameter *) expr)->argType);
			break;
		case T_XmlSerialize:
			/* XMLSERIALIZE keyword should always be the first thing */
			loc = ((XmlSerialize *) expr)->location;
			break;
		case T_WithClause:
			loc = ((WithClause *) expr)->location;
			break;
		case T_CommonTableExpr:
			loc = ((CommonTableExpr *) expr)->location;
			break;
		case T_PlaceHolderVar:
			/* just use argument's location */
			loc = exprLocation((Node *) ((PlaceHolderVar *) expr)->phexpr);
			break;
		default:
			/* for any other node type it's just unknown... */
			loc = -1;
			break;
	}
	return loc;
}


/*
 * leftmostLoc - support for exprLocation
 *
 * Take the minimum of two parse location values, but ignore unknowns
 */
static int
leftmostLoc(int loc1, int loc2)
{
	if (loc1 < 0)
		return loc2;
	else if (loc2 < 0)
		return loc1;
	else
		return Min(loc1, loc2);
}


/*
 * Standard expression-tree walking support
 *
 * We used to have near-duplicate code in many different routines that
 * understood how to recurse through an expression node tree.  That was
 * a pain to maintain, and we frequently had bugs due to some particular
 * routine neglecting to support a particular node type.  In most cases,
 * these routines only actually care about certain node types, and don't
 * care about other types except insofar as they have to recurse through
 * non-primitive node types.  Therefore, we now provide generic tree-walking
 * logic to consolidate the redundant "boilerplate" code.  There are
 * two versions: expression_tree_walker() and expression_tree_mutator().
 */

/*
 * expression_tree_walker() is designed to support routines that traverse
 * a tree in a read-only fashion (although it will also work for routines
 * that modify nodes in-place but never add/delete/replace nodes).
 * A walker routine should look like this:
 *
 * bool my_walker (Node *node, my_struct *context)
 * {
 *		if (node == NULL)
 *			return false;
 *		// check for nodes that special work is required for, eg:
 *		if (IsA(node, Var))
 *		{
 *			... do special actions for Var nodes
 *		}
 *		else if (IsA(node, ...))
 *		{
 *			... do special actions for other node types
 *		}
 *		// for any node type not specially processed, do:
 *		return expression_tree_walker(node, my_walker, (void *) context);
 * }
 *
 * The "context" argument points to a struct that holds whatever context
 * information the walker routine needs --- it can be used to return data
 * gathered by the walker, too.  This argument is not touched by
 * expression_tree_walker, but it is passed down to recursive sub-invocations
 * of my_walker.  The tree walk is started from a setup routine that
 * fills in the appropriate context struct, calls my_walker with the top-level
 * node of the tree, and then examines the results.
 *
 * The walker routine should return "false" to continue the tree walk, or
 * "true" to abort the walk and immediately return "true" to the top-level
 * caller.	This can be used to short-circuit the traversal if the walker
 * has found what it came for.	"false" is returned to the top-level caller
 * iff no invocation of the walker returned "true".
 *
 * The node types handled by expression_tree_walker include all those
 * normally found in target lists and qualifier clauses during the planning
 * stage.  In particular, it handles List nodes since a cnf-ified qual clause
 * will have List structure at the top level, and it handles TargetEntry nodes
 * so that a scan of a target list can be handled without additional code.
 * Also, RangeTblRef, FromExpr, JoinExpr, and SetOperationStmt nodes are
 * handled, so that query jointrees and setOperation trees can be processed
 * without additional code.
 *
 * expression_tree_walker will handle SubLink nodes by recursing normally
 * into the "testexpr" subtree (which is an expression belonging to the outer
 * plan).  It will also call the walker on the sub-Query node; however, when
 * expression_tree_walker itself is called on a Query node, it does nothing
 * and returns "false".  The net effect is that unless the walker does
 * something special at a Query node, sub-selects will not be visited during
 * an expression tree walk. This is exactly the behavior wanted in many cases
 * --- and for those walkers that do want to recurse into sub-selects, special
 * behavior is typically needed anyway at the entry to a sub-select (such as
 * incrementing a depth counter). A walker that wants to examine sub-selects
 * should include code along the lines of:
 *
 *		if (IsA(node, Query))
 *		{
 *			adjust context for subquery;
 *			result = query_tree_walker((Query *) node, my_walker, context,
 *									   0); // adjust flags as needed
 *			restore context if needed;
 *			return result;
 *		}
 *
 * query_tree_walker is a convenience routine (see below) that calls the
 * walker on all the expression subtrees of the given Query node.
 *
 * expression_tree_walker will handle SubPlan nodes by recursing normally
 * into the "testexpr" and the "args" list (which are expressions belonging to
 * the outer plan).  It will not touch the completed subplan, however.	Since
 * there is no link to the original Query, it is not possible to recurse into
 * subselects of an already-planned expression tree.  This is OK for current
 * uses, but may need to be revisited in future.
 */

bool
expression_tree_walker(Node *node,
					   bool (*walker) (),
					   void *context)
{
	ListCell   *temp;

	/*
	 * The walker has already visited the current node, and so we need only
	 * recurse into any sub-nodes it has.
	 *
	 * We assume that the walker is not interested in List nodes per se, so
	 * when we expect a List we just recurse directly to self without
	 * bothering to call the walker.
	 */
	if (node == NULL)
		return false;

	/* Guard against stack overflow due to overly complex expressions */
	check_stack_depth();

	switch (nodeTag(node))
	{
		case T_Var:
		case T_Const:
		case T_Param:
		case T_CoerceToDomainValue:
		case T_CaseTestExpr:
		case T_SetToDefault:
		case T_CurrentOfExpr:
		case T_RangeTblRef:
		case T_DMLActionExpr:
		case T_PartSelectedExpr:
		case T_PartDefaultExpr:
		case T_PartBoundExpr:
		case T_PartBoundInclusionExpr:
		case T_PartBoundOpenExpr:
		case T_PartListRuleExpr:
		case T_PartListNullTestExpr:
			/* primitive node types with no expression subnodes */
			break;
		case T_Aggref:
			{
				Aggref	   *expr = (Aggref *) node;

				/* recurse directly on List */
				if (expression_tree_walker((Node *) expr->aggdirectargs,
										   walker, context))
					return true;
				if (expression_tree_walker((Node *) expr->args,
										   walker, context))
					return true;
				if (expression_tree_walker((Node *) expr->aggorder,
										   walker, context))
					return true;
				if (walker((Node *) expr->aggfilter, context))
					return true;
			}
			break;
		case T_WindowFunc:
			{
				WindowFunc   *expr = (WindowFunc *) node;

				/* recurse directly on explicit arg List */
				if (expression_tree_walker((Node *) expr->args,
										   walker, context))
					return true;
				if (walker((Node *) expr->aggfilter, context))
					return true;
				/* don't recurse on implicit args under winspec */
			}
			break;
		case T_ArrayRef:
			{
				ArrayRef   *aref = (ArrayRef *) node;

				/* recurse directly for upper/lower array index lists */
				if (expression_tree_walker((Node *) aref->refupperindexpr,
										   walker, context))
					return true;
				if (expression_tree_walker((Node *) aref->reflowerindexpr,
										   walker, context))
					return true;
				/* walker must see the refexpr and refassgnexpr, however */
				if (walker(aref->refexpr, context))
					return true;
				if (walker(aref->refassgnexpr, context))
					return true;
			}
			break;
		case T_FuncExpr:
			{
				FuncExpr   *expr = (FuncExpr *) node;

				if (expression_tree_walker((Node *) expr->args,
										   walker, context))
					return true;
			}
			break;
		case T_OpExpr:
			{
				OpExpr	   *expr = (OpExpr *) node;

				if (expression_tree_walker((Node *) expr->args,
										   walker, context))
					return true;
			}
			break;
		case T_DistinctExpr:
			{
				DistinctExpr *expr = (DistinctExpr *) node;

				if (expression_tree_walker((Node *) expr->args,
										   walker, context))
					return true;
			}
			break;
		case T_ScalarArrayOpExpr:
			{
				ScalarArrayOpExpr *expr = (ScalarArrayOpExpr *) node;

				if (expression_tree_walker((Node *) expr->args,
										   walker, context))
					return true;
			}
			break;
		case T_BoolExpr:
			{
				BoolExpr   *expr = (BoolExpr *) node;

				if (expression_tree_walker((Node *) expr->args,
										   walker, context))
					return true;
			}
			break;
		case T_SubLink:
			{
				SubLink    *sublink = (SubLink *) node;

				if (walker(sublink->testexpr, context))
					return true;

				/*
				 * Also invoke the walker on the sublink's Query node, so it
				 * can recurse into the sub-query if it wants to.
				 */
				return walker(sublink->subselect, context);
			}
			break;
		case T_SubPlan:
			{
				SubPlan    *subplan = (SubPlan *) node;

				/* recurse into the testexpr, but not into the Plan */
				if (walker(subplan->testexpr, context))
					return true;
				/* also examine args list */
				if (expression_tree_walker((Node *) subplan->args,
										   walker, context))
					return true;
			}
			break;
		case T_AlternativeSubPlan:
			return walker(((AlternativeSubPlan *) node)->subplans, context);
		case T_FieldSelect:
			return walker(((FieldSelect *) node)->arg, context);
		case T_FieldStore:
			{
				FieldStore *fstore = (FieldStore *) node;

				if (walker(fstore->arg, context))
					return true;
				if (walker(fstore->newvals, context))
					return true;
			}
			break;
		case T_RelabelType:
			return walker(((RelabelType *) node)->arg, context);
		case T_CoerceViaIO:
			return walker(((CoerceViaIO *) node)->arg, context);
		case T_ArrayCoerceExpr:
			return walker(((ArrayCoerceExpr *) node)->arg, context);
		case T_ConvertRowtypeExpr:
			return walker(((ConvertRowtypeExpr *) node)->arg, context);
		case T_CaseExpr:
			{
				CaseExpr   *caseexpr = (CaseExpr *) node;

				if (walker(caseexpr->arg, context))
					return true;
				/* we assume walker doesn't care about CaseWhens, either */
				foreach(temp, caseexpr->args)
				{
					CaseWhen   *when = (CaseWhen *) lfirst(temp);

					Assert(IsA(when, CaseWhen));
					if (walker(when->expr, context))
						return true;
					if (walker(when->result, context))
						return true;
				}
				if (walker(caseexpr->defresult, context))
					return true;
			}
			break;
		case T_ArrayExpr:
			return walker(((ArrayExpr *) node)->elements, context);
		case T_RowExpr:
			/* Assume colnames isn't interesting */
			return walker(((RowExpr *) node)->args, context);
		case T_RowCompareExpr:
			{
				RowCompareExpr *rcexpr = (RowCompareExpr *) node;

				if (walker(rcexpr->largs, context))
					return true;
				if (walker(rcexpr->rargs, context))
					return true;
			}
			break;
		case T_CoalesceExpr:
			return walker(((CoalesceExpr *) node)->args, context);
		case T_MinMaxExpr:
			return walker(((MinMaxExpr *) node)->args, context);
		case T_XmlExpr:
			{
				XmlExpr    *xexpr = (XmlExpr *) node;

				if (walker(xexpr->named_args, context))
					return true;
				/* we assume walker doesn't care about arg_names */
				if (walker(xexpr->args, context))
					return true;
			}
			break;
		case T_NullIfExpr:
			return walker(((NullIfExpr *) node)->args, context);
		case T_NullTest:
			return walker(((NullTest *) node)->arg, context);
		case T_BooleanTest:
			return walker(((BooleanTest *) node)->arg, context);
		case T_CoerceToDomain:
			return walker(((CoerceToDomain *) node)->arg, context);
		case T_TargetEntry:
			return walker(((TargetEntry *) node)->expr, context);
		case T_Query:
			/* Do nothing with a sub-Query, per discussion above */
			break;
		case T_CommonTableExpr:
			{
				CommonTableExpr *cte = (CommonTableExpr *) node;

				/*
				 * Invoke the walker on the CTE's Query node, so it
				 * can recurse into the sub-query if it wants to.
				 */
				return walker(cte->ctequery, context);
			}
			break;
		case T_List:
			foreach(temp, (List *) node)
			{
				if (walker((Node *) lfirst(temp), context))
					return true;
			}
			break;
			/* GPDB_84_MERGE_FIXME: I suspect we don't need this anymore. Remove if everything
			 * works
			 */
#if 0
		case T_IntList:
			/* do nothing */
			break;
#endif
		case T_FromExpr:
			{
				FromExpr   *from = (FromExpr *) node;

				if (walker(from->fromlist, context))
					return true;
				if (walker(from->quals, context))
					return true;
			}
			break;
		case T_JoinExpr:
			{
				JoinExpr   *join = (JoinExpr *) node;

				if (walker(join->larg, context))
					return true;
				if (walker(join->rarg, context))
					return true;
				if (walker(join->quals, context))
					return true;

				/*
				 * alias clause, using list are deemed uninteresting.
				 */
			}
			break;
		case T_SetOperationStmt:
			{
				SetOperationStmt *setop = (SetOperationStmt *) node;

				if (walker(setop->larg, context))
					return true;
				if (walker(setop->rarg, context))
					return true;

				/* groupClauses are deemed uninteresting */
			}
			break;
		case T_PlaceHolderVar:
			return walker(((PlaceHolderVar *) node)->phexpr, context);
		case T_AppendRelInfo:
			{
				AppendRelInfo *appinfo = (AppendRelInfo *) node;

				if (expression_tree_walker((Node *) appinfo->translated_vars,
										   walker, context))
					return true;
			}
			break;
		case T_PlaceHolderInfo:
			return walker(((PlaceHolderInfo *) node)->ph_var, context);

		case T_GroupingClause:
			{
				GroupingClause *g = (GroupingClause *) node;
				if (expression_tree_walker((Node *)g->groupsets, walker,
					context))
					return true;
			}
			break;
		case T_GroupingFunc:
			break;
		case T_Grouping:
		case T_GroupId:
		case T_SortGroupClause: /* occurs in WindowClause lists */
			{
				/* do nothing */
			}
			break;
		case T_WindowDef:
			{
				WindowDef  *wd = (WindowDef *) node;

				if (expression_tree_walker((Node *) wd->partitionClause, walker,
										   context))
					return true;
				if (expression_tree_walker((Node *) wd->orderClause, walker,
										   context))
					return true;
				if (walker((Node *) wd->startOffset, context))
					return true;
				if (walker((Node *) wd->endOffset, context))
					return true;
			}
			break;
		case T_TypeCast:
			{
				TypeCast *tc = (TypeCast *)node;

				if (expression_tree_walker((Node*) tc->arg, walker, context))
					return true;
			}
			break;
		case T_TableValueExpr:
			{
				TableValueExpr *expr = (TableValueExpr *) node;

				return walker(expr->subquery, context);
			}
			break;
		case T_WindowClause:
			{
				WindowClause *wc = (WindowClause *) node;

				if (expression_tree_walker((Node *) wc->partitionClause, walker,
										   context))
					return true;
				if (expression_tree_walker((Node *) wc->orderClause, walker,
										   context))
					return true;
				if (walker((Node *) wc->startOffset, context))
					return true;
				if (walker((Node *) wc->endOffset, context))
					return true;
				return false;
			}
			break;

		default:
			elog(ERROR, "unrecognized node type: %d",
				 (int) nodeTag(node));
			break;
	}
	return false;
}

/*
 * query_tree_walker --- initiate a walk of a Query's expressions
 *
 * This routine exists just to reduce the number of places that need to know
 * where all the expression subtrees of a Query are.  Note it can be used
 * for starting a walk at top level of a Query regardless of whether the
 * walker intends to descend into subqueries.  It is also useful for
 * descending into subqueries within a walker.
 *
 * Some callers want to suppress visitation of certain items in the sub-Query,
 * typically because they need to process them specially, or don't actually
 * want to recurse into subqueries.  This is supported by the flags argument,
 * which is the bitwise OR of flag values to suppress visitation of
 * indicated items.  (More flag bits may be added as needed.)
 */
bool
query_tree_walker(Query *query,
				  bool (*walker) (),
				  void *context,
				  int flags)
{
	Assert(query != NULL && IsA(query, Query));

	if (walker((Node *) query->targetList, context))
		return true;
	if (walker((Node *) query->returningList, context))
		return true;
	if (walker((Node *) query->jointree, context))
		return true;
	if (walker(query->setOperations, context))
		return true;
	if (walker(query->havingQual, context))
		return true;
	if (walker(query->groupClause, context))
		return true;
	if (walker(query->windowClause, context))
		return true;
	if (walker(query->limitOffset, context))
		return true;
	if (walker(query->limitCount, context))
		return true;
	if (!(flags & QTW_IGNORE_CTE_SUBQUERIES))
	{
		if (walker((Node *) query->cteList, context))
			return true;
	}
	if (range_table_walker(query->rtable, walker, context, flags))
		return true;
	if (query->utilityStmt)
	{
		/*
		 * Certain utility commands contain general-purpose Querys embedded in
		 * them --- if this is one, invoke the walker on the sub-Query.
		 */
		if (IsA(query->utilityStmt, CopyStmt))
		{
			if (walker(((CopyStmt *) query->utilityStmt)->query, context))
				return true;
		}
		if (IsA(query->utilityStmt, DeclareCursorStmt))
		{
			if (walker(((DeclareCursorStmt *) query->utilityStmt)->query, context))
				return true;
		}
		if (IsA(query->utilityStmt, ExplainStmt))
		{
			if (walker(((ExplainStmt *) query->utilityStmt)->query, context))
				return true;
		}
		if (IsA(query->utilityStmt, PrepareStmt))
		{
			if (walker(((PrepareStmt *) query->utilityStmt)->query, context))
				return true;
		}
		if (IsA(query->utilityStmt, ViewStmt))
		{
			if (walker(((ViewStmt *) query->utilityStmt)->query, context))
				return true;
		}
	}
	return false;
}

/*
 * range_table_walker is just the part of query_tree_walker that scans
 * a query's rangetable.  This is split out since it can be useful on
 * its own.
 */
bool
range_table_walker(List *rtable,
				   bool (*walker) (),
				   void *context,
				   int flags)
{
	ListCell   *rt;

	foreach(rt, rtable)
	{
		RangeTblEntry *rte = (RangeTblEntry *) lfirst(rt);

		/* For historical reasons, visiting RTEs is not the default */
		if (flags & QTW_EXAMINE_RTES)
			if (walker(rte, context))
				return true;

		switch (rte->rtekind)
		{
			case RTE_RELATION:
			case RTE_SPECIAL:
			case RTE_VOID:
			case RTE_CTE:
				/* nothing to do */
				break;
			case RTE_SUBQUERY:
				if (!(flags & QTW_IGNORE_RT_SUBQUERIES))
					if (walker(rte->subquery, context))
						return true;
				break;
			case RTE_JOIN:
				if (!(flags & QTW_IGNORE_JOINALIASES))
					if (walker(rte->joinaliasvars, context))
						return true;
				break;
			case RTE_FUNCTION:
				if (walker(rte->funcexpr, context))
					return true;
				break;
			case RTE_TABLEFUNCTION:
				if (walker(rte->subquery, context))
					return true;
				if (walker(rte->funcexpr, context))
					return true;
				break;
			case RTE_VALUES:
				if (walker(rte->values_lists, context))
					return true;
				break;
		}
	}
	return false;
}


/*
 * expression_tree_mutator() is designed to support routines that make a
 * modified copy of an expression tree, with some nodes being added,
 * removed, or replaced by new subtrees.  The original tree is (normally)
 * not changed.  Each recursion level is responsible for returning a copy of
 * (or appropriately modified substitute for) the subtree it is handed.
 * A mutator routine should look like this:
 *
 * Node * my_mutator (Node *node, my_struct *context)
 * {
 *		if (node == NULL)
 *			return NULL;
 *		// check for nodes that special work is required for, eg:
 *		if (IsA(node, Var))
 *		{
 *			... create and return modified copy of Var node
 *		}
 *		else if (IsA(node, ...))
 *		{
 *			... do special transformations of other node types
 *		}
 *		// for any node type not specially processed, do:
 *		return expression_tree_mutator(node, my_mutator, (void *) context);
 * }
 *
 * The "context" argument points to a struct that holds whatever context
 * information the mutator routine needs --- it can be used to return extra
 * data gathered by the mutator, too.  This argument is not touched by
 * expression_tree_mutator, but it is passed down to recursive sub-invocations
 * of my_mutator.  The tree walk is started from a setup routine that
 * fills in the appropriate context struct, calls my_mutator with the
 * top-level node of the tree, and does any required post-processing.
 *
 * Each level of recursion must return an appropriately modified Node.
 * If expression_tree_mutator() is called, it will make an exact copy
 * of the given Node, but invoke my_mutator() to copy the sub-node(s)
 * of that Node.  In this way, my_mutator() has full control over the
 * copying process but need not directly deal with expression trees
 * that it has no interest in.
 *
 * Just as for expression_tree_walker, the node types handled by
 * expression_tree_mutator include all those normally found in target lists
 * and qualifier clauses during the planning stage.
 *
 * expression_tree_mutator will handle SubLink nodes by recursing normally
 * into the "testexpr" subtree (which is an expression belonging to the outer
 * plan).  It will also call the mutator on the sub-Query node; however, when
 * expression_tree_mutator itself is called on a Query node, it does nothing
 * and returns the unmodified Query node.  The net effect is that unless the
 * mutator does something special at a Query node, sub-selects will not be
 * visited or modified; the original sub-select will be linked to by the new
 * SubLink node.  Mutators that want to descend into sub-selects will usually
 * do so by recognizing Query nodes and calling query_tree_mutator (below).
 *
 * expression_tree_mutator will handle a SubPlan node by recursing into the
 * "testexpr" and the "args" list (which belong to the outer plan), but it
 * will simply copy the link to the inner plan, since that's typically what
 * expression tree mutators want.  A mutator that wants to modify the subplan
 * can force appropriate behavior by recognizing SubPlan expression nodes
 * and doing the right thing.
 */

Node *
expression_tree_mutator(Node *node,
						Node *(*mutator) (),
						void *context)
{
	/*
	 * The mutator has already decided not to modify the current node, but we
	 * must call the mutator for any sub-nodes.
	 */

#define FLATCOPY(newnode, node, nodetype)  \
	( (newnode) = (nodetype *) palloc(sizeof(nodetype)), \
	  memcpy((newnode), (node), sizeof(nodetype)) )

#define CHECKFLATCOPY(newnode, node, nodetype)	\
	( AssertMacro(IsA((node), nodetype)), \
	  (newnode) = (nodetype *) palloc(sizeof(nodetype)), \
	  memcpy((newnode), (node), sizeof(nodetype)) )

#define MUTATE(newfield, oldfield, fieldtype)  \
		( (newfield) = (fieldtype) mutator((Node *) (oldfield), context) )

	if (node == NULL)
		return NULL;

	/* Guard against stack overflow due to overly complex expressions */
	check_stack_depth();

	switch (nodeTag(node))
	{
			/*
			 * Primitive node types with no expression subnodes.  Var and
			 * Const are frequent enough to deserve special cases, the others
			 * we just use copyObject for.
			 */
		case T_Var:
			{
				Var		   *var = (Var *) node;
				Var		   *newnode;

				FLATCOPY(newnode, var, Var);
				return (Node *) newnode;
			}
			break;
		case T_Const:
			{
				Const	   *oldnode = (Const *) node;
				Const	   *newnode;

				FLATCOPY(newnode, oldnode, Const);
				/* XXX we don't bother with datumCopy; should we? */
				return (Node *) newnode;
			}
			break;
		case T_Param:
		case T_CoerceToDomainValue:
		case T_CaseTestExpr:
		case T_SetToDefault:
		case T_CurrentOfExpr:
		case T_RangeTblRef:
		case T_String:
		case T_Null:
		case T_DML:
		case T_RowTrigger:
		case T_PartSelectedExpr:
		case T_PartDefaultExpr:
		case T_PartBoundExpr:
		case T_PartBoundInclusionExpr:
		case T_PartBoundOpenExpr:
		case T_PartListRuleExpr:
		case T_PartListNullTestExpr:
			return (Node *) copyObject(node);
		case T_Aggref:
			{
				Aggref	   *aggref = (Aggref *) node;
				Aggref	   *newnode;

				FLATCOPY(newnode, aggref, Aggref);
				MUTATE(newnode->aggdirectargs, aggref->aggdirectargs, List *);
				MUTATE(newnode->args, aggref->args, List *);
				MUTATE(newnode->aggorder, aggref->aggorder, List *);
				MUTATE(newnode->aggdistinct, aggref->aggdistinct, List *);
				MUTATE(newnode->aggfilter, aggref->aggfilter, Expr *);
				return (Node *) newnode;
			}
			break;
		case T_ArrayRef:
			{
				ArrayRef   *arrayref = (ArrayRef *) node;
				ArrayRef   *newnode;

				FLATCOPY(newnode, arrayref, ArrayRef);
				MUTATE(newnode->refupperindexpr, arrayref->refupperindexpr,
					   List *);
				MUTATE(newnode->reflowerindexpr, arrayref->reflowerindexpr,
					   List *);
				MUTATE(newnode->refexpr, arrayref->refexpr,
					   Expr *);
				MUTATE(newnode->refassgnexpr, arrayref->refassgnexpr,
					   Expr *);
				return (Node *) newnode;
			}
			break;
		case T_FuncExpr:
			{
				FuncExpr   *expr = (FuncExpr *) node;
				FuncExpr   *newnode;

				FLATCOPY(newnode, expr, FuncExpr);
				MUTATE(newnode->args, expr->args, List *);
				return (Node *) newnode;
			}
			break;
		case T_TableValueExpr:
			{
				TableValueExpr   *expr = (TableValueExpr *) node;
				TableValueExpr   *newnode;

				FLATCOPY(newnode, expr, TableValueExpr);

				/* The subquery already pulled up into the T_TableFunctionScan node */
				newnode->subquery = (Node *) NULL;
				return (Node *) newnode;
			}
			break;
		case T_OpExpr:
			{
				OpExpr	   *expr = (OpExpr *) node;
				OpExpr	   *newnode;

				FLATCOPY(newnode, expr, OpExpr);
				MUTATE(newnode->args, expr->args, List *);
				return (Node *) newnode;
			}
			break;
		case T_DistinctExpr:
			{
				DistinctExpr *expr = (DistinctExpr *) node;
				DistinctExpr *newnode;

				FLATCOPY(newnode, expr, DistinctExpr);
				MUTATE(newnode->args, expr->args, List *);
				return (Node *) newnode;
			}
			break;
		case T_ScalarArrayOpExpr:
			{
				ScalarArrayOpExpr *expr = (ScalarArrayOpExpr *) node;
				ScalarArrayOpExpr *newnode;

				FLATCOPY(newnode, expr, ScalarArrayOpExpr);
				MUTATE(newnode->args, expr->args, List *);
				return (Node *) newnode;
			}
			break;
		case T_BoolExpr:
			{
				BoolExpr   *expr = (BoolExpr *) node;
				BoolExpr   *newnode;

				FLATCOPY(newnode, expr, BoolExpr);
				MUTATE(newnode->args, expr->args, List *);
				return (Node *) newnode;
			}
			break;
		case T_SubLink:
			{
				SubLink    *sublink = (SubLink *) node;
				SubLink    *newnode;

				FLATCOPY(newnode, sublink, SubLink);
				MUTATE(newnode->testexpr, sublink->testexpr, Node *);

				/*
				 * Also invoke the mutator on the sublink's Query node, so it
				 * can recurse into the sub-query if it wants to.
				 */
				MUTATE(newnode->subselect, sublink->subselect, Node *);
				return (Node *) newnode;
			}
			break;
		case T_SubPlan:
			{
				SubPlan    *subplan = (SubPlan *) node;
				SubPlan    *newnode;

				FLATCOPY(newnode, subplan, SubPlan);
				/* transform testexpr */
				MUTATE(newnode->testexpr, subplan->testexpr, Node *);
				/* transform args list (params to be passed to subplan) */
				MUTATE(newnode->args, subplan->args, List *);
				/* but not the sub-Plan itself, which is referenced as-is */
				return (Node *) newnode;
			}
			break;
		case T_AlternativeSubPlan:
			{
				AlternativeSubPlan *asplan = (AlternativeSubPlan *) node;
				AlternativeSubPlan *newnode;

				FLATCOPY(newnode, asplan, AlternativeSubPlan);
				MUTATE(newnode->subplans, asplan->subplans, List *);
				return (Node *) newnode;
			}
			break;
		case T_FieldSelect:
			{
				FieldSelect *fselect = (FieldSelect *) node;
				FieldSelect *newnode;

				FLATCOPY(newnode, fselect, FieldSelect);
				MUTATE(newnode->arg, fselect->arg, Expr *);
				return (Node *) newnode;
			}
			break;
		case T_FieldStore:
			{
				FieldStore *fstore = (FieldStore *) node;
				FieldStore *newnode;

				FLATCOPY(newnode, fstore, FieldStore);
				MUTATE(newnode->arg, fstore->arg, Expr *);
				MUTATE(newnode->newvals, fstore->newvals, List *);
				newnode->fieldnums = list_copy(fstore->fieldnums);
				return (Node *) newnode;
			}
			break;
		case T_RelabelType:
			{
				RelabelType *relabel = (RelabelType *) node;
				RelabelType *newnode;

				FLATCOPY(newnode, relabel, RelabelType);
				MUTATE(newnode->arg, relabel->arg, Expr *);
				return (Node *) newnode;
			}
			break;
		case T_CoerceViaIO:
			{
				CoerceViaIO *iocoerce = (CoerceViaIO *) node;
				CoerceViaIO *newnode;

				FLATCOPY(newnode, iocoerce, CoerceViaIO);
				MUTATE(newnode->arg, iocoerce->arg, Expr *);
				return (Node *) newnode;
			}
			break;
		case T_ArrayCoerceExpr:
			{
				ArrayCoerceExpr *acoerce = (ArrayCoerceExpr *) node;
				ArrayCoerceExpr *newnode;

				FLATCOPY(newnode, acoerce, ArrayCoerceExpr);
				MUTATE(newnode->arg, acoerce->arg, Expr *);
				return (Node *) newnode;
			}
			break;
		case T_ConvertRowtypeExpr:
			{
				ConvertRowtypeExpr *convexpr = (ConvertRowtypeExpr *) node;
				ConvertRowtypeExpr *newnode;

				FLATCOPY(newnode, convexpr, ConvertRowtypeExpr);
				MUTATE(newnode->arg, convexpr->arg, Expr *);
				return (Node *) newnode;
			}
			break;
		case T_CaseExpr:
			{
				CaseExpr   *caseexpr = (CaseExpr *) node;
				CaseExpr   *newnode;

				FLATCOPY(newnode, caseexpr, CaseExpr);
				MUTATE(newnode->arg, caseexpr->arg, Expr *);
				MUTATE(newnode->args, caseexpr->args, List *);
				MUTATE(newnode->defresult, caseexpr->defresult, Expr *);
				return (Node *) newnode;
			}
			break;
		case T_CaseWhen:
			{
				CaseWhen   *casewhen = (CaseWhen *) node;
				CaseWhen   *newnode;

				FLATCOPY(newnode, casewhen, CaseWhen);
				MUTATE(newnode->expr, casewhen->expr, Expr *);
				MUTATE(newnode->result, casewhen->result, Expr *);
				return (Node *) newnode;
			}
			break;
		case T_ArrayExpr:
			{
				ArrayExpr  *arrayexpr = (ArrayExpr *) node;
				ArrayExpr  *newnode;

				FLATCOPY(newnode, arrayexpr, ArrayExpr);
				MUTATE(newnode->elements, arrayexpr->elements, List *);
				return (Node *) newnode;
			}
			break;
		case T_RowExpr:
			{
				RowExpr    *rowexpr = (RowExpr *) node;
				RowExpr    *newnode;

				FLATCOPY(newnode, rowexpr, RowExpr);
				MUTATE(newnode->args, rowexpr->args, List *);
				/* Assume colnames needn't be duplicated */
				return (Node *) newnode;
			}
			break;
		case T_RowCompareExpr:
			{
				RowCompareExpr *rcexpr = (RowCompareExpr *) node;
				RowCompareExpr *newnode;

				FLATCOPY(newnode, rcexpr, RowCompareExpr);
				MUTATE(newnode->largs, rcexpr->largs, List *);
				MUTATE(newnode->rargs, rcexpr->rargs, List *);
				return (Node *) newnode;
			}
			break;
		case T_CoalesceExpr:
			{
				CoalesceExpr *coalesceexpr = (CoalesceExpr *) node;
				CoalesceExpr *newnode;

				FLATCOPY(newnode, coalesceexpr, CoalesceExpr);
				MUTATE(newnode->args, coalesceexpr->args, List *);
				return (Node *) newnode;
			}
			break;
		case T_MinMaxExpr:
			{
				MinMaxExpr *minmaxexpr = (MinMaxExpr *) node;
				MinMaxExpr *newnode;

				FLATCOPY(newnode, minmaxexpr, MinMaxExpr);
				MUTATE(newnode->args, minmaxexpr->args, List *);
				return (Node *) newnode;
			}
			break;
		case T_XmlExpr:
			{
				XmlExpr    *xexpr = (XmlExpr *) node;
				XmlExpr    *newnode;

				FLATCOPY(newnode, xexpr, XmlExpr);
				MUTATE(newnode->named_args, xexpr->named_args, List *);
				/* assume mutator does not care about arg_names */
				MUTATE(newnode->args, xexpr->args, List *);
				return (Node *) newnode;
			}
			break;
		case T_NullIfExpr:
			{
				NullIfExpr *expr = (NullIfExpr *) node;
				NullIfExpr *newnode;

				FLATCOPY(newnode, expr, NullIfExpr);
				MUTATE(newnode->args, expr->args, List *);
				return (Node *) newnode;
			}
			break;
		case T_NullTest:
			{
				NullTest   *ntest = (NullTest *) node;
				NullTest   *newnode;

				FLATCOPY(newnode, ntest, NullTest);
				MUTATE(newnode->arg, ntest->arg, Expr *);
				return (Node *) newnode;
			}
			break;
		case T_BooleanTest:
			{
				BooleanTest *btest = (BooleanTest *) node;
				BooleanTest *newnode;

				FLATCOPY(newnode, btest, BooleanTest);
				MUTATE(newnode->arg, btest->arg, Expr *);
				return (Node *) newnode;
			}
			break;
		case T_CoerceToDomain:
			{
				CoerceToDomain *ctest = (CoerceToDomain *) node;
				CoerceToDomain *newnode;

				FLATCOPY(newnode, ctest, CoerceToDomain);
				MUTATE(newnode->arg, ctest->arg, Expr *);
				return (Node *) newnode;
			}
			break;
		case T_TargetEntry:
			{
				TargetEntry *targetentry = (TargetEntry *) node;
				TargetEntry *newnode;

				FLATCOPY(newnode, targetentry, TargetEntry);
				MUTATE(newnode->expr, targetentry->expr, Expr *);
				return (Node *) newnode;
			}
			break;
		case T_Query:
			/* Do nothing with a sub-Query, per discussion above */
			return node;
		case T_WindowClause:
			{
				WindowClause *wc = (WindowClause *) node;
				WindowClause *newnode;

				FLATCOPY(newnode, wc, WindowClause);

				MUTATE(newnode->partitionClause, wc->partitionClause, List *);
				MUTATE(newnode->orderClause, wc->orderClause, List *);
				MUTATE(newnode->startOffset, wc->startOffset, Node *);
				MUTATE(newnode->endOffset, wc->endOffset, Node *);

				return (Node *) newnode;

			}
		case T_CommonTableExpr:
			{
				CommonTableExpr *cte = (CommonTableExpr *) node;
				CommonTableExpr *newnode;

				FLATCOPY(newnode, cte, CommonTableExpr);

				/*
				 * Also invoke the mutator on the CTE's Query node, so it
				 * can recurse into the sub-query if it wants to.
				 */
				MUTATE(newnode->ctequery, cte->ctequery, Node *);
				return (Node *) newnode;
			}
			break;
		case T_List:
			{
				/*
				 * We assume the mutator isn't interested in the list nodes
				 * per se, so just invoke it on each list element. NOTE: this
				 * would fail badly on a list with integer elements!
				 */
				List	   *resultlist;
				ListCell   *temp;

				resultlist = NIL;
				foreach(temp, (List *) node)
				{
					resultlist = lappend(resultlist,
										 mutator((Node *) lfirst(temp),
												 context));
				}
				return (Node *) resultlist;
			}
			break;
		case T_FromExpr:
			{
				FromExpr   *from = (FromExpr *) node;
				FromExpr   *newnode;

				FLATCOPY(newnode, from, FromExpr);
				MUTATE(newnode->fromlist, from->fromlist, List *);
				MUTATE(newnode->quals, from->quals, Node *);
				return (Node *) newnode;
			}
			break;
		case T_JoinExpr:
			{
				JoinExpr   *join = (JoinExpr *) node;
				JoinExpr   *newnode;

				FLATCOPY(newnode, join, JoinExpr);
				MUTATE(newnode->larg, join->larg, Node *);
				MUTATE(newnode->rarg, join->rarg, Node *);
				MUTATE(newnode->quals, join->quals, Node *);
				/* We do not mutate alias or using by default */
				return (Node *) newnode;
			}
			break;
		case T_SetOperationStmt:
			{
				SetOperationStmt *setop = (SetOperationStmt *) node;
				SetOperationStmt *newnode;

				FLATCOPY(newnode, setop, SetOperationStmt);
				MUTATE(newnode->larg, setop->larg, Node *);
				MUTATE(newnode->rarg, setop->rarg, Node *);
				/* We do not mutate groupClauses by default */
				return (Node *) newnode;
			}
			break;
		case T_PlaceHolderVar:
			{
				PlaceHolderVar *phv = (PlaceHolderVar *) node;
				PlaceHolderVar *newnode;

				FLATCOPY(newnode, phv, PlaceHolderVar);
				MUTATE(newnode->phexpr, phv->phexpr, Expr *);
				/* Assume we need not copy the relids bitmapset */
				return (Node *) newnode;
			}
			break;
		case T_AppendRelInfo:
			{
				AppendRelInfo *appinfo = (AppendRelInfo *) node;
				AppendRelInfo *newnode;

				FLATCOPY(newnode, appinfo, AppendRelInfo);
				MUTATE(newnode->translated_vars, appinfo->translated_vars, List *);
				return (Node *) newnode;
			}
			break;
		case T_PlaceHolderInfo:
			{
				PlaceHolderInfo *phinfo = (PlaceHolderInfo *) node;
				PlaceHolderInfo *newnode;

				FLATCOPY(newnode, phinfo, PlaceHolderInfo);
				MUTATE(newnode->ph_var, phinfo->ph_var, PlaceHolderVar *);
				/* Assume we need not copy the relids bitmapsets */
				return (Node *) newnode;
			}
			break;

		case T_WindowFunc:
			{
				WindowFunc *wfunc = (WindowFunc *) node;
				WindowFunc *newnode;

				FLATCOPY(newnode, wfunc, WindowFunc);
				MUTATE(newnode->args, wfunc->args, List *);
				MUTATE(newnode->aggfilter, wfunc->aggfilter, Expr *);
				return (Node *) newnode;
			}
			break;
		case T_GroupingFunc:
			{
				GroupingFunc *newnode;

				newnode = copyObject(node);
				return (Node *)newnode;
			}
			break;
		case T_Grouping:
			{
				Grouping *grping = (Grouping *) node;
				Grouping *newnode;

				FLATCOPY(newnode, grping, Grouping);
				return (Node *) newnode;
			}
			break;
		case T_GroupId:
			{
				GroupId *grpid = (GroupId *) node;
				GroupId *newnode;

				FLATCOPY(newnode, grpid, GroupId);
				return (Node *) newnode;
			}
			break;
		case T_TableFunctionScan:
			{
				TableFunctionScan *tablefunc = (TableFunctionScan *) node;
				TableFunctionScan *newnode;

				FLATCOPY(newnode, tablefunc, TableFunctionScan);
				return (Node *) newnode;
			}
			break;
		case T_WindowDef:
			{
				WindowDef *windef = (WindowDef *) node;
				WindowDef *newnode;

				FLATCOPY(newnode, windef, WindowDef);

				MUTATE(newnode->partitionClause, windef->partitionClause, List *);
				MUTATE(newnode->orderClause, windef->orderClause, List *);
				MUTATE(newnode->startOffset, windef->startOffset, Node *);
				MUTATE(newnode->endOffset, windef->endOffset, Node *);

				return (Node *) newnode;

			}
		case T_SortGroupClause:
			{
				SortGroupClause *sortcl = (SortGroupClause *) node;
				SortGroupClause *newnode;

				FLATCOPY(newnode, sortcl, SortGroupClause);

				return (Node *) newnode;
			}
		case T_GroupingClause:
			{
				GroupingClause *grpingcl = (GroupingClause *) node;
				GroupingClause *newnode;

				FLATCOPY(newnode, grpingcl, GroupingClause);
				MUTATE(newnode->groupsets, grpingcl->groupsets, List *);
				return (Node *)newnode;
			}

		default:
			elog(ERROR, "unrecognized node type: %d",
				 (int) nodeTag(node));
			break;
	}
	/* can't get here, but keep compiler happy */
	return NULL;
}


/*
 * query_tree_mutator --- initiate modification of a Query's expressions
 *
 * This routine exists just to reduce the number of places that need to know
 * where all the expression subtrees of a Query are.  Note it can be used
 * for starting a walk at top level of a Query regardless of whether the
 * mutator intends to descend into subqueries.	It is also useful for
 * descending into subqueries within a mutator.
 *
 * Some callers want to suppress mutating of certain items in the Query,
 * typically because they need to process them specially, or don't actually
 * want to recurse into subqueries.  This is supported by the flags argument,
 * which is the bitwise OR of flag values to suppress mutating of
 * indicated items.  (More flag bits may be added as needed.)
 *
 * Normally the Query node itself is copied, but some callers want it to be
 * modified in-place; they must pass QTW_DONT_COPY_QUERY in flags.	All
 * modified substructure is safely copied in any case.
 */
Query *
query_tree_mutator(Query *query,
				   Node *(*mutator) (),
				   void *context,
				   int flags)
{
	Assert(query != NULL && IsA(query, Query));

	if (!(flags & QTW_DONT_COPY_QUERY))
	{
		Query	   *newquery;

		FLATCOPY(newquery, query, Query);
		query = newquery;
	}

	MUTATE(query->targetList, query->targetList, List *);
	MUTATE(query->returningList, query->returningList, List *);
	MUTATE(query->jointree, query->jointree, FromExpr *);
	MUTATE(query->setOperations, query->setOperations, Node *);
	MUTATE(query->groupClause, query->groupClause, List *);
	MUTATE(query->scatterClause, query->scatterClause, List *);
	MUTATE(query->havingQual, query->havingQual, Node *);
	MUTATE(query->windowClause, query->windowClause, List *);
	MUTATE(query->limitOffset, query->limitOffset, Node *);
	MUTATE(query->limitCount, query->limitCount, Node *);
	if (!(flags & QTW_IGNORE_CTE_SUBQUERIES))
		MUTATE(query->cteList, query->cteList, List *);
	else						/* else copy CTE list as-is */
		query->cteList = copyObject(query->cteList);
	query->rtable = range_table_mutator(query->rtable,
										mutator, context, flags);
	return query;
}

/*
 * range_table_mutator is just the part of query_tree_mutator that processes
 * a query's rangetable.  This is split out since it can be useful on
 * its own.
 */
List *
range_table_mutator(List *rtable,
					Node *(*mutator) (),
					void *context,
					int flags)
{
	List	   *newrt = NIL;
	ListCell   *rt;

	foreach(rt, rtable)
	{
		RangeTblEntry *rte = (RangeTblEntry *) lfirst(rt);
		RangeTblEntry *newrte;

		FLATCOPY(newrte, rte, RangeTblEntry);
		switch (rte->rtekind)
		{
			case RTE_RELATION:
			case RTE_SPECIAL:
			case RTE_VOID:
			case RTE_CTE:
				/* we don't bother to copy eref, aliases, etc; OK? */
				break;
			case RTE_SUBQUERY:
				if (!(flags & QTW_IGNORE_RT_SUBQUERIES))
				{
					CHECKFLATCOPY(newrte->subquery, rte->subquery, Query);
					MUTATE(newrte->subquery, newrte->subquery, Query *);
				}
				else
				{
					/* else, copy RT subqueries as-is */
					newrte->subquery = copyObject(rte->subquery);
				}
				break;
			case RTE_JOIN:
				if (!(flags & QTW_IGNORE_JOINALIASES))
					MUTATE(newrte->joinaliasvars, rte->joinaliasvars, List *);
				else
				{
					/* else, copy join aliases as-is */
					newrte->joinaliasvars = copyObject(rte->joinaliasvars);
				}
				break;
			case RTE_FUNCTION:
				MUTATE(newrte->funcexpr, rte->funcexpr, Node *);
				break;
			case RTE_TABLEFUNCTION:
				MUTATE(newrte->funcexpr, rte->funcexpr, Node *);
				MUTATE(newrte->subquery, rte->subquery, Query *);
				break;
			case RTE_VALUES:
				MUTATE(newrte->values_lists, rte->values_lists, List *);
				break;
		}
		newrt = lappend(newrt, newrte);
	}
	return newrt;
}

/*
 * query_or_expression_tree_walker --- hybrid form
 *
 * This routine will invoke query_tree_walker if called on a Query node,
 * else will invoke the walker directly.  This is a useful way of starting
 * the recursion when the walker's normal change of state is not appropriate
 * for the outermost Query node.
 */
bool
query_or_expression_tree_walker(Node *node,
								bool (*walker) (),
								void *context,
								int flags)
{
	if (node && IsA(node, Query))
		return query_tree_walker((Query *) node,
								 walker,
								 context,
								 flags);
	else
		return walker(node, context);
}

/*
 * query_or_expression_tree_mutator --- hybrid form
 *
 * This routine will invoke query_tree_mutator if called on a Query node,
 * else will invoke the mutator directly.  This is a useful way of starting
 * the recursion when the mutator's normal change of state is not appropriate
 * for the outermost Query node.
 */
Node *
query_or_expression_tree_mutator(Node *node,
								 Node *(*mutator) (),
								 void *context,
								 int flags)
{
	if (node && IsA(node, Query))
		return (Node *) query_tree_mutator((Query *) node,
										   mutator,
										   context,
										   flags);
	else
		return mutator(node, context);
}


/*
 * raw_expression_tree_walker --- walk raw parse trees
 *
 * This has exactly the same API as expression_tree_walker, but instead of
 * walking post-analysis parse trees, it knows how to walk the node types
 * found in raw grammar output.  (There is not currently any need for a
 * combined walker, so we keep them separate in the name of efficiency.)
 * Unlike expression_tree_walker, there is no special rule about query
 * boundaries: we descend to everything that's possibly interesting.
 *
 * Currently, the node type coverage extends to SelectStmt and everything
 * that could appear under it, but not other statement types.
 */
bool
raw_expression_tree_walker(Node *node, bool (*walker) (), void *context)
{
	ListCell   *temp;

	/*
	 * The walker has already visited the current node, and so we need only
	 * recurse into any sub-nodes it has.
	 */
	if (node == NULL)
		return false;

	/* Guard against stack overflow due to overly complex expressions */
	check_stack_depth();

	switch (nodeTag(node))
	{
		case T_SetToDefault:
		case T_CurrentOfExpr:
		case T_Integer:
		case T_Float:
		case T_String:
		case T_BitString:
		case T_Null:
		case T_ParamRef:
		case T_A_Const:
		case T_A_Star:
			/* primitive node types with no subnodes */
			break;
		case T_Alias:
			/* we assume the colnames list isn't interesting */
			break;
		case T_RangeVar:
			return walker(((RangeVar *) node)->alias, context);
		case T_SubLink:
			{
				SubLink    *sublink = (SubLink *) node;

				if (walker(sublink->testexpr, context))
					return true;
				/* we assume the operName is not interesting */
				if (walker(sublink->subselect, context))
					return true;
			}
			break;
		case T_CaseExpr:
			{
				CaseExpr   *caseexpr = (CaseExpr *) node;

				if (walker(caseexpr->arg, context))
					return true;
				/* we assume walker doesn't care about CaseWhens, either */
				foreach(temp, caseexpr->args)
				{
					CaseWhen   *when = (CaseWhen *) lfirst(temp);

					Assert(IsA(when, CaseWhen));
					if (walker(when->expr, context))
						return true;
					if (walker(when->result, context))
						return true;
				}
				if (walker(caseexpr->defresult, context))
					return true;
			}
			break;
		case T_RowExpr:
			/* Assume colnames isn't interesting */
			return walker(((RowExpr *) node)->args, context);
		case T_CoalesceExpr:
			return walker(((CoalesceExpr *) node)->args, context);
		case T_MinMaxExpr:
			return walker(((MinMaxExpr *) node)->args, context);
		case T_XmlExpr:
			{
				XmlExpr    *xexpr = (XmlExpr *) node;

				if (walker(xexpr->named_args, context))
					return true;
				/* we assume walker doesn't care about arg_names */
				if (walker(xexpr->args, context))
					return true;
			}
			break;
		case T_NullTest:
			return walker(((NullTest *) node)->arg, context);
		case T_BooleanTest:
			return walker(((BooleanTest *) node)->arg, context);
		case T_JoinExpr:
			{
				JoinExpr   *join = (JoinExpr *) node;

				if (walker(join->larg, context))
					return true;
				if (walker(join->rarg, context))
					return true;
				if (walker(join->quals, context))
					return true;
				if (walker(join->alias, context))
					return true;
				/* using list is deemed uninteresting */
			}
			break;
		case T_IntoClause:
			{
				IntoClause *into = (IntoClause *) node;

				if (walker(into->rel, context))
					return true;
				/* colNames, options are deemed uninteresting */
			}
			break;
		case T_List:
			foreach(temp, (List *) node)
			{
				if (walker((Node *) lfirst(temp), context))
					return true;
			}
			break;
		case T_SelectStmt:
			{
				SelectStmt *stmt = (SelectStmt *) node;

				if (walker(stmt->distinctClause, context))
					return true;
				if (walker(stmt->intoClause, context))
					return true;
				if (walker(stmt->targetList, context))
					return true;
				if (walker(stmt->fromClause, context))
					return true;
				if (walker(stmt->whereClause, context))
					return true;
				if (walker(stmt->groupClause, context))
					return true;
				if (walker(stmt->havingClause, context))
					return true;
				if (walker(stmt->withClause, context))
					return true;
				if (walker(stmt->valuesLists, context))
					return true;
				if (walker(stmt->sortClause, context))
					return true;
				if (walker(stmt->limitOffset, context))
					return true;
				if (walker(stmt->limitCount, context))
					return true;
				if (walker(stmt->lockingClause, context))
					return true;
				if (walker(stmt->larg, context))
					return true;
				if (walker(stmt->rarg, context))
					return true;
			}
			break;
		case T_A_Expr:
			{
				A_Expr *expr = (A_Expr *) node;

				if (walker(expr->lexpr, context))
					return true;
				if (walker(expr->rexpr, context))
					return true;
				/* operator name is deemed uninteresting */
			}
			break;
		case T_ColumnRef:
			/* we assume the fields contain nothing interesting */
			break;
		case T_FuncCall:
			{
				FuncCall *fcall = (FuncCall *) node;

				if (walker(fcall->args, context))
					return true;
				if (walker(fcall->agg_filter, context))
					return true;
				/* function name is deemed uninteresting */
			}
			break;
		case T_A_Indices:
			{
				A_Indices *indices = (A_Indices *) node;

				if (walker(indices->lidx, context))
					return true;
				if (walker(indices->uidx, context))
					return true;
			}
			break;
		case T_A_Indirection:
			{
				A_Indirection *indir = (A_Indirection *) node;

				if (walker(indir->arg, context))
					return true;
				if (walker(indir->indirection, context))
					return true;
			}
			break;
		case T_A_ArrayExpr:
			return walker(((A_ArrayExpr *) node)->elements, context);
		case T_ResTarget:
			{
				ResTarget *rt = (ResTarget *) node;

				if (walker(rt->indirection, context))
					return true;
				if (walker(rt->val, context))
					return true;
			}
			break;
		case T_TypeCast:
			{
				TypeCast *tc = (TypeCast *) node;

				if (walker(tc->arg, context))
					return true;
				if (walker(tc->typeName, context))
					return true;
			}
			break;
		case T_SortBy:
			return walker(((SortBy *) node)->node, context);
		case T_WindowDef:
			{
				WindowDef  *wd = (WindowDef *) node;

				if (walker(wd->partitionClause, context))
					return true;
				if (walker(wd->orderClause, context))
					return true;
				if (walker((Node *) wd->startOffset, context))
					return true;
				if (walker((Node *) wd->endOffset, context))
					return true;
			}
			break;
		case T_RangeSubselect:
			{
				RangeSubselect *rs = (RangeSubselect *) node;

				if (walker(rs->subquery, context))
					return true;
				if (walker(rs->alias, context))
					return true;
			}
			break;
		case T_RangeFunction:
			{
				RangeFunction *rf = (RangeFunction *) node;

				if (walker(rf->funccallnode, context))
					return true;
				if (walker(rf->alias, context))
					return true;
			}
			break;
		case T_TypeName:
			{
				TypeName *tn = (TypeName *) node;

				if (walker(tn->typmods, context))
					return true;
				if (walker(tn->arrayBounds, context))
					return true;
				/* type name itself is deemed uninteresting */
			}
			break;
		case T_ColumnDef:
			{
				ColumnDef *coldef = (ColumnDef *) node;

				if (walker(coldef->typeName, context))
					return true;
				if (walker(coldef->raw_default, context))
					return true;
				/* for now, constraints are ignored */
			}
			break;
		case T_LockingClause:
			return walker(((LockingClause *) node)->lockedRels, context);
		case T_XmlSerialize:
			{
				XmlSerialize *xs = (XmlSerialize *) node;

				if (walker(xs->expr, context))
					return true;
				if (walker(xs->typeName, context))
					return true;
			}
			break;
		case T_WithClause:
			return walker(((WithClause *) node)->ctes, context);
		case T_CommonTableExpr:
			return walker(((CommonTableExpr *) node)->ctequery, context);
		default:
			elog(ERROR, "unrecognized node type: %d",
				 (int) nodeTag(node));
			break;
	}
	return false;
}<|MERGE_RESOLUTION|>--- conflicted
+++ resolved
@@ -8,11 +8,7 @@
  *
  *
  * IDENTIFICATION
-<<<<<<< HEAD
- *	  $PostgreSQL: pgsql/src/backend/nodes/nodeFuncs.c,v 1.35 2008/10/21 20:42:52 tgl Exp $
-=======
  *	  $PostgreSQL: pgsql/src/backend/nodes/nodeFuncs.c,v 1.37 2009/01/01 17:23:43 momjian Exp $
->>>>>>> b0a6ad70
  *
  *-------------------------------------------------------------------------
  */
