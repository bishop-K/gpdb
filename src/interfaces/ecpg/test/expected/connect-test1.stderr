[NO_PID]: ECPGdebug: set to 1
[NO_PID]: sqlca: code: 0, state: 00000
[NO_PID]: ECPGconnect: opening database ecpg2_regression on <DEFAULT> port <DEFAULT>  
[NO_PID]: sqlca: code: 0, state: 00000
[NO_PID]: ecpg_execute on line 23: query: alter user regress_ecpg_user1 encrypted password 'connectpw'; with 0 parameter(s) on connection main
[NO_PID]: sqlca: code: 0, state: 00000
[NO_PID]: ecpg_execute on line 23: using PQexec
[NO_PID]: sqlca: code: 0, state: 00000
[NO_PID]: ecpg_process_output on line 23: OK: ALTER ROLE
[NO_PID]: sqlca: code: 0, state: 00000
[NO_PID]: ecpg_finish: connection main closed
[NO_PID]: sqlca: code: 0, state: 00000
[NO_PID]: ECPGconnect: opening database ecpg2_regression on localhost port <DEFAULT>  
[NO_PID]: sqlca: code: 0, state: 00000
[NO_PID]: ecpg_finish: connection main closed
[NO_PID]: sqlca: code: 0, state: 00000
[NO_PID]: ECPGconnect: opening database <DEFAULT> on localhost port <DEFAULT>  for user regress_ecpg_user2
[NO_PID]: sqlca: code: 0, state: 00000
[NO_PID]: ECPGconnect: could not open database: FATAL:  database "regress_ecpg_user2" does not exist

[NO_PID]: sqlca: code: 0, state: 00000
[NO_PID]: ecpg_finish: connection main closed
[NO_PID]: sqlca: code: 0, state: 00000
[NO_PID]: raising sqlcode -402 on line 29: could not connect to database "<DEFAULT>" on line 29
[NO_PID]: sqlca: code: -402, state: 08001
[NO_PID]: raising sqlcode -220 on line 30: connection "main" does not exist on line 30
[NO_PID]: sqlca: code: -220, state: 08003
[NO_PID]: ECPGconnect: opening database ecpg2_regression on localhost port <DEFAULT>  for user regress_ecpg_user1
[NO_PID]: sqlca: code: 0, state: 00000
[NO_PID]: ecpg_finish: connection ecpg2_regression closed
[NO_PID]: sqlca: code: 0, state: 00000
[NO_PID]: ECPGconnect: opening database <DEFAULT> on localhost port <DEFAULT>  for user regress_ecpg_user2
[NO_PID]: sqlca: code: 0, state: 00000
[NO_PID]: ECPGconnect: could not open database: FATAL:  database "regress_ecpg_user2" does not exist

[NO_PID]: sqlca: code: 0, state: 00000
[NO_PID]: ecpg_finish: connection (null) closed
[NO_PID]: sqlca: code: 0, state: 00000
[NO_PID]: raising sqlcode -402 on line 38: could not connect to database "<DEFAULT>" on line 38
[NO_PID]: sqlca: code: -402, state: 08001
[NO_PID]: raising sqlcode -220 on line 39: connection "CURRENT" does not exist on line 39
[NO_PID]: sqlca: code: -220, state: 08003
[NO_PID]: ECPGconnect: opening database ecpg2_regression on localhost port <DEFAULT>  for user regress_ecpg_user1
[NO_PID]: sqlca: code: 0, state: 00000
[NO_PID]: ecpg_finish: connection ecpg2_regression closed
[NO_PID]: sqlca: code: 0, state: 00000
[NO_PID]: ECPGconnect: opening database ecpg2_regression on <DEFAULT> port <DEFAULT>  for user regress_ecpg_user1
[NO_PID]: sqlca: code: 0, state: 00000
[NO_PID]: ecpg_finish: connection ecpg2_regression closed
[NO_PID]: sqlca: code: 0, state: 00000
[NO_PID]: ECPGconnect: opening database ecpg2_regression on <DEFAULT> port <DEFAULT> with options connect_timeout=14 for user regress_ecpg_user1
[NO_PID]: sqlca: code: 0, state: 00000
[NO_PID]: ecpg_finish: connection ecpg2_regression closed
[NO_PID]: sqlca: code: 0, state: 00000
[NO_PID]: ECPGconnect: opening database nonexistant on localhost port <DEFAULT>  for user regress_ecpg_user1
[NO_PID]: sqlca: code: 0, state: 00000
[NO_PID]: ECPGconnect: could not open database: FATAL:  database "nonexistant" does not exist

[NO_PID]: sqlca: code: 0, state: 00000
[NO_PID]: ecpg_finish: connection nonexistant closed
[NO_PID]: sqlca: code: 0, state: 00000
[NO_PID]: raising sqlcode -402 on line 53: could not connect to database "nonexistant" on line 53
[NO_PID]: sqlca: code: -402, state: 08001
[NO_PID]: raising sqlcode -220 on line 54: connection "CURRENT" does not exist on line 54
[NO_PID]: sqlca: code: -220, state: 08003
<<<<<<< HEAD
[NO_PID]: ECPGconnect: opening database connectdb on 127.0.0.1 port <REGRESSION_PORT>  for user connectuser
[NO_PID]: sqlca: code: 0, state: 00000
[NO_PID]: ECPGconnect: could not open database: could not connect to server: Connection refused
	Is the server running on host "127.0.0.1" and accepting
=======
[NO_PID]: ECPGconnect: opening database ecpg2_regression on localhost port <REGRESSION_PORT>  for user regress_ecpg_user1
[NO_PID]: sqlca: code: 0, state: 00000
[NO_PID]: ECPGconnect: could not open database: could not connect to server: Connection refused
	Is the server running on host "localhost" (::1) and accepting
	TCP/IP connections on port 20?
could not connect to server: Connection refused
	Is the server running on host "localhost" (127.0.0.1) and accepting
>>>>>>> b5bce6c1
	TCP/IP connections on port 20?

[NO_PID]: sqlca: code: 0, state: 00000
[NO_PID]: ecpg_finish: connection ecpg2_regression closed
[NO_PID]: sqlca: code: 0, state: 00000
[NO_PID]: raising sqlcode -402 on line 57: could not connect to database "ecpg2_regression" on line 57
[NO_PID]: sqlca: code: -402, state: 08001
[NO_PID]: ECPGconnect: opening database ecpg2_regression on <DEFAULT> port <DEFAULT>  for user regress_ecpg_user1
[NO_PID]: sqlca: code: 0, state: 00000<|MERGE_RESOLUTION|>--- conflicted
+++ resolved
@@ -63,20 +63,10 @@
 [NO_PID]: sqlca: code: -402, state: 08001
 [NO_PID]: raising sqlcode -220 on line 54: connection "CURRENT" does not exist on line 54
 [NO_PID]: sqlca: code: -220, state: 08003
-<<<<<<< HEAD
-[NO_PID]: ECPGconnect: opening database connectdb on 127.0.0.1 port <REGRESSION_PORT>  for user connectuser
+[NO_PID]: ECPGconnect: opening database ecpg2_regression on 127.0.0.1 port <REGRESSION_PORT>  for user regress_ecpg_user1
 [NO_PID]: sqlca: code: 0, state: 00000
 [NO_PID]: ECPGconnect: could not open database: could not connect to server: Connection refused
 	Is the server running on host "127.0.0.1" and accepting
-=======
-[NO_PID]: ECPGconnect: opening database ecpg2_regression on localhost port <REGRESSION_PORT>  for user regress_ecpg_user1
-[NO_PID]: sqlca: code: 0, state: 00000
-[NO_PID]: ECPGconnect: could not open database: could not connect to server: Connection refused
-	Is the server running on host "localhost" (::1) and accepting
-	TCP/IP connections on port 20?
-could not connect to server: Connection refused
-	Is the server running on host "localhost" (127.0.0.1) and accepting
->>>>>>> b5bce6c1
 	TCP/IP connections on port 20?
 
 [NO_PID]: sqlca: code: 0, state: 00000
