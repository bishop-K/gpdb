--- conflicted
+++ resolved
@@ -1221,11 +1221,7 @@
 	struct variable *var;
 	int			desc_counter = 0;
 	int			position = 0;
-<<<<<<< HEAD
-	const char	   *value;
-=======
 	const char *value;
->>>>>>> 9e1c9f95
 	bool		std_strings = false;
 
 	/* Get standard_conforming_strings setting. */
@@ -1557,17 +1553,12 @@
 			var = var->next;
 	}
 
-<<<<<<< HEAD
-	/* Check if there are unmatched things left. */
-	if (next_insert(stmt->command, position, stmt->questionmarks, std_strings) >= 0)
-=======
 	/*
 	 * Check if there are unmatched things left. PREPARE AS has no parameter.
 	 * Check other statement.
 	 */
 	if (stmt->statement_type != ECPGst_prepare &&
 		next_insert(stmt->command, position, stmt->questionmarks, std_strings) >= 0)
->>>>>>> 9e1c9f95
 	{
 		ecpg_raise(stmt->lineno, ECPG_TOO_FEW_ARGUMENTS,
 				   ECPG_SQLSTATE_USING_CLAUSE_DOES_NOT_MATCH_PARAMETERS, NULL);
