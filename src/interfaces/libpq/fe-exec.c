/*-------------------------------------------------------------------------
 *
 * fe-exec.c
 *	  functions related to sending a query down to the backend
 *
 * Portions Copyright (c) 2012-Present Pivotal Software, Inc.
 * Portions Copyright (c) 1996-2012, PostgreSQL Global Development Group
 * Portions Copyright (c) 1994, Regents of the University of California
 *
 *
 * IDENTIFICATION
<<<<<<< HEAD
 *	  src/interfaces/libpq/fe-exec.c
=======
 *	  $PostgreSQL: pgsql/src/interfaces/libpq/fe-exec.c,v 1.199 2008/09/19 16:40:40 tgl Exp $
>>>>>>> 38e93482
 *
 *-------------------------------------------------------------------------
 */

/*
 * This file is compiled with both frontend and backend codes, symlinked by
 * src/backend/Makefile, and use macro FRONTEND to switch.
 *
 * Include "c.h" to adopt Greenplum C types. Don't include "postgres_fe.h",
 * which only defines FRONTEND besides including "c.h"
 */
#include "c.h"

#include <ctype.h>
#include <fcntl.h>

#include "libpq-fe.h"
#include "libpq-int.h"

#include "mb/pg_wchar.h"

#ifdef WIN32
#include "win32.h"
#else
#include <unistd.h>
#endif

/* keep this in same order as ExecStatusType in libpq-fe.h */
char	   *const pgresStatus[] = {
	"PGRES_EMPTY_QUERY",
	"PGRES_COMMAND_OK",
	"PGRES_TUPLES_OK",
	"PGRES_COPY_OUT",
	"PGRES_COPY_IN",
	"PGRES_BAD_RESPONSE",
	"PGRES_NONFATAL_ERROR",
	"PGRES_FATAL_ERROR",
	"PGRES_COPY_BOTH",
	"PGRES_SINGLE_TUPLE"
};

/*
 * static state needed by PQescapeString and PQescapeBytea; initialize to
 * values that result in backward-compatible behavior
 */
static int	static_client_encoding = PG_SQL_ASCII;
static bool static_std_strings = false;


static PGEvent *dupEvents(PGEvent *events, int count);
<<<<<<< HEAD
static bool pqAddTuple(PGresult *res, PGresAttValue *tup);
=======
static bool PQsendQueryStart(PGconn *conn);
>>>>>>> 38e93482
static int PQsendQueryGuts(PGconn *conn,
				const char *command,
				const char *stmtName,
				int nParams,
				const Oid *paramTypes,
				const char *const * paramValues,
				const int *paramLengths,
				const int *paramFormats,
				int resultFormat);
static void parseInput(PGconn *conn);
static bool PQexecStart(PGconn *conn);
static PGresult *PQexecFinish(PGconn *conn);
static int PQsendDescribe(PGconn *conn, char desc_type,
			   const char *desc_target);
<<<<<<< HEAD
static int	check_field_number(const PGresult *res, int field_num);
=======
static int check_field_number(const PGresult *res, int field_num);
>>>>>>> 38e93482


/* ----------------
 * Space management for PGresult.
 *
 * Formerly, libpq did a separate malloc() for each field of each tuple
 * returned by a query.  This was remarkably expensive --- malloc/free
 * consumed a sizable part of the application's runtime.  And there is
 * no real need to keep track of the fields separately, since they will
 * all be freed together when the PGresult is released.  So now, we grab
 * large blocks of storage from malloc and allocate space for query data
 * within these blocks, using a trivially simple allocator.  This reduces
 * the number of malloc/free calls dramatically, and it also avoids
 * fragmentation of the malloc storage arena.
 * The PGresult structure itself is still malloc'd separately.  We could
 * combine it with the first allocation block, but that would waste space
 * for the common case that no extra storage is actually needed (that is,
 * the SQL command did not return tuples).
 *
 * We also malloc the top-level array of tuple pointers separately, because
 * we need to be able to enlarge it via realloc, and our trivial space
 * allocator doesn't handle that effectively.  (Too bad the FE/BE protocol
 * doesn't tell us up front how many tuples will be returned.)
 * All other subsidiary storage for a PGresult is kept in PGresult_data blocks
 * of size PGRESULT_DATA_BLOCKSIZE.  The overhead at the start of each block
 * is just a link to the next one, if any.	Free-space management info is
 * kept in the owning PGresult.
 * A query returning a small amount of data will thus require three malloc
 * calls: one for the PGresult, one for the tuples pointer array, and one
 * PGresult_data block.
 *
 * Only the most recently allocated PGresult_data block is a candidate to
 * have more stuff added to it --- any extra space left over in older blocks
 * is wasted.  We could be smarter and search the whole chain, but the point
 * here is to be simple and fast.  Typical applications do not keep a PGresult
 * around very long anyway, so some wasted space within one is not a problem.
 *
 * Tuning constants for the space allocator are:
 * PGRESULT_DATA_BLOCKSIZE: size of a standard allocation block, in bytes
 * PGRESULT_ALIGN_BOUNDARY: assumed alignment requirement for binary data
 * PGRESULT_SEP_ALLOC_THRESHOLD: objects bigger than this are given separate
 *	 blocks, instead of being crammed into a regular allocation block.
 * Requirements for correct function are:
 * PGRESULT_ALIGN_BOUNDARY must be a multiple of the alignment requirements
 *		of all machine data types.	(Currently this is set from configure
 *		tests, so it should be OK automatically.)
 * PGRESULT_SEP_ALLOC_THRESHOLD + PGRESULT_BLOCK_OVERHEAD <=
 *			PGRESULT_DATA_BLOCKSIZE
 *		pqResultAlloc assumes an object smaller than the threshold will fit
 *		in a new block.
 * The amount of space wasted at the end of a block could be as much as
 * PGRESULT_SEP_ALLOC_THRESHOLD, so it doesn't pay to make that too large.
 * ----------------
 */

#define PGRESULT_DATA_BLOCKSIZE		2048
#define PGRESULT_ALIGN_BOUNDARY		MAXIMUM_ALIGNOF		/* from configure */
#define PGRESULT_BLOCK_OVERHEAD		Max(sizeof(PGresult_data), PGRESULT_ALIGN_BOUNDARY)
#define PGRESULT_SEP_ALLOC_THRESHOLD	(PGRESULT_DATA_BLOCKSIZE / 2)


/*
 * PQmakeEmptyPGresult
 *	 returns a newly allocated, initialized PGresult with given status.
 *	 If conn is not NULL and status indicates an error, the conn's
 *	 errorMessage is copied.  Also, any PGEvents are copied from the conn.
 */
PGresult *
PQmakeEmptyPGresult(PGconn *conn, ExecStatusType status)
{
	PGresult   *result;

	result = (PGresult *) malloc(sizeof(PGresult));
	if (!result)
		return NULL;

	result->ntups = 0;
	result->numAttributes = 0;
	result->attDescs = NULL;
	result->tuples = NULL;
	result->tupArrSize = 0;
	result->numParameters = 0;
	result->paramDescs = NULL;
	result->resultStatus = status;
	result->cmdStatus[0] = '\0';
	result->binary = 0;
	result->events = NULL;
	result->nEvents = 0;
	result->errMsg = NULL;
	result->errFields = NULL;
	result->null_field[0] = '\0';
	result->curBlock = NULL;
	result->curOffset = 0;
	result->spaceLeft = 0;
	result->cdbstats = NULL;            /*CDB*/

	result->extras = NULL;
	result->extraslen = 0;

	result->numRejected = 0;
	result->numCompleted = 0;
	result->naotupcounts = 0;
	result->aotupcounts = NULL;

	if (conn)
	{
		/* copy connection data we might need for operations on PGresult */
		result->noticeHooks = conn->noticeHooks;
		result->client_encoding = conn->client_encoding;

		/* consider copying conn's errorMessage */
		switch (status)
		{
			case PGRES_EMPTY_QUERY:
			case PGRES_COMMAND_OK:
			case PGRES_TUPLES_OK:
			case PGRES_COPY_OUT:
			case PGRES_COPY_IN:
			case PGRES_COPY_BOTH:
			case PGRES_SINGLE_TUPLE:
				/* non-error cases */
				break;
			default:
				pqSetResultError(result, conn->errorMessage.data);
				break;
		}

		/* copy events last; result must be valid if we need to PQclear */
		if (conn->nEvents > 0)
		{
			result->events = dupEvents(conn->events, conn->nEvents);
			if (!result->events)
			{
				PQclear(result);
				return NULL;
			}
			result->nEvents = conn->nEvents;
		}
	}
	else
	{
		/* defaults... */
		result->noticeHooks.noticeRec = NULL;
		result->noticeHooks.noticeRecArg = NULL;
		result->noticeHooks.noticeProc = NULL;
		result->noticeHooks.noticeProcArg = NULL;
		result->client_encoding = PG_SQL_ASCII;
	}

	return result;
}

/*
 * PQsetResultAttrs
 *
 * Set the attributes for a given result.  This function fails if there are
 * already attributes contained in the provided result.  The call is
<<<<<<< HEAD
 * ignored if numAttributes is zero or attDescs is NULL.  If the
=======
 * ignored if numAttributes is is zero or attDescs is NULL.  If the
>>>>>>> 38e93482
 * function fails, it returns zero.  If the function succeeds, it
 * returns a non-zero value.
 */
int
PQsetResultAttrs(PGresult *res, int numAttributes, PGresAttDesc *attDescs)
{
<<<<<<< HEAD
	int			i;
=======
	int i;
>>>>>>> 38e93482

	/* If attrs already exist, they cannot be overwritten. */
	if (!res || res->numAttributes > 0)
		return FALSE;

	/* ignore no-op request */
	if (numAttributes <= 0 || !attDescs)
		return TRUE;

	res->attDescs = (PGresAttDesc *)
		PQresultAlloc(res, numAttributes * sizeof(PGresAttDesc));

	if (!res->attDescs)
		return FALSE;

	res->numAttributes = numAttributes;
	memcpy(res->attDescs, attDescs, numAttributes * sizeof(PGresAttDesc));

	/* deep-copy the attribute names, and determine format */
	res->binary = 1;
	for (i = 0; i < res->numAttributes; i++)
	{
		if (res->attDescs[i].name)
			res->attDescs[i].name = pqResultStrdup(res, res->attDescs[i].name);
		else
			res->attDescs[i].name = res->null_field;

		if (!res->attDescs[i].name)
			return FALSE;

		if (res->attDescs[i].format == 0)
			res->binary = 0;
	}

	return TRUE;
}

/*
 * PQcopyResult
 *
 * Returns a deep copy of the provided 'src' PGresult, which cannot be NULL.
 * The 'flags' argument controls which portions of the result will or will
 * NOT be copied.  The created result is always put into the
<<<<<<< HEAD
 * PGRES_TUPLES_OK status.	The source result error message is not copied,
 * although cmdStatus is.
 *
 * To set custom attributes, use PQsetResultAttrs.	That function requires
=======
 * PGRES_TUPLES_OK status.  The source result error message is not copied,
 * although cmdStatus is.
 *
 * To set custom attributes, use PQsetResultAttrs.  That function requires
>>>>>>> 38e93482
 * that there are no attrs contained in the result, so to use that
 * function you cannot use the PG_COPYRES_ATTRS or PG_COPYRES_TUPLES
 * options with this function.
 *
 * Options:
<<<<<<< HEAD
 *	 PG_COPYRES_ATTRS - Copy the source result's attributes
 *
 *	 PG_COPYRES_TUPLES - Copy the source result's tuples.  This implies
 *	 copying the attrs, seeeing how the attrs are needed by the tuples.
 *
 *	 PG_COPYRES_EVENTS - Copy the source result's events.
 *
 *	 PG_COPYRES_NOTICEHOOKS - Copy the source result's notice hooks.
=======
 *   PG_COPYRES_ATTRS - Copy the source result's attributes
 *
 *   PG_COPYRES_TUPLES - Copy the source result's tuples.  This implies
 *   copying the attrs, seeeing how the attrs are needed by the tuples.
 *
 *   PG_COPYRES_EVENTS - Copy the source result's events.
 *
 *   PG_COPYRES_NOTICEHOOKS - Copy the source result's notice hooks.
>>>>>>> 38e93482
 */
PGresult *
PQcopyResult(const PGresult *src, int flags)
{
<<<<<<< HEAD
	PGresult   *dest;
	int			i;
=======
	PGresult *dest;
	int i;
>>>>>>> 38e93482

	if (!src)
		return NULL;

	dest = PQmakeEmptyPGresult(NULL, PGRES_TUPLES_OK);
	if (!dest)
		return NULL;

<<<<<<< HEAD
	/* Always copy these over.	Is cmdStatus really useful here? */
=======
	/* Always copy these over.  Is cmdStatus really useful here? */
>>>>>>> 38e93482
	dest->client_encoding = src->client_encoding;
	strcpy(dest->cmdStatus, src->cmdStatus);

	/* Wants attrs? */
	if (flags & (PG_COPYRES_ATTRS | PG_COPYRES_TUPLES))
	{
		if (!PQsetResultAttrs(dest, src->numAttributes, src->attDescs))
		{
			PQclear(dest);
			return NULL;
		}
	}

	/* Wants to copy tuples? */
	if (flags & PG_COPYRES_TUPLES)
	{
<<<<<<< HEAD
		int			tup,
					field;
=======
		int tup, field;
>>>>>>> 38e93482

		for (tup = 0; tup < src->ntups; tup++)
		{
			for (field = 0; field < src->numAttributes; field++)
			{
				if (!PQsetvalue(dest, tup, field,
								src->tuples[tup][field].value,
								src->tuples[tup][field].len))
				{
					PQclear(dest);
					return NULL;
				}
			}
		}
	}

	/* Wants to copy notice hooks? */
	if (flags & PG_COPYRES_NOTICEHOOKS)
		dest->noticeHooks = src->noticeHooks;

	/* Wants to copy PGEvents? */
	if ((flags & PG_COPYRES_EVENTS) && src->nEvents > 0)
	{
		dest->events = dupEvents(src->events, src->nEvents);
		if (!dest->events)
		{
			PQclear(dest);
			return NULL;
		}
		dest->nEvents = src->nEvents;
	}

	/* Okay, trigger PGEVT_RESULTCOPY event */
	for (i = 0; i < dest->nEvents; i++)
	{
		if (src->events[i].resultInitialized)
		{
			PGEventResultCopy evt;

			evt.src = src;
			evt.dest = dest;
			if (!dest->events[i].proc(PGEVT_RESULTCOPY, &evt,
									  dest->events[i].passThrough))
			{
				PQclear(dest);
				return NULL;
			}
			dest->events[i].resultInitialized = TRUE;
		}
	}

	return dest;
}

/*
 * Copy an array of PGEvents (with no extra space for more).
 * Does not duplicate the event instance data, sets this to NULL.
 * Also, the resultInitialized flags are all cleared.
 */
static PGEvent *
dupEvents(PGEvent *events, int count)
{
<<<<<<< HEAD
	PGEvent    *newEvents;
	int			i;
=======
	PGEvent *newEvents;
	int i;
>>>>>>> 38e93482

	if (!events || count <= 0)
		return NULL;

	newEvents = (PGEvent *) malloc(count * sizeof(PGEvent));
	if (!newEvents)
		return NULL;

	for (i = 0; i < count; i++)
	{
		newEvents[i].proc = events[i].proc;
		newEvents[i].passThrough = events[i].passThrough;
		newEvents[i].data = NULL;
		newEvents[i].resultInitialized = FALSE;
		newEvents[i].name = strdup(events[i].name);
		if (!newEvents[i].name)
		{
			while (--i >= 0)
				free(newEvents[i].name);
			free(newEvents);
			return NULL;
		}
	}

	return newEvents;
}


/*
 * Sets the value for a tuple field.  The tup_num must be less than or
 * equal to PQntuples(res).  If it is equal, a new tuple is created and
 * added to the result.
 * Returns a non-zero value for success and zero for failure.
 */
int
PQsetvalue(PGresult *res, int tup_num, int field_num, char *value, int len)
{
	PGresAttValue *attval;

	if (!check_field_number(res, field_num))
		return FALSE;

	/* Invalid tup_num, must be <= ntups */
	if (tup_num < 0 || tup_num > res->ntups)
		return FALSE;

<<<<<<< HEAD
	/* need to allocate a new tuple? */
	if (tup_num == res->ntups)
	{
		PGresAttValue *tup;
		int			i;
=======
	/* need to grow the tuple table? */
	if (res->ntups >= res->tupArrSize)
	{
		int n = res->tupArrSize ? res->tupArrSize * 2 : 128;
		PGresAttValue **tups;

		if (res->tuples)
			tups = (PGresAttValue **) realloc(res->tuples, n * sizeof(PGresAttValue *));
		else
			tups = (PGresAttValue **) malloc(n * sizeof(PGresAttValue *));

		if (!tups)
			return FALSE;

		memset(tups + res->tupArrSize, 0,
			   (n - res->tupArrSize) * sizeof(PGresAttValue *));
		res->tuples = tups;
		res->tupArrSize = n;
	}

	/* need to allocate a new tuple? */
	if (tup_num == res->ntups && !res->tuples[tup_num])
	{
		PGresAttValue *tup;
		int i;
>>>>>>> 38e93482

		tup = (PGresAttValue *)
			pqResultAlloc(res, res->numAttributes * sizeof(PGresAttValue),
						  TRUE);

		if (!tup)
			return FALSE;

		/* initialize each column to NULL */
		for (i = 0; i < res->numAttributes; i++)
		{
			tup[i].len = NULL_LEN;
			tup[i].value = res->null_field;
		}

<<<<<<< HEAD
		/* add it to the array */
		if (!pqAddTuple(res, tup))
			return FALSE;
=======
		res->tuples[tup_num] = tup;
		res->ntups++;
>>>>>>> 38e93482
	}

	attval = &res->tuples[tup_num][field_num];

	/* treat either NULL_LEN or NULL value pointer as a NULL field */
	if (len == NULL_LEN || value == NULL)
	{
		attval->len = NULL_LEN;
		attval->value = res->null_field;
	}
	else if (len <= 0)
	{
		attval->len = 0;
		attval->value = res->null_field;
	}
	else
	{
		attval->value = (char *) pqResultAlloc(res, len + 1, TRUE);
		if (!attval->value)
			return FALSE;
		attval->len = len;
		memcpy(attval->value, value, len);
		attval->value[len] = '\0';
	}

	return TRUE;
}

/*
 * pqResultAlloc - exported routine to allocate local storage in a PGresult.
 *
 * We force all such allocations to be maxaligned, since we don't know
 * whether the value might be binary.
 */
void *
PQresultAlloc(PGresult *res, size_t nBytes)
{
	return pqResultAlloc(res, nBytes, TRUE);
}

/*
 * pqResultAlloc -
 *		Allocate subsidiary storage for a PGresult.
 *
 * nBytes is the amount of space needed for the object.
 * If isBinary is true, we assume that we need to align the object on
 * a machine allocation boundary.
 * If isBinary is false, we assume the object is a char string and can
 * be allocated on any byte boundary.
 */
void *
pqResultAlloc(PGresult *res, size_t nBytes, bool isBinary)
{
	char	   *space;
	PGresult_data *block;

	if (!res)
		return NULL;

	if (nBytes <= 0)
		return res->null_field;

	/*
	 * If alignment is needed, round up the current position to an alignment
	 * boundary.
	 */
	if (isBinary)
	{
		int			offset = res->curOffset % PGRESULT_ALIGN_BOUNDARY;

		if (offset)
		{
			res->curOffset += PGRESULT_ALIGN_BOUNDARY - offset;
			res->spaceLeft -= PGRESULT_ALIGN_BOUNDARY - offset;
		}
	}

	/* If there's enough space in the current block, no problem. */
	if (nBytes <= (size_t) res->spaceLeft)
	{
		space = res->curBlock->space + res->curOffset;
		res->curOffset += nBytes;
		res->spaceLeft -= nBytes;
		return space;
	}

	/*
	 * If the requested object is very large, give it its own block; this
	 * avoids wasting what might be most of the current block to start a new
	 * block.  (We'd have to special-case requests bigger than the block size
	 * anyway.)  The object is always given binary alignment in this case.
	 */
	if (nBytes >= PGRESULT_SEP_ALLOC_THRESHOLD)
	{
		block = (PGresult_data *) malloc(nBytes + PGRESULT_BLOCK_OVERHEAD);
		if (!block)
			return NULL;
		space = block->space + PGRESULT_BLOCK_OVERHEAD;
		if (res->curBlock)
		{
			/*
			 * Tuck special block below the active block, so that we don't
			 * have to waste the free space in the active block.
			 */
			block->next = res->curBlock->next;
			res->curBlock->next = block;
		}
		else
		{
			/* Must set up the new block as the first active block. */
			block->next = NULL;
			res->curBlock = block;
			res->spaceLeft = 0; /* be sure it's marked full */
		}
		return space;
	}

	/* Otherwise, start a new block. */
	block = (PGresult_data *) malloc(PGRESULT_DATA_BLOCKSIZE);
	if (!block)
		return NULL;
	block->next = res->curBlock;
	res->curBlock = block;
	if (isBinary)
	{
		/* object needs full alignment */
		res->curOffset = PGRESULT_BLOCK_OVERHEAD;
		res->spaceLeft = PGRESULT_DATA_BLOCKSIZE - PGRESULT_BLOCK_OVERHEAD;
	}
	else
	{
		/* we can cram it right after the overhead pointer */
		res->curOffset = sizeof(PGresult_data);
		res->spaceLeft = PGRESULT_DATA_BLOCKSIZE - sizeof(PGresult_data);
	}

	space = block->space + res->curOffset;
	res->curOffset += nBytes;
	res->spaceLeft -= nBytes;
	return space;
}

/*
 * pqResultStrdup -
 *		Like strdup, but the space is subsidiary PGresult space.
 */
char *
pqResultStrdup(PGresult *res, const char *str)
{
	char	   *space = (char *) pqResultAlloc(res, strlen(str) + 1, FALSE);

	if (space)
		strcpy(space, str);
	return space;
}

/*
 * pqSetResultError -
 *		assign a new error message to a PGresult
 */
void
pqSetResultError(PGresult *res, const char *msg)
{
	if (!res)
		return;
	if (msg && *msg)
		res->errMsg = pqResultStrdup(res, msg);
	else
		res->errMsg = NULL;
}

/*
 * pqCatenateResultError -
 *		concatenate a new error message to the one already in a PGresult
 */
void
pqCatenateResultError(PGresult *res, const char *msg)
{
	PQExpBufferData errorBuf;

	if (!res || !msg)
		return;
	initPQExpBuffer(&errorBuf);
	if (res->errMsg)
		appendPQExpBufferStr(&errorBuf, res->errMsg);
	appendPQExpBufferStr(&errorBuf, msg);
	pqSetResultError(res, errorBuf.data);
	termPQExpBuffer(&errorBuf);
}

/*
 * PQclear -
 *	  free's the memory associated with a PGresult
 */
void
PQclear(PGresult *res)
{
	PGresult_data *block;
<<<<<<< HEAD
	int			i;
=======
	int i;
>>>>>>> 38e93482

	if (!res)
		return;

	for (i = 0; i < res->nEvents; i++)
	{
		/* only send DESTROY to successfully-initialized event procs */
		if (res->events[i].resultInitialized)
		{
			PGEventResultDestroy evt;

			evt.result = res;
			(void) res->events[i].proc(PGEVT_RESULTDESTROY, &evt,
									   res->events[i].passThrough);
		}
		free(res->events[i].name);
	}

	if (res->events)
		free(res->events);

	/* Free all the subsidiary blocks */
	while ((block = res->curBlock) != NULL)
	{
		res->curBlock = block->next;
		free(block);
	}

	/* Free the top-level tuple pointer array */
	if (res->tuples)
		free(res->tuples);

	/* zero out the pointer fields to catch programming errors */
	res->attDescs = NULL;
	res->tuples = NULL;
	res->paramDescs = NULL;
	res->errFields = NULL;
	res->events = NULL;
	res->nEvents = 0;
	/* res->curBlock was zeroed out earlier */

	if (res->extras)
		free(res->extras);
	res->extraslen = 0;
	res->extras = NULL;

	if (res->aotupcounts)
		free(res->aotupcounts);
	res->naotupcounts = 0;

	/* Free the PGresult structure itself */
	free(res);
}

/*
 * Handy subroutine to deallocate any partially constructed async result.
 *
 * Any "next" result gets cleared too.
 */
void
pqClearAsyncResult(PGconn *conn)
{
	if (conn->result)
		PQclear(conn->result);
	conn->result = NULL;
	if (conn->next_result)
		PQclear(conn->next_result);
	conn->next_result = NULL;
}

/*
 * This subroutine deletes any existing async result, sets conn->result
 * to a PGresult with status PGRES_FATAL_ERROR, and stores the current
 * contents of conn->errorMessage into that result.  It differs from a
 * plain call on PQmakeEmptyPGresult() in that if there is already an
 * async result with status PGRES_FATAL_ERROR, the current error message
 * is APPENDED to the old error message instead of replacing it.  This
 * behavior lets us report multiple error conditions properly, if necessary.
 * (An example where this is needed is when the backend sends an 'E' message
 * and immediately closes the connection --- we want to report both the
 * backend error and the connection closure error.)
 */
void
pqSaveErrorResult(PGconn *conn)
{
	/*
	 * If no old async result, just let PQmakeEmptyPGresult make one. Likewise
	 * if old result is not an error message.
	 */
	if (conn->result == NULL ||
		conn->result->resultStatus != PGRES_FATAL_ERROR ||
		conn->result->errMsg == NULL)
	{
		pqClearAsyncResult(conn);
		conn->result = PQmakeEmptyPGresult(conn, PGRES_FATAL_ERROR);
	}
	else
	{
		/* Else, concatenate error message to existing async result. */
		pqCatenateResultError(conn->result, conn->errorMessage.data);
	}
}

/*
 * This subroutine prepares an async result object for return to the caller.
 * If there is not already an async result object, build an error object
 * using whatever is in conn->errorMessage.  In any case, clear the async
 * result storage and make sure PQerrorMessage will agree with the result's
 * error string.
 */
PGresult *
pqPrepareAsyncResult(PGconn *conn)
{
	PGresult   *res;

	/*
	 * conn->result is the PGresult to return.	If it is NULL (which probably
	 * shouldn't happen) we assume there is an appropriate error message in
	 * conn->errorMessage.
	 */
	res = conn->result;
	if (!res)
		res = PQmakeEmptyPGresult(conn, PGRES_FATAL_ERROR);
	else
	{
		/*
		 * Make sure PQerrorMessage agrees with result; it could be different
		 * if we have concatenated messages.
		 */
		resetPQExpBuffer(&conn->errorMessage);
		appendPQExpBufferStr(&conn->errorMessage,
							 PQresultErrorMessage(res));
	}

	/*
	 * Replace conn->result with next_result, if any.  In the normal case
	 * there isn't a next result and we're just dropping ownership of the
	 * current result.	In single-row mode this restores the situation to what
	 * it was before we created the current single-row result.
	 */
	conn->result = conn->next_result;
	conn->next_result = NULL;

	return res;
}

/*
 * pqInternalNotice - produce an internally-generated notice message
 *
 * A format string and optional arguments can be passed.  Note that we do
 * libpq_gettext() here, so callers need not.
 *
 * The supplied text is taken as primary message (ie., it should not include
 * a trailing newline, and should not be more than one line).
 */
void
pqInternalNotice(const PGNoticeHooks *hooks, const char *fmt,...)
{
	char		msgBuf[1024];
	va_list		args;
	PGresult   *res;

	if (hooks->noticeRec == NULL)
		return;					/* nobody home to receive notice? */

	/* Format the message */
	va_start(args, fmt);
	vsnprintf(msgBuf, sizeof(msgBuf), libpq_gettext(fmt), args);
	va_end(args);
	msgBuf[sizeof(msgBuf) - 1] = '\0';	/* make real sure it's terminated */

	/* Make a PGresult to pass to the notice receiver */
	res = PQmakeEmptyPGresult(NULL, PGRES_NONFATAL_ERROR);
	if (!res)
		return;
	res->noticeHooks = *hooks;

	/*
	 * Set up fields of notice.
	 */
	pqSaveMessageField(res, PG_DIAG_MESSAGE_PRIMARY, msgBuf);
	pqSaveMessageField(res, PG_DIAG_SEVERITY, libpq_gettext("NOTICE"));
	/* XXX should provide a SQLSTATE too? */

	/*
	 * Result text is always just the primary message + newline. If we can't
	 * allocate it, don't bother invoking the receiver.
	 */
	res->errMsg = (char *) pqResultAlloc(res, strlen(msgBuf) + 2, FALSE);
	if (res->errMsg)
	{
		sprintf(res->errMsg, "%s\n", msgBuf);

		/*
		 * Pass to receiver, then free it.
		 */
		(*res->noticeHooks.noticeRec) (res->noticeHooks.noticeRecArg, res);
	}
	PQclear(res);
}

/*
 * pqAddTuple
 *	  add a row pointer to the PGresult structure, growing it if necessary
 *	  Returns TRUE if OK, FALSE if not enough memory to add the row
 */
static bool
pqAddTuple(PGresult *res, PGresAttValue *tup)
{
	if (res->ntups >= res->tupArrSize)
	{
		/*
		 * Try to grow the array.
		 *
		 * We can use realloc because shallow copying of the structure is
		 * okay. Note that the first time through, res->tuples is NULL. While
		 * ANSI says that realloc() should act like malloc() in that case,
		 * some old C libraries (like SunOS 4.1.x) coredump instead. On
		 * failure realloc is supposed to return NULL without damaging the
		 * existing allocation. Note that the positions beyond res->ntups are
		 * garbage, not necessarily NULL.
		 */
		int			newSize = (res->tupArrSize > 0) ? res->tupArrSize * 2 : 128;
		PGresAttValue **newTuples;

		if (res->tuples == NULL)
			newTuples = (PGresAttValue **)
				malloc(newSize * sizeof(PGresAttValue *));
		else
			newTuples = (PGresAttValue **)
				realloc(res->tuples, newSize * sizeof(PGresAttValue *));
		if (!newTuples)
			return FALSE;		/* malloc or realloc failed */
		res->tupArrSize = newSize;
		res->tuples = newTuples;
	}
	res->tuples[res->ntups] = tup;
	res->ntups++;
	return TRUE;
}

/*
 * pqSaveMessageField - save one field of an error or notice message
 */
void
pqSaveMessageField(PGresult *res, char code, const char *value)
{
	PGMessageField *pfield;

	pfield = (PGMessageField *)
		pqResultAlloc(res,
					  sizeof(PGMessageField) + strlen(value),
					  TRUE);
	if (!pfield)
		return;					/* out of memory? */
	pfield->code = code;
	strcpy(pfield->contents, value);
	pfield->next = res->errFields;
	res->errFields = pfield;
}

/*
 * pqSaveParameterStatus - remember parameter status sent by backend
 */
void
pqSaveParameterStatus(PGconn *conn, const char *name, const char *value)
{
	pgParameterStatus *pstatus;
	pgParameterStatus *prev;

	if (conn->Pfdebug)
		fprintf(conn->Pfdebug, "pqSaveParameterStatus: '%s' = '%s'\n",
				name, value);

	/*
	 * Forget any old information about the parameter
	 */
	for (pstatus = conn->pstatus, prev = NULL;
		 pstatus != NULL;
		 prev = pstatus, pstatus = pstatus->next)
	{
		if (strcmp(pstatus->name, name) == 0)
		{
			if (prev)
				prev->next = pstatus->next;
			else
				conn->pstatus = pstatus->next;
			free(pstatus);		/* frees name and value strings too */
			break;
		}
	}

	/*
	 * Store new info as a single malloc block
	 */
	pstatus = (pgParameterStatus *) malloc(sizeof(pgParameterStatus) +
										   strlen(name) +strlen(value) + 2);
	if (pstatus)
	{
		char	   *ptr;

		ptr = ((char *) pstatus) + sizeof(pgParameterStatus);
		pstatus->name = ptr;
		strcpy(ptr, name);
		ptr += strlen(name) + 1;
		pstatus->value = ptr;
		strcpy(ptr, value);
		pstatus->next = conn->pstatus;
		conn->pstatus = pstatus;
	}

	/*
	 * Special hacks: remember client_encoding and
	 * standard_conforming_strings, and convert server version to a numeric
	 * form.  We keep the first two of these in static variables as well, so
	 * that PQescapeString and PQescapeBytea can behave somewhat sanely (at
	 * least in single-connection-using programs).
	 */
	if (strcmp(name, "client_encoding") == 0)
	{
		conn->client_encoding = pg_char_to_encoding(value);
		/* if we don't recognize the encoding name, fall back to SQL_ASCII */
		if (conn->client_encoding < 0)
			conn->client_encoding = PG_SQL_ASCII;
		static_client_encoding = conn->client_encoding;
	}
	else if (strcmp(name, "standard_conforming_strings") == 0)
	{
		conn->std_strings = (strcmp(value, "on") == 0);
		static_std_strings = conn->std_strings;
	}
	else if (strcmp(name, "server_version") == 0)
	{
		int			cnt;
		int			vmaj,
					vmin,
					vrev;

		cnt = sscanf(value, "%d.%d.%d", &vmaj, &vmin, &vrev);

		if (cnt == 3)
		{
			/* old style, e.g. 9.6.1 */
			conn->sversion = (100 * vmaj + vmin) * 100 + vrev;
		}
		else if (cnt == 2)
		{
			if (vmaj >= 10)
			{
				/* new style, e.g. 10.1 */
				conn->sversion = 100 * 100 * vmaj + vmin;
			}
			else
			{
				/* old style without minor version, e.g. 9.6devel */
				conn->sversion = (100 * vmaj + vmin) * 100;
			}
		}
		else if (cnt == 1)
		{
			/* new style without minor version, e.g. 10devel */
			conn->sversion = 100 * 100 * vmaj;
		}
		else
			conn->sversion = 0; /* unknown */
	}
}


/*
 * pqRowProcessor
 *	  Add the received row to the current async result (conn->result).
 *	  Returns 1 if OK, 0 if error occurred.
 *
 * On error, *errmsgp can be set to an error string to be returned.
 * If it is left NULL, the error is presumed to be "out of memory".
 *
 * In single-row mode, we create a new result holding just the current row,
 * stashing the previous result in conn->next_result so that it becomes
 * active again after pqPrepareAsyncResult().  This allows the result metadata
 * (column descriptions) to be carried forward to each result row.
 */
int
pqRowProcessor(PGconn *conn, const char **errmsgp)
{
	PGresult   *res = conn->result;
	int			nfields = res->numAttributes;
	const PGdataValue *columns = conn->rowBuf;
	PGresAttValue *tup;
	int			i;

	/*
	 * In single-row mode, make a new PGresult that will hold just this one
	 * row; the original conn->result is left unchanged so that it can be used
	 * again as the template for future rows.
	 */
	if (conn->singleRowMode)
	{
		/* Copy everything that should be in the result at this point */
		res = PQcopyResult(res,
						   PG_COPYRES_ATTRS | PG_COPYRES_EVENTS |
						   PG_COPYRES_NOTICEHOOKS);
		if (!res)
			return 0;
	}

	/*
	 * Basically we just allocate space in the PGresult for each field and
	 * copy the data over.
	 *
	 * Note: on malloc failure, we return 0 leaving *errmsgp still NULL, which
	 * caller will take to mean "out of memory".  This is preferable to trying
	 * to set up such a message here, because evidently there's not enough
	 * memory for gettext() to do anything.
	 */
	tup = (PGresAttValue *)
		pqResultAlloc(res, nfields * sizeof(PGresAttValue), TRUE);
	if (tup == NULL)
		goto fail;

	for (i = 0; i < nfields; i++)
	{
		int			clen = columns[i].len;

		if (clen < 0)
		{
			/* null field */
			tup[i].len = NULL_LEN;
			tup[i].value = res->null_field;
		}
		else
		{
			bool		isbinary = (res->attDescs[i].format != 0);
			char	   *val;

			val = (char *) pqResultAlloc(res, clen + 1, isbinary);
			if (val == NULL)
				goto fail;

			/* copy and zero-terminate the data (even if it's binary) */
			memcpy(val, columns[i].value, clen);
			val[clen] = '\0';

			tup[i].len = clen;
			tup[i].value = val;
		}
	}

	/* And add the tuple to the PGresult's tuple array */
	if (!pqAddTuple(res, tup))
		goto fail;

	/*
	 * Success.  In single-row mode, make the result available to the client
	 * immediately.
	 */
	if (conn->singleRowMode)
	{
		/* Change result status to special single-row value */
		res->resultStatus = PGRES_SINGLE_TUPLE;
		/* Stash old result for re-use later */
		conn->next_result = conn->result;
		conn->result = res;
		/* And mark the result ready to return */
		conn->asyncStatus = PGASYNC_READY;
	}

	return 1;

fail:
	/* release locally allocated PGresult, if we made one */
	if (res != conn->result)
		PQclear(res);
	return 0;
}

/*
 * PQsendQuery
 *	 Submit a query, but don't wait for it to finish
 *
 * Returns: 1 if successfully submitted
 *			0 if error (conn->errorMessage is set)
 */
int
PQsendQuery(PGconn *conn, const char *query)
{
	if (!PQsendQueryStart(conn))
		return 0;

	if (!query)
	{
		printfPQExpBuffer(&conn->errorMessage,
						libpq_gettext("command string is a null pointer\n"));
		return 0;
	}

	/* construct the outgoing Query message */
	if (pqPutMsgStart('Q', false, conn) < 0 ||
		pqPuts(query, conn) < 0 ||
		pqPutMsgEnd(conn) < 0)
	{
		pqHandleSendFailure(conn);
		return 0;
	}

	/* remember we are using simple query protocol */
	conn->queryclass = PGQUERY_SIMPLE;

	/* and remember the query text too, if possible */
	/* if insufficient memory, last_query just winds up NULL */
	if (conn->last_query)
		free(conn->last_query);
	conn->last_query = strdup(query);

	/*
	 * Give the data a push.  In nonblock mode, don't complain if we're unable
	 * to send it all; PQgetResult() will do any additional flushing needed.
	 */
	if (pqFlush(conn) < 0)
	{
		pqHandleSendFailure(conn);
		return 0;
	}

	/* OK, it's launched! */
	conn->asyncStatus = PGASYNC_BUSY;
	return 1;
}

/*
 * PQsendQueryParams
 *		Like PQsendQuery, but use protocol 3.0 so we can pass parameters
 */
int
PQsendQueryParams(PGconn *conn,
				  const char *command,
				  int nParams,
				  const Oid *paramTypes,
				  const char *const * paramValues,
				  const int *paramLengths,
				  const int *paramFormats,
				  int resultFormat)
{
	if (!PQsendQueryStart(conn))
		return 0;

	if (!command)
	{
		printfPQExpBuffer(&conn->errorMessage,
						libpq_gettext("command string is a null pointer\n"));
		return 0;
	}

	return PQsendQueryGuts(conn,
						   command,
						   "",	/* use unnamed statement */
						   nParams,
						   paramTypes,
						   paramValues,
						   paramLengths,
						   paramFormats,
						   resultFormat);
}

/*
 * PQsendPrepare
 *	 Submit a Parse message, but don't wait for it to finish
 *
 * Returns: 1 if successfully submitted
 *			0 if error (conn->errorMessage is set)
 */
int
PQsendPrepare(PGconn *conn,
			  const char *stmtName, const char *query,
			  int nParams, const Oid *paramTypes)
{
	if (!PQsendQueryStart(conn))
		return 0;

	if (!stmtName)
	{
		printfPQExpBuffer(&conn->errorMessage,
						libpq_gettext("statement name is a null pointer\n"));
		return 0;
	}

	if (!query)
	{
		printfPQExpBuffer(&conn->errorMessage,
						libpq_gettext("command string is a null pointer\n"));
		return 0;
	}

	/* This isn't gonna work on a 2.0 server */
	if (PG_PROTOCOL_MAJOR(conn->pversion) < 3)
	{
		printfPQExpBuffer(&conn->errorMessage,
		 libpq_gettext("function requires at least protocol version 3.0\n"));
		return 0;
	}

	/* construct the Parse message */
	if (pqPutMsgStart('P', false, conn) < 0 ||
		pqPuts(stmtName, conn) < 0 ||
		pqPuts(query, conn) < 0)
		goto sendFailed;

	if (nParams > 0 && paramTypes)
	{
		int			i;

		if (pqPutInt(nParams, 2, conn) < 0)
			goto sendFailed;
		for (i = 0; i < nParams; i++)
		{
			if (pqPutInt(paramTypes[i], 4, conn) < 0)
				goto sendFailed;
		}
	}
	else
	{
		if (pqPutInt(0, 2, conn) < 0)
			goto sendFailed;
	}
	if (pqPutMsgEnd(conn) < 0)
		goto sendFailed;

	/* construct the Sync message */
	if (pqPutMsgStart('S', false, conn) < 0 ||
		pqPutMsgEnd(conn) < 0)
		goto sendFailed;

	/* remember we are doing just a Parse */
	conn->queryclass = PGQUERY_PREPARE;

	/* and remember the query text too, if possible */
	/* if insufficient memory, last_query just winds up NULL */
	if (conn->last_query)
		free(conn->last_query);
	conn->last_query = strdup(query);

	/*
	 * Give the data a push.  In nonblock mode, don't complain if we're unable
	 * to send it all; PQgetResult() will do any additional flushing needed.
	 */
	if (pqFlush(conn) < 0)
		goto sendFailed;

	/* OK, it's launched! */
	conn->asyncStatus = PGASYNC_BUSY;
	return 1;

sendFailed:
	pqHandleSendFailure(conn);
	return 0;
}

/*
 * PQsendQueryPrepared
 *		Like PQsendQuery, but execute a previously prepared statement,
 *		using protocol 3.0 so we can pass parameters
 */
int
PQsendQueryPrepared(PGconn *conn,
					const char *stmtName,
					int nParams,
					const char *const * paramValues,
					const int *paramLengths,
					const int *paramFormats,
					int resultFormat)
{
	if (!PQsendQueryStart(conn))
		return 0;

	if (!stmtName)
	{
		printfPQExpBuffer(&conn->errorMessage,
						libpq_gettext("statement name is a null pointer\n"));
		return 0;
	}

	return PQsendQueryGuts(conn,
						   NULL,	/* no command to parse */
						   stmtName,
						   nParams,
						   NULL,	/* no param types */
						   paramValues,
						   paramLengths,
						   paramFormats,
						   resultFormat);
}

/*
 * Common startup code for PQsendQuery and sibling routines
 */
bool
PQsendQueryStart(PGconn *conn)
{
	if (!conn)
		return false;

	/* clear the error string */
	resetPQExpBuffer(&conn->errorMessage);

	/* Don't try to send if we know there's no live connection. */
	if (conn->status != CONNECTION_OK)
	{
		printfPQExpBuffer(&conn->errorMessage,
						  libpq_gettext("no connection to the server\n"));
		return false;
	}
	/* Can't send while already busy, either. */
	if (conn->asyncStatus != PGASYNC_IDLE)
	{
		printfPQExpBuffer(&conn->errorMessage,
				  libpq_gettext("another command is already in progress\n"));
		return false;
	}

	/* initialize async result-accumulation state */
	conn->result = NULL;
	conn->next_result = NULL;

	/* reset single-row processing mode */
	conn->singleRowMode = false;

	/* ready to send command message */
	return true;
}

/*
 * PQsendQueryGuts
 *		Common code for protocol-3.0 query sending
 *		PQsendQueryStart should be done already
 *
 * command may be NULL to indicate we use an already-prepared statement
 */
static int
PQsendQueryGuts(PGconn *conn,
				const char *command,
				const char *stmtName,
				int nParams,
				const Oid *paramTypes,
				const char *const * paramValues,
				const int *paramLengths,
				const int *paramFormats,
				int resultFormat)
{
	int			i;

	/* This isn't gonna work on a 2.0 server */
	if (PG_PROTOCOL_MAJOR(conn->pversion) < 3)
	{
		printfPQExpBuffer(&conn->errorMessage,
		 libpq_gettext("function requires at least protocol version 3.0\n"));
		return 0;
	}

	/*
	 * We will send Parse (if needed), Bind, Describe Portal, Execute, Sync,
	 * using specified statement name and the unnamed portal.
	 */

	if (command)
	{
		/* construct the Parse message */
		if (pqPutMsgStart('P', false, conn) < 0 ||
			pqPuts(stmtName, conn) < 0 ||
			pqPuts(command, conn) < 0)
			goto sendFailed;
		if (nParams > 0 && paramTypes)
		{
			if (pqPutInt(nParams, 2, conn) < 0)
				goto sendFailed;
			for (i = 0; i < nParams; i++)
			{
				if (pqPutInt(paramTypes[i], 4, conn) < 0)
					goto sendFailed;
			}
		}
		else
		{
			if (pqPutInt(0, 2, conn) < 0)
				goto sendFailed;
		}
		if (pqPutMsgEnd(conn) < 0)
			goto sendFailed;
	}

	/* Construct the Bind message */
	if (pqPutMsgStart('B', false, conn) < 0 ||
		pqPuts("", conn) < 0 ||
		pqPuts(stmtName, conn) < 0)
		goto sendFailed;

	/* Send parameter formats */
	if (nParams > 0 && paramFormats)
	{
		if (pqPutInt(nParams, 2, conn) < 0)
			goto sendFailed;
		for (i = 0; i < nParams; i++)
		{
			if (pqPutInt(paramFormats[i], 2, conn) < 0)
				goto sendFailed;
		}
	}
	else
	{
		if (pqPutInt(0, 2, conn) < 0)
			goto sendFailed;
	}

	if (pqPutInt(nParams, 2, conn) < 0)
		goto sendFailed;

	/* Send parameters */
	for (i = 0; i < nParams; i++)
	{
		if (paramValues && paramValues[i])
		{
			int			nbytes;

			if (paramFormats && paramFormats[i] != 0)
			{
				/* binary parameter */
				if (paramLengths)
					nbytes = paramLengths[i];
				else
				{
					printfPQExpBuffer(&conn->errorMessage,
									  libpq_gettext("length must be given for binary parameter\n"));
					goto sendFailed;
				}
			}
			else
			{
				/* text parameter, do not use paramLengths */
				nbytes = strlen(paramValues[i]);
			}
			if (pqPutInt(nbytes, 4, conn) < 0 ||
				pqPutnchar(paramValues[i], nbytes, conn) < 0)
				goto sendFailed;
		}
		else
		{
			/* take the param as NULL */
			if (pqPutInt(-1, 4, conn) < 0)
				goto sendFailed;
		}
	}
	if (pqPutInt(1, 2, conn) < 0 ||
		pqPutInt(resultFormat, 2, conn))
		goto sendFailed;
	if (pqPutMsgEnd(conn) < 0)
		goto sendFailed;

	/* construct the Describe Portal message */
	if (pqPutMsgStart('D', false, conn) < 0 ||
		pqPutc('P', conn) < 0 ||
		pqPuts("", conn) < 0 ||
		pqPutMsgEnd(conn) < 0)
		goto sendFailed;

	/* construct the Execute message */
	if (pqPutMsgStart('E', false, conn) < 0 ||
		pqPuts("", conn) < 0 ||
		pqPutInt(0, 4, conn) < 0 ||
		pqPutMsgEnd(conn) < 0)
		goto sendFailed;

	/* construct the Sync message */
	if (pqPutMsgStart('S', false, conn) < 0 ||
		pqPutMsgEnd(conn) < 0)
		goto sendFailed;

	/* remember we are using extended query protocol */
	conn->queryclass = PGQUERY_EXTENDED;

	/* and remember the query text too, if possible */
	/* if insufficient memory, last_query just winds up NULL */
	if (conn->last_query)
		free(conn->last_query);
	if (command)
		conn->last_query = strdup(command);
	else
		conn->last_query = NULL;

	/*
	 * Give the data a push.  In nonblock mode, don't complain if we're unable
	 * to send it all; PQgetResult() will do any additional flushing needed.
	 */
	if (pqFlush(conn) < 0)
		goto sendFailed;

	/* OK, it's launched! */
	conn->asyncStatus = PGASYNC_BUSY;
	return 1;

sendFailed:
	pqHandleSendFailure(conn);
	return 0;
}

/*
 * pqHandleSendFailure: try to clean up after failure to send command.
 *
 * Primarily, what we want to accomplish here is to process an async
 * NOTICE message that the backend might have sent just before it died.
 *
 * NOTE: this routine should only be called in PGASYNC_IDLE state.
 */
void
pqHandleSendFailure(PGconn *conn)
{
	/*
	 * Accept any available input data, ignoring errors.  Note that if
	 * pqReadData decides the backend has closed the channel, it will close
	 * our side of the socket --- that's just what we want here.
	 */
	while (pqReadData(conn) > 0)
		 /* loop until no more data readable */ ;

	/*
	 * Parse any available input messages.	Since we are in PGASYNC_IDLE
	 * state, only NOTICE and NOTIFY messages will be eaten.
	 */
	parseInput(conn);
}

/*
 * Select row-by-row processing mode
 */
int
PQsetSingleRowMode(PGconn *conn)
{
	/*
	 * Only allow setting the flag when we have launched a query and not yet
	 * received any results.
	 */
	if (!conn)
		return 0;
	if (conn->asyncStatus != PGASYNC_BUSY)
		return 0;
	if (conn->queryclass != PGQUERY_SIMPLE &&
		conn->queryclass != PGQUERY_EXTENDED)
		return 0;
	if (conn->result)
		return 0;

	/* OK, set flag */
	conn->singleRowMode = true;
	return 1;
}

/*
 * Consume any available input from the backend
 * 0 return: some kind of trouble
 * 1 return: no problem
 */
int
PQconsumeInput(PGconn *conn)
{
	if (!conn)
		return 0;

	/*
	 * for non-blocking connections try to flush the send-queue, otherwise we
	 * may never get a response for something that may not have already been
	 * sent because it's in our write buffer!
	 */
	if (pqIsnonblocking(conn))
	{
		if (pqFlush(conn) < 0)
			return 0;
	}

	/*
	 * Load more data, if available. We do this no matter what state we are
	 * in, since we are probably getting called because the application wants
	 * to get rid of a read-select condition. Note that we will NOT block
	 * waiting for more input.
	 */
	if (pqReadData(conn) < 0)
		return 0;

	/* Parsing of the data waits till later. */
	return 1;
}


/*
 * parseInput: if appropriate, parse input data from backend
 * until input is exhausted or a stopping state is reached.
 * Note that this function will NOT attempt to read more data from the backend.
 */
static void
parseInput(PGconn *conn)
{
	if (PG_PROTOCOL_MAJOR(conn->pversion) >= 3)
		pqParseInput3(conn);
	else
		pqParseInput2(conn);
}

/*
 * PQisBusy
 *	 Return TRUE if PQgetResult would block waiting for input.
 */

int
PQisBusy(PGconn *conn)
{
	if (!conn)
		return FALSE;

	/* Parse any available data, if our state permits. */
	parseInput(conn);

	/* PQgetResult will return immediately in all states except BUSY. */
	return conn->asyncStatus == PGASYNC_BUSY;
}


/*
 * PQgetResult
 *	  Get the next PGresult produced by a query.  Returns NULL if no
 *	  query work remains or an error has occurred (e.g. out of
 *	  memory).
 */

PGresult *
PQgetResult(PGconn *conn)
{
	PGresult   *res;

	if (!conn)
		return NULL;

	/* Parse any available data, if our state permits. */
	parseInput(conn);

	/* If not ready to return something, block until we are. */
	while (conn->asyncStatus == PGASYNC_BUSY)
	{
		int			flushResult;

		/*
		 * If data remains unsent, send it.  Else we might be waiting for the
		 * result of a command the backend hasn't even got yet.
		 */
		while ((flushResult = pqFlush(conn)) > 0)
		{
			if (pqWait(FALSE, TRUE, conn))
			{
				flushResult = -1;
				break;
			}
		}

		/* Wait for some more data, and load it. */
		if (flushResult ||
			pqWait(TRUE, FALSE, conn) ||
			pqReadData(conn) < 0)
		{
			/*
			 * conn->errorMessage has been set by pqWait or pqReadData. We
			 * want to append it to any already-received error message.
			 */
			pqSaveErrorResult(conn);
			conn->asyncStatus = PGASYNC_IDLE;
			return pqPrepareAsyncResult(conn);
		}

		/* Parse it. */
		parseInput(conn);
	}

	/* Return the appropriate thing. */
	switch (conn->asyncStatus)
	{
		case PGASYNC_IDLE:
			res = NULL;			/* query is complete */
			break;
		case PGASYNC_READY:
			res = pqPrepareAsyncResult(conn);
			/* Set the state back to BUSY, allowing parsing to proceed. */
			conn->asyncStatus = PGASYNC_BUSY;
			break;
		case PGASYNC_COPY_IN:
			if (conn->result && conn->result->resultStatus == PGRES_COPY_IN)
				res = pqPrepareAsyncResult(conn);
			else
				res = PQmakeEmptyPGresult(conn, PGRES_COPY_IN);
			break;
		case PGASYNC_COPY_OUT:
			if (conn->result && conn->result->resultStatus == PGRES_COPY_OUT)
				res = pqPrepareAsyncResult(conn);
			else
				res = PQmakeEmptyPGresult(conn, PGRES_COPY_OUT);
			break;
		case PGASYNC_COPY_BOTH:
			if (conn->result && conn->result->resultStatus == PGRES_COPY_BOTH)
				res = pqPrepareAsyncResult(conn);
			else
				res = PQmakeEmptyPGresult(conn, PGRES_COPY_BOTH);
			break;
		default:
			printfPQExpBuffer(&conn->errorMessage,
							  libpq_gettext("unexpected asyncStatus: %d\n"),
							  (int) conn->asyncStatus);
			res = PQmakeEmptyPGresult(conn, PGRES_FATAL_ERROR);
			break;
	}

	if (res)
	{
<<<<<<< HEAD
		int			i;
=======
		int i;
>>>>>>> 38e93482

		for (i = 0; i < res->nEvents; i++)
		{
			PGEventResultCreate evt;

			evt.conn = conn;
			evt.result = res;
			if (!res->events[i].proc(PGEVT_RESULTCREATE, &evt,
									 res->events[i].passThrough))
			{
				printfPQExpBuffer(&conn->errorMessage,
								  libpq_gettext("PGEventProc \"%s\" failed during PGEVT_RESULTCREATE event\n"),
								  res->events[i].name);
				pqSetResultError(res, conn->errorMessage.data);
				res->resultStatus = PGRES_FATAL_ERROR;
				break;
			}
			res->events[i].resultInitialized = TRUE;
		}
	}

	return res;
}


/*
 * PQexec
 *	  send a query to the backend and package up the result in a PGresult
 *
 * If the query was not even sent, return NULL; conn->errorMessage is set to
 * a relevant message.
 * If the query was sent, a new PGresult is returned (which could indicate
 * either success or failure).
 * The user is responsible for freeing the PGresult via PQclear()
 * when done with it.
 */
PGresult *
PQexec(PGconn *conn, const char *query)
{
	if (!PQexecStart(conn))
		return NULL;
	if (!PQsendQuery(conn, query))
		return NULL;
	return PQexecFinish(conn);
}

/*
 * PQexecParams
 *		Like PQexec, but use protocol 3.0 so we can pass parameters
 */
PGresult *
PQexecParams(PGconn *conn,
			 const char *command,
			 int nParams,
			 const Oid *paramTypes,
			 const char *const * paramValues,
			 const int *paramLengths,
			 const int *paramFormats,
			 int resultFormat)
{
	if (!PQexecStart(conn))
		return NULL;
	if (!PQsendQueryParams(conn, command,
						   nParams, paramTypes, paramValues, paramLengths,
						   paramFormats, resultFormat))
		return NULL;
	return PQexecFinish(conn);
}

/*
 * PQprepare
 *	  Creates a prepared statement by issuing a v3.0 parse message.
 *
 * If the query was not even sent, return NULL; conn->errorMessage is set to
 * a relevant message.
 * If the query was sent, a new PGresult is returned (which could indicate
 * either success or failure).
 * The user is responsible for freeing the PGresult via PQclear()
 * when done with it.
 */
PGresult *
PQprepare(PGconn *conn,
		  const char *stmtName, const char *query,
		  int nParams, const Oid *paramTypes)
{
	if (!PQexecStart(conn))
		return NULL;
	if (!PQsendPrepare(conn, stmtName, query, nParams, paramTypes))
		return NULL;
	return PQexecFinish(conn);
}

/*
 * PQexecPrepared
 *		Like PQexec, but execute a previously prepared statement,
 *		using protocol 3.0 so we can pass parameters
 */
PGresult *
PQexecPrepared(PGconn *conn,
			   const char *stmtName,
			   int nParams,
			   const char *const * paramValues,
			   const int *paramLengths,
			   const int *paramFormats,
			   int resultFormat)
{
	if (!PQexecStart(conn))
		return NULL;
	if (!PQsendQueryPrepared(conn, stmtName,
							 nParams, paramValues, paramLengths,
							 paramFormats, resultFormat))
		return NULL;
	return PQexecFinish(conn);
}

/*
 * Common code for PQexec and sibling routines: prepare to send command
 */
static bool
PQexecStart(PGconn *conn)
{
	PGresult   *result;

	if (!conn)
		return false;

	/*
	 * Silently discard any prior query result that application didn't eat.
	 * This is probably poor design, but it's here for backward compatibility.
	 */
	while ((result = PQgetResult(conn)) != NULL)
	{
		ExecStatusType resultStatus = result->resultStatus;

		PQclear(result);		/* only need its status */
		if (resultStatus == PGRES_COPY_IN)
		{
			if (PG_PROTOCOL_MAJOR(conn->pversion) >= 3)
			{
				/* In protocol 3, we can get out of a COPY IN state */
				if (PQputCopyEnd(conn,
						 libpq_gettext("COPY terminated by new PQexec")) < 0)
					return false;
				/* keep waiting to swallow the copy's failure message */
			}
			else
			{
				/* In older protocols we have to punt */
				printfPQExpBuffer(&conn->errorMessage,
				  libpq_gettext("COPY IN state must be terminated first\n"));
				return false;
			}
		}
		else if (resultStatus == PGRES_COPY_OUT)
		{
			if (PG_PROTOCOL_MAJOR(conn->pversion) >= 3)
			{
				/*
				 * In protocol 3, we can get out of a COPY OUT state: we just
				 * switch back to BUSY and allow the remaining COPY data to be
				 * dropped on the floor.
				 */
				conn->asyncStatus = PGASYNC_BUSY;
				/* keep waiting to swallow the copy's completion message */
			}
			else
			{
				/* In older protocols we have to punt */
				printfPQExpBuffer(&conn->errorMessage,
				 libpq_gettext("COPY OUT state must be terminated first\n"));
				return false;
			}
		}
		else if (resultStatus == PGRES_COPY_BOTH)
		{
			/* We don't allow PQexec during COPY BOTH */
			printfPQExpBuffer(&conn->errorMessage,
					 libpq_gettext("PQexec not allowed during COPY BOTH\n"));
			return false;
		}
		/* check for loss of connection, too */
		if (conn->status == CONNECTION_BAD)
			return false;
	}

	/* OK to send a command */
	return true;
}

/*
 * Common code for PQexec and sibling routines: wait for command result
 */
static PGresult *
PQexecFinish(PGconn *conn)
{
	PGresult   *result;
	PGresult   *lastResult;

	/*
	 * For backwards compatibility, return the last result if there are more
	 * than one --- but merge error messages if we get more than one error
	 * result.
	 *
	 * We have to stop if we see copy in/out/both, however. We will resume
	 * parsing after application performs the data transfer.
	 *
	 * Also stop if the connection is lost (else we'll loop infinitely).
	 */
	lastResult = NULL;
	while ((result = PQgetResult(conn)) != NULL)
	{
		if (lastResult)
		{
			if (lastResult->resultStatus == PGRES_FATAL_ERROR &&
				result->resultStatus == PGRES_FATAL_ERROR)
			{
				pqCatenateResultError(lastResult, result->errMsg);
				PQclear(result);
				result = lastResult;

				/*
				 * Make sure PQerrorMessage agrees with concatenated result
				 */
				resetPQExpBuffer(&conn->errorMessage);
				appendPQExpBufferStr(&conn->errorMessage, result->errMsg);
			}
			else
				PQclear(lastResult);
		}
		lastResult = result;
		if (result->resultStatus == PGRES_COPY_IN ||
			result->resultStatus == PGRES_COPY_OUT ||
			result->resultStatus == PGRES_COPY_BOTH ||
			conn->status == CONNECTION_BAD)
			break;
	}

	return lastResult;
}

/*
 * PQdescribePrepared
 *	  Obtain information about a previously prepared statement
 *
 * If the query was not even sent, return NULL; conn->errorMessage is set to
 * a relevant message.
 * If the query was sent, a new PGresult is returned (which could indicate
 * either success or failure).	On success, the PGresult contains status
 * PGRES_COMMAND_OK, and its parameter and column-heading fields describe
 * the statement's inputs and outputs respectively.
 * The user is responsible for freeing the PGresult via PQclear()
 * when done with it.
 */
PGresult *
PQdescribePrepared(PGconn *conn, const char *stmt)
{
	if (!PQexecStart(conn))
		return NULL;
	if (!PQsendDescribe(conn, 'S', stmt))
		return NULL;
	return PQexecFinish(conn);
}

/*
 * PQdescribePortal
 *	  Obtain information about a previously created portal
 *
 * This is much like PQdescribePrepared, except that no parameter info is
 * returned.  Note that at the moment, libpq doesn't really expose portals
 * to the client; but this can be used with a portal created by a SQL
 * DECLARE CURSOR command.
 */
PGresult *
PQdescribePortal(PGconn *conn, const char *portal)
{
	if (!PQexecStart(conn))
		return NULL;
	if (!PQsendDescribe(conn, 'P', portal))
		return NULL;
	return PQexecFinish(conn);
}

/*
 * PQsendDescribePrepared
 *	 Submit a Describe Statement command, but don't wait for it to finish
 *
 * Returns: 1 if successfully submitted
 *			0 if error (conn->errorMessage is set)
 */
int
PQsendDescribePrepared(PGconn *conn, const char *stmt)
{
	return PQsendDescribe(conn, 'S', stmt);
}

/*
 * PQsendDescribePortal
 *	 Submit a Describe Portal command, but don't wait for it to finish
 *
 * Returns: 1 if successfully submitted
 *			0 if error (conn->errorMessage is set)
 */
int
PQsendDescribePortal(PGconn *conn, const char *portal)
{
	return PQsendDescribe(conn, 'P', portal);
}

/*
 * PQsendDescribe
 *	 Common code to send a Describe command
 *
 * Available options for desc_type are
 *	 'S' to describe a prepared statement; or
 *	 'P' to describe a portal.
 * Returns 1 on success and 0 on failure.
 */
static int
PQsendDescribe(PGconn *conn, char desc_type, const char *desc_target)
{
	/* Treat null desc_target as empty string */
	if (!desc_target)
		desc_target = "";

	if (!PQsendQueryStart(conn))
		return 0;

	/* This isn't gonna work on a 2.0 server */
	if (PG_PROTOCOL_MAJOR(conn->pversion) < 3)
	{
		printfPQExpBuffer(&conn->errorMessage,
		 libpq_gettext("function requires at least protocol version 3.0\n"));
		return 0;
	}

	/* construct the Describe message */
	if (pqPutMsgStart('D', false, conn) < 0 ||
		pqPutc(desc_type, conn) < 0 ||
		pqPuts(desc_target, conn) < 0 ||
		pqPutMsgEnd(conn) < 0)
		goto sendFailed;

	/* construct the Sync message */
	if (pqPutMsgStart('S', false, conn) < 0 ||
		pqPutMsgEnd(conn) < 0)
		goto sendFailed;

	/* remember we are doing a Describe */
	conn->queryclass = PGQUERY_DESCRIBE;

	/* reset last-query string (not relevant now) */
	if (conn->last_query)
	{
		free(conn->last_query);
		conn->last_query = NULL;
	}

	/*
	 * Give the data a push.  In nonblock mode, don't complain if we're unable
	 * to send it all; PQgetResult() will do any additional flushing needed.
	 */
	if (pqFlush(conn) < 0)
		goto sendFailed;

	/* OK, it's launched! */
	conn->asyncStatus = PGASYNC_BUSY;
	return 1;

sendFailed:
	pqHandleSendFailure(conn);
	return 0;
}

/*
 * PQnotifies
 *	  returns a PGnotify* structure of the latest async notification
 * that has not yet been handled
 *
 * returns NULL, if there is currently
 * no unhandled async notification from the backend
 *
 * the CALLER is responsible for FREE'ing the structure returned
 */
PGnotify *
PQnotifies(PGconn *conn)
{
	PGnotify   *event;

	if (!conn)
		return NULL;

	/* Parse any available data to see if we can extract NOTIFY messages. */
	parseInput(conn);

	event = conn->notifyHead;
	if (event)
	{
		conn->notifyHead = event->next;
		if (!conn->notifyHead)
			conn->notifyTail = NULL;
		event->next = NULL;		/* don't let app see the internal state */
	}
	return event;
}

/*
 * PQputCopyData - send some data to the backend during COPY IN or COPY BOTH
 *
 * Returns 1 if successful, 0 if data could not be sent (only possible
 * in nonblock mode), or -1 if an error occurs.
 */
int
PQputCopyData(PGconn *conn, const char *buffer, int nbytes)
{
	if (!conn)
		return -1;
	if (conn->asyncStatus != PGASYNC_COPY_IN &&
		conn->asyncStatus != PGASYNC_COPY_BOTH)
	{
		printfPQExpBuffer(&conn->errorMessage,
						  libpq_gettext("no COPY in progress\n"));
		return -1;
	}

	/*
	 * Process any NOTICE or NOTIFY messages that might be pending in the
	 * input buffer.  Since the server might generate many notices during the
	 * COPY, we want to clean those out reasonably promptly to prevent
	 * indefinite expansion of the input buffer.  (Note: the actual read of
	 * input data into the input buffer happens down inside pqSendSome, but
	 * it's not authorized to get rid of the data again.)
	 */
	parseInput(conn);

	if (nbytes > 0)
	{
		/*
		 * Try to flush any previously sent data in preference to growing the
		 * output buffer.  If we can't enlarge the buffer enough to hold the
		 * data, return 0 in the nonblock case, else hard error. (For
		 * simplicity, always assume 5 bytes of overhead even in protocol 2.0
		 * case.)
		 */
		if ((conn->outBufSize - conn->outCount - 5) < nbytes)
		{
			if (pqFlush(conn) < 0)
				return -1;
			if (pqCheckOutBufferSpace(conn->outCount + 5 + (size_t) nbytes,
									  conn))
				return pqIsnonblocking(conn) ? 0 : -1;
		}
		/* Send the data (too simple to delegate to fe-protocol files) */
		if (PG_PROTOCOL_MAJOR(conn->pversion) >= 3)
		{
			if (pqPutMsgStart('d', false, conn) < 0 ||
				pqPutnchar(buffer, nbytes, conn) < 0 ||
				pqPutMsgEnd(conn) < 0)
				return -1;
		}
		else
		{
			if (pqPutMsgStart(0, false, conn) < 0 ||
				pqPutnchar(buffer, nbytes, conn) < 0 ||
				pqPutMsgEnd(conn) < 0)
				return -1;
		}
	}
	return 1;
}

/*
 * PQputCopyEnd - send EOF indication to the backend during COPY IN
 *
 * After calling this, use PQgetResult() to check command completion status.
 *
 * Returns 1 if successful, 0 if data could not be sent (only possible
 * in nonblock mode), or -1 if an error occurs.
 */
int
PQputCopyEnd(PGconn *conn, const char *errormsg)
{
	if (!conn)
		return -1;
	if (conn->asyncStatus != PGASYNC_COPY_IN)
	{
		printfPQExpBuffer(&conn->errorMessage,
						  libpq_gettext("no COPY in progress\n"));
		return -1;
	}

	/*
	 * Send the COPY END indicator.  This is simple enough that we don't
	 * bother delegating it to the fe-protocol files.
	 */
	if (PG_PROTOCOL_MAJOR(conn->pversion) >= 3)
	{
		if (errormsg)
		{
			/* Send COPY FAIL */
			if (pqPutMsgStart('f', false, conn) < 0 ||
				pqPuts(errormsg, conn) < 0 ||
				pqPutMsgEnd(conn) < 0)
				return -1;
		}
		else
		{
			/* Send COPY DONE */
			if (pqPutMsgStart('c', false, conn) < 0 ||
				pqPutMsgEnd(conn) < 0)
				return -1;
		}

		/*
		 * If we sent the COPY command in extended-query mode, we must issue a
		 * Sync as well.
		 */
		if (conn->queryclass != PGQUERY_SIMPLE)
		{
			if (pqPutMsgStart('S', false, conn) < 0 ||
				pqPutMsgEnd(conn) < 0)
				return -1;
		}
	}
	else
	{
		if (errormsg)
		{
			/* Ooops, no way to do this in 2.0 */
			printfPQExpBuffer(&conn->errorMessage,
							  libpq_gettext("function requires at least protocol version 3.0\n"));
			return -1;
		}
		else
		{
			/* Send old-style end-of-data marker */
			if (pqPutMsgStart(0, false, conn) < 0 ||
				pqPutnchar("\\.\n", 3, conn) < 0 ||
				pqPutMsgEnd(conn) < 0)
				return -1;
		}
	}

	/* Return to active duty */
	conn->asyncStatus = PGASYNC_BUSY;
	resetPQExpBuffer(&conn->errorMessage);

	/* Try to flush data */
	if (pqFlush(conn) < 0)
		return -1;

	return 1;
}

/*
 * PQgetCopyData - read a row of data from the backend during COPY OUT
 * or COPY BOTH
 *
 * If successful, sets *buffer to point to a malloc'd row of data, and
 * returns row length (always > 0) as result.
 * Returns 0 if no row available yet (only possible if async is true),
 * -1 if end of copy (consult PQgetResult), or -2 if error (consult
 * PQerrorMessage).
 */
int
PQgetCopyData(PGconn *conn, char **buffer, int async)
{
	*buffer = NULL;				/* for all failure cases */
	if (!conn)
		return -2;
	if (conn->asyncStatus != PGASYNC_COPY_OUT &&
		conn->asyncStatus != PGASYNC_COPY_BOTH)
	{
		printfPQExpBuffer(&conn->errorMessage,
						  libpq_gettext("no COPY in progress\n"));
		return -2;
	}
	if (PG_PROTOCOL_MAJOR(conn->pversion) >= 3)
		return pqGetCopyData3(conn, buffer, async);
	else
		return pqGetCopyData2(conn, buffer, async);
}

/*
 * PQgetline - gets a newline-terminated string from the backend.
 *
 * Chiefly here so that applications can use "COPY <rel> to stdout"
 * and read the output string.	Returns a null-terminated string in s.
 *
 * XXX this routine is now deprecated, because it can't handle binary data.
 * If called during a COPY BINARY we return EOF.
 *
 * PQgetline reads up to maxlen-1 characters (like fgets(3)) but strips
 * the terminating \n (like gets(3)).
 *
 * CAUTION: the caller is responsible for detecting the end-of-copy signal
 * (a line containing just "\.") when using this routine.
 *
 * RETURNS:
 *		EOF if error (eg, invalid arguments are given)
 *		0 if EOL is reached (i.e., \n has been read)
 *				(this is required for backward-compatibility -- this
 *				 routine used to always return EOF or 0, assuming that
 *				 the line ended within maxlen bytes.)
 *		1 in other cases (i.e., the buffer was filled before \n is reached)
 */
int
PQgetline(PGconn *conn, char *s, int maxlen)
{
	if (!s || maxlen <= 0)
		return EOF;
	*s = '\0';
	/* maxlen must be at least 3 to hold the \. terminator! */
	if (maxlen < 3)
		return EOF;

	if (!conn)
		return EOF;

	if (PG_PROTOCOL_MAJOR(conn->pversion) >= 3)
		return pqGetline3(conn, s, maxlen);
	else
		return pqGetline2(conn, s, maxlen);
}

/*
 * PQgetlineAsync - gets a COPY data row without blocking.
 *
 * This routine is for applications that want to do "COPY <rel> to stdout"
 * asynchronously, that is without blocking.  Having issued the COPY command
 * and gotten a PGRES_COPY_OUT response, the app should call PQconsumeInput
 * and this routine until the end-of-data signal is detected.  Unlike
 * PQgetline, this routine takes responsibility for detecting end-of-data.
 *
 * On each call, PQgetlineAsync will return data if a complete data row
 * is available in libpq's input buffer.  Otherwise, no data is returned
 * until the rest of the row arrives.
 *
 * If -1 is returned, the end-of-data signal has been recognized (and removed
 * from libpq's input buffer).  The caller *must* next call PQendcopy and
 * then return to normal processing.
 *
 * RETURNS:
 *	 -1    if the end-of-copy-data marker has been recognized
 *	 0	   if no data is available
 *	 >0    the number of bytes returned.
 *
 * The data returned will not extend beyond a data-row boundary.  If possible
 * a whole row will be returned at one time.  But if the buffer offered by
 * the caller is too small to hold a row sent by the backend, then a partial
 * data row will be returned.  In text mode this can be detected by testing
 * whether the last returned byte is '\n' or not.
 *
 * The returned data is *not* null-terminated.
 */

int
PQgetlineAsync(PGconn *conn, char *buffer, int bufsize)
{
	if (!conn)
		return -1;

	if (PG_PROTOCOL_MAJOR(conn->pversion) >= 3)
		return pqGetlineAsync3(conn, buffer, bufsize);
	else
		return pqGetlineAsync2(conn, buffer, bufsize);
}

/*
 * PQputline -- sends a string to the backend during COPY IN.
 * Returns 0 if OK, EOF if not.
 *
 * This is deprecated primarily because the return convention doesn't allow
 * caller to tell the difference between a hard error and a nonblock-mode
 * send failure.
 */
int
PQputline(PGconn *conn, const char *s)
{
	return PQputnbytes(conn, s, strlen(s));
}

/*
 * PQputnbytes -- like PQputline, but buffer need not be null-terminated.
 * Returns 0 if OK, EOF if not.
 */
int
PQputnbytes(PGconn *conn, const char *buffer, int nbytes)
{
	if (PQputCopyData(conn, buffer, nbytes) > 0)
		return 0;
	else
		return EOF;
}

/*
 * PQendcopy
 *		After completing the data transfer portion of a copy in/out,
 *		the application must call this routine to finish the command protocol.
 *
 * When using protocol 3.0 this is deprecated; it's cleaner to use PQgetResult
 * to get the transfer status.	Note however that when using 2.0 protocol,
 * recovering from a copy failure often requires a PQreset.  PQendcopy will
 * take care of that, PQgetResult won't.
 *
 * RETURNS:
 *		0 on success
 *		1 on failure
 */
int
PQendcopy(PGconn *conn)
{
	if (!conn)
		return 0;

	if (PG_PROTOCOL_MAJOR(conn->pversion) >= 3)
		return pqEndcopy3(conn);
	else
		return pqEndcopy2(conn);
}


/* ----------------
 *		PQfn -	Send a function call to the POSTGRES backend.
 *
 *		conn			: backend connection
 *		fnid			: function id
 *		result_buf		: pointer to result buffer (&int if integer)
 *		result_len		: length of return value.
 *		actual_result_len: actual length returned. (differs from result_len
 *						  for varlena structures.)
 *		result_type		: If the result is an integer, this must be 1,
 *						  otherwise this should be 0
 *		args			: pointer to an array of function arguments.
 *						  (each has length, if integer, and value/pointer)
 *		nargs			: # of arguments in args array.
 *
 * RETURNS
 *		PGresult with status = PGRES_COMMAND_OK if successful.
 *			*actual_result_len is > 0 if there is a return value, 0 if not.
 *		PGresult with status = PGRES_FATAL_ERROR if backend returns an error.
 *		NULL on communications failure.  conn->errorMessage will be set.
 * ----------------
 */

PGresult *
PQfn(PGconn *conn,
	 int fnid,
	 int *result_buf,
	 int *actual_result_len,
	 int result_is_int,
	 const PQArgBlock *args,
	 int nargs)
{
	*actual_result_len = 0;

	if (!conn)
		return NULL;

	/* clear the error string */
	resetPQExpBuffer(&conn->errorMessage);

	if (conn->sock < 0 || conn->asyncStatus != PGASYNC_IDLE ||
		conn->result != NULL)
	{
		printfPQExpBuffer(&conn->errorMessage,
						  libpq_gettext("connection in wrong state\n"));
		return NULL;
	}

	if (PG_PROTOCOL_MAJOR(conn->pversion) >= 3)
		return pqFunctionCall3(conn, fnid,
							   result_buf, actual_result_len,
							   result_is_int,
							   args, nargs);
	else
		return pqFunctionCall2(conn, fnid,
							   result_buf, actual_result_len,
							   result_is_int,
							   args, nargs);
}


/* ====== accessor funcs for PGresult ======== */

ExecStatusType
PQresultStatus(const PGresult *res)
{
	if (!res)
		return PGRES_FATAL_ERROR;
	return res->resultStatus;
}

char *
PQresStatus(ExecStatusType status)
{
	if ((unsigned int) status >= sizeof pgresStatus / sizeof pgresStatus[0])
		return libpq_gettext("invalid ExecStatusType code");
	return pgresStatus[status];
}

char *
PQresultErrorMessage(const PGresult *res)
{
	if (!res || !res->errMsg)
		return "";
	return res->errMsg;
}

char *
PQresultErrorField(const PGresult *res, int fieldcode)
{
	PGMessageField *pfield;

	if (!res)
		return NULL;
	for (pfield = res->errFields; pfield != NULL; pfield = pfield->next)
	{
		if (pfield->code == fieldcode)
			return pfield->contents;
	}
	return NULL;
}

int
PQntuples(const PGresult *res)
{
	if (!res)
		return 0;
	return res->ntups;
}

int
PQnfields(const PGresult *res)
{
	if (!res)
		return 0;
	return res->numAttributes;
}

int
PQbinaryTuples(const PGresult *res)
{
	if (!res)
		return 0;
	return res->binary;
}

/*
 * Helper routines to range-check field numbers and tuple numbers.
 * Return TRUE if OK, FALSE if not
 */

static int
check_field_number(const PGresult *res, int field_num)
{
	if (!res)
		return FALSE;			/* no way to display error message... */
	if (field_num < 0 || field_num >= res->numAttributes)
	{
		pqInternalNotice(&res->noticeHooks,
						 "column number %d is out of range 0..%d",
						 field_num, res->numAttributes - 1);
		return FALSE;
	}
	return TRUE;
}

static int
check_tuple_field_number(const PGresult *res,
						 int tup_num, int field_num)
{
	if (!res)
		return FALSE;			/* no way to display error message... */
	if (tup_num < 0 || tup_num >= res->ntups)
	{
		pqInternalNotice(&res->noticeHooks,
						 "row number %d is out of range 0..%d",
						 tup_num, res->ntups - 1);
		return FALSE;
	}
	if (field_num < 0 || field_num >= res->numAttributes)
	{
		pqInternalNotice(&res->noticeHooks,
						 "column number %d is out of range 0..%d",
						 field_num, res->numAttributes - 1);
		return FALSE;
	}
	return TRUE;
}

static int
check_param_number(const PGresult *res, int param_num)
{
	if (!res)
		return FALSE;			/* no way to display error message... */
	if (param_num < 0 || param_num >= res->numParameters)
	{
		pqInternalNotice(&res->noticeHooks,
						 "parameter number %d is out of range 0..%d",
						 param_num, res->numParameters - 1);
		return FALSE;
	}

	return TRUE;
}

/*
 * returns NULL if the field_num is invalid
 */
char *
PQfname(const PGresult *res, int field_num)
{
	if (!check_field_number(res, field_num))
		return NULL;
	if (res->attDescs)
		return res->attDescs[field_num].name;
	else
		return NULL;
}

/*
 * PQfnumber: find column number given column name
 *
 * The column name is parsed as if it were in a SQL statement, including
 * case-folding and double-quote processing.  But note a possible gotcha:
 * downcasing in the frontend might follow different locale rules than
 * downcasing in the backend...
 *
 * Returns -1 if no match.	In the present backend it is also possible
 * to have multiple matches, in which case the first one is found.
 */
int
PQfnumber(const PGresult *res, const char *field_name)
{
	char	   *field_case;
	bool		in_quotes;
	char	   *iptr;
	char	   *optr;
	int			i;

	if (!res)
		return -1;

	/*
	 * Note: it is correct to reject a zero-length input string; the proper
	 * input to match a zero-length field name would be "".
	 */
	if (field_name == NULL ||
		field_name[0] == '\0' ||
		res->attDescs == NULL)
		return -1;

	/*
	 * Note: this code will not reject partially quoted strings, eg
	 * foo"BAR"foo will become fooBARfoo when it probably ought to be an error
	 * condition.
	 */
	field_case = strdup(field_name);
	if (field_case == NULL)
		return -1;				/* grotty */

	in_quotes = false;
	optr = field_case;
	for (iptr = field_case; *iptr; iptr++)
	{
		char		c = *iptr;

		if (in_quotes)
		{
			if (c == '"')
			{
				if (iptr[1] == '"')
				{
					/* doubled quotes become a single quote */
					*optr++ = '"';
					iptr++;
				}
				else
					in_quotes = false;
			}
			else
				*optr++ = c;
		}
		else if (c == '"')
			in_quotes = true;
		else
		{
			c = pg_tolower((unsigned char) c);
			*optr++ = c;
		}
	}
	*optr = '\0';

	for (i = 0; i < res->numAttributes; i++)
	{
		if (strcmp(field_case, res->attDescs[i].name) == 0)
		{
			free(field_case);
			return i;
		}
	}
	free(field_case);
	return -1;
}

Oid
PQftable(const PGresult *res, int field_num)
{
	if (!check_field_number(res, field_num))
		return InvalidOid;
	if (res->attDescs)
		return res->attDescs[field_num].tableid;
	else
		return InvalidOid;
}

int
PQftablecol(const PGresult *res, int field_num)
{
	if (!check_field_number(res, field_num))
		return 0;
	if (res->attDescs)
		return res->attDescs[field_num].columnid;
	else
		return 0;
}

int
PQfformat(const PGresult *res, int field_num)
{
	if (!check_field_number(res, field_num))
		return 0;
	if (res->attDescs)
		return res->attDescs[field_num].format;
	else
		return 0;
}

Oid
PQftype(const PGresult *res, int field_num)
{
	if (!check_field_number(res, field_num))
		return InvalidOid;
	if (res->attDescs)
		return res->attDescs[field_num].typid;
	else
		return InvalidOid;
}

int
PQfsize(const PGresult *res, int field_num)
{
	if (!check_field_number(res, field_num))
		return 0;
	if (res->attDescs)
		return res->attDescs[field_num].typlen;
	else
		return 0;
}

int
PQfmod(const PGresult *res, int field_num)
{
	if (!check_field_number(res, field_num))
		return 0;
	if (res->attDescs)
		return res->attDescs[field_num].atttypmod;
	else
		return 0;
}

char *
PQcmdStatus(PGresult *res)
{
	if (!res)
		return NULL;
	return res->cmdStatus;
}

/*
 * PQoidStatus -
 *	if the last command was an INSERT, return the oid string
 *	if not, return ""
 */
char *
PQoidStatus(const PGresult *res)
{
	/*
	 * This must be enough to hold the result. Don't laugh, this is better
	 * than what this function used to do.
	 */
	static char buf[24];

	size_t		len;

	if (!res || !res->cmdStatus || strncmp(res->cmdStatus, "INSERT ", 7) != 0)
		return "";

	len = strspn(res->cmdStatus + 7, "0123456789");
	if (len > 23)
		len = 23;
	strncpy(buf, res->cmdStatus + 7, len);
	buf[len] = '\0';

	return buf;
}

/*
 * PQoidValue -
 *	a perhaps preferable form of the above which just returns
 *	an Oid type
 */
Oid
PQoidValue(const PGresult *res)
{
	char	   *endptr = NULL;
	unsigned long result;

	if (!res ||
		!res->cmdStatus ||
		strncmp(res->cmdStatus, "INSERT ", 7) != 0 ||
		res->cmdStatus[7] < '0' ||
		res->cmdStatus[7] > '9')
		return InvalidOid;

	result = strtoul(res->cmdStatus + 7, &endptr, 10);

	if (!endptr || (*endptr != ' ' && *endptr != '\0'))
		return InvalidOid;
	else
		return (Oid) result;
}


/*
 * PQcmdTuples -
 *	If the last command was INSERT/UPDATE/DELETE/MOVE/FETCH/COPY, return
 *	a string containing the number of inserted/affected tuples. If not,
 *	return "".
 *
 *	XXX: this should probably return an int
 */
char *
PQcmdTuples(PGresult *res)
{
	char	   *p,
			   *c;

	if (!res)
		return "";

	if (strncmp(res->cmdStatus, "INSERT ", 7) == 0)
	{
		p = res->cmdStatus + 7;
		/* INSERT: skip oid and space */
		while (*p && *p != ' ')
			p++;
		if (*p == 0)
			goto interpret_error;		/* no space? */
		p++;
	}
	else if (strncmp(res->cmdStatus, "SELECT ", 7) == 0 ||
			 strncmp(res->cmdStatus, "DELETE ", 7) == 0 ||
			 strncmp(res->cmdStatus, "UPDATE ", 7) == 0)
		p = res->cmdStatus + 7;
	else if (strncmp(res->cmdStatus, "FETCH ", 6) == 0)
		p = res->cmdStatus + 6;
	else if (strncmp(res->cmdStatus, "MOVE ", 5) == 0 ||
			 strncmp(res->cmdStatus, "COPY ", 5) == 0)
		p = res->cmdStatus + 5;
	else
		return "";

	/* check that we have an integer (at least one digit, nothing else) */
	for (c = p; *c; c++)
	{
		if (!isdigit((unsigned char) *c))
			goto interpret_error;
	}
	if (c == p)
		goto interpret_error;

	return p;

interpret_error:
	pqInternalNotice(&res->noticeHooks,
					 "could not interpret result from server: %s",
					 res->cmdStatus);
	return "";
}

/*
 * PQgetvalue:
 *	return the value of field 'field_num' of row 'tup_num'
 */
char *
PQgetvalue(const PGresult *res, int tup_num, int field_num)
{
	if (!check_tuple_field_number(res, tup_num, field_num))
		return NULL;
	return res->tuples[tup_num][field_num].value;
}

/* PQgetlength:
 *	returns the actual length of a field value in bytes.
 */
int
PQgetlength(const PGresult *res, int tup_num, int field_num)
{
	if (!check_tuple_field_number(res, tup_num, field_num))
		return 0;
	if (res->tuples[tup_num][field_num].len != NULL_LEN)
		return res->tuples[tup_num][field_num].len;
	else
		return 0;
}

/* PQgetisnull:
 *	returns the null status of a field value.
 */
int
PQgetisnull(const PGresult *res, int tup_num, int field_num)
{
	if (!check_tuple_field_number(res, tup_num, field_num))
		return 1;				/* pretend it is null */
	if (res->tuples[tup_num][field_num].len == NULL_LEN)
		return 1;
	else
		return 0;
}

/* PQnparams:
 *	returns the number of input parameters of a prepared statement.
 */
int
PQnparams(const PGresult *res)
{
	if (!res)
		return 0;
	return res->numParameters;
}

/* PQparamtype:
 *	returns type Oid of the specified statement parameter.
 */
Oid
PQparamtype(const PGresult *res, int param_num)
{
	if (!check_param_number(res, param_num))
		return InvalidOid;
	if (res->paramDescs)
		return res->paramDescs[param_num].typid;
	else
		return InvalidOid;
}


/* PQsetnonblocking:
 *	sets the PGconn's database connection non-blocking if the arg is TRUE
 *	or makes it blocking if the arg is FALSE, this will not protect
 *	you from PQexec(), you'll only be safe when using the non-blocking API.
 *	Needs to be called only on a connected database connection.
 */
int
PQsetnonblocking(PGconn *conn, int arg)
{
	bool		barg;

	if (!conn || conn->status == CONNECTION_BAD)
		return -1;

	barg = (arg ? TRUE : FALSE);

	/* early out if the socket is already in the state requested */
	if (barg == conn->nonblocking)
		return 0;

	/*
	 * to guarantee constancy for flushing/query/result-polling behavior we
	 * need to flush the send queue at this point in order to guarantee proper
	 * behavior. this is ok because either they are making a transition _from_
	 * or _to_ blocking mode, either way we can block them.
	 */
	/* if we are going from blocking to non-blocking flush here */
	if (pqFlush(conn))
		return -1;

	conn->nonblocking = barg;

	return 0;
}

/*
 * return the blocking status of the database connection
 *		TRUE == nonblocking, FALSE == blocking
 */
int
PQisnonblocking(const PGconn *conn)
{
	return pqIsnonblocking(conn);
}

/* libpq is thread-safe? */
int
PQisthreadsafe(void)
{
#ifdef ENABLE_THREAD_SAFETY
	return true;
#else
	return false;
#endif
}


/* try to force data out, really only useful for non-blocking users */
int
PQflush(PGconn *conn)
{
	return pqFlush(conn);
}


/*
 *		PQfreemem - safely frees memory allocated
 *
 * Needed mostly by Win32, unless multithreaded DLL (/MD in VC6)
 * Used for freeing memory from PQescapeByte()a/PQunescapeBytea()
 */
void
PQfreemem(void *ptr)
{
	free(ptr);
}

/*
 * PQfreeNotify - free's the memory associated with a PGnotify
 *
 * This function is here only for binary backward compatibility.
 * New code should use PQfreemem().  A macro will automatically map
 * calls to PQfreemem.	It should be removed in the future.  bjm 2003-03-24
 */

#undef PQfreeNotify
void		PQfreeNotify(PGnotify *notify);

void
PQfreeNotify(PGnotify *notify)
{
	PQfreemem(notify);
}


/*
 * Escaping arbitrary strings to get valid SQL literal strings.
 *
 * Replaces "'" with "''", and if not std_strings, replaces "\" with "\\".
 *
 * length is the length of the source string.  (Note: if a terminating NUL
 * is encountered sooner, PQescapeString stops short of "length"; the behavior
 * is thus rather like strncpy.)
 *
 * For safety the buffer at "to" must be at least 2*length + 1 bytes long.
 * A terminating NUL character is added to the output string, whether the
 * input is NUL-terminated or not.
 *
 * Returns the actual length of the output (not counting the terminating NUL).
 */
static size_t
PQescapeStringInternal(PGconn *conn,
					   char *to, const char *from, size_t length,
					   int *error,
					   int encoding, bool std_strings)
{
	const char *source = from;
	char	   *target = to;
	size_t		remaining = length;

	if (error)
		*error = 0;

	while (remaining > 0 && *source != '\0')
	{
		char		c = *source;
		int			len;
		int			i;

		/* Fast path for plain ASCII */
		if (!IS_HIGHBIT_SET(c))
		{
			/* Apply quoting if needed */
			if (SQL_STR_DOUBLE(c, !std_strings))
				*target++ = c;
			/* Copy the character */
			*target++ = c;
			source++;
			remaining--;
			continue;
		}

		/* Slow path for possible multibyte characters */
		len = pg_encoding_mblen(encoding, source);

		/* Copy the character */
		for (i = 0; i < len; i++)
		{
			if (remaining == 0 || *source == '\0')
				break;
			*target++ = *source++;
			remaining--;
		}

		/*
		 * If we hit premature end of string (ie, incomplete multibyte
		 * character), try to pad out to the correct length with spaces. We
		 * may not be able to pad completely, but we will always be able to
		 * insert at least one pad space (since we'd not have quoted a
		 * multibyte character).  This should be enough to make a string that
		 * the server will error out on.
		 */
		if (i < len)
		{
			if (error)
				*error = 1;
			if (conn)
				printfPQExpBuffer(&conn->errorMessage,
						  libpq_gettext("incomplete multibyte character\n"));
			for (; i < len; i++)
			{
				if (((size_t) (target - to)) / 2 >= length)
					break;
				*target++ = ' ';
			}
			break;
		}
	}

	/* Write the terminating NUL character. */
	*target = '\0';

	return target - to;
}

size_t
PQescapeStringConn(PGconn *conn,
				   char *to, const char *from, size_t length,
				   int *error)
{
	if (!conn)
	{
		/* force empty-string result */
		*to = '\0';
		if (error)
			*error = 1;
		return 0;
	}
	return PQescapeStringInternal(conn, to, from, length, error,
								  conn->client_encoding,
								  conn->std_strings);
}

size_t
PQescapeString(char *to, const char *from, size_t length)
{
	return PQescapeStringInternal(NULL, to, from, length, NULL,
								  static_client_encoding,
								  static_std_strings);
}


/*
 * Escape arbitrary strings.  If as_ident is true, we escape the result
 * as an identifier; if false, as a literal.  The result is returned in
 * a newly allocated buffer.  If we fail due to an encoding violation or out
 * of memory condition, we return NULL, storing an error message into conn.
 */
static char *
PQescapeInternal(PGconn *conn, const char *str, size_t len, bool as_ident)
{
	const char *s;
	char	   *result;
	char	   *rp;
	int			num_quotes = 0; /* single or double, depending on as_ident */
	int			num_backslashes = 0;
	int			input_len;
	int			result_size;
	char		quote_char = as_ident ? '"' : '\'';

	/* We must have a connection, else fail immediately. */
	if (!conn)
		return NULL;

	/* Scan the string for characters that must be escaped. */
	for (s = str; (s - str) < len && *s != '\0'; ++s)
	{
		if (*s == quote_char)
			++num_quotes;
		else if (*s == '\\')
			++num_backslashes;
		else if (IS_HIGHBIT_SET(*s))
		{
			int			charlen;

			/* Slow path for possible multibyte characters */
			charlen = pg_encoding_mblen(conn->client_encoding, s);

			/* Multibyte character overruns allowable length. */
			if ((s - str) + charlen > len || memchr(s, 0, charlen) != NULL)
			{
				printfPQExpBuffer(&conn->errorMessage,
						  libpq_gettext("incomplete multibyte character\n"));
				return NULL;
			}

			/* Adjust s, bearing in mind that for loop will increment it. */
			s += charlen - 1;
		}
	}

	/* Allocate output buffer. */
	input_len = s - str;
	result_size = input_len + num_quotes + 3;	/* two quotes, plus a NUL */
	if (!as_ident && num_backslashes > 0)
		result_size += num_backslashes + 2;
	result = rp = (char *) malloc(result_size);
	if (rp == NULL)
	{
		printfPQExpBuffer(&conn->errorMessage,
						  libpq_gettext("out of memory\n"));
		return NULL;
	}

	/*
	 * If we are escaping a literal that contains backslashes, we use the
	 * escape string syntax so that the result is correct under either value
	 * of standard_conforming_strings.	We also emit a leading space in this
	 * case, to guard against the possibility that the result might be
	 * interpolated immediately following an identifier.
	 */
	if (!as_ident && num_backslashes > 0)
	{
		*rp++ = ' ';
		*rp++ = 'E';
	}

	/* Opening quote. */
	*rp++ = quote_char;

	/*
	 * Use fast path if possible.
	 *
	 * We've already verified that the input string is well-formed in the
	 * current encoding.  If it contains no quotes and, in the case of
	 * literal-escaping, no backslashes, then we can just copy it directly to
	 * the output buffer, adding the necessary quotes.
	 *
	 * If not, we must rescan the input and process each character
	 * individually.
	 */
	if (num_quotes == 0 && (num_backslashes == 0 || as_ident))
	{
		memcpy(rp, str, input_len);
		rp += input_len;
	}
	else
	{
		for (s = str; s - str < input_len; ++s)
		{
			if (*s == quote_char || (!as_ident && *s == '\\'))
			{
				*rp++ = *s;
				*rp++ = *s;
			}
			else if (!IS_HIGHBIT_SET(*s))
				*rp++ = *s;
			else
			{
				int			i = pg_encoding_mblen(conn->client_encoding, s);

				while (1)
				{
					*rp++ = *s;
					if (--i == 0)
						break;
					++s;		/* for loop will provide the final increment */
				}
			}
		}
	}

	/* Closing quote and terminating NUL. */
	*rp++ = quote_char;
	*rp = '\0';

	return result;
}

char *
PQescapeLiteral(PGconn *conn, const char *str, size_t len)
{
	return PQescapeInternal(conn, str, len, false);
}

char *
PQescapeIdentifier(PGconn *conn, const char *str, size_t len)
{
	return PQescapeInternal(conn, str, len, true);
}

/* HEX encoding support for bytea */
static const char hextbl[] = "0123456789abcdef";

static const int8 hexlookup[128] = {
	-1, -1, -1, -1, -1, -1, -1, -1, -1, -1, -1, -1, -1, -1, -1, -1,
	-1, -1, -1, -1, -1, -1, -1, -1, -1, -1, -1, -1, -1, -1, -1, -1,
	-1, -1, -1, -1, -1, -1, -1, -1, -1, -1, -1, -1, -1, -1, -1, -1,
	0, 1, 2, 3, 4, 5, 6, 7, 8, 9, -1, -1, -1, -1, -1, -1,
	-1, 10, 11, 12, 13, 14, 15, -1, -1, -1, -1, -1, -1, -1, -1, -1,
	-1, -1, -1, -1, -1, -1, -1, -1, -1, -1, -1, -1, -1, -1, -1, -1,
	-1, 10, 11, 12, 13, 14, 15, -1, -1, -1, -1, -1, -1, -1, -1, -1,
	-1, -1, -1, -1, -1, -1, -1, -1, -1, -1, -1, -1, -1, -1, -1, -1,
};

static inline char
get_hex(char c)
{
	int			res = -1;

	if (c > 0 && c < 127)
		res = hexlookup[(unsigned char) c];

	return (char) res;
}


/*
 *		PQescapeBytea	- converts from binary string to the
 *		minimal encoding necessary to include the string in an SQL
 *		INSERT statement with a bytea type column as the target.
 *
 *		We can use either hex or escape (traditional) encoding.
 *		In escape mode, the following transformations are applied:
 *		'\0' == ASCII  0 == \000
 *		'\'' == ASCII 39 == ''
 *		'\\' == ASCII 92 == \\
 *		anything < 0x20, or > 0x7e ---> \ooo
 *										(where ooo is an octal expression)
 *
 *		If not std_strings, all backslashes sent to the output are doubled.
 */
static unsigned char *
PQescapeByteaInternal(PGconn *conn,
					  const unsigned char *from, size_t from_length,
					  size_t *to_length, bool std_strings, bool use_hex)
{
	const unsigned char *vp;
	unsigned char *rp;
	unsigned char *result;
	size_t		i;
	size_t		len;
	size_t		bslash_len = (std_strings ? 1 : 2);

	/*
	 * empty string has 1 char ('\0')
	 */
	len = 1;

	if (use_hex)
	{
		len += bslash_len + 1 + 2 * from_length;
	}
	else
	{
		vp = from;
		for (i = from_length; i > 0; i--, vp++)
		{
			if (*vp < 0x20 || *vp > 0x7e)
				len += bslash_len + 3;
			else if (*vp == '\'')
				len += 2;
			else if (*vp == '\\')
				len += bslash_len + bslash_len;
			else
				len++;
		}
	}

	*to_length = len;
	rp = result = (unsigned char *) malloc(len);
	if (rp == NULL)
	{
		if (conn)
			printfPQExpBuffer(&conn->errorMessage,
							  libpq_gettext("out of memory\n"));
		return NULL;
	}

	if (use_hex)
	{
		if (!std_strings)
			*rp++ = '\\';
		*rp++ = '\\';
		*rp++ = 'x';
	}

	vp = from;
	for (i = from_length; i > 0; i--, vp++)
	{
		unsigned char c = *vp;

		if (use_hex)
		{
			*rp++ = hextbl[(c >> 4) & 0xF];
			*rp++ = hextbl[c & 0xF];
		}
		else if (c < 0x20 || c > 0x7e)
		{
			int		val = *vp;

			if (!std_strings)
				*rp++ = '\\';
			*rp++ = '\\';
<<<<<<< HEAD
			*rp++ = (c >> 6) + '0';
			*rp++ = ((c >> 3) & 07) + '0';
			*rp++ = (c & 07) + '0';
=======
			*rp++ = (val >> 6) + '0';
			*rp++ = ((val >> 3) & 07) + '0';
			*rp++ = (val & 07) + '0';
>>>>>>> 38e93482
		}
		else if (c == '\'')
		{
			*rp++ = '\'';
			*rp++ = '\'';
		}
		else if (c == '\\')
		{
			if (!std_strings)
			{
				*rp++ = '\\';
				*rp++ = '\\';
			}
			*rp++ = '\\';
			*rp++ = '\\';
		}
		else
			*rp++ = c;
	}
	*rp = '\0';

	return result;
}

unsigned char *
PQescapeByteaConn(PGconn *conn,
				  const unsigned char *from, size_t from_length,
				  size_t *to_length)
{
	if (!conn)
		return NULL;
	return PQescapeByteaInternal(conn, from, from_length, to_length,
								 conn->std_strings,
								 (conn->sversion >= 90000));
}

unsigned char *
PQescapeBytea(const unsigned char *from, size_t from_length, size_t *to_length)
{
	return PQescapeByteaInternal(NULL, from, from_length, to_length,
								 static_std_strings,
								 false /* can't use hex */ );
}


#define ISFIRSTOCTDIGIT(CH) ((CH) >= '0' && (CH) <= '3')
#define ISOCTDIGIT(CH) ((CH) >= '0' && (CH) <= '7')
#define OCTVAL(CH) ((CH) - '0')

/*
 *		PQunescapeBytea - converts the null terminated string representation
 *		of a bytea, strtext, into binary, filling a buffer. It returns a
 *		pointer to the buffer (or NULL on error), and the size of the
 *		buffer in retbuflen. The pointer may subsequently be used as an
 *		argument to the function PQfreemem.
 *
 *		The following transformations are made:
 *		\\	 == ASCII 92 == \
 *		\ooo == a byte whose value = ooo (ooo is an octal number)
 *		\x	 == x (x is any character not matched by the above transformations)
 */
unsigned char *
PQunescapeBytea(const unsigned char *strtext, size_t *retbuflen)
{
	size_t		strtextlen,
				buflen;
	unsigned char *buffer,
			   *tmpbuf;
	size_t		i,
				j;

	if (strtext == NULL)
		return NULL;

	strtextlen = strlen((const char *) strtext);

	if (strtext[0] == '\\' && strtext[1] == 'x')
	{
		const unsigned char *s;
		unsigned char *p;

		buflen = (strtextlen - 2) / 2;
		/* Avoid unportable malloc(0) */
		buffer = (unsigned char *) malloc(buflen > 0 ? buflen : 1);
		if (buffer == NULL)
			return NULL;

		s = strtext + 2;
		p = buffer;
		while (*s)
		{
			char		v1,
						v2;

			/*
			 * Bad input is silently ignored.  Note that this includes
			 * whitespace between hex pairs, which is allowed by byteain.
			 */
			v1 = get_hex(*s++);
			if (!*s || v1 == (char) -1)
				continue;
			v2 = get_hex(*s++);
			if (v2 != (char) -1)
				*p++ = (v1 << 4) | v2;
		}

		buflen = p - buffer;
	}
	else
	{
		/*
		 * Length of input is max length of output, but add one to avoid
		 * unportable malloc(0) if input is zero-length.
		 */
		buffer = (unsigned char *) malloc(strtextlen + 1);
		if (buffer == NULL)
			return NULL;

		for (i = j = 0; i < strtextlen;)
		{
			switch (strtext[i])
			{
				case '\\':
					i++;
					if (strtext[i] == '\\')
						buffer[j++] = strtext[i++];
					else
					{
						if ((ISFIRSTOCTDIGIT(strtext[i])) &&
							(ISOCTDIGIT(strtext[i + 1])) &&
							(ISOCTDIGIT(strtext[i + 2])))
						{
							int			byte;

							byte = OCTVAL(strtext[i++]);
							byte = (byte << 3) + OCTVAL(strtext[i++]);
							byte = (byte << 3) + OCTVAL(strtext[i++]);
							buffer[j++] = byte;
						}
					}

					/*
					 * Note: if we see '\' followed by something that isn't a
					 * recognized escape sequence, we loop around having done
					 * nothing except advance i.  Therefore the something will
					 * be emitted as ordinary data on the next cycle. Corner
					 * case: '\' at end of string will just be discarded.
					 */
					break;

				default:
					buffer[j++] = strtext[i++];
					break;
			}
		}
		buflen = j;				/* buflen is the length of the dequoted data */
	}

	/* Shrink the buffer to be no larger than necessary */
	/* +1 avoids unportable behavior when buflen==0 */
	tmpbuf = realloc(buffer, buflen + 1);

	/* It would only be a very brain-dead realloc that could fail, but... */
	if (!tmpbuf)
	{
		free(buffer);
		return NULL;
	}

	*retbuflen = buflen;
	return tmpbuf;
}<|MERGE_RESOLUTION|>--- conflicted
+++ resolved
@@ -9,11 +9,7 @@
  *
  *
  * IDENTIFICATION
-<<<<<<< HEAD
  *	  src/interfaces/libpq/fe-exec.c
-=======
- *	  $PostgreSQL: pgsql/src/interfaces/libpq/fe-exec.c,v 1.199 2008/09/19 16:40:40 tgl Exp $
->>>>>>> 38e93482
  *
  *-------------------------------------------------------------------------
  */
@@ -64,11 +60,7 @@
 
 
 static PGEvent *dupEvents(PGEvent *events, int count);
-<<<<<<< HEAD
 static bool pqAddTuple(PGresult *res, PGresAttValue *tup);
-=======
-static bool PQsendQueryStart(PGconn *conn);
->>>>>>> 38e93482
 static int PQsendQueryGuts(PGconn *conn,
 				const char *command,
 				const char *stmtName,
@@ -83,11 +75,7 @@
 static PGresult *PQexecFinish(PGconn *conn);
 static int PQsendDescribe(PGconn *conn, char desc_type,
 			   const char *desc_target);
-<<<<<<< HEAD
-static int	check_field_number(const PGresult *res, int field_num);
-=======
 static int check_field_number(const PGresult *res, int field_num);
->>>>>>> 38e93482
 
 
 /* ----------------
@@ -245,22 +233,14 @@
  *
  * Set the attributes for a given result.  This function fails if there are
  * already attributes contained in the provided result.  The call is
-<<<<<<< HEAD
  * ignored if numAttributes is zero or attDescs is NULL.  If the
-=======
- * ignored if numAttributes is is zero or attDescs is NULL.  If the
->>>>>>> 38e93482
  * function fails, it returns zero.  If the function succeeds, it
  * returns a non-zero value.
  */
 int
 PQsetResultAttrs(PGresult *res, int numAttributes, PGresAttDesc *attDescs)
 {
-<<<<<<< HEAD
-	int			i;
-=======
 	int i;
->>>>>>> 38e93482
 
 	/* If attrs already exist, they cannot be overwritten. */
 	if (!res || res->numAttributes > 0)
@@ -304,32 +284,15 @@
  * Returns a deep copy of the provided 'src' PGresult, which cannot be NULL.
  * The 'flags' argument controls which portions of the result will or will
  * NOT be copied.  The created result is always put into the
-<<<<<<< HEAD
- * PGRES_TUPLES_OK status.	The source result error message is not copied,
- * although cmdStatus is.
- *
- * To set custom attributes, use PQsetResultAttrs.	That function requires
-=======
  * PGRES_TUPLES_OK status.  The source result error message is not copied,
  * although cmdStatus is.
  *
  * To set custom attributes, use PQsetResultAttrs.  That function requires
->>>>>>> 38e93482
  * that there are no attrs contained in the result, so to use that
  * function you cannot use the PG_COPYRES_ATTRS or PG_COPYRES_TUPLES
  * options with this function.
  *
  * Options:
-<<<<<<< HEAD
- *	 PG_COPYRES_ATTRS - Copy the source result's attributes
- *
- *	 PG_COPYRES_TUPLES - Copy the source result's tuples.  This implies
- *	 copying the attrs, seeeing how the attrs are needed by the tuples.
- *
- *	 PG_COPYRES_EVENTS - Copy the source result's events.
- *
- *	 PG_COPYRES_NOTICEHOOKS - Copy the source result's notice hooks.
-=======
  *   PG_COPYRES_ATTRS - Copy the source result's attributes
  *
  *   PG_COPYRES_TUPLES - Copy the source result's tuples.  This implies
@@ -338,18 +301,12 @@
  *   PG_COPYRES_EVENTS - Copy the source result's events.
  *
  *   PG_COPYRES_NOTICEHOOKS - Copy the source result's notice hooks.
->>>>>>> 38e93482
  */
 PGresult *
 PQcopyResult(const PGresult *src, int flags)
 {
-<<<<<<< HEAD
-	PGresult   *dest;
-	int			i;
-=======
 	PGresult *dest;
 	int i;
->>>>>>> 38e93482
 
 	if (!src)
 		return NULL;
@@ -358,11 +315,7 @@
 	if (!dest)
 		return NULL;
 
-<<<<<<< HEAD
-	/* Always copy these over.	Is cmdStatus really useful here? */
-=======
 	/* Always copy these over.  Is cmdStatus really useful here? */
->>>>>>> 38e93482
 	dest->client_encoding = src->client_encoding;
 	strcpy(dest->cmdStatus, src->cmdStatus);
 
@@ -379,12 +332,8 @@
 	/* Wants to copy tuples? */
 	if (flags & PG_COPYRES_TUPLES)
 	{
-<<<<<<< HEAD
 		int			tup,
 					field;
-=======
-		int tup, field;
->>>>>>> 38e93482
 
 		for (tup = 0; tup < src->ntups; tup++)
 		{
@@ -447,13 +396,8 @@
 static PGEvent *
 dupEvents(PGEvent *events, int count)
 {
-<<<<<<< HEAD
-	PGEvent    *newEvents;
-	int			i;
-=======
 	PGEvent *newEvents;
 	int i;
->>>>>>> 38e93482
 
 	if (!events || count <= 0)
 		return NULL;
@@ -500,39 +444,11 @@
 	if (tup_num < 0 || tup_num > res->ntups)
 		return FALSE;
 
-<<<<<<< HEAD
 	/* need to allocate a new tuple? */
 	if (tup_num == res->ntups)
 	{
 		PGresAttValue *tup;
 		int			i;
-=======
-	/* need to grow the tuple table? */
-	if (res->ntups >= res->tupArrSize)
-	{
-		int n = res->tupArrSize ? res->tupArrSize * 2 : 128;
-		PGresAttValue **tups;
-
-		if (res->tuples)
-			tups = (PGresAttValue **) realloc(res->tuples, n * sizeof(PGresAttValue *));
-		else
-			tups = (PGresAttValue **) malloc(n * sizeof(PGresAttValue *));
-
-		if (!tups)
-			return FALSE;
-
-		memset(tups + res->tupArrSize, 0,
-			   (n - res->tupArrSize) * sizeof(PGresAttValue *));
-		res->tuples = tups;
-		res->tupArrSize = n;
-	}
-
-	/* need to allocate a new tuple? */
-	if (tup_num == res->ntups && !res->tuples[tup_num])
-	{
-		PGresAttValue *tup;
-		int i;
->>>>>>> 38e93482
 
 		tup = (PGresAttValue *)
 			pqResultAlloc(res, res->numAttributes * sizeof(PGresAttValue),
@@ -548,14 +464,9 @@
 			tup[i].value = res->null_field;
 		}
 
-<<<<<<< HEAD
 		/* add it to the array */
 		if (!pqAddTuple(res, tup))
 			return FALSE;
-=======
-		res->tuples[tup_num] = tup;
-		res->ntups++;
->>>>>>> 38e93482
 	}
 
 	attval = &res->tuples[tup_num][field_num];
@@ -754,11 +665,7 @@
 PQclear(PGresult *res)
 {
 	PGresult_data *block;
-<<<<<<< HEAD
-	int			i;
-=======
 	int i;
->>>>>>> 38e93482
 
 	if (!res)
 		return;
@@ -1875,11 +1782,7 @@
 
 	if (res)
 	{
-<<<<<<< HEAD
-		int			i;
-=======
 		int i;
->>>>>>> 38e93482
 
 		for (i = 0; i < res->nEvents; i++)
 		{
@@ -3596,20 +3499,12 @@
 		}
 		else if (c < 0x20 || c > 0x7e)
 		{
-			int		val = *vp;
-
 			if (!std_strings)
 				*rp++ = '\\';
 			*rp++ = '\\';
-<<<<<<< HEAD
 			*rp++ = (c >> 6) + '0';
 			*rp++ = ((c >> 3) & 07) + '0';
 			*rp++ = (c & 07) + '0';
-=======
-			*rp++ = (val >> 6) + '0';
-			*rp++ = ((val >> 3) & 07) + '0';
-			*rp++ = (val & 07) + '0';
->>>>>>> 38e93482
 		}
 		else if (c == '\'')
 		{
