/*-------------------------------------------------------------------------
 *
 * pg_regress --- regression test driver
 *
 * This is a C implementation of the previous shell script for running
 * the regression tests, and should be mostly compatible with it.
 * Initial author of C translation: Magnus Hagander
 *
 * This code is released under the terms of the PostgreSQL License.
 *
 * Portions Copyright (c) 1996-2015, PostgreSQL Global Development Group
 * Portions Copyright (c) 1994, Regents of the University of California
 *
 * src/test/regress/pg_regress.c
 *
 *-------------------------------------------------------------------------
 */

#include "pg_regress.h"

#include <ctype.h>
#include <sys/stat.h>
#include <sys/wait.h>
#include <signal.h>
#include <unistd.h>

#ifdef __linux__
#include <mntent.h>
#endif

#ifdef HAVE_SYS_RESOURCE_H
#include <sys/time.h>
#include <sys/resource.h>
#endif

<<<<<<< HEAD
=======
#include "common/restricted_token.h"
>>>>>>> ab93f90c
#include "common/username.h"
#include "getopt_long.h"
#include "libpq/pqcomm.h"		/* needed for UNIXSOCK_PATH() */
#include "pg_config_paths.h"

/* for resultmap we need a list of pairs of strings */
typedef struct _resultmap
{
	char	   *test;
	char	   *type;
	char	   *resultfile;
	struct _resultmap *next;
} _resultmap;

/*
 * Values obtained from Makefile.
 */
char	   *host_platform = HOST_TUPLE;

#ifndef WIN32					/* not used in WIN32 case */
static char *shellprog = SHELLPROG;
#endif

static char gpdiffprog[MAXPGPATH];
static char gpstringsubsprog[MAXPGPATH];

/*
 * On Windows we use -w in diff switches to avoid problems with inconsistent
 * newline representation.  The actual result files will generally have
 * Windows-style newlines, but the comparison files might or might not.
 */
#ifndef WIN32
/* GPDB:  Add stuff to ignore all the extra NOTICE messages we give */
const char *basic_diff_opts = "-I HINT: -I CONTEXT: -I GP_IGNORE:";
const char *pretty_diff_opts = "-I HINT: -I CONTEXT: -I GP_IGNORE: -U3";
#else
const char *basic_diff_opts = "-w";
const char *pretty_diff_opts = "-w -C3";
#endif

/* options settable from command line */
_stringlist *dblist = NULL;
bool		debug = false;
char	   *inputdir = ".";
char	   *outputdir = ".";
<<<<<<< HEAD
char	   *tablespacedir = ".";
char	   *prehook = "";
char	   *psqldir = PGBINDIR;
=======
char	   *bindir = PGBINDIR;
>>>>>>> ab93f90c
char	   *launcher = NULL;
bool        print_failure_diffs_is_enabled = false;
bool 		optimizer_enabled = false;
bool 		resgroup_enabled = false;
static _stringlist *loadlanguage = NULL;
static _stringlist *loadextension = NULL;
static int	max_connections = 0;
static char *encoding = NULL;
static _stringlist *schedulelist = NULL;
static _stringlist *exclude_tests = NULL;
static _stringlist *extra_tests = NULL;
static char *temp_instance = NULL;
static char *temp_config = NULL;
static bool nolocale = false;
static bool use_existing = false;
static char *hostname = NULL;
static int	port = -1;
static bool port_specified_by_user = false;
static char *dlpath = PKGLIBDIR;
static char *user = NULL;
static _stringlist *extraroles = NULL;
<<<<<<< HEAD
static _stringlist *extra_install = NULL;
static char *initfile = NULL;
static char *aodir = NULL;
static char *config_auth_datadir = NULL;
static bool  ignore_plans = false;
=======
static char *config_auth_datadir = NULL;
>>>>>>> ab93f90c

/* internal variables */
static const char *progname;
static char *logfilename;
static FILE *logfile;
static char *difffilename;
static const char *sockdir;
#ifdef HAVE_UNIX_SOCKETS
static const char *temp_sockdir;
static char sockself[MAXPGPATH];
static char socklock[MAXPGPATH];
#endif

static _resultmap *resultmap = NULL;

static PID_TYPE postmaster_pid = INVALID_PID;
static bool postmaster_running = false;

static int	success_count = 0;
static int	fail_count = 0;
static int	fail_ignore_count = 0;

static bool directory_exists(const char *dir);
static void make_directory(const char *dir);

<<<<<<< HEAD
static void create_database(const char *dbname);
static void drop_database_if_exists(const char *dbname);

static int
run_diff(const char *cmd, const char *filename);

static bool should_exclude_test(char *test);

static void
header(const char *fmt,...)
/* This extension allows gcc to check the format string for consistency with
   the supplied arguments. */
__attribute__((format(PG_PRINTF_ATTRIBUTE, 1, 2)));
static void
status(const char *fmt,...)
/* This extension allows gcc to check the format string for consistency with
   the supplied arguments. */
__attribute__((format(PG_PRINTF_ATTRIBUTE, 1, 2)));
static void
psql_command(const char *database, const char *query,...)
/* This extension allows gcc to check the format string for consistency with
   the supplied arguments. */
__attribute__((format(PG_PRINTF_ATTRIBUTE, 2, 3)));

#ifdef WIN32
typedef BOOL (WINAPI * __CreateRestrictedToken) (HANDLE, DWORD, DWORD, PSID_AND_ATTRIBUTES, DWORD, PLUID_AND_ATTRIBUTES, DWORD, PSID_AND_ATTRIBUTES, PHANDLE);

/* Windows API define missing from some versions of MingW headers */
#ifndef  DISABLE_MAX_PRIVILEGE
#define DISABLE_MAX_PRIVILEGE	0x1
#endif
#endif
=======
static void header(const char *fmt,...) pg_attribute_printf(1, 2);
static void status(const char *fmt,...) pg_attribute_printf(1, 2);
static void psql_command(const char *database, const char *query,...) pg_attribute_printf(2, 3);
>>>>>>> ab93f90c

static bool detectCgroupMountPoint(char *cgdir, int len);

/*
 * allow core files if possible.
 */
#if defined(HAVE_GETRLIMIT) && defined(RLIMIT_CORE)
static void
unlimit_core_size(void)
{
	struct rlimit lim;

	getrlimit(RLIMIT_CORE, &lim);
	if (lim.rlim_max == 0)
	{
		fprintf(stderr,
				_("%s: could not set core size: disallowed by hard limit\n"),
				progname);
		return;
	}
	else if (lim.rlim_max == RLIM_INFINITY || lim.rlim_cur < lim.rlim_max)
	{
		lim.rlim_cur = lim.rlim_max;
		setrlimit(RLIMIT_CORE, &lim);
	}
}
#endif


/*
 * Add an item at the end of a stringlist.
 */
void
add_stringlist_item(_stringlist **listhead, const char *str)
{
	_stringlist *newentry = malloc(sizeof(_stringlist));
	_stringlist *oldentry;

	newentry->str = strdup(str);
	newentry->next = NULL;
	if (*listhead == NULL)
		*listhead = newentry;
	else
	{
		for (oldentry = *listhead; oldentry->next; oldentry = oldentry->next)
			 /* skip */ ;
		oldentry->next = newentry;
	}
}

/*
 * Free a stringlist.
 */
static void
free_stringlist(_stringlist **listhead)
{
	if (listhead == NULL || *listhead == NULL)
		return;
	if ((*listhead)->next != NULL)
		free_stringlist(&((*listhead)->next));
	free((*listhead)->str);
	free(*listhead);
	*listhead = NULL;
}

/*
 * Split a delimited string into a stringlist
 */
static void
split_to_stringlist(const char *s, const char *delim, _stringlist **listhead)
{
	char	   *sc = strdup(s);
	char	   *token = strtok(sc, delim);

	while (token)
	{
		add_stringlist_item(listhead, token);
		token = strtok(NULL, delim);
	}
	free(sc);
}

/*
 * Print a progress banner on stdout.
 */
static void
header(const char *fmt,...)
{
	char		tmp[64];
	va_list		ap;

	va_start(ap, fmt);
	vsnprintf(tmp, sizeof(tmp), fmt, ap);
	va_end(ap);

	fprintf(stdout, "============== %-38s ==============\n", tmp);
	fflush(stdout);
}

/*
 * Print "doing something ..." --- supplied text should not end with newline
 */
static void
status(const char *fmt,...)
{
	va_list		ap;

	va_start(ap, fmt);
	vfprintf(stdout, fmt, ap);
	fflush(stdout);
	va_end(ap);

	if (logfile)
	{
		va_start(ap, fmt);
		vfprintf(logfile, fmt, ap);
		va_end(ap);
	}
}

/*
 * Done "doing something ..."
 */
static void
status_end(void)
{
	fprintf(stdout, "\n");
	fflush(stdout);
	if (logfile)
		fprintf(logfile, "\n");
}

/*
 * shut down temp postmaster
 */
static void
stop_postmaster(void)
{
	if (postmaster_running)
	{
		/* We use pg_ctl to issue the kill and wait for stop */
		char		buf[MAXPGPATH * 2];
		int			r;

		/* On Windows, system() seems not to force fflush, so... */
		fflush(stdout);
		fflush(stderr);

		snprintf(buf, sizeof(buf),
				 "\"%s%spg_ctl\" stop -D \"%s/data\" -s -m fast",
				 bindir ? bindir : "",
				 bindir ? "/" : "",
				 temp_instance);
		r = system(buf);
		if (r != 0)
		{
			fprintf(stderr, _("\n%s: could not stop postmaster: exit code was %d\n"),
					progname, r);
			_exit(2);			/* not exit(), that could be recursive */
		}

		postmaster_running = false;
	}
}

#ifdef HAVE_UNIX_SOCKETS
/*
 * Remove the socket temporary directory.  pg_regress never waits for a
 * postmaster exit, so it is indeterminate whether the postmaster has yet to
 * unlink the socket and lock file.  Unlink them here so we can proceed to
 * remove the directory.  Ignore errors; leaking a temporary directory is
 * unimportant.  This can run from a signal handler.  The code is not
 * acceptable in a Windows signal handler (see initdb.c:trapsig()), but
 * Windows is not a HAVE_UNIX_SOCKETS platform.
 */
static void
remove_temp(void)
{
	Assert(temp_sockdir);
	unlink(sockself);
	unlink(socklock);
	rmdir(temp_sockdir);
}

/*
 * Signal handler that calls remove_temp() and reraises the signal.
 */
static void
signal_remove_temp(int signum)
{
	remove_temp();

	pqsignal(signum, SIG_DFL);
	raise(signum);
}

/*
 * Create a temporary directory suitable for the server's Unix-domain socket.
 * The directory will have mode 0700 or stricter, so no other OS user can open
 * our socket to exploit our use of trust authentication.  Most systems
 * constrain the length of socket paths well below _POSIX_PATH_MAX, so we
 * place the directory under /tmp rather than relative to the possibly-deep
 * current working directory.
 *
 * Compared to using the compiled-in DEFAULT_PGSOCKET_DIR, this also permits
 * testing to work in builds that relocate it to a directory not writable to
 * the build/test user.
 */
static const char *
make_temp_sockdir(void)
{
	char	   *template = strdup("/tmp/pg_regress-XXXXXX");

	temp_sockdir = mkdtemp(template);
	if (temp_sockdir == NULL)
	{
		fprintf(stderr, _("%s: could not create directory \"%s\": %s\n"),
				progname, template, strerror(errno));
		exit(2);
	}

	/* Stage file names for remove_temp().  Unsafe in a signal handler. */
	UNIXSOCK_PATH(sockself, port, temp_sockdir);
	snprintf(socklock, sizeof(socklock), "%s.lock", sockself);

	/* Remove the directory during clean exit. */
	atexit(remove_temp);

	/*
	 * Remove the directory before dying to the usual signals.  Omit SIGQUIT,
	 * preserving it as a quick, untidy exit.
	 */
	pqsignal(SIGHUP, signal_remove_temp);
	pqsignal(SIGINT, signal_remove_temp);
	pqsignal(SIGPIPE, signal_remove_temp);
	pqsignal(SIGTERM, signal_remove_temp);

	return temp_sockdir;
}
#endif   /* HAVE_UNIX_SOCKETS */

<<<<<<< HEAD
/*
 * Always exit through here, not through plain exit(), to ensure we make
 * an effort to shut down a temp postmaster
 */
void
exit_nicely(int code)
{
	stop_postmaster();
	exit(code);
}

=======
>>>>>>> ab93f90c
/*
 * Check whether string matches pattern
 *
 * In the original shell script, this function was implemented using expr(1),
 * which provides basic regular expressions restricted to match starting at
 * the string start (in conventional regex terms, there's an implicit "^"
 * at the start of the pattern --- but no implicit "$" at the end).
 *
 * For now, we only support "." and ".*" as non-literal metacharacters,
 * because that's all that anyone has found use for in resultmap.  This
 * code could be extended if more functionality is needed.
 */
static bool
string_matches_pattern(const char *str, const char *pattern)
{
	while (*str && *pattern)
	{
		if (*pattern == '.' && pattern[1] == '*')
		{
			pattern += 2;
			/* Trailing .* matches everything. */
			if (*pattern == '\0')
				return true;

			/*
			 * Otherwise, scan for a text position at which we can match the
			 * rest of the pattern.
			 */
			while (*str)
			{
				/*
				 * Optimization to prevent most recursion: don't recurse
				 * unless first pattern char might match this text char.
				 */
				if (*str == *pattern || *pattern == '.')
				{
					if (string_matches_pattern(str, pattern))
						return true;
				}

				str++;
			}

			/*
			 * End of text with no match.
			 */
			return false;
		}
		else if (*pattern != '.' && *str != *pattern)
		{
			/*
			 * Not the single-character wildcard and no explicit match? Then
			 * time to quit...
			 */
			return false;
		}

		str++;
		pattern++;
	}

	if (*pattern == '\0')
		return true;			/* end of pattern, so declare match */

	/* End of input string.  Do we have matching pattern remaining? */
	while (*pattern == '.' && pattern[1] == '*')
		pattern += 2;
	if (*pattern == '\0')
		return true;			/* end of pattern, so declare match */

	return false;
}

/*
 * Replace all occurrences of a string in a string with a different string.
 * NOTE: Assumes there is enough room in the target buffer!
 */
void
replace_string(char *string, char *replace, char *replacement)
{
	char	   *ptr;

	while ((ptr = strstr(string, replace)) != NULL)
	{
		char	   *dup = strdup(string);

		strlcpy(string, dup, ptr - string + 1);
		strcat(string, replacement);
		strcat(string, dup + (ptr - string) + strlen(replace));
		free(dup);
	}
}

typedef struct replacements
{
	char *abs_srcdir;
	char *abs_builddir;
	char *testtablespace;
	char *dlpath;
	char *dlsuffix;
	char *bindir;
	char *orientation;
	char *cgroup_mnt_point;
} replacements;

/* Internal helper function to detect cgroup mount point at runtime.*/
static bool
detectCgroupMountPoint(char *cgdir, int len)
{
#ifdef __linux__
	struct mntent *me;
	FILE *fp;
	bool ret = false;

	fp = setmntent("/proc/self/mounts", "r");
	if (fp == NULL)
		return ret;

	while ((me = getmntent(fp)))
	{
		char *p;

		if (strcmp(me->mnt_type, "cgroup"))
			continue;

		strncpy(cgdir, me->mnt_dir, len);

		p = strrchr(cgdir, '/');
		if (p != NULL)
		{
			*p = 0;
			ret = true;
		}
		break;
	}

	endmntent(fp);
	return ret;
#else
	return false;
#endif
}

static void
convert_line(char *line, replacements *repls)
{
	replace_string(line, "@cgroup_mnt_point@", repls->cgroup_mnt_point);
	replace_string(line, "@abs_srcdir@", repls->abs_srcdir);
	replace_string(line, "@abs_builddir@", repls->abs_builddir);
	replace_string(line, "@testtablespace@", repls->testtablespace);
	replace_string(line, "@libdir@", repls->dlpath);
	replace_string(line, "@DLSUFFIX@", repls->dlsuffix);
	replace_string(line, "@bindir@", repls->bindir);
	if (repls->orientation)
	{
		replace_string(line, "@orientation@", repls->orientation);
		if (strcmp(repls->orientation, "row") == 0)
			replace_string(line, "@aoseg@", "aoseg");
		else
			replace_string(line, "@aoseg@", "aocsseg");
	}
}

/*
 * Generate two files for each UAO test case, one for row and the
 * other for column orientation.
 */
static int
generate_uao_sourcefiles(char *src_dir, char *dest_dir, char *suffix, replacements *repls)
{
	struct stat st;
	int			ret;
	char	  **name;
	char	  **names;
	int			count = 0;

	/*
	 * Return silently if src_dir or dest_dir is not a directory, in
	 * the same spirit as in convert_sourcefiles_in().
	 */
	ret = stat(src_dir, &st);
	if (ret != 0 || !S_ISDIR(st.st_mode))
		return 0;

	ret = stat(dest_dir, &st);
	if (ret != 0 || !S_ISDIR(st.st_mode))
		return 0;

	names = pgfnames(src_dir);
	if (!names)
		/* Error logged in pgfnames */
		exit_nicely(2);

	/* finally loop on each file and generate the files */
	for (name = names; *name; name++)
	{
		char		srcfile[MAXPGPATH];
		char		destfile_row[MAXPGPATH];
		char		destfile_col[MAXPGPATH];
		char		prefix[MAXPGPATH];
		FILE	   *infile,
				   *outfile_row,
				   *outfile_col;
		char		line[1024];
		char		line_row[1024];
		bool		has_tokens = false;

		/* reject filenames not finishing in ".source" */
		if (strlen(*name) < 8)
			continue;
		if (strcmp(*name + strlen(*name) - 7, ".source") != 0)
			continue;

		count++;

		/*
		 * Build the full actual paths to open.  Optimizer specific
		 * answer filenames must end with "optimizer".
		 */
		snprintf(srcfile, MAXPGPATH, "%s/%s", src_dir, *name);
		if (strlen(*name) > 17 &&
			strcmp(*name + strlen(*name) - 17, "_optimizer.source") == 0)
		{
			snprintf(prefix, strlen(*name) - 16, "%s", *name);
			snprintf(destfile_row, MAXPGPATH, "%s/%s_row_optimizer.%s",
					 dest_dir, prefix, suffix);
			snprintf(destfile_col, MAXPGPATH, "%s/%s_column_optimizer.%s",
					 dest_dir, prefix, suffix);
		}
		else
		{
			snprintf(prefix, strlen(*name) - 6, "%s", *name);
			snprintf(destfile_row, MAXPGPATH, "%s/%s_row.%s",
					 dest_dir, prefix, suffix);
			snprintf(destfile_col, MAXPGPATH, "%s/%s_column.%s",
					 dest_dir, prefix, suffix);
		}

		infile = fopen(srcfile, "r");
		if (!infile)
		{
			fprintf(stderr, _("%s: could not open file \"%s\" for reading: %s\n"),
					progname, srcfile, strerror(errno));
			exit_nicely(2);
		}
		outfile_row = fopen(destfile_row, "w");
		if (!outfile_row)
		{
			fprintf(stderr, _("%s: could not open file \"%s\" for writing: %s\n"),
					progname, destfile_row, strerror(errno));
			exit_nicely(2);
		}
		outfile_col = fopen(destfile_col, "w");
		if (!outfile_col)
		{
			fprintf(stderr, _("%s: could not open file \"%s\" for writing: %s\n"),
					progname, destfile_col, strerror(errno));
			exit_nicely(2);
		}

		while (fgets(line, sizeof(line), infile))
		{
			strlcpy(line_row, line, sizeof(line_row));
			repls->orientation = "row";
			convert_line(line_row, repls);
			repls->orientation = "column";
			convert_line(line, repls);
			fputs(line, outfile_col);
			fputs(line_row, outfile_row);
			/*
			 * Remember if there are any more tokens that we didn't recognize.
			 * They need to be handled by the gpstringsubs.pl script
			 */
			if (!has_tokens && strchr(line, '@') != NULL)
				has_tokens = true;
		}

		fclose(infile);
		fclose(outfile_row);
		fclose(outfile_col);
		if (has_tokens)
		{
			char		cmd[MAXPGPATH * 3];
			snprintf(cmd, sizeof(cmd),
					 "%s %s", gpstringsubsprog, destfile_row);
			if (run_diff(cmd, destfile_row) != 0)
			{
				fprintf(stderr, _("%s: could not convert %s\n"),
						progname, destfile_row);
			}
			snprintf(cmd, sizeof(cmd),
					 "%s %s", gpstringsubsprog, destfile_col);
			if (run_diff(cmd, destfile_col) != 0)
			{
				fprintf(stderr, _("%s: could not convert %s\n"),
						progname, destfile_col);
			}
		}
	}

	pgfnames_cleanup(names);
	return count;
}

/*
 * Convert *.source found in the "source" directory, replacing certain tokens
 * in the file contents with their intended values, and put the resulting files
 * in the "dest" directory, replacing the ".source" prefix in their names with
 * the given suffix.
 */
static int
convert_sourcefiles_in(char *source_subdir, char *dest_dir, char *dest_subdir, char *suffix)
{
	char		testtablespace[MAXPGPATH];
	char		indir[MAXPGPATH];
	char		cgroup_mnt_point[MAXPGPATH];
	replacements repls;
	struct stat st;
	int			ret;
	char	  **name;
	char	  **names;
	int			count = 0;

	snprintf(indir, MAXPGPATH, "%s/%s", inputdir, source_subdir);

	/* Check that indir actually exists and is a directory */
	ret = stat(indir, &st);
	if (ret != 0 || !S_ISDIR(st.st_mode))
	{
		/*
		 * No warning, to avoid noise in tests that do not have these
		 * directories; for example, ecpg, contrib and src/pl.
		 */
		return count;
	}

	names = pgfnames(indir);
	if (!names)
		/* Error logged in pgfnames */
		exit(2);

	/* also create the output directory if not present */
	if (!directory_exists(dest_subdir))
		make_directory(dest_subdir);

	snprintf(testtablespace, MAXPGPATH, "%s/testtablespace", tablespacedir);

#ifdef WIN32

	/*
	 * On Windows only, clean out the test tablespace dir, or create it if it
	 * doesn't exist.  On other platforms we expect the Makefile to take care
	 * of that.  (We don't migrate that functionality in here because it'd be
	 * harder to cope with platform-specific issues such as SELinux.)
	 *
	 * XXX it would be better if pg_regress.c had nothing at all to do with
	 * testtablespace, and this were handled by a .BAT file or similar on
	 * Windows.  See pgsql-hackers discussion of 2008-01-18.
	 */
	if (directory_exists(testtablespace))
		if (!rmtree(testtablespace, true))
		{
			fprintf(stderr, _("\n%s: could not remove test tablespace \"%s\"\n"),
					progname, testtablespace);
			exit(2);
		}
	make_directory(testtablespace);
#endif

	memset(cgroup_mnt_point, 0, sizeof(cgroup_mnt_point));
	if (!detectCgroupMountPoint(cgroup_mnt_point,
								sizeof(cgroup_mnt_point) - 1))
		strcpy(cgroup_mnt_point, "/sys/fs/cgroup");

	memset(&repls, 0, sizeof(repls));
	repls.abs_srcdir = inputdir;
	repls.abs_builddir = outputdir;
	repls.testtablespace = testtablespace;
	repls.dlpath = dlpath;
	repls.dlsuffix = DLSUFFIX;
	repls.bindir = bindir;
	repls.cgroup_mnt_point = cgroup_mnt_point;

	/* finally loop on each file and do the replacement */
	for (name = names; *name; name++)
	{
		char		srcfile[MAXPGPATH];
		char		destfile[MAXPGPATH];
		char		prefix[MAXPGPATH];
		FILE	   *infile,
				   *outfile;
		char		line[1024];
		bool		has_tokens = false;
		struct stat fst;

		if (aodir && strncmp(*name, aodir, strlen(aodir)) == 0 &&
			(strlen(*name) < 8 || strcmp(*name + strlen(*name) - 7, ".source") != 0))
		{
			snprintf(srcfile, MAXPGPATH, "%s/%s",  indir, *name);
			snprintf(destfile, MAXPGPATH, "%s/%s", dest_subdir, *name);
			count += generate_uao_sourcefiles(srcfile, destfile, suffix, &repls);
			continue;
		}

		snprintf(srcfile, MAXPGPATH, "%s/%s",  indir, *name);
		if (stat(srcfile, &fst) < 0)
		{
			fprintf(stderr, _("\n%s: stat failed for \"%s\"\n"),
					progname, srcfile);
			exit(2);
		}

		/* recurse if it's a directory */
		if (S_ISDIR(fst.st_mode))
		{
			snprintf(srcfile, MAXPGPATH, "%s/%s", source_subdir, *name);
			snprintf(destfile, MAXPGPATH, "%s/%s", dest_subdir, *name);
			count += convert_sourcefiles_in(srcfile, dest_dir, destfile, suffix);
			continue;
		}

		/* reject filenames not finishing in ".source" */
		if (strlen(*name) < 8)
			continue;
		if (strcmp(*name + strlen(*name) - 7, ".source") != 0)
			continue;

		count++;

		/* build the full actual paths to open */
		snprintf(prefix, strlen(*name) - 6, "%s", *name);
		snprintf(srcfile, MAXPGPATH, "%s/%s", indir, *name);
		snprintf(destfile, MAXPGPATH, "%s/%s/%s.%s", dest_dir, dest_subdir,
				 prefix, suffix);

		infile = fopen(srcfile, "r");
		if (!infile)
		{
			fprintf(stderr, _("%s: could not open file \"%s\" for reading: %s\n"),
					progname, srcfile, strerror(errno));
			exit(2);
		}
		outfile = fopen(destfile, "w");
		if (!outfile)
		{
			fprintf(stderr, _("%s: could not open file \"%s\" for writing: %s\n"),
					progname, destfile, strerror(errno));
			exit(2);
		}
		while (fgets(line, sizeof(line), infile))
		{
			convert_line(line, &repls);
			fputs(line, outfile);

			/*
			 * Remember if there are any more tokens that we didn't recognize.
			 * They need to be handled by the gpstringsubs.pl script
			 */
			if (!has_tokens && strchr(line, '@') != NULL)
				has_tokens = true;
		}
		fclose(infile);
		fclose(outfile);

		if (has_tokens)
		{
			char		cmd[MAXPGPATH * 3];
			snprintf(cmd, sizeof(cmd),
					 "%s %s", gpstringsubsprog, destfile);
			if (run_diff(cmd, destfile) != 0)
			{
				fprintf(stderr, _("%s: could not convert %s\n"),
						progname, destfile);
			}
		}

	}

	/*
	 * If we didn't process any files, complain because it probably means
	 * somebody neglected to pass the needed --inputdir argument.
	 */
	if (count <= 0)
	{
		fprintf(stderr, _("%s: no *.source files found in \"%s\"\n"),
				progname, indir);
		exit(2);
	}

	pgfnames_cleanup(names);

	return count;
}

/* Create the .sql, .out and .yml files from the .source files, if any */
static void
convert_sourcefiles(void)
{
	convert_sourcefiles_in("input", outputdir, "sql", "sql");
	convert_sourcefiles_in("output", outputdir, "expected", "out");

	convert_sourcefiles_in("yml_in", inputdir, "yml", "yml");
}

/*
 * Scan resultmap file to find which platform-specific expected files to use.
 *
 * The format of each line of the file is
 *		   testname/hostplatformpattern=substitutefile
 * where the hostplatformpattern is evaluated per the rules of expr(1),
 * namely, it is a standard regular expression with an implicit ^ at the start.
 * (We currently support only a very limited subset of regular expressions,
 * see string_matches_pattern() above.)  What hostplatformpattern will be
 * matched against is the config.guess output.  (In the shell-script version,
 * we also provided an indication of whether gcc or another compiler was in
 * use, but that facility isn't used anymore.)
 */
static void
load_resultmap(void)
{
	char		buf[MAXPGPATH];
	FILE	   *f;

	/* scan the file ... */
	snprintf(buf, sizeof(buf), "%s/resultmap", inputdir);
	f = fopen(buf, "r");
	if (!f)
	{
		/* OK if it doesn't exist, else complain */
		if (errno == ENOENT)
			return;
		fprintf(stderr, _("%s: could not open file \"%s\" for reading: %s\n"),
				progname, buf, strerror(errno));
		exit(2);
	}

	while (fgets(buf, sizeof(buf), f))
	{
		char	   *platform;
		char	   *file_type;
		char	   *expected;
		int			i;

		/* strip trailing whitespace, especially the newline */
		i = strlen(buf);
		while (i > 0 && isspace((unsigned char) buf[i - 1]))
			buf[--i] = '\0';

		/* parse out the line fields */
		file_type = strchr(buf, ':');
		if (!file_type)
		{
			fprintf(stderr, _("incorrectly formatted resultmap entry: %s\n"),
					buf);
			exit(2);
		}
		*file_type++ = '\0';

		platform = strchr(file_type, ':');
		if (!platform)
		{
			fprintf(stderr, _("incorrectly formatted resultmap entry: %s\n"),
					buf);
			exit(2);
		}
		*platform++ = '\0';
		expected = strchr(platform, '=');
		if (!expected)
		{
			fprintf(stderr, _("incorrectly formatted resultmap entry: %s\n"),
					buf);
			exit(2);
		}
		*expected++ = '\0';

		/*
		 * if it's for current platform, save it in resultmap list. Note: by
		 * adding at the front of the list, we ensure that in ambiguous cases,
		 * the last match in the resultmap file is used. This mimics the
		 * behavior of the old shell script.
		 */
		if (string_matches_pattern(host_platform, platform))
		{
			_resultmap *entry = malloc(sizeof(_resultmap));

			entry->test = strdup(buf);
			entry->type = strdup(file_type);
			entry->resultfile = strdup(expected);
			entry->next = resultmap;
			resultmap = entry;
		}
	}
	fclose(f);
}

/*
 * Check in resultmap if we should be looking at a different file
 */
static
const char *
get_expectfile(const char *testname, const char *file, const char *default_expectfile)
{
	char		expectpath[MAXPGPATH];
	char	   *file_type;
	char	   *file_name;
	char		base_file[MAXPGPATH];
	_resultmap *rm;
	char		buf[MAXPGPATH];

	/*
	 * Determine the file type from the file name. This is just what is
	 * following the last dot in the file name.
	 */
	if (!file || !(file_type = strrchr(file, '.')))
		return NULL;

	file_type++;

	/*
	 * Also determine the base file name from the result full path.
	 */
	if (!(file_name = strrchr(file, '/')))
		return NULL;

	file_name ++;

	if (file_type < file_name)
		return NULL;
	strlcpy(base_file, file_name, (file_type) - file_name);

	/*
	 * Find the directory the default expected file is in. That is, everything
	 * up to the last slash.
	 */
	{
		char	   *p = strrchr(default_expectfile, '/');

		if (!p)
			return NULL;

		strlcpy(expectpath, default_expectfile, p - default_expectfile + 1);
	}

	for (rm = resultmap; rm != NULL; rm = rm->next)
	{
		if (strcmp(testname, rm->test) == 0 && strcmp(file_type, rm->type) == 0)
		{
			snprintf(buf, sizeof(buf), "%s/%s", expectpath, rm->resultfile);
			return strdup(buf);
		}
	}

	/* Use ORCA or resgroup expected outputs, if available */
	if  (optimizer_enabled && resgroup_enabled)
	{
		snprintf(buf, sizeof(buf), "%s/%s_optimizer_resgroup.%s", expectpath, base_file, file_type);
		if (file_exists(buf))
			return strdup(buf);
	}
	if  (optimizer_enabled)
	{
		snprintf(buf, sizeof(buf), "%s/%s_optimizer.%s", expectpath, base_file, file_type);
		if (file_exists(buf))
			return strdup(buf);
	}
	if  (resgroup_enabled)
	{
		snprintf(buf, sizeof(buf), "%s/%s_resgroup.%s", expectpath, base_file, file_type);
		if (file_exists(buf))
			return strdup(buf);
	}

	return NULL;
}

/*
 * Handy subroutine for setting an environment variable "var" to "val"
 */
static void
doputenv(const char *var, const char *val)
{
	char	   *s;

	s = psprintf("%s=%s", var, val);
	putenv(s);
}

/*
 * Prepare environment variables for running regression tests
 */
static void
initialize_environment(void)
{
	putenv("PGAPPNAME=pg_regress");

	if (nolocale)
	{
		/*
		 * Clear out any non-C locale settings
		 */
		unsetenv("LC_COLLATE");
		unsetenv("LC_CTYPE");
		unsetenv("LC_MONETARY");
		unsetenv("LC_NUMERIC");
		unsetenv("LC_TIME");
		unsetenv("LANG");

		/*
		 * Most platforms have adopted the POSIX locale as their
		 * implementation-defined default locale.  Exceptions include native
		 * Windows, Darwin with --enable-nls, and Cygwin with --enable-nls.
		 * (Use of --enable-nls matters because libintl replaces setlocale().)
		 * Also, PostgreSQL does not support Darwin with locale environment
		 * variables unset; see PostmasterMain().
		 */
#if defined(WIN32) || defined(__CYGWIN__) || defined(__darwin__)
		putenv("LANG=C");
#endif
	}

	/*
	 * Set translation-related settings to English; otherwise psql will
	 * produce translated messages and produce diffs.  (XXX If we ever support
	 * translation of pg_regress, this needs to be moved elsewhere, where psql
	 * is actually called.)
	 */
	unsetenv("LANGUAGE");
	unsetenv("LC_ALL");
	putenv("LC_MESSAGES=C");

	/*
	 * Set encoding as requested
	 */
	if (encoding)
		doputenv("PGCLIENTENCODING", encoding);
	else
		unsetenv("PGCLIENTENCODING");

	/*
	 * Set timezone and datestyle for datetime-related tests
	 */
	putenv("PGTZ=PST8PDT");
	putenv("PGDATESTYLE=Postgres, MDY");

	/*
	 * Likewise set intervalstyle to ensure consistent results.  This is a bit
	 * more painful because we must use PGOPTIONS, and we want to preserve the
	 * user's ability to set other variables through that.
	 */
	{
		const char *my_pgoptions = "-c intervalstyle=postgres_verbose";
		const char *old_pgoptions = getenv("PGOPTIONS");
		char	   *new_pgoptions;

		if (!old_pgoptions)
			old_pgoptions = "";
		new_pgoptions = psprintf("PGOPTIONS=%s %s",
								 old_pgoptions, my_pgoptions);
		putenv(new_pgoptions);
	}

	if (temp_instance)
	{
		/*
		 * Clear out any environment vars that might cause psql to connect to
		 * the wrong postmaster, or otherwise behave in nondefault ways. (Note
		 * we also use psql's -X switch consistently, so that ~/.psqlrc files
		 * won't mess things up.)  Also, set PGPORT to the temp port, and set
		 * PGHOST depending on whether we are using TCP or Unix sockets.
		 */
		unsetenv("PGDATABASE");
		unsetenv("PGUSER");
		unsetenv("PGSERVICE");
		unsetenv("PGSSLMODE");
		unsetenv("PGREQUIRESSL");
		unsetenv("PGCONNECT_TIMEOUT");
		unsetenv("PGDATA");
#ifdef HAVE_UNIX_SOCKETS
		if (hostname != NULL)
			doputenv("PGHOST", hostname);
		else
		{
			sockdir = getenv("PG_REGRESS_SOCK_DIR");
			if (!sockdir)
				sockdir = make_temp_sockdir();
			doputenv("PGHOST", sockdir);
		}
#else
		Assert(hostname != NULL);
		doputenv("PGHOST", hostname);
#endif
		unsetenv("PGHOSTADDR");
		if (port != -1)
		{
			char		s[16];

			sprintf(s, "%d", port);
			doputenv("PGPORT", s);
		}
	}
	else
	{
		const char *pghost;
		const char *pgport;

		/*
		 * When testing an existing install, we honor existing environment
		 * variables, except if they're overridden by command line options.
		 */
		if (hostname != NULL)
		{
			doputenv("PGHOST", hostname);
			unsetenv("PGHOSTADDR");
		}
		if (port != -1)
		{
			char		s[16];

			sprintf(s, "%d", port);
			doputenv("PGPORT", s);
		}
		if (user != NULL)
			doputenv("PGUSER", user);

		/*
		 * Report what we're connecting to
		 */
		pghost = getenv("PGHOST");
		pgport = getenv("PGPORT");
#ifndef HAVE_UNIX_SOCKETS
		if (!pghost)
			pghost = "localhost";
#endif

		if (pghost && pgport)
			printf(_("(using postmaster on %s, port %s)\n"), pghost, pgport);
		if (pghost && !pgport)
			printf(_("(using postmaster on %s, default port)\n"), pghost);
		if (!pghost && pgport)
			printf(_("(using postmaster on Unix socket, port %s)\n"), pgport);
		if (!pghost && !pgport)
			printf(_("(using postmaster on Unix socket, default port)\n"));
	}

	convert_sourcefiles();
	load_resultmap();
}

#ifdef ENABLE_SSPI
/*
 * Get account and domain/realm names for the current user.  This is based on
 * pg_SSPI_recvauth().  The returned strings use static storage.
 */
static void
current_windows_user(const char **acct, const char **dom)
{
	static char accountname[MAXPGPATH];
	static char domainname[MAXPGPATH];
	HANDLE		token;
	TOKEN_USER *tokenuser;
	DWORD		retlen;
	DWORD		accountnamesize = sizeof(accountname);
	DWORD		domainnamesize = sizeof(domainname);
	SID_NAME_USE accountnameuse;

	if (!OpenProcessToken(GetCurrentProcess(), TOKEN_READ, &token))
	{
		fprintf(stderr,
				_("%s: could not open process token: error code %lu\n"),
				progname, GetLastError());
		exit(2);
	}

	if (!GetTokenInformation(token, TokenUser, NULL, 0, &retlen) && GetLastError() != 122)
	{
		fprintf(stderr,
				_("%s: could not get token user size: error code %lu\n"),
				progname, GetLastError());
		exit(2);
	}
	tokenuser = malloc(retlen);
	if (!GetTokenInformation(token, TokenUser, tokenuser, retlen, &retlen))
	{
		fprintf(stderr,
				_("%s: could not get token user: error code %lu\n"),
				progname, GetLastError());
		exit(2);
	}

	if (!LookupAccountSid(NULL, tokenuser->User.Sid, accountname, &accountnamesize,
						  domainname, &domainnamesize, &accountnameuse))
	{
		fprintf(stderr,
				_("%s: could not look up account SID: error code %lu\n"),
				progname, GetLastError());
		exit(2);
	}

	free(tokenuser);

	*acct = accountname;
	*dom = domainname;
}

/*
 * Rewrite pg_hba.conf and pg_ident.conf to use SSPI authentication.  Permit
 * the current OS user to authenticate as the bootstrap superuser and as any
 * user named in a --create-role option.
 */
static void
config_sspi_auth(const char *pgdata)
{
	const char *accountname,
			   *domainname;
	const char *username;
	char	   *errstr;
	bool		have_ipv6;
	char		fname[MAXPGPATH];
	int			res;
	FILE	   *hba,
			   *ident;
	_stringlist *sl;

	/*
	 * "username", the initdb-chosen bootstrap superuser name, may always
	 * match "accountname", the value SSPI authentication discovers.  The
	 * underlying system functions do not clearly guarantee that.
	 */
	current_windows_user(&accountname, &domainname);
	username = get_user_name(&errstr);
	if (username == NULL)
	{
		fprintf(stderr, "%s: %s\n", progname, errstr);
		exit(2);
	}

	/*
	 * Like initdb.c:setup_config(), determine whether the platform recognizes
	 * ::1 (IPv6 loopback) as a numeric host address string.
	 */
	{
		struct addrinfo *gai_result;
		struct addrinfo hints;
		WSADATA		wsaData;

		hints.ai_flags = AI_NUMERICHOST;
		hints.ai_family = AF_UNSPEC;
		hints.ai_socktype = 0;
		hints.ai_protocol = 0;
		hints.ai_addrlen = 0;
		hints.ai_canonname = NULL;
		hints.ai_addr = NULL;
		hints.ai_next = NULL;

		have_ipv6 = (WSAStartup(MAKEWORD(2, 2), &wsaData) == 0 &&
					 getaddrinfo("::1", NULL, &hints, &gai_result) == 0);
	}

	/* Check a Write outcome and report any error. */
#define CW(cond)	\
	do { \
		if (!(cond)) \
		{ \
			fprintf(stderr, _("%s: could not write to file \"%s\": %s\n"), \
					progname, fname, strerror(errno)); \
			exit(2); \
		} \
	} while (0)

	res = snprintf(fname, sizeof(fname), "%s/pg_hba.conf", pgdata);
<<<<<<< HEAD
	if (res < 0 || res >= sizeof(fname))
=======
	if (res < 0 || res >= sizeof(fname) - 1)
>>>>>>> ab93f90c
	{
		/*
		 * Truncating this name is a fatal error, because we must not fail to
		 * overwrite an original trust-authentication pg_hba.conf.
		 */
		fprintf(stderr, _("%s: directory name too long\n"), progname);
		exit(2);
	}
	hba = fopen(fname, "w");
	if (hba == NULL)
	{
		fprintf(stderr, _("%s: could not open file \"%s\" for writing: %s\n"),
				progname, fname, strerror(errno));
		exit(2);
	}
	CW(fputs("# Configuration written by config_sspi_auth()\n", hba) >= 0);
	CW(fputs("host all all 127.0.0.1/32  sspi include_realm=1 map=regress\n",
			 hba) >= 0);
	if (have_ipv6)
		CW(fputs("host all all ::1/128  sspi include_realm=1 map=regress\n",
				 hba) >= 0);
	CW(fclose(hba) == 0);

	snprintf(fname, sizeof(fname), "%s/pg_ident.conf", pgdata);
	ident = fopen(fname, "w");
	if (ident == NULL)
	{
		fprintf(stderr, _("%s: could not open file \"%s\" for writing: %s\n"),
				progname, fname, strerror(errno));
		exit(2);
	}
	CW(fputs("# Configuration written by config_sspi_auth()\n", ident) >= 0);

	/*
	 * Double-quote for the benefit of account names containing whitespace or
	 * '#'.  Windows forbids the double-quote character itself, so don't
	 * bother escaping embedded double-quote characters.
	 */
	CW(fprintf(ident, "regress  \"%s@%s\"  \"%s\"\n",
			   accountname, domainname, username) >= 0);
	for (sl = extraroles; sl; sl = sl->next)
		CW(fprintf(ident, "regress  \"%s@%s\"  \"%s\"\n",
				   accountname, domainname, sl->str) >= 0);
	CW(fclose(ident) == 0);
}
#endif

/*
 * Issue a command via psql, connecting to the specified database
 *
 * Since we use system(), this doesn't return until the operation finishes
 */
static void
psql_command(const char *database, const char *query,...)
{
	char		query_formatted[1024];
	char		query_escaped[2048];
	char		psql_cmd[MAXPGPATH + 2048];
	va_list		args;
	char	   *s;
	char	   *d;

	/* Generate the query with insertion of sprintf arguments */
	va_start(args, query);
	vsnprintf(query_formatted, sizeof(query_formatted), query, args);
	va_end(args);

	/* Now escape any shell double-quote metacharacters */
	d = query_escaped;
	for (s = query_formatted; *s; s++)
	{
		if (strchr("\\\"$`", *s))
			*d++ = '\\';
		*d++ = *s;
	}
	*d = '\0';

	/* And now we can build and execute the shell command */
	snprintf(psql_cmd, sizeof(psql_cmd),
			 "\"%s%spsql\" -X -c \"%s\" \"%s\"",
			 bindir ? bindir : "",
			 bindir ? "/" : "",
			 query_escaped,
			 database);

	if (system(psql_cmd) != 0)
	{
		/* psql probably already reported the error */
		fprintf(stderr, _("command failed: %s\n"), psql_cmd);
		exit(2);
	}
}

/*
 * Spawn a process to execute the given shell command; don't wait for it
 *
 * Returns the process ID (or HANDLE) so we can wait for it later
 */
PID_TYPE
spawn_process(const char *cmdline)
{
#ifndef WIN32
	pid_t		pid;

	/*
	 * Must flush I/O buffers before fork.  Ideally we'd use fflush(NULL) here
	 * ... does anyone still care about systems where that doesn't work?
	 */
	fflush(stdout);
	fflush(stderr);
	if (logfile)
		fflush(logfile);

	pid = fork();
	if (pid == -1)
	{
		fprintf(stderr, _("%s: could not fork: %s\n"),
				progname, strerror(errno));
		exit(2);
	}
	if (pid == 0)
	{
		/*
		 * In child
		 *
		 * Instead of using system(), exec the shell directly, and tell it to
		 * "exec" the command too.  This saves two useless processes per
		 * parallel test case.
		 */
		char	   *cmdline2;

		cmdline2 = psprintf("exec %s", cmdline);
		execl(shellprog, shellprog, "-c", cmdline2, (char *) NULL);
		fprintf(stderr, _("%s: could not exec \"%s\": %s\n"),
				progname, shellprog, strerror(errno));
		_exit(1);				/* not exit() here... */
	}
	/* in parent */
	return pid;
#else
	PROCESS_INFORMATION pi;
	char	   *cmdline2;
	HANDLE		restrictedToken;

	memset(&pi, 0, sizeof(pi));
	cmdline2 = psprintf("cmd /c \"%s\"", cmdline);

	if ((restrictedToken =
		 CreateRestrictedProcess(cmdline2, &pi, progname)) == 0)
		exit(2);

	CloseHandle(pi.hThread);
	return pi.hProcess;
#endif
}

/*
 * Count bytes in file
 */
static long
file_size(const char *file)
{
	long		r;
	FILE	   *f = fopen(file, "r");

	if (!f)
	{
		fprintf(stderr, _("%s: could not open file \"%s\" for reading: %s\n"),
				progname, file, strerror(errno));
		return -1;
	}
	fseek(f, 0, SEEK_END);
	r = ftell(f);
	fclose(f);
	return r;
}

/*
 * Count lines in file
 */
static int
file_line_count(const char *file)
{
	int			c;
	int			l = 0;
	FILE	   *f = fopen(file, "r");

	if (!f)
	{
		fprintf(stderr, _("%s: could not open file \"%s\" for reading: %s\n"),
				progname, file, strerror(errno));
		return -1;
	}
	while ((c = fgetc(f)) != EOF)
	{
		if (c == '\n')
			l++;
	}
	fclose(f);
	return l;
}

static FILE *
open_file_for_reading(const char *filename) {
	FILE *file = fopen(filename, "r");

	if (!file)
	{
		fprintf(stderr, _("%s: could not open file \"%s\" for reading: %s\n"),
				progname, filename, strerror(errno));
		exit(1);
	}

	return file;
}

static void
print_contents_of_file(const char* filename) {
	FILE *file;
	char string[1024];

	file = open_file_for_reading(filename);
	while (fgets(string, sizeof(string), file))
		fprintf(stdout, "%s", string);

	fclose(file);
}

bool
file_exists(const char *file)
{
	FILE	   *f = fopen(file, "r");

	if (!f)
		return false;
	fclose(f);
	return true;
}

static bool
directory_exists(const char *dir)
{
	struct stat st;

	if (stat(dir, &st) != 0)
		return false;
	if (S_ISDIR(st.st_mode))
		return true;
	return false;
}

/* Create a directory */
static void
make_directory(const char *dir)
{
	if (mkdir(dir, S_IRWXU | S_IRWXG | S_IRWXO) < 0)
	{
		fprintf(stderr, _("%s: could not create directory \"%s\": %s\n"),
				progname, dir, strerror(errno));
		exit(2);
	}
}

/*
 * In: filename.ext, Return: filename_i.ext, where 0 < i <= 9
 */
static char *
get_alternative_expectfile(const char *expectfile, int i)
{
	char	   *last_dot;
	int			ssize = strlen(expectfile) + 2 + 1;
	char	   *tmp;
	char	   *s;

	if (!(tmp = (char *) malloc(ssize)))
		return NULL;

	if (!(s = (char *) malloc(ssize)))
	{
		free(tmp);
		return NULL;
	}

	strcpy(tmp, expectfile);
	last_dot = strrchr(tmp, '.');
	if (!last_dot)
	{
		free(tmp);
		free(s);
		return NULL;
	}
	*last_dot = '\0';
	snprintf(s, ssize, "%s_%d.%s", tmp, i, last_dot + 1);
	free(tmp);
	return s;
}

/*
 * Run a "diff" command and also check that it didn't crash
 */
static int
run_diff(const char *cmd, const char *filename)
{
	int			r;

	r = system(cmd);
	if (!WIFEXITED(r) || WEXITSTATUS(r) > 1)
	{
		fprintf(stderr, _("diff command failed with status %d: %s\n"), r, cmd);
		exit(2);
	}
#ifdef WIN32

	/*
	 * On WIN32, if the 'diff' command cannot be found, system() returns 1,
	 * but produces nothing to stdout, so we check for that here.
	 */
	if (WEXITSTATUS(r) == 1 && file_size(filename) <= 0)
	{
		fprintf(stderr, _("diff command not found: %s\n"), cmd);
		exit(2);
	}
#else
	UnusedArg(filename);
#endif

	return WEXITSTATUS(r);
}

/*
 * Check the actual result file for the given test against expected results
 *
 * Returns true if different (failure), false if correct match found.
 * In the true case, the diff is appended to the diffs file.
 */
static bool
results_differ(const char *testname, const char *resultsfile, const char *default_expectfile)
{
	char		expectfile[MAXPGPATH];
	char		diff[MAXPGPATH];
	char		cmd[MAXPGPATH * 3];
	char		best_expect_file[MAXPGPATH];
    char        diff_opts[MAXPGPATH];
    char        m_pretty_diff_opts[MAXPGPATH];
	FILE	   *difffile;
	int			best_line_count;
	int			i;
	int			l;
	const char *platform_expectfile;
	const char *ignore_plans_opts;

	/*
	 * We can pass either the resultsfile or the expectfile, they should have
	 * the same type (filename.type) anyway.
	 */
	platform_expectfile = get_expectfile(testname, resultsfile, default_expectfile);

	if (platform_expectfile)
		strlcpy(expectfile, platform_expectfile, sizeof(expectfile));
	else
		strlcpy(expectfile, default_expectfile, sizeof(expectfile));

	if (ignore_plans)
		ignore_plans_opts = " -gpd_ignore_plans";
	else
		ignore_plans_opts = "";

	/* Name to use for temporary diff file */
	snprintf(diff, sizeof(diff), "%s.diff", resultsfile);
    
	/* Add init file arguments if provided via commandline */
	if (initfile)
	{
	  snprintf(diff_opts, sizeof(diff_opts),
			   "%s%s --gpd_init %s", basic_diff_opts, ignore_plans_opts, initfile);

	  snprintf(m_pretty_diff_opts, sizeof(m_pretty_diff_opts),
			   "%s%s --gpd_init %s", pretty_diff_opts, ignore_plans_opts, initfile);
	}
	else
	{
		snprintf(diff_opts, sizeof(diff_opts),
			   "%s%s", basic_diff_opts, ignore_plans_opts);

		snprintf(m_pretty_diff_opts, sizeof(m_pretty_diff_opts),
				 "%s%s", pretty_diff_opts, ignore_plans_opts);
	}

	/* OK, run the diff */
	snprintf(cmd, sizeof(cmd),
			 "%s %s \"%s\" \"%s\" > \"%s\"",
			 gpdiffprog, diff_opts, expectfile, resultsfile, diff);

	/* Is the diff file empty? */
	if (run_diff(cmd, diff) == 0)
	{
		unlink(diff);
		return false;
	}

	/* There may be secondary comparison files that match better */
	best_line_count = file_line_count(diff);
	strcpy(best_expect_file, expectfile);

	for (i = 0; i <= 9; i++)
	{
		char	   *alt_expectfile;

		alt_expectfile = get_alternative_expectfile(expectfile, i);
		if (!alt_expectfile)
		{
			fprintf(stderr, _("Unable to check secondary comparison files: %s\n"),
					strerror(errno));
			exit(2);
		}

		if (!file_exists(alt_expectfile))
		{
			free(alt_expectfile);
			continue;
		}

		snprintf(cmd, sizeof(cmd),
				 "%s %s \"%s\" \"%s\" > \"%s\"",
				 gpdiffprog, diff_opts, alt_expectfile, resultsfile, diff);

		if (run_diff(cmd, diff) == 0)
		{
			unlink(diff);
			free(alt_expectfile);
			return false;
		}

		l = file_line_count(diff);
		if (l < best_line_count)
		{
			/* This diff was a better match than the last one */
			best_line_count = l;
			strlcpy(best_expect_file, alt_expectfile, sizeof(best_expect_file));
		}
		free(alt_expectfile);
	}

	/*
	 * fall back on the canonical results file if we haven't tried it yet and
	 * haven't found a complete match yet.
	 *
	 * In GPDB, platform_expectfile is used for determining ORCA/planner/resgroup
	 * expect files, wheras in upstream that is not the case and it is based on
	 * the underlying platform. Thus, it is unnecessary and confusing to compare
	 * against default answer file even when platform_expect file exists. It gets
	 * confusing because the below block chooses the best expect file based on
	 * the number of lines in diff file.
	 */

#if 0
	if (platform_expectfile)
	{
		snprintf(cmd, sizeof(cmd),
				 "%s %s \"%s\" \"%s\" > \"%s\"",
				 gpdiffprog, diff_opts, default_expectfile, resultsfile, diff);

		if (run_diff(cmd, diff) == 0)
		{
			/* No diff = no changes = good */
			unlink(diff);
			return false;
		}

		l = file_line_count(diff);
		if (l < best_line_count)
		{
			/* This diff was a better match than the last one */
			best_line_count = l;
			strlcpy(best_expect_file, default_expectfile, sizeof(best_expect_file));
		}
	}
#endif
	/*
	 * Use the best comparison file to generate the "pretty" diff, which we
	 * append to the diffs summary file.
	 */
	snprintf(cmd, sizeof(cmd),
			 "%s %s \"%s\" \"%s\" >> \"%s\"",
			 gpdiffprog, m_pretty_diff_opts, best_expect_file, resultsfile, difffilename);
	run_diff(cmd, difffilename);

	/* And append a separator */
	difffile = fopen(difffilename, "a");
	if (difffile)
	{
		fprintf(difffile,
				"\n======================================================================\n\n");
		fclose(difffile);
	}

	unlink(diff);
	return true;
}

/*
 * Wait for specified subprocesses to finish, and return their exit
 * statuses into statuses[]
 *
 * If names isn't NULL, print each subprocess's name as it finishes
 *
 * Note: it's OK to scribble on the pids array, but not on the names array
 */
static void
wait_for_tests(PID_TYPE *pids, int *statuses, char **names, struct timeval *end_times, int num_tests)
{
	int			tests_left;
	int			i;

#ifdef WIN32
	PID_TYPE   *active_pids = malloc(num_tests * sizeof(PID_TYPE));

	memcpy(active_pids, pids, num_tests * sizeof(PID_TYPE));
#endif

	tests_left = num_tests;
	while (tests_left > 0)
	{
		PID_TYPE	p;

#ifndef WIN32
		int			exit_status;

		p = wait(&exit_status);

		if (p == INVALID_PID)
		{
			fprintf(stderr, _("failed to wait for subprocesses: %s\n"),
					strerror(errno));
			exit(2);
		}
#else
		DWORD		exit_status;
		int			r;

		r = WaitForMultipleObjects(tests_left, active_pids, FALSE, INFINITE);
		if (r < WAIT_OBJECT_0 || r >= WAIT_OBJECT_0 + tests_left)
		{
			fprintf(stderr, _("failed to wait for subprocesses: error code %lu\n"),
					GetLastError());
			exit(2);
		}
		p = active_pids[r - WAIT_OBJECT_0];
		/* compact the active_pids array */
		active_pids[r - WAIT_OBJECT_0] = active_pids[tests_left - 1];
#endif   /* WIN32 */

		for (i = 0; i < num_tests; i++)
		{
			if (p == pids[i])
			{
#ifdef WIN32
				GetExitCodeProcess(pids[i], &exit_status);
				CloseHandle(pids[i]);
#endif
				pids[i] = INVALID_PID;
				statuses[i] = (int) exit_status;
				if (names)
					status(" %s", names[i]);
				if (end_times)
					gettimeofday(&end_times[i], NULL);
				tests_left--;
				break;
			}
		}
	}

#ifdef WIN32
	free(active_pids);
#endif
}

/*
 * report nonzero exit code from a test process
 */
static void
log_child_failure(int exitstatus)
{
	if (WIFEXITED(exitstatus))
		status(_(" (test process exited with exit code %d)"),
			   WEXITSTATUS(exitstatus));
	else if (WIFSIGNALED(exitstatus))
	{
#if defined(WIN32)
		status(_(" (test process was terminated by exception 0x%X)"),
			   WTERMSIG(exitstatus));
#elif defined(HAVE_DECL_SYS_SIGLIST) && HAVE_DECL_SYS_SIGLIST
		status(_(" (test process was terminated by signal %d: %s)"),
			   WTERMSIG(exitstatus),
			   WTERMSIG(exitstatus) < NSIG ?
			   sys_siglist[WTERMSIG(exitstatus)] : "(unknown))");
#else
		status(_(" (test process was terminated by signal %d)"),
			   WTERMSIG(exitstatus));
#endif
	}
	else
		status(_(" (test process exited with unrecognized status %d)"),
			   exitstatus);
}

/*
 * Run all the tests specified in one schedule file
 */
static void
run_schedule(const char *schedule, test_function tfunc)
{
#define MAX_PARALLEL_TESTS 100
	char	   *tests[MAX_PARALLEL_TESTS];
	_stringlist *resultfiles[MAX_PARALLEL_TESTS];
	_stringlist *expectfiles[MAX_PARALLEL_TESTS];
	_stringlist *tags[MAX_PARALLEL_TESTS];
	PID_TYPE	pids[MAX_PARALLEL_TESTS];
	int			statuses[MAX_PARALLEL_TESTS];
	struct timeval end_times[MAX_PARALLEL_TESTS];
	_stringlist *ignorelist = NULL;
	char		scbuf[1024];
	FILE	   *scf;
	int			line_num = 0;

	memset(resultfiles, 0, sizeof(_stringlist *) * MAX_PARALLEL_TESTS);
	memset(expectfiles, 0, sizeof(_stringlist *) * MAX_PARALLEL_TESTS);
	memset(tags, 0, sizeof(_stringlist *) * MAX_PARALLEL_TESTS);
	memset(end_times, 0, sizeof(struct timeval) * MAX_PARALLEL_TESTS);

	scf = fopen(schedule, "r");
	if (!scf)
	{
		fprintf(stderr, _("%s: could not open file \"%s\" for reading: %s\n"),
				progname, schedule, strerror(errno));
		exit(2);
	}

	while (fgets(scbuf, sizeof(scbuf), scf))
	{
		char	   *test = NULL;
		char	   *c;
		int			num_tests;
		bool		inword;
		int			i;
		struct timeval start_time;

		line_num++;

		for (i = 0; i < MAX_PARALLEL_TESTS; i++)
		{
			if (resultfiles[i] == NULL)
				break;
			free_stringlist(&resultfiles[i]);
			free_stringlist(&expectfiles[i]);
			free_stringlist(&tags[i]);
		}

		/* strip trailing whitespace, especially the newline */
		i = strlen(scbuf);
		while (i > 0 && isspace((unsigned char) scbuf[i - 1]))
			scbuf[--i] = '\0';

		if (scbuf[0] == '\0' || scbuf[0] == '#')
			continue;
		if (strncmp(scbuf, "test: ", 6) == 0)
			test = scbuf + 6;
		else if (strncmp(scbuf, "ignore: ", 8) == 0)
		{
			c = scbuf + 8;
			while (*c && isspace((unsigned char) *c))
				c++;
			add_stringlist_item(&ignorelist, c);

			/*
			 * Note: ignore: lines do not run the test, they just say that
			 * failure of this test when run later on is to be ignored. A bit
			 * odd but that's how the shell-script version did it.
			 */
			continue;
		}
		else
		{
			fprintf(stderr, _("syntax error in schedule file \"%s\" line %d: %s\n"),
					schedule, line_num, scbuf);
			exit(2);
		}

		num_tests = 0;
		inword = false;
		for (c = test; *c; c++)
		{
			if (isspace((unsigned char) *c))
			{
				*c = '\0';
				inword = false;
			}
			else if (!inword)
			{
				if (num_tests >= MAX_PARALLEL_TESTS)
				{
					/* can't print scbuf here, it's already been trashed */
					fprintf(stderr, _("too many parallel tests in schedule file \"%s\", line %d\n"),
							schedule, line_num);
					exit(2);
				}

				if (num_tests - 1 >= 0 && should_exclude_test(tests[num_tests - 1]))
					num_tests--;

				tests[num_tests] = c;
				num_tests++;
				inword = true;
			}
		}

		/* The last test in the line needs to be checked for exclusion */
		if (num_tests - 1 >= 0 && should_exclude_test(tests[num_tests - 1]))
		{
			num_tests--;

			/* All tests in this line are to be excluded, so go to the next line */
			if (num_tests == 0)
				continue;
		}

		if (num_tests == 0)
		{
			fprintf(stderr, _("syntax error in schedule file \"%s\" line %d: %s\n"),
					schedule, line_num, scbuf);
			exit(2);
		}

		gettimeofday(&start_time, NULL);
		if (num_tests == 1)
		{
			status(_("test %-24s ... "), tests[0]);
			pids[0] = (tfunc) (tests[0], &resultfiles[0], &expectfiles[0], &tags[0]);
			wait_for_tests(pids, statuses, NULL, end_times, 1);
			/* status line is finished below */
		}
		else if (max_connections > 0 && max_connections < num_tests)
		{
			int			oldest = 0;

			status(_("parallel group (%d tests, in groups of %d): "),
				   num_tests, max_connections);
			for (i = 0; i < num_tests; i++)
			{
				if (i - oldest >= max_connections)
				{
					wait_for_tests(pids + oldest, statuses + oldest,
								   tests + oldest, end_times + oldest, i - oldest);
					oldest = i;
				}
				pids[i] = (tfunc) (tests[i], &resultfiles[i], &expectfiles[i], &tags[i]);
			}
			wait_for_tests(pids + oldest, statuses + oldest,
						   tests + oldest, end_times + oldest, i - oldest);
			status_end();
		}
		else
		{
			status(_("parallel group (%d tests): "), num_tests);
			for (i = 0; i < num_tests; i++)
			{
				pids[i] = (tfunc) (tests[i], &resultfiles[i], &expectfiles[i], &tags[i]);
			}
			wait_for_tests(pids, statuses, tests, end_times, num_tests);
			status_end();
		}

		/* Check results for all tests */
		for (i = 0; i < num_tests; i++)
		{
			_stringlist *rl,
					   *el,
					   *tl;
			bool		differ = false;
			double		diff_secs = 0, diff_elapse = 0;
			struct timeval diff_start_time, diff_end_time;

			if (num_tests > 1)
				status(_("     %-24s ... "), tests[i]);

			diff_secs = end_times[i].tv_usec - start_time.tv_usec;
			diff_secs /= 1000000;
			diff_secs += end_times[i].tv_sec - start_time.tv_sec;
			/*
			 * Advance over all three lists simultaneously.
			 *
			 * Compare resultfiles[j] with expectfiles[j] always. Tags are
			 * optional but if there are tags, the tag list has the same
			 * length as the other two lists.
			 */

			gettimeofday(&diff_start_time, NULL);
			for (rl = resultfiles[i], el = expectfiles[i], tl = tags[i];
				 rl != NULL;	/* rl and el have the same length */
				 rl = rl->next, el = el->next,
				 tl = tl ? tl->next : NULL)
			{
				bool		newdiff;

				newdiff = results_differ(tests[i], rl->str, el->str);
				if (newdiff && tl)
				{
					printf("%s ", tl->str);
				}
				differ |= newdiff;
			}
			gettimeofday(&diff_end_time, NULL);

			diff_elapse = diff_end_time.tv_usec - diff_start_time.tv_usec;
			diff_elapse /= 1000000;
			diff_elapse += diff_end_time.tv_sec - diff_start_time.tv_sec;

			if (differ)
			{
				bool		ignore = false;
				_stringlist *sl;

				for (sl = ignorelist; sl != NULL; sl = sl->next)
				{
					if (strcmp(tests[i], sl->str) == 0)
					{
						ignore = true;
						break;
					}
				}
				if (ignore)
				{
					status(_("failed (ignored)"));
					fail_ignore_count++;
				}
				else
				{
					status(_("FAILED"));
    				status(_(" (%.2f sec)  (diff:%.2f sec)"), diff_secs, diff_elapse);
					fail_count++;
				}
			}
			else
			{
				status(_("ok"));
				status(_(" (%.2f sec)  (diff:%.2f sec)"), diff_secs, diff_elapse);
				success_count++;
			}

			if (statuses[i] != 0)
				log_child_failure(statuses[i]);

			status_end();
		}
	}

	free_stringlist(&ignorelist);

	fclose(scf);
}

/*
 * Run a single test
 */
static void
run_single_test(const char *test, test_function tfunc)
{
	PID_TYPE	pid;
	int			exit_status;
	_stringlist *resultfiles = NULL;
	_stringlist *expectfiles = NULL;
	_stringlist *tags = NULL;
	_stringlist *rl,
			   *el,
			   *tl;
	bool		differ = false;

	status(_("test %-24s ... "), test);
	pid = (tfunc) (test, &resultfiles, &expectfiles, &tags);
	wait_for_tests(&pid, &exit_status, NULL, NULL, 1);

	/*
	 * Advance over all three lists simultaneously.
	 *
	 * Compare resultfiles[j] with expectfiles[j] always. Tags are optional
	 * but if there are tags, the tag list has the same length as the other
	 * two lists.
	 */
	for (rl = resultfiles, el = expectfiles, tl = tags;
		 rl != NULL;			/* rl and el have the same length */
		 rl = rl->next, el = el->next,
		 tl = tl ? tl->next : NULL)
	{
		bool		newdiff;

		newdiff = results_differ(test, rl->str, el->str);
		if (newdiff && tl)
		{
			printf("%s ", tl->str);
		}
		differ |= newdiff;
	}

	if (differ)
	{
		status(_("FAILED"));
		fail_count++;
	}
	else
	{
		status(_("ok"));
		success_count++;
	}

	if (exit_status != 0)
		log_child_failure(exit_status);

	status_end();
}

/*
 * Find the other binaries that we need. Currently, gpdiff.pl and
 * gpstringsubs.pl.
 */
static void
find_helper_programs(const char *argv0)
{
	if (find_other_exec(argv0, "gpdiff.pl", "gpdiff.pl " GP_VERSION"\n", gpdiffprog) != 0)
	{
		char		full_path[MAXPGPATH];

		if (find_my_exec(argv0, full_path) < 0)
			strlcpy(full_path, progname, sizeof(full_path));

		fprintf(stderr,
				_("The program \"gpdiff.pl\" is needed by %s "
				  "but was not found in the same directory as \"%s\".\n"),
				progname, full_path);
		exit(1);
	}

	if (find_other_exec(argv0, "gpstringsubs.pl", "gpstringsubs.pl " GP_VERSION"\n", gpstringsubsprog) != 0)
	{
		char		full_path[MAXPGPATH];

		if (find_my_exec(argv0, full_path) < 0)
			strlcpy(full_path, progname, sizeof(full_path));

		fprintf(stderr,
				_("The program \"gpstringsubs.pl\" is needed by %s "
				  "but was not found in the same directory as \"%s\".\n"),
				progname, full_path);
		exit(1);
	}
}
/*
 * Create the summary-output files (making them empty if already existing)
 */
static void
open_result_files(void)
{
	char		file[MAXPGPATH];
	FILE	   *difffile;

	/* create the log file (copy of running status output) */
	snprintf(file, sizeof(file), "%s/regression.out", outputdir);
	logfilename = strdup(file);
	logfile = fopen(logfilename, "w");
	if (!logfile)
	{
		fprintf(stderr, _("%s: could not open file \"%s\" for writing: %s\n"),
				progname, logfilename, strerror(errno));
		exit(2);
	}

	/* create the diffs file as empty */
	snprintf(file, sizeof(file), "%s/regression.diffs", outputdir);
	difffilename = strdup(file);
	difffile = fopen(difffilename, "w");
	if (!difffile)
	{
		fprintf(stderr, _("%s: could not open file \"%s\" for writing: %s\n"),
				progname, difffilename, strerror(errno));
		exit(2);
	}
	/* we don't keep the diffs file open continuously */
	fclose(difffile);

	/* also create the output directory if not present */
	snprintf(file, sizeof(file), "%s/results", outputdir);
	if (!directory_exists(file))
		make_directory(file);
}

static void
drop_database_if_exists(const char *dbname)
{
	header(_("dropping database \"%s\""), dbname);
	psql_command("postgres", "DROP DATABASE IF EXISTS \"%s\"", dbname);
}

static void
create_database(const char *dbname)
{
	_stringlist *sl;

	/*
	 * We use template0 so that any installation-local cruft in template1 will
	 * not mess up the tests.
	 */
	header(_("creating database \"%s\""), dbname);
	if (encoding)
		psql_command("postgres", "CREATE DATABASE \"%s\" TEMPLATE=template0 ENCODING='%s'", dbname, encoding);
	else
		psql_command("postgres", "CREATE DATABASE \"%s\" TEMPLATE=template0%s", dbname,
					 (nolocale) ? " LC_COLLATE='C' LC_CTYPE='C'" : "");
	psql_command(dbname,
				 "ALTER DATABASE \"%s\" SET lc_messages TO 'C';"
				 "ALTER DATABASE \"%s\" SET lc_monetary TO 'C';"
				 "ALTER DATABASE \"%s\" SET lc_numeric TO 'C';"
				 "ALTER DATABASE \"%s\" SET lc_time TO 'C';"
			"ALTER DATABASE \"%s\" SET timezone_abbreviations TO 'Default';",
				 dbname, dbname, dbname, dbname, dbname);

	/*
	 * Install any requested procedural languages.  We use CREATE OR REPLACE
	 * so that this will work whether or not the language is preinstalled.
	 */
	for (sl = loadlanguage; sl != NULL; sl = sl->next)
	{
		header(_("installing %s"), sl->str);
		psql_command(dbname, "CREATE OR REPLACE LANGUAGE \"%s\"", sl->str);
	}

	/*
	 * Install any requested extensions.  We use CREATE IF NOT EXISTS so that
	 * this will work whether or not the extension is preinstalled.
	 */
	for (sl = loadextension; sl != NULL; sl = sl->next)
	{
		header(_("installing %s"), sl->str);
		psql_command(dbname, "CREATE EXTENSION IF NOT EXISTS \"%s\"", sl->str);
	}
}

static void
drop_role_if_exists(const char *rolename)
{
	header(_("dropping role \"%s\""), rolename);
	psql_command("postgres", "DROP ROLE IF EXISTS \"%s\"", rolename);
}

static void
create_role(const char *rolename, const _stringlist *granted_dbs)
{
	header(_("creating role \"%s\""), rolename);
	psql_command("postgres", "CREATE ROLE \"%s\" WITH LOGIN", rolename);
	for (; granted_dbs != NULL; granted_dbs = granted_dbs->next)
	{
		psql_command("postgres", "GRANT ALL ON DATABASE \"%s\" TO \"%s\"",
					 granted_dbs->str, rolename);
	}
}

static char *
trim_white_space(char *str)
{
	char *end;
	while (isspace((unsigned char)*str))
	{
		str++;
	}

	if (*str == 0)
	{
		return str;
	}

	end = str + strlen(str) - 1;
	while (end > str && isspace((unsigned char)*end))
	{
		end--;
	}

	*(end+1) = 0;
	return str;
}

/*
 * Should the test be excluded from running
 */
static bool
should_exclude_test(char *test)
{
	_stringlist *sl;
	for (sl = exclude_tests; sl != NULL; sl = sl->next)
	{
		if (strcmp(test, sl->str) == 0)
			return true;
	}

	return false;
}

/*
 * @brief Check whether a feature (e.g. optimizer) is on or off.
 * If the input feature is optimizer, then set the global
 * variable "optimizer_enabled" accordingly.
 *
 * @param feature_name Name of the feature to be checked (e.g. optimizer)
 * @param feature_value Expected value when the feature is enabled (i.e., on or group)
 * @param on_msg Message to be printed when the feature is enabled
 * @param off_msg Message to be printed when the feature is disabled
 * @return true if the feature is enabled; false otherwise
 */
static bool
check_feature_status(const char *feature_name, const char *feature_value,
					 const char *on_msg, const char *off_msg)
{
	char psql_cmd[MAXPGPATH];
	char statusfilename[MAXPGPATH];
	char line[1024];
	bool isEnabled = false;
	int len;

	header(_("checking %s status"), feature_name);

	snprintf(statusfilename, sizeof(statusfilename), "%s/%s_status.out", outputdir, feature_name);

	len = snprintf(psql_cmd, sizeof(psql_cmd),
			"\"%s%spsql\" -X -t -c \"show %s;\" -o \"%s\" -d \"postgres\"",
			psqldir ? psqldir : "",
			psqldir ? "/" : "",
			feature_name,
			statusfilename);

	if (len >= sizeof(psql_cmd))
		exit_nicely(2);

	if (system(psql_cmd) != 0)
		exit_nicely(2);

	FILE *statusfile = fopen(statusfilename, "r");
	if (!statusfile)
	{
		fprintf(stderr, _("%s: could not open file \"%s\" for reading: %s\n"),
				progname, statusfilename, strerror(errno));
		exit_nicely(2);
	}

	while (fgets(line, sizeof(line), statusfile))
	{
		char *trimmed = trim_white_space(line);
		if (strcmp(trimmed, feature_value) == 0)
		{
			status(_("%s"), on_msg);
			isEnabled = true;
			break;
		}
	}
	if (!isEnabled)
		status(_("%s"), off_msg);

	status_end();
	fclose(statusfile);
	unlink(statusfilename);
	return isEnabled;
}

static void
help(void)
{
	printf(_("PostgreSQL regression test driver\n"));
	printf(_("\n"));
	printf(_("Usage:\n  %s [OPTION]... [EXTRA-TEST]...\n"), progname);
	printf(_("\n"));
	printf(_("Options:\n"));
	printf(_("  --config-auth=DATADIR     update authentication settings for DATADIR\n"));
	printf(_("  --create-role=ROLE        create the specified role before testing\n"));
	printf(_("  --dbname=DB               use database DB (default \"regression\")\n"));
	printf(_("  --debug                   turn on debug mode in programs that are run\n"));
	printf(_("  --dlpath=DIR              look for dynamic libraries in DIR\n"));
	printf(_("  --encoding=ENCODING       use ENCODING as the encoding\n"));
	printf(_("  --inputdir=DIR            take input files from DIR (default \".\")\n"));
	printf(_("  --launcher=CMD            use CMD as launcher of psql\n"));
	printf(_("  --load-extension=EXT      load the named extension before running the\n"));
	printf(_("                            tests; can appear multiple times\n"));
	printf(_("  --load-language=LANG      load the named language before running the\n"));
	printf(_("                            tests; can appear multiple times\n"));
	printf(_("  --max-connections=N       maximum number of concurrent connections\n"));
	printf(_("                            (default is 0, meaning unlimited)\n"));
	printf(_("  --outputdir=DIR           place output files in DIR (default \".\")\n"));
	printf(_("  --prehook=NAME            pre-hook name (default \"\")\n"));
	printf(_("  --schedule=FILE           use test ordering schedule from FILE\n"));
	printf(_("                            (can be used multiple times to concatenate)\n"));
	printf(_("  --temp-instance=DIR       create a temporary instance in DIR\n"));
	printf(_("  --use-existing            use an existing installation\n"));
	/* Please put GPDB specific options at the end */
	printf(_("  --exclude-tests=TEST      command or space delimited tests to exclude from running\n"));
    printf(_(" --init-file=GPD_INIT_FILE  init file to be used for gpdiff\n"));
	printf(_("  --ao-dir=DIR              directory name prefix containing generic\n"));
	printf(_("                            UAO row and column tests\n"));
	printf(_("  --ignore-plans            ignore any explain plan diffs\n"));
	printf(_("  --print-failure-diffs     Print the diff file to standard out after a failure\n"));
	printf(_("  --tablespace-dir=DIR      place tablespace files in DIR/testtablespace (default \"./testtablespace\")\n"));
	printf(_("\n"));
	printf(_("Options for \"temp-instance\" mode:\n"));
	printf(_("  --no-locale               use C locale\n"));
	printf(_("  --port=PORT               start postmaster on PORT\n"));
	printf(_("  --temp-config=FILE        append contents of FILE to temporary config\n"));
	printf(_("\n"));
	printf(_("Options for using an existing installation:\n"));
	printf(_("  --host=HOST               use postmaster running on HOST\n"));
	printf(_("  --port=PORT               use postmaster running at PORT\n"));
	printf(_("  --user=USER               connect as USER\n"));
	printf(_("\n"));
	printf(_("The exit status is 0 if all tests passed, 1 if some tests failed, and 2\n"));
	printf(_("if the tests could not be run for some reason.\n"));
	printf(_("\n"));
	printf(_("Report bugs to <bugs@greenplum.org>.\n"));
}

int
regression_main(int argc, char *argv[], init_function ifunc, test_function tfunc)
{
	static struct option long_options[] = {
		{"help", no_argument, NULL, 'h'},
		{"version", no_argument, NULL, 'V'},
		{"dbname", required_argument, NULL, 1},
		{"debug", no_argument, NULL, 2},
		{"inputdir", required_argument, NULL, 3},
		{"load-language", required_argument, NULL, 4},
		{"max-connections", required_argument, NULL, 5},
		{"encoding", required_argument, NULL, 6},
		{"outputdir", required_argument, NULL, 7},
		{"schedule", required_argument, NULL, 8},
		{"temp-instance", required_argument, NULL, 9},
		{"no-locale", no_argument, NULL, 10},
		{"host", required_argument, NULL, 13},
		{"port", required_argument, NULL, 14},
		{"user", required_argument, NULL, 15},
		{"bindir", required_argument, NULL, 16},
		{"dlpath", required_argument, NULL, 17},
		{"create-role", required_argument, NULL, 18},
		{"temp-config", required_argument, NULL, 19},
		{"use-existing", no_argument, NULL, 20},
		{"launcher", required_argument, NULL, 21},
		{"load-extension", required_argument, NULL, 22},
<<<<<<< HEAD
		{"extra-install", required_argument, NULL, 23},
		{"config-auth", required_argument, NULL, 24},
		{"init-file", required_argument, NULL, 25},
		{"ao-dir", required_argument, NULL, 26},
		{"exclude-tests", required_argument, NULL, 27},
		{"ignore-plans", no_argument, NULL, 28},
		{"prehook", required_argument, NULL, 29},
		{"print-failure-diffs", no_argument, NULL, 30},
		{"tablespace-dir", required_argument, NULL, 80},
=======
		{"config-auth", required_argument, NULL, 24},
>>>>>>> ab93f90c
		{NULL, 0, NULL, 0}
	};

	_stringlist *sl;
	int			c;
	int			i;
	int			option_index;
	char		buf[MAXPGPATH * 4];
	char		buf2[MAXPGPATH * 4];

	progname = get_progname(argv[0]);
	set_pglocale_pgservice(argv[0], PG_TEXTDOMAIN("pg_regress"));

	atexit(stop_postmaster);

#ifndef HAVE_UNIX_SOCKETS
	/* no unix domain sockets available, so change default */
	hostname = "localhost";
#endif

	/*
	 * We call the initialization function here because that way we can set
	 * default parameters and let them be overwritten by the commandline.
	 */
	ifunc(argc, argv);

	if (getenv("PG_REGRESS_DIFF_OPTS"))
		pretty_diff_opts = getenv("PG_REGRESS_DIFF_OPTS");

	while ((c = getopt_long(argc, argv, "hV", long_options, &option_index)) != -1)
	{
		switch (c)
		{
			case 'h':
				help();
				exit(0);
			case 'V':
				puts("pg_regress (PostgreSQL) " PG_VERSION);
				exit(0);
			case 1:

				/*
				 * If a default database was specified, we need to remove it
				 * before we add the specified one.
				 */
				free_stringlist(&dblist);
				split_to_stringlist(strdup(optarg), ", ", &dblist);
				break;
			case 2:
				debug = true;
				break;
			case 3:
				inputdir = strdup(optarg);
				break;
			case 4:
				add_stringlist_item(&loadlanguage, optarg);
				break;
			case 5:
				max_connections = atoi(optarg);
				break;
			case 6:
				encoding = strdup(optarg);
				break;
			case 7:
				outputdir = strdup(optarg);
				break;
			case 8:
				add_stringlist_item(&schedulelist, optarg);
				break;
			case 9:
				temp_instance = make_absolute_path(optarg);
				break;
			case 10:
				nolocale = true;
				break;
			case 13:
				hostname = strdup(optarg);
				break;
			case 14:
				port = atoi(optarg);
				port_specified_by_user = true;
				break;
			case 15:
				user = strdup(optarg);
				break;
			case 16:
				/* "--bindir=" means to use PATH */
				if (strlen(optarg))
					bindir = strdup(optarg);
				else
					bindir = NULL;
				break;
			case 17:
				dlpath = strdup(optarg);
				break;
			case 18:
				split_to_stringlist(strdup(optarg), ", ", &extraroles);
				break;
			case 19:
				temp_config = strdup(optarg);
				break;
			case 20:
				use_existing = true;
				break;
			case 21:
				launcher = strdup(optarg);
				break;
			case 22:
				add_stringlist_item(&loadextension, optarg);
				break;
			case 24:
				config_auth_datadir = pstrdup(optarg);
				break;
			case 24:
				config_auth_datadir = pstrdup(optarg);
				break;
            case 25:
                initfile = strdup(optarg);
                break;
            case 26:
                aodir = strdup(optarg);
                break;
            case 27:
                split_to_stringlist(strdup(optarg), ", ", &exclude_tests);
                break;
			case 28:
				ignore_plans = true;
				break;
			case 29:
				prehook = strdup(optarg);
				break;
			case 30:
				print_failure_diffs_is_enabled = true;
				break;
			case 80:
				tablespacedir = strdup(optarg);
				break;
			default:
				/* getopt_long already emitted a complaint */
				fprintf(stderr, _("\nTry \"%s -h\" for more information.\n"),
						progname);
				exit(2);
		}
	}

	/*
	 * if we still have arguments, they are extra tests to run
	 */
	while (argc - optind >= 1)
	{
		add_stringlist_item(&extra_tests, argv[optind]);
		optind++;
	}

	if (config_auth_datadir)
	{
#ifdef ENABLE_SSPI
		config_sspi_auth(config_auth_datadir);
#endif
		exit(0);
	}

<<<<<<< HEAD
	if (temp_install && !port_specified_by_user)
=======
	if (temp_instance && !port_specified_by_user)
>>>>>>> ab93f90c

		/*
		 * To reduce chances of interference with parallel installations, use
		 * a port number starting in the private range (49152-65535)
		 * calculated from the version number.  This aids !HAVE_UNIX_SOCKETS
		 * systems; elsewhere, the use of a private socket directory already
		 * prevents interference.
		 */
		port = 0xC000 | (PG_VERSION_NUM & 0x3FFF);

	inputdir = make_absolute_path(inputdir);
	outputdir = make_absolute_path(outputdir);
	dlpath = make_absolute_path(dlpath);
	tablespacedir = make_absolute_path(tablespacedir);

	/*
	 * Initialization
	 */
	find_helper_programs(argv[0]);
	open_result_files();

	if (prehook[0])
	{
		char	   *fullname = malloc(strlen(inputdir) +
									  strlen("/sql/hooks/") +
									  strlen(prehook) +
									  strlen(".sql") +
									  1 /* '\0' */);
		sprintf(fullname, "%s/sql/hooks/%s.sql", inputdir, prehook);
		prehook = fullname;

		if (!file_exists(prehook))
		{
			convert_sourcefiles_in("input/hooks", outputdir, "sql/hooks", "sql");

			if (!file_exists(prehook))
			{
				fprintf(stderr, _("%s: could not open file \"%s\" for reading: %s\n"),
						progname, prehook, strerror(errno));
				exit(2);
			}
		}
	}

	initialize_environment();

#if defined(HAVE_GETRLIMIT) && defined(RLIMIT_CORE)
	unlimit_core_size();
#endif

	if (temp_instance)
	{
		FILE	   *pg_conf;
<<<<<<< HEAD
		_stringlist *sl;
		const char *env_wait;
		int			wait_seconds;
=======
>>>>>>> ab93f90c

		/*
		 * Prepare the temp instance
		 */

		if (directory_exists(temp_instance))
		{
			header(_("removing existing temp instance"));
			if (!rmtree(temp_instance, true))
			{
<<<<<<< HEAD
				fprintf(stderr, _("\n%s: could not remove temp installation \"%s\"\n"),
						progname, temp_install);
=======
				fprintf(stderr, _("\n%s: could not remove temp instance \"%s\"\n"),
						progname, temp_instance);
>>>>>>> ab93f90c
				exit(2);
			}
		}

		header(_("creating temporary instance"));

		/* make the temp instance top directory */
		make_directory(temp_instance);

		/* and a directory for log files */
		snprintf(buf, sizeof(buf), "%s/log", temp_instance);
		if (!directory_exists(buf))
			make_directory(buf);

		/* initdb */
		header(_("initializing database system"));
		snprintf(buf, sizeof(buf),
				 "\"%s%sinitdb\" -D \"%s/data\" --noclean --nosync%s%s > \"%s/log/initdb.log\" 2>&1",
				 bindir ? bindir : "",
				 bindir ? "/" : "",
				 temp_instance,
				 debug ? " --debug" : "",
				 nolocale ? " --no-locale" : "",
				 temp_instance);
		if (system(buf))
		{
			fprintf(stderr, _("\n%s: initdb failed\nExamine %s/log/initdb.log for the reason.\nCommand was: %s\n"), progname, outputdir, buf);
			exit(2);
		}

		/*
		 * Adjust the default postgresql.conf for regression testing. The user
		 * can specify a file to be appended; in any case we expand logging
		 * and set max_prepared_transactions to enable testing of prepared
		 * xacts.  (Note: to reduce the probability of unexpected shmmax
		 * failures, don't set max_prepared_transactions any higher than
		 * actually needed by the prepared_xacts regression test.)
		 */
		snprintf(buf, sizeof(buf), "%s/data/postgresql.conf", temp_instance);
		pg_conf = fopen(buf, "a");
		if (pg_conf == NULL)
		{
			fprintf(stderr, _("\n%s: could not open \"%s\" for adding extra config: %s\n"), progname, buf, strerror(errno));
			exit(2);
		}
		fputs("\n# Configuration added by pg_regress\n\n", pg_conf);
		fputs("log_autovacuum_min_duration = 0\n", pg_conf);
		fputs("log_checkpoints = on\n", pg_conf);
		fputs("log_lock_waits = on\n", pg_conf);
		fputs("log_temp_files = 128kB\n", pg_conf);
		fputs("max_prepared_transactions = 2\n", pg_conf);

		if (temp_config != NULL)
		{
			FILE	   *extra_conf;
			char		line_buf[1024];

			extra_conf = fopen(temp_config, "r");
			if (extra_conf == NULL)
			{
				fprintf(stderr, _("\n%s: could not open \"%s\" to read extra config: %s\n"), progname, temp_config, strerror(errno));
				exit(2);
			}
			while (fgets(line_buf, sizeof(line_buf), extra_conf) != NULL)
				fputs(line_buf, pg_conf);
			fclose(extra_conf);
		}

		fclose(pg_conf);

#ifdef ENABLE_SSPI

		/*
		 * Since we successfully used the same buffer for the much-longer
		 * "initdb" command, this can't truncate.
		 */
<<<<<<< HEAD
		snprintf(buf, sizeof(buf), "%s/data", temp_install);
=======
		snprintf(buf, sizeof(buf), "%s/data", temp_instance);
>>>>>>> ab93f90c
		config_sspi_auth(buf);
#elif !defined(HAVE_UNIX_SOCKETS)
#error Platform has no means to secure the test installation.
#endif

		/*
		 * Check if there is a postmaster running already.
		 */
		snprintf(buf2, sizeof(buf2),
				 "\"%s%spsql\" -X postgres <%s 2>%s",
				 bindir ? bindir : "",
				 bindir ? "/" : "",
				 DEVNULL, DEVNULL);

		for (i = 0; i < 16; i++)
		{
			if (system(buf2) == 0)
			{
				char		s[16];

				if (port_specified_by_user || i == 15)
				{
					fprintf(stderr, _("port %d apparently in use\n"), port);
					if (!port_specified_by_user)
						fprintf(stderr, _("%s: could not determine an available port\n"), progname);
					fprintf(stderr, _("Specify an unused port using the --port option or shut down any conflicting PostgreSQL servers.\n"));
					exit(2);
				}

				fprintf(stderr, _("port %d apparently in use, trying %d\n"), port, port + 1);
				port++;
				sprintf(s, "%d", port);
				doputenv("PGPORT", s);
			}
			else
				break;
		}

		/*
		 * Start the temp postmaster
		 */
		header(_("starting postmaster"));
		snprintf(buf, sizeof(buf),
<<<<<<< HEAD
				 "\"%s/postgres\" -D \"%s/data\" -F%s "
				 "-c \"listen_addresses=%s\" -k \"%s\" "
				 "> \"%s/log/postmaster.log\" 2>&1",
				 bindir, temp_install, debug ? " -d 5" : "",
				 hostname ? hostname : "", sockdir ? sockdir : "",
				 outputdir);
=======
				 "\"%s%spostgres\" -D \"%s/data\" -F%s "
				 "-c \"listen_addresses=%s\" -k \"%s\" "
				 "> \"%s/log/postmaster.log\" 2>&1",
				 bindir ? bindir : "",
				 bindir ? "/" : "",
				 temp_instance, debug ? " -d 5" : "",
				 hostname ? hostname : "", sockdir ? sockdir : "",
				 temp_instance);
>>>>>>> ab93f90c
		postmaster_pid = spawn_process(buf);
		if (postmaster_pid == INVALID_PID)
		{
			fprintf(stderr, _("\n%s: could not spawn postmaster: %s\n"),
					progname, strerror(errno));
			exit(2);
		}

		/*
		 * Wait till postmaster is able to accept connections; normally this
		 * is only a second or so, but Cygwin is reportedly *much* slower, and
		 * test builds using Valgrind or similar tools might be too.  Hence,
		 * allow the default timeout of 60 seconds to be overridden from the
		 * PGCTLTIMEOUT environment variable.
		 */
		env_wait = getenv("PGCTLTIMEOUT");
		if (env_wait != NULL)
		{
			wait_seconds = atoi(env_wait);
			if (wait_seconds <= 0)
				wait_seconds = 60;
		}
		else
			wait_seconds = 60;

		for (i = 0; i < wait_seconds; i++)
		{
			/* Done if psql succeeds */
			if (system(buf2) == 0)
				break;

			/*
			 * Fail immediately if postmaster has exited
			 */
#ifndef WIN32
			if (kill(postmaster_pid, 0) != 0)
#else
			if (WaitForSingleObject(postmaster_pid, 0) == WAIT_OBJECT_0)
#endif
			{
				fprintf(stderr, _("\n%s: postmaster failed\nExamine %s/log/postmaster.log for the reason\n"), progname, outputdir);
				exit(2);
			}

			pg_usleep(1000000L);
		}
		if (i >= wait_seconds)
		{
			fprintf(stderr, _("\n%s: postmaster did not respond within %d seconds\nExamine %s/log/postmaster.log for the reason\n"),
					progname, wait_seconds, outputdir);

			/*
			 * If we get here, the postmaster is probably wedged somewhere in
			 * startup.  Try to kill it ungracefully rather than leaving a
			 * stuck postmaster that might interfere with subsequent test
			 * attempts.
			 */
#ifndef WIN32
			if (kill(postmaster_pid, SIGKILL) != 0 &&
				errno != ESRCH)
				fprintf(stderr, _("\n%s: could not kill failed postmaster: %s\n"),
						progname, strerror(errno));
#else
			if (TerminateProcess(postmaster_pid, 255) == 0)
				fprintf(stderr, _("\n%s: could not kill failed postmaster: error code %lu\n"),
						progname, GetLastError());
#endif

			exit(2);
		}

		postmaster_running = true;

#ifdef WIN64
/* need a series of two casts to convert HANDLE without compiler warning */
#define ULONGPID(x) (unsigned long) (unsigned long long) (x)
#else
#define ULONGPID(x) (unsigned long) (x)
#endif
		printf(_("running on port %d with PID %lu\n"),
			   port, ULONGPID(postmaster_pid));
	}
	else
	{
		/*
		 * Using an existing installation, so may need to get rid of
		 * pre-existing database(s) and role(s)
		 */
		if (!use_existing)
		{
			for (sl = dblist; sl; sl = sl->next)
				drop_database_if_exists(sl->str);
			for (sl = extraroles; sl; sl = sl->next)
				drop_role_if_exists(sl->str);
		}
	}

	/*
	 * Create the test database(s) and role(s)
	 */
	if (!use_existing)
	{
		for (sl = dblist; sl; sl = sl->next)
			create_database(sl->str);
		for (sl = extraroles; sl; sl = sl->next)
			create_role(sl->str, dblist);
	}

	/*
	 * Find out if optimizer is on or off
	 */
	optimizer_enabled = check_feature_status("optimizer", "on",
			"Optimizer enabled. Using optimizer answer files whenever possible",
			"Optimizer disabled. Using planner answer files");

	/*
	 * Find out if gp_resource_manager is group or not
	 */
	resgroup_enabled = check_feature_status("gp_resource_manager", "group",
			"Resource group enabled. Using resource group answer files whenever possible",
			"Resource group disabled. Using default answer files");

	/*
	 * Ready to run the tests
	 */
	header(_("running regression test queries"));

	for (sl = schedulelist; sl != NULL; sl = sl->next)
	{
		run_schedule(sl->str, tfunc);
	}

	for (sl = extra_tests; sl != NULL; sl = sl->next)
	{
		run_single_test(sl->str, tfunc);
	}

	/*
	 * Shut down temp installation's postmaster
	 */
	if (temp_instance)
	{
		header(_("shutting down postmaster"));
		stop_postmaster();
	}

	/*
<<<<<<< HEAD
	 * If there were no errors, remove the temp installation immediately to
	 * conserve disk space.  (If there were errors, we leave the installation
	 * in place for possible manual investigation.)
	 */
	if (temp_install && fail_count == 0 && fail_ignore_count == 0)
	{
		header(_("removing temporary installation"));
		if (!rmtree(temp_install, true))
			fprintf(stderr, _("\n%s: could not remove temp installation \"%s\"\n"),
					progname, temp_install);
=======
	 * If there were no errors, remove the temp instance immediately to
	 * conserve disk space.  (If there were errors, we leave the instance in
	 * place for possible manual investigation.)
	 */
	if (temp_instance && fail_count == 0 && fail_ignore_count == 0)
	{
		header(_("removing temporary instance"));
		if (!rmtree(temp_instance, true))
			fprintf(stderr, _("\n%s: could not remove temp instance \"%s\"\n"),
					progname, temp_instance);
>>>>>>> ab93f90c
	}

	fclose(logfile);

	/*
	 * Emit nice-looking summary message
	 */
	if (fail_count == 0 && fail_ignore_count == 0)
		snprintf(buf, sizeof(buf),
				 _(" All %d tests passed. "),
				 success_count);
	else if (fail_count == 0)	/* fail_count=0, fail_ignore_count>0 */
		snprintf(buf, sizeof(buf),
				 _(" %d of %d tests passed, %d failed test(s) ignored. "),
				 success_count,
				 success_count + fail_ignore_count,
				 fail_ignore_count);
	else if (fail_ignore_count == 0)	/* fail_count>0 && fail_ignore_count=0 */
		snprintf(buf, sizeof(buf),
				 _(" %d of %d tests failed. "),
				 fail_count,
				 success_count + fail_count);
	else
		/* fail_count>0 && fail_ignore_count>0 */
		snprintf(buf, sizeof(buf),
				 _(" %d of %d tests failed, %d of these failures ignored. "),
				 fail_count + fail_ignore_count,
				 success_count + fail_count + fail_ignore_count,
				 fail_ignore_count);

	putchar('\n');
	for (i = strlen(buf); i > 0; i--)
		putchar('=');
	printf("\n%s\n", buf);
	for (i = strlen(buf); i > 0; i--)
		putchar('=');
	putchar('\n');
	putchar('\n');

	if (file_size(difffilename) > 0)
	{
		if (print_failure_diffs_is_enabled)
			print_contents_of_file(difffilename);

		printf(_("The differences that caused some tests to fail can be viewed in the\n"
				 "file \"%s\".  A copy of the test summary that you see\n"
				 "above is saved in the file \"%s\".\n\n"),
			   difffilename, logfilename);
	}
	else
	{
		unlink(difffilename);
		unlink(logfilename);
	}

	if (fail_count != 0)
		exit(1);

	return 0;
}<|MERGE_RESOLUTION|>--- conflicted
+++ resolved
@@ -33,10 +33,7 @@
 #include <sys/resource.h>
 #endif
 
-<<<<<<< HEAD
-=======
 #include "common/restricted_token.h"
->>>>>>> ab93f90c
 #include "common/username.h"
 #include "getopt_long.h"
 #include "libpq/pqcomm.h"		/* needed for UNIXSOCK_PATH() */
@@ -82,13 +79,9 @@
 bool		debug = false;
 char	   *inputdir = ".";
 char	   *outputdir = ".";
-<<<<<<< HEAD
 char	   *tablespacedir = ".";
 char	   *prehook = "";
-char	   *psqldir = PGBINDIR;
-=======
 char	   *bindir = PGBINDIR;
->>>>>>> ab93f90c
 char	   *launcher = NULL;
 bool        print_failure_diffs_is_enabled = false;
 bool 		optimizer_enabled = false;
@@ -110,15 +103,10 @@
 static char *dlpath = PKGLIBDIR;
 static char *user = NULL;
 static _stringlist *extraroles = NULL;
-<<<<<<< HEAD
-static _stringlist *extra_install = NULL;
+static char *config_auth_datadir = NULL;
 static char *initfile = NULL;
 static char *aodir = NULL;
-static char *config_auth_datadir = NULL;
 static bool  ignore_plans = false;
-=======
-static char *config_auth_datadir = NULL;
->>>>>>> ab93f90c
 
 /* internal variables */
 static const char *progname;
@@ -144,46 +132,13 @@
 static bool directory_exists(const char *dir);
 static void make_directory(const char *dir);
 
-<<<<<<< HEAD
-static void create_database(const char *dbname);
-static void drop_database_if_exists(const char *dbname);
-
-static int
-run_diff(const char *cmd, const char *filename);
-
-static bool should_exclude_test(char *test);
-
-static void
-header(const char *fmt,...)
-/* This extension allows gcc to check the format string for consistency with
-   the supplied arguments. */
-__attribute__((format(PG_PRINTF_ATTRIBUTE, 1, 2)));
-static void
-status(const char *fmt,...)
-/* This extension allows gcc to check the format string for consistency with
-   the supplied arguments. */
-__attribute__((format(PG_PRINTF_ATTRIBUTE, 1, 2)));
-static void
-psql_command(const char *database, const char *query,...)
-/* This extension allows gcc to check the format string for consistency with
-   the supplied arguments. */
-__attribute__((format(PG_PRINTF_ATTRIBUTE, 2, 3)));
-
-#ifdef WIN32
-typedef BOOL (WINAPI * __CreateRestrictedToken) (HANDLE, DWORD, DWORD, PSID_AND_ATTRIBUTES, DWORD, PLUID_AND_ATTRIBUTES, DWORD, PSID_AND_ATTRIBUTES, PHANDLE);
-
-/* Windows API define missing from some versions of MingW headers */
-#ifndef  DISABLE_MAX_PRIVILEGE
-#define DISABLE_MAX_PRIVILEGE	0x1
-#endif
-#endif
-=======
 static void header(const char *fmt,...) pg_attribute_printf(1, 2);
 static void status(const char *fmt,...) pg_attribute_printf(1, 2);
 static void psql_command(const char *database, const char *query,...) pg_attribute_printf(2, 3);
->>>>>>> ab93f90c
 
 static bool detectCgroupMountPoint(char *cgdir, int len);
+static bool should_exclude_test(char *test);
+static int run_diff(const char *cmd, const char *filename);
 
 /*
  * allow core files if possible.
@@ -423,7 +378,6 @@
 }
 #endif   /* HAVE_UNIX_SOCKETS */
 
-<<<<<<< HEAD
 /*
  * Always exit through here, not through plain exit(), to ensure we make
  * an effort to shut down a temp postmaster
@@ -435,8 +389,6 @@
 	exit(code);
 }
 
-=======
->>>>>>> ab93f90c
 /*
  * Check whether string matches pattern
  *
@@ -1407,11 +1359,7 @@
 	} while (0)
 
 	res = snprintf(fname, sizeof(fname), "%s/pg_hba.conf", pgdata);
-<<<<<<< HEAD
 	if (res < 0 || res >= sizeof(fname))
-=======
-	if (res < 0 || res >= sizeof(fname) - 1)
->>>>>>> ab93f90c
 	{
 		/*
 		 * Truncating this name is a fatal error, because we must not fail to
@@ -2543,8 +2491,8 @@
 
 	len = snprintf(psql_cmd, sizeof(psql_cmd),
 			"\"%s%spsql\" -X -t -c \"show %s;\" -o \"%s\" -d \"postgres\"",
-			psqldir ? psqldir : "",
-			psqldir ? "/" : "",
+			bindir ? bindir : "",
+			bindir ? "/" : "",
 			feature_name,
 			statusfilename);
 
@@ -2660,8 +2608,6 @@
 		{"use-existing", no_argument, NULL, 20},
 		{"launcher", required_argument, NULL, 21},
 		{"load-extension", required_argument, NULL, 22},
-<<<<<<< HEAD
-		{"extra-install", required_argument, NULL, 23},
 		{"config-auth", required_argument, NULL, 24},
 		{"init-file", required_argument, NULL, 25},
 		{"ao-dir", required_argument, NULL, 26},
@@ -2670,9 +2616,6 @@
 		{"prehook", required_argument, NULL, 29},
 		{"print-failure-diffs", no_argument, NULL, 30},
 		{"tablespace-dir", required_argument, NULL, 80},
-=======
-		{"config-auth", required_argument, NULL, 24},
->>>>>>> ab93f90c
 		{NULL, 0, NULL, 0}
 	};
 
@@ -2786,9 +2729,6 @@
 			case 24:
 				config_auth_datadir = pstrdup(optarg);
 				break;
-			case 24:
-				config_auth_datadir = pstrdup(optarg);
-				break;
             case 25:
                 initfile = strdup(optarg);
                 break;
@@ -2835,11 +2775,7 @@
 		exit(0);
 	}
 
-<<<<<<< HEAD
-	if (temp_install && !port_specified_by_user)
-=======
 	if (temp_instance && !port_specified_by_user)
->>>>>>> ab93f90c
 
 		/*
 		 * To reduce chances of interference with parallel installations, use
@@ -2893,12 +2829,8 @@
 	if (temp_instance)
 	{
 		FILE	   *pg_conf;
-<<<<<<< HEAD
-		_stringlist *sl;
 		const char *env_wait;
 		int			wait_seconds;
-=======
->>>>>>> ab93f90c
 
 		/*
 		 * Prepare the temp instance
@@ -2909,13 +2841,8 @@
 			header(_("removing existing temp instance"));
 			if (!rmtree(temp_instance, true))
 			{
-<<<<<<< HEAD
-				fprintf(stderr, _("\n%s: could not remove temp installation \"%s\"\n"),
-						progname, temp_install);
-=======
 				fprintf(stderr, _("\n%s: could not remove temp instance \"%s\"\n"),
 						progname, temp_instance);
->>>>>>> ab93f90c
 				exit(2);
 			}
 		}
@@ -2992,11 +2919,7 @@
 		 * Since we successfully used the same buffer for the much-longer
 		 * "initdb" command, this can't truncate.
 		 */
-<<<<<<< HEAD
-		snprintf(buf, sizeof(buf), "%s/data", temp_install);
-=======
 		snprintf(buf, sizeof(buf), "%s/data", temp_instance);
->>>>>>> ab93f90c
 		config_sspi_auth(buf);
 #elif !defined(HAVE_UNIX_SOCKETS)
 #error Platform has no means to secure the test installation.
@@ -3040,14 +2963,6 @@
 		 */
 		header(_("starting postmaster"));
 		snprintf(buf, sizeof(buf),
-<<<<<<< HEAD
-				 "\"%s/postgres\" -D \"%s/data\" -F%s "
-				 "-c \"listen_addresses=%s\" -k \"%s\" "
-				 "> \"%s/log/postmaster.log\" 2>&1",
-				 bindir, temp_install, debug ? " -d 5" : "",
-				 hostname ? hostname : "", sockdir ? sockdir : "",
-				 outputdir);
-=======
 				 "\"%s%spostgres\" -D \"%s/data\" -F%s "
 				 "-c \"listen_addresses=%s\" -k \"%s\" "
 				 "> \"%s/log/postmaster.log\" 2>&1",
@@ -3056,7 +2971,6 @@
 				 temp_instance, debug ? " -d 5" : "",
 				 hostname ? hostname : "", sockdir ? sockdir : "",
 				 temp_instance);
->>>>>>> ab93f90c
 		postmaster_pid = spawn_process(buf);
 		if (postmaster_pid == INVALID_PID)
 		{
@@ -3204,18 +3118,6 @@
 	}
 
 	/*
-<<<<<<< HEAD
-	 * If there were no errors, remove the temp installation immediately to
-	 * conserve disk space.  (If there were errors, we leave the installation
-	 * in place for possible manual investigation.)
-	 */
-	if (temp_install && fail_count == 0 && fail_ignore_count == 0)
-	{
-		header(_("removing temporary installation"));
-		if (!rmtree(temp_install, true))
-			fprintf(stderr, _("\n%s: could not remove temp installation \"%s\"\n"),
-					progname, temp_install);
-=======
 	 * If there were no errors, remove the temp instance immediately to
 	 * conserve disk space.  (If there were errors, we leave the instance in
 	 * place for possible manual investigation.)
@@ -3226,7 +3128,6 @@
 		if (!rmtree(temp_instance, true))
 			fprintf(stderr, _("\n%s: could not remove temp instance \"%s\"\n"),
 					progname, temp_instance);
->>>>>>> ab93f90c
 	}
 
 	fclose(logfile);
