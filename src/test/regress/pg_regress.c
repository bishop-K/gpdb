/*-------------------------------------------------------------------------
 *
 * pg_regress --- regression test driver
 *
 * This is a C implementation of the previous shell script for running
 * the regression tests, and should be mostly compatible with it.
 * Initial author of C translation: Magnus Hagander
 *
 * This code is released under the terms of the PostgreSQL License.
 *
 * Portions Copyright (c) 1996-2008, PostgreSQL Global Development Group
 * Portions Copyright (c) 1994, Regents of the University of California
 *
 * $PostgreSQL: pgsql/src/test/regress/pg_regress.c,v 1.45 2008/05/17 20:02:01 tgl Exp $
 *
 *-------------------------------------------------------------------------
 */

#include "pg_regress.h"

#include <ctype.h>
#include <sys/stat.h>
#include <sys/wait.h>
#include <signal.h>
#include <unistd.h>

#ifdef __linux__
#include <mntent.h>
#endif

#ifdef HAVE_SYS_RESOURCE_H
#include <sys/time.h>
#include <sys/resource.h>
#endif

#include "getopt_long.h"
#include "pg_config_paths.h"

/* for resultmap we need a list of pairs of strings */
typedef struct _resultmap
{
	char	   *test;
	char	   *type;
	char	   *resultfile;
	struct _resultmap *next;
}	_resultmap;

/*
 * Values obtained from pg_config_paths.h and Makefile.  The PG installation
 * paths are only used in temp_install mode: we use these strings to find
 * out where "make install" will put stuff under the temp_install directory.
 * In non-temp_install mode, the only thing we need is the location of psql,
 * which we expect to find in psqldir, or in the PATH if psqldir isn't given.
 *
 * XXX Because pg_regress is not installed in bindir, we can't support
 * this for relocatable trees as it is.  --psqldir would need to be
 * specified in those cases.
 */
char	   *bindir = PGBINDIR;
char	   *libdir = LIBDIR;
char	   *datadir = PGSHAREDIR;
char	   *host_platform = HOST_TUPLE;

#ifndef WIN32_ONLY_COMPILER
static char *makeprog = MAKEPROG;
#endif

#ifndef WIN32					/* not used in WIN32 case */
static char *shellprog = SHELLPROG;
#endif

static char gpdiffprog[MAXPGPATH];
static char gpstringsubsprog[MAXPGPATH];

/* currently we can use the same diff switches on all platforms */
/* MPP:  Add stuff to ignore all the extra NOTICE messages we give */
const char *basic_diff_opts = "-w -I HINT: -I CONTEXT: -I GP_IGNORE:";
const char *pretty_diff_opts = "-w -I HINT: -I CONTEXT: -I GP_IGNORE: -C3";

/* options settable from command line */
_stringlist *dblist = NULL;
bool		debug = false;
char	   *inputdir = ".";
char	   *outputdir = ".";
char	   *psqldir = PGBINDIR;
bool 		optimizer_enabled = false;
bool 		resgroup_enabled = false;
static _stringlist *loadlanguage = NULL;
static int	max_connections = 0;
static char *encoding = NULL;
static _stringlist *schedulelist = NULL;
static _stringlist *exclude_tests = NULL;
static _stringlist *extra_tests = NULL;
static char *temp_install = NULL;
static char *temp_config = NULL;
static char *top_builddir = NULL;
static int	temp_port = 65432;
static bool nolocale = false;
static char *hostname = NULL;
static int	port = -1;
static char *user = NULL;
static char *srcdir = NULL;
static _stringlist *extraroles = NULL;
static char *initfile = NULL;
static char *aodir = NULL;
static char *resgroupdir = NULL;

/* internal variables */
static const char *progname;
static char *logfilename;
static FILE *logfile;
static char *difffilename;

static _resultmap *resultmap = NULL;

static PID_TYPE postmaster_pid = INVALID_PID;
static bool postmaster_running = false;

static int	success_count = 0;
static int	fail_count = 0;
static int	fail_ignore_count = 0;

static bool directory_exists(const char *dir);
static void make_directory(const char *dir);

static void create_database(const char *dbname);
static void drop_database_if_exists(const char *dbname);

static int
run_diff(const char *cmd, const char *filename);

static bool should_exclude_test(char *test);

static void
header(const char *fmt,...)
/* This extension allows gcc to check the format string for consistency with
   the supplied arguments. */
__attribute__((format(printf, 1, 2)));
static void
status(const char *fmt,...)
/* This extension allows gcc to check the format string for consistency with
   the supplied arguments. */
__attribute__((format(printf, 1, 2)));
static void
psql_command(const char *database, const char *query,...)
/* This extension allows gcc to check the format string for consistency with
   the supplied arguments. */
__attribute__((format(printf, 2, 3)));

#ifdef WIN32
typedef BOOL (WINAPI * __CreateRestrictedToken) (HANDLE, DWORD, DWORD, PSID_AND_ATTRIBUTES, DWORD, PLUID_AND_ATTRIBUTES, DWORD, PSID_AND_ATTRIBUTES, PHANDLE);

/* Windows API define missing from MingW headers */
#define DISABLE_MAX_PRIVILEGE	0x1
#endif

static bool detectCgroupMountPoint(char *cgdir, int len);

/*
 * allow core files if possible.
 */
#if defined(HAVE_GETRLIMIT) && defined(RLIMIT_CORE)
static void
unlimit_core_size(void)
{
	struct rlimit lim;

	getrlimit(RLIMIT_CORE, &lim);
	if (lim.rlim_max == 0)
	{
		fprintf(stderr,
				_("%s: could not set core size: disallowed by hard limit\n"),
				progname);
		return;
	}
	else if (lim.rlim_max == RLIM_INFINITY || lim.rlim_cur < lim.rlim_max)
	{
		lim.rlim_cur = lim.rlim_max;
		setrlimit(RLIMIT_CORE, &lim);
	}
}
#endif


/*
 * Add an item at the end of a stringlist.
 */
void
add_stringlist_item(_stringlist ** listhead, const char *str)
{
	_stringlist *newentry = malloc(sizeof(_stringlist));
	_stringlist *oldentry;

	newentry->str = strdup(str);
	newentry->next = NULL;
	if (*listhead == NULL)
		*listhead = newentry;
	else
	{
		for (oldentry = *listhead; oldentry->next; oldentry = oldentry->next)
			 /* skip */ ;
		oldentry->next = newentry;
	}
}

/*
 * Free a stringlist.
 */
static void
free_stringlist(_stringlist ** listhead)
{
	if (listhead == NULL || *listhead == NULL)
		return;
	if ((*listhead)->next != NULL)
		free_stringlist(&((*listhead)->next));
	free((*listhead)->str);
	free(*listhead);
	*listhead = NULL;
}

/*
 * Split a delimited string into a stringlist
 */
static void
split_to_stringlist(const char *s, const char *delim, _stringlist ** listhead)
{
	char	   *sc = strdup(s);
	char	   *token = strtok(sc, delim);

	while (token)
	{
		add_stringlist_item(listhead, token);
		token = strtok(NULL, delim);
	}
	free(sc);
}

/*
 * Print a progress banner on stdout.
 */
static void
header(const char *fmt,...)
{
	char		tmp[64];
	va_list		ap;

	va_start(ap, fmt);
	vsnprintf(tmp, sizeof(tmp), fmt, ap);
	va_end(ap);

	fprintf(stdout, "============== %-38s ==============\n", tmp);
	fflush(stdout);
}

/*
 * Print "doing something ..." --- supplied text should not end with newline
 */
static void
status(const char *fmt,...)
{
	va_list		ap;

	va_start(ap, fmt);
	vfprintf(stdout, fmt, ap);
	fflush(stdout);
	va_end(ap);

	if (logfile)
	{
		va_start(ap, fmt);
		vfprintf(logfile, fmt, ap);
		va_end(ap);
	}
}

/*
 * Done "doing something ..."
 */
static void
status_end(void)
{
	fprintf(stdout, "\n");
	fflush(stdout);
	if (logfile)
		fprintf(logfile, "\n");
}

/*
 * shut down temp postmaster
 */
static void
stop_postmaster(void)
{
	if (postmaster_running)
	{
		/* We use pg_ctl to issue the kill and wait for stop */
		char		buf[MAXPGPATH * 2];
		int			r;

		/* On Windows, system() seems not to force fflush, so... */
		fflush(stdout);
		fflush(stderr);

		snprintf(buf, sizeof(buf),
				 SYSTEMQUOTE "\"%s/pg_ctl\" stop -D \"%s/data\" -s -m fast" SYSTEMQUOTE,
				 bindir, temp_install);
		r = system(buf);
		if (r != 0)
		{
			fprintf(stderr, _("\n%s: could not stop postmaster: exit code was %d\n"),
					progname, r);
			exit(2);			/* not exit_nicely(), that would be recursive */
		}

		postmaster_running = false;
	}
}

/*
 * Always exit through here, not through plain exit(), to ensure we make
 * an effort to shut down a temp postmaster
 */
void
exit_nicely(int code)
{
	stop_postmaster();
	exit(code);
}

/*
 * Check whether string matches pattern
 *
 * In the original shell script, this function was implemented using expr(1),
 * which provides basic regular expressions restricted to match starting at
 * the string start (in conventional regex terms, there's an implicit "^"
 * at the start of the pattern --- but no implicit "$" at the end).
 *
 * For now, we only support "." and ".*" as non-literal metacharacters,
 * because that's all that anyone has found use for in resultmap.  This
 * code could be extended if more functionality is needed.
 */
static bool
string_matches_pattern(const char *str, const char *pattern)
{
	while (*str && *pattern)
	{
		if (*pattern == '.' && pattern[1] == '*')
		{
			pattern += 2;
			/* Trailing .* matches everything. */
			if (*pattern == '\0')
				return true;

			/*
			 * Otherwise, scan for a text position at which we can match the
			 * rest of the pattern.
			 */
			while (*str)
			{
				/*
				 * Optimization to prevent most recursion: don't recurse
				 * unless first pattern char might match this text char.
				 */
				if (*str == *pattern || *pattern == '.')
				{
					if (string_matches_pattern(str, pattern))
						return true;
				}

				str++;
			}

			/*
			 * End of text with no match.
			 */
			return false;
		}
		else if (*pattern != '.' && *str != *pattern)
		{
			/*
			 * Not the single-character wildcard and no explicit match? Then
			 * time to quit...
			 */
			return false;
		}

		str++;
		pattern++;
	}

	if (*pattern == '\0')
		return true;			/* end of pattern, so declare match */

	/* End of input string.  Do we have matching pattern remaining? */
	while (*pattern == '.' && pattern[1] == '*')
		pattern += 2;
	if (*pattern == '\0')
		return true;			/* end of pattern, so declare match */

	return false;
}

/*
 * Replace all occurances of a string in a string with a different string.
 * NOTE: Assumes there is enough room in the target buffer!
 */
void
replace_string(char *string, char *replace, char *replacement)
{
	char	   *ptr;

	while ((ptr = strstr(string, replace)) != NULL)
	{
		char	   *dup = strdup(string);

		strlcpy(string, dup, ptr - string + 1);
		strcat(string, replacement);
		strcat(string, dup + (ptr - string) + strlen(replace));
		free(dup);
	}
}

typedef struct replacements
{
	char *abs_srcdir;
	char *abs_builddir;
	char *testtablespace;
	char *dlsuffix;
	char *bindir;
	char *orientation;
	char *cgroup_mnt_point;
} replacements;

/* Internal helper function to detect cgroup mount point at runtime.*/
static bool
detectCgroupMountPoint(char *cgdir, int len)
{
#ifdef __linux__
	struct mntent *me;
	FILE *fp;
	bool ret = false;

	fp = setmntent("/proc/self/mounts", "r");
	if (fp == NULL)
		return ret;

	while ((me = getmntent(fp)))
	{
		char *p;

		if (strcmp(me->mnt_type, "cgroup"))
			continue;

		strncpy(cgdir, me->mnt_dir, len);

		p = strrchr(cgdir, '/');
		if (p != NULL)
		{
			*p = 0;
			ret = true;
		}
		break;
	}

	endmntent(fp);
	return ret;
#else
	return false;
#endif
}

static void
convert_line(char *line, replacements *repls)
{
	replace_string(line, "@cgroup_mnt_point@", repls->cgroup_mnt_point);
	replace_string(line, "@abs_srcdir@", repls->abs_srcdir);
	replace_string(line, "@abs_builddir@", repls->abs_builddir);
	replace_string(line, "@testtablespace@", repls->testtablespace);
	replace_string(line, "@DLSUFFIX@", repls->dlsuffix);
	replace_string(line, "@bindir@", repls->bindir);
	if (repls->orientation)
	{
		replace_string(line, "@orientation@", repls->orientation);
		if (strcmp(repls->orientation, "row") == 0)
			replace_string(line, "@aoseg@", "aoseg");
		else
			replace_string(line, "@aoseg@", "aocsseg");
	}
}

/*
 * Generate two files for each UAO test case, one for row and the
 * other for column orientation.
 */
static int
generate_uao_sourcefiles(char *src_dir, char *dest_dir, char *suffix, replacements *repls)
{
	struct stat st;
	int			ret;
	char	  **name;
	char	  **names;
	int			count = 0;

	/*
	 * Return silently if src_dir or dest_dir is not a directory, in
	 * the same spirit as in convert_sourcefiles_in().
	 */
	ret = stat(src_dir, &st);
	if (ret != 0 || !S_ISDIR(st.st_mode))
		return 0;

	ret = stat(dest_dir, &st);
	if (ret != 0 || !S_ISDIR(st.st_mode))
		return 0;

	names = pgfnames(src_dir);
	if (!names)
		/* Error logged in pgfnames */
		exit_nicely(2);

	/* finally loop on each file and generate the files */
	for (name = names; *name; name++)
	{
		char		srcfile[MAXPGPATH];
		char		destfile_row[MAXPGPATH];
		char		destfile_col[MAXPGPATH];
		char		prefix[MAXPGPATH];
		FILE	   *infile,
				   *outfile_row,
				   *outfile_col;
		char		line[1024];
		char		line_row[1024];
		bool		has_tokens = false;

		/* reject filenames not finishing in ".source" */
		if (strlen(*name) < 8)
			continue;
		if (strcmp(*name + strlen(*name) - 7, ".source") != 0)
			continue;

		count++;

		/*
		 * Build the full actual paths to open.  Optimizer specific
		 * answer filenames must end with "optimizer".
		 */
		snprintf(srcfile, MAXPGPATH, "%s/%s", src_dir, *name);
		if (strlen(*name) > 17 &&
			strcmp(*name + strlen(*name) - 17, "_optimizer.source") == 0)
		{
			snprintf(prefix, strlen(*name) - 16, "%s", *name);
			snprintf(destfile_row, MAXPGPATH, "%s/%s_row_optimizer.%s",
					 dest_dir, prefix, suffix);
			snprintf(destfile_col, MAXPGPATH, "%s/%s_column_optimizer.%s",
					 dest_dir, prefix, suffix);
		}
		else
		{
			snprintf(prefix, strlen(*name) - 6, "%s", *name);
			snprintf(destfile_row, MAXPGPATH, "%s/%s_row.%s",
					 dest_dir, prefix, suffix);
			snprintf(destfile_col, MAXPGPATH, "%s/%s_column.%s",
					 dest_dir, prefix, suffix);
		}

		infile = fopen(srcfile, "r");
		if (!infile)
		{
			fprintf(stderr, _("%s: could not open file \"%s\" for reading: %s\n"),
					progname, srcfile, strerror(errno));
			exit_nicely(2);
		}
		outfile_row = fopen(destfile_row, "w");
		if (!outfile_row)
		{
			fprintf(stderr, _("%s: could not open file \"%s\" for writing: %s\n"),
					progname, destfile_row, strerror(errno));
			exit_nicely(2);
		}
		outfile_col = fopen(destfile_col, "w");
		if (!outfile_col)
		{
			fprintf(stderr, _("%s: could not open file \"%s\" for writing: %s\n"),
					progname, destfile_col, strerror(errno));
			exit_nicely(2);
		}

		while (fgets(line, sizeof(line), infile))
		{
			strncpy(line_row, line, sizeof(line));
			repls->orientation = "row";
			convert_line(line_row, repls);
			repls->orientation = "column";
			convert_line(line, repls);
			fputs(line, outfile_col);
			fputs(line_row, outfile_row);
			/*
			 * Remember if there are any more tokens that we didn't recognize.
			 * They need to be handled by the gpstringsubs.pl script
			 */
			if (!has_tokens && strchr(line, '@') != NULL)
				has_tokens = true;
		}

		fclose(infile);
		fclose(outfile_row);
		fclose(outfile_col);
		if (has_tokens)
		{
			char		cmd[MAXPGPATH * 3];
			snprintf(cmd, sizeof(cmd),
					 SYSTEMQUOTE "%s %s" SYSTEMQUOTE, gpstringsubsprog, destfile_row);
			if (run_diff(cmd, destfile_row) != 0)
			{
				fprintf(stderr, _("%s: could not convert %s\n"),
						progname, destfile_row);
			}
			snprintf(cmd, sizeof(cmd),
					 SYSTEMQUOTE "%s %s" SYSTEMQUOTE, gpstringsubsprog, destfile_col);
			if (run_diff(cmd, destfile_col) != 0)
			{
				fprintf(stderr, _("%s: could not convert %s\n"),
						progname, destfile_col);
			}
		}
	}

	pgfnames_cleanup(names);
	return count;
}

/*
 * Convert *.source found in the "source" directory, replacing certain tokens
 * in the file contents with their intended values, and put the resulting files
 * in the "dest" directory, replacing the ".source" prefix in their names with
 * the given suffix.
 */
static int
convert_sourcefiles_in(char *source, char * dest_dir, char *dest, char *suffix)
{
	char		abs_srcdir[MAXPGPATH];
	char		abs_builddir[MAXPGPATH];
	char		testtablespace[MAXPGPATH];
	char		indir[MAXPGPATH];
	char		cgroup_mnt_point[MAXPGPATH];
	replacements repls;
	struct stat st;
	int			ret;
	char	  **name;
	char	  **names;
	int			count = 0;

#ifdef WIN32
	char	   *c;
#endif

	if (!getcwd(abs_builddir, sizeof(abs_builddir)))
	{
		fprintf(stderr, _("%s: could not get current directory: %s\n"),
				progname, strerror(errno));
		exit_nicely(2);
	}

	/*
	 * in a VPATH build, use the provided source directory; otherwise, use the
	 * current directory.
	 */
	if (srcdir)
		strlcpy(abs_srcdir, srcdir, MAXPGPATH);
	else
		strlcpy(abs_srcdir, abs_builddir, MAXPGPATH);

	snprintf(indir, MAXPGPATH, "%s/%s", abs_srcdir, source);

	/* Check that indir actually exists and is a directory */
	ret = stat(indir, &st);
	if (ret != 0 || !S_ISDIR(st.st_mode))
	{
		/*
		 * No warning, to avoid noise in tests that do not have
		 * these directories; for example, ecpg, contrib and src/pl.
		 */
		return count;
	}

	names = pgfnames(indir);
	if (!names)
		/* Error logged in pgfnames */
		exit_nicely(2);

	/* also create the output directory if not present */
	{
		char		outdir[MAXPGPATH];

		snprintf(outdir, MAXPGPATH, "%s/%s", dest_dir, dest);

		if (!directory_exists(outdir))
			make_directory(outdir);
	}

#ifdef WIN32
	/* in Win32, replace backslashes with forward slashes */
	for (c = abs_builddir; *c; c++)
		if (*c == '\\')
			*c = '/';
	for (c = abs_srcdir; *c; c++)
		if (*c == '\\')
			*c = '/';
#endif

	snprintf(testtablespace, MAXPGPATH, "%s/testtablespace", abs_builddir);

#ifdef WIN32
	/*
	 * On Windows only, clean out the test tablespace dir, or create it if it
	 * doesn't exist.  On other platforms we expect the Makefile to take
	 * care of that.  (We don't migrate that functionality in here because
	 * it'd be harder to cope with platform-specific issues such as SELinux.)
	 *
	 * XXX it would be better if pg_regress.c had nothing at all to do with
	 * testtablespace, and this were handled by a .BAT file or similar on
	 * Windows.  See pgsql-hackers discussion of 2008-01-18.
	 */
	if (directory_exists(testtablespace))
		rmtree(testtablespace, true);
	make_directory(testtablespace);
#endif

	memset(cgroup_mnt_point, 0, sizeof(cgroup_mnt_point));
	if (!detectCgroupMountPoint(cgroup_mnt_point,
								sizeof(cgroup_mnt_point) - 1))
		strcpy(cgroup_mnt_point, "/sys/fs/cgroup");

	memset(&repls, 0, sizeof(repls));
	repls.abs_srcdir = abs_srcdir;
	repls.abs_builddir = abs_builddir;
	repls.testtablespace = testtablespace;
	repls.dlsuffix = DLSUFFIX;
	repls.bindir = bindir;
	repls.cgroup_mnt_point = cgroup_mnt_point;

	/* finally loop on each file and do the replacement */
	for (name = names; *name; name++)
	{
		char		srcfile[MAXPGPATH];
		char		destfile[MAXPGPATH];
		char		prefix[MAXPGPATH];
		FILE	   *infile,
				   *outfile;
		char		line[1024];
		bool		has_tokens = false;


		if (aodir && strncmp(*name, aodir, strlen(aodir)) == 0 &&
			(strlen(*name) < 8 || strcmp(*name + strlen(*name) - 7, ".source") != 0))
		{
			snprintf(srcfile, MAXPGPATH, "%s/%s",  indir, *name);
			snprintf(destfile, MAXPGPATH, "%s/%s/%s", dest_dir, dest, *name);
			count += generate_uao_sourcefiles(srcfile, destfile, suffix, &repls);
			continue;
		}

		if (resgroupdir && strncmp(*name, resgroupdir, strlen(resgroupdir)) == 0 &&
			(strlen(*name) < 8 || strcmp(*name + strlen(*name) - 7, ".source") != 0))
		{
			snprintf(srcfile, MAXPGPATH, "%s/%s", source, *name);
			snprintf(destfile, MAXPGPATH, "%s/%s/%s", dest_dir, dest, *name);
			count += convert_sourcefiles_in(srcfile, dest_dir, destfile, suffix);
			continue;
		}

		/* reject filenames not finishing in ".source" */
		if (strlen(*name) < 8)
			continue;
		if (strcmp(*name + strlen(*name) - 7, ".source") != 0)
			continue;

		count++;

		/* build the full actual paths to open */
		snprintf(prefix, strlen(*name) - 6, "%s", *name);
		snprintf(srcfile, MAXPGPATH, "%s/%s", indir, *name);
		snprintf(destfile, MAXPGPATH, "%s/%s/%s.%s", dest_dir, dest, 
				 prefix, suffix);

		infile = fopen(srcfile, "r");
		if (!infile)
		{
			fprintf(stderr, _("%s: could not open file \"%s\" for reading: %s\n"),
					progname, srcfile, strerror(errno));
			exit_nicely(2);
		}
		outfile = fopen(destfile, "w");
		if (!outfile)
		{
			fprintf(stderr, _("%s: could not open file \"%s\" for writing: %s\n"),
					progname, destfile, strerror(errno));
			exit_nicely(2);
		}
		while (fgets(line, sizeof(line), infile))
		{
			convert_line(line, &repls);
			fputs(line, outfile);

			/*
			 * Remember if there are any more tokens that we didn't recognize.
			 * They need to be handled by the gpstringsubs.pl script
			 */
			if (!has_tokens && strchr(line, '@') != NULL)
				has_tokens = true;
		}
		fclose(infile);
		fclose(outfile);

		if (has_tokens)
		{
			char		cmd[MAXPGPATH * 3];
			snprintf(cmd, sizeof(cmd),
					 SYSTEMQUOTE "%s %s" SYSTEMQUOTE, gpstringsubsprog, destfile);
			if (run_diff(cmd, destfile) != 0)
			{
				fprintf(stderr, _("%s: could not convert %s\n"),
						progname, destfile);
			}
		}

	}

	/*
	 * If we didn't process any files, complain because it probably means
	 * somebody neglected to pass the needed --inputdir argument.
	 */
	if (count <= 0)
	{
		fprintf(stderr, _("%s: no *.source files found in \"%s\"\n"),
				progname, indir);
		exit_nicely(2);
	}

	pgfnames_cleanup(names);

	return count;
}

/* Create the .sql, .out and .yml files from the .source files, if any */
static void
convert_sourcefiles(void)
{
	convert_sourcefiles_in("input", outputdir, "sql", "sql");
	convert_sourcefiles_in("output", outputdir, "expected", "out");

	convert_sourcefiles_in("yml_in", inputdir, "yml", "yml");
}

/*
 * Scan resultmap file to find which platform-specific expected files to use.
 *
 * The format of each line of the file is
 *		   testname/hostplatformpattern=substitutefile
 * where the hostplatformpattern is evaluated per the rules of expr(1),
 * namely, it is a standard regular expression with an implicit ^ at the start.
 * (We currently support only a very limited subset of regular expressions,
 * see string_matches_pattern() above.)  What hostplatformpattern will be
 * matched against is the config.guess output.	(In the shell-script version,
 * we also provided an indication of whether gcc or another compiler was in
 * use, but that facility isn't used anymore.)
 */
static void
load_resultmap(void)
{
	char		buf[MAXPGPATH];
	FILE	   *f;

	/* scan the file ... */
	snprintf(buf, sizeof(buf), "%s/resultmap", inputdir);
	f = fopen(buf, "r");
	if (!f)
	{
		/* OK if it doesn't exist, else complain */
		if (errno == ENOENT)
			return;
		fprintf(stderr, _("%s: could not open file \"%s\" for reading: %s\n"),
				progname, buf, strerror(errno));
		exit_nicely(2);
	}

	while (fgets(buf, sizeof(buf), f))
	{
		char	   *platform;
		char	   *file_type;
		char	   *expected;
		int			i;

		/* strip trailing whitespace, especially the newline */
		i = strlen(buf);
		while (i > 0 && isspace((unsigned char) buf[i - 1]))
			buf[--i] = '\0';

		/* parse out the line fields */
		file_type = strchr(buf, ':');
		if (!file_type)
		{
			fprintf(stderr, _("incorrectly formatted resultmap entry: %s\n"),
					buf);
			exit_nicely(2);
		}
		*file_type++ = '\0';

		platform = strchr(file_type, ':');
		if (!platform)
		{
			fprintf(stderr, _("incorrectly formatted resultmap entry: %s\n"),
					buf);
			exit_nicely(2);
		}
		*platform++ = '\0';
		expected = strchr(platform, '=');
		if (!expected)
		{
			fprintf(stderr, _("incorrectly formatted resultmap entry: %s\n"),
					buf);
			exit_nicely(2);
		}
		*expected++ = '\0';

		/*
		 * if it's for current platform, save it in resultmap list. Note: by
		 * adding at the front of the list, we ensure that in ambiguous cases,
		 * the last match in the resultmap file is used. This mimics the
		 * behavior of the old shell script.
		 */
		if (string_matches_pattern(host_platform, platform))
		{
			_resultmap *entry = malloc(sizeof(_resultmap));

			entry->test = strdup(buf);
			entry->type = strdup(file_type);
			entry->resultfile = strdup(expected);
			entry->next = resultmap;
			resultmap = entry;
		}
	}
	fclose(f);
}

/*
 * Check in resultmap if we should be looking at a different file
 */
static
const char *
get_expectfile(const char *testname, const char *file)
{
	char	   *file_type;
	_resultmap *rm;

	/*
	 * Determine the file type from the file name. This is just what is
	 * following the last dot in the file name.
	 */
	if (!file || !(file_type = strrchr(file, '.')))
		return NULL;

	file_type++;

	for (rm = resultmap; rm != NULL; rm = rm->next)
	{
		if (strcmp(testname, rm->test) == 0 && strcmp(file_type, rm->type) == 0)
		{
			return rm->resultfile;
		}
	}

	return NULL;
}

/*
 * Handy subroutine for setting an environment variable "var" to "val"
 */
static void
doputenv(const char *var, const char *val)
{
	char	   *s = malloc(strlen(var) + strlen(val) + 2);

	sprintf(s, "%s=%s", var, val);
	putenv(s);
}

/*
 * Set the environment variable "pathname", prepending "addval" to its
 * old value (if any).
 */
static void
add_to_path(const char *pathname, char separator, const char *addval)
{
	char	   *oldval = getenv(pathname);
	char	   *newval;

	if (!oldval || !oldval[0])
	{
		/* no previous value */
		newval = malloc(strlen(pathname) + strlen(addval) + 2);
		sprintf(newval, "%s=%s", pathname, addval);
	}
	else
	{
		newval = malloc(strlen(pathname) + strlen(addval) + strlen(oldval) + 3);
		sprintf(newval, "%s=%s%c%s", pathname, addval, separator, oldval);
	}
	putenv(newval);
}

/*
 * Prepare environment variables for running regression tests
 */
static void
initialize_environment(void)
{
	char	   *tmp;

	if (nolocale)
	{
		/*
		 * Clear out any non-C locale settings
		 */
		unsetenv("LC_COLLATE");
		unsetenv("LC_CTYPE");
		unsetenv("LC_MONETARY");
		unsetenv("LC_NUMERIC");
		unsetenv("LC_TIME");
		unsetenv("LANG");
		/* On Windows the default locale cannot be English, so force it */
#if defined(WIN32) || defined(__CYGWIN__)
		putenv("LANG=en");
#endif
	}

	/*
	 * Set translation-related settings to English; otherwise psql will
	 * produce translated messages and produce diffs.  (XXX If we ever support
	 * translation of pg_regress, this needs to be moved elsewhere, where psql
	 * is actually called.)
	 */
	unsetenv("LANGUAGE");
	unsetenv("LC_ALL");
	putenv("LC_MESSAGES=C");

	/*
	 * Set multibyte as requested
	 */
	if (encoding && strlen(encoding) > 0)
		doputenv("PGCLIENTENCODING", encoding);
	else
		unsetenv("PGCLIENTENCODING");

	/*
	 * Set timezone and datestyle for datetime-related tests
	 */
	putenv("PGTZ=PST8PDT");
	putenv("PGDATESTYLE=Postgres, MDY");

	/*
	 * Likewise set intervalstyle to ensure consistent results.  This is a bit
	 * more painful because we must use PGOPTIONS, and we want to preserve the
	 * user's ability to set other variables through that.
	 */
	{
		const char *my_pgoptions = "-c intervalstyle=postgres_verbose";
		const char *old_pgoptions = getenv("PGOPTIONS");
		char	   *new_pgoptions;

		if (!old_pgoptions)
			old_pgoptions = "";
		new_pgoptions = malloc(strlen(old_pgoptions) + strlen(my_pgoptions) + 12);
		sprintf(new_pgoptions, "PGOPTIONS=%s %s", old_pgoptions, my_pgoptions);
		putenv(new_pgoptions);
	}

	if (temp_install)
	{
		/*
		 * Clear out any environment vars that might cause psql to connect to
		 * the wrong postmaster, or otherwise behave in nondefault ways. (Note
		 * we also use psql's -X switch consistently, so that ~/.psqlrc files
		 * won't mess things up.)  Also, set PGPORT to the temp port, and set
		 * or unset PGHOST depending on whether we are using TCP or Unix
		 * sockets.
		 */
		unsetenv("PGDATABASE");
		unsetenv("PGUSER");
		unsetenv("PGSERVICE");
		unsetenv("PGSSLMODE");
		unsetenv("PGREQUIRESSL");
		unsetenv("PGCONNECT_TIMEOUT");
		unsetenv("PGDATA");
		if (hostname != NULL)
			doputenv("PGHOST", hostname);
		else
			unsetenv("PGHOST");
		unsetenv("PGHOSTADDR");
		if (port != -1)
		{
			char		s[16];

			sprintf(s, "%d", port);
			doputenv("PGPORT", s);
		}

		/*
		 * GNU make stores some flags in the MAKEFLAGS environment variable to
		 * pass arguments to its own children.	If we are invoked by make,
		 * that causes the make invoked by us to think its part of the make
		 * task invoking us, and so it tries to communicate with the toplevel
		 * make.  Which fails.
		 *
		 * Unset the variable to protect against such problems.  We also reset
		 * MAKELEVEL to be certain the child doesn't notice the make above us.
		 */
		unsetenv("MAKEFLAGS");
		unsetenv("MAKELEVEL");

		/*
		 * Adjust path variables to point into the temp-install tree
		 */
		tmp = malloc(strlen(temp_install) + 32 + strlen(bindir));
		sprintf(tmp, "%s/install/%s", temp_install, bindir);
		bindir = tmp;

		tmp = malloc(strlen(temp_install) + 32 + strlen(libdir));
		sprintf(tmp, "%s/install/%s", temp_install, libdir);
		libdir = tmp;

		tmp = malloc(strlen(temp_install) + 32 + strlen(datadir));
		sprintf(tmp, "%s/install/%s", temp_install, datadir);
		datadir = tmp;

		/* psql will be installed into temp-install bindir */
		psqldir = bindir;

		/*
		 * Set up shared library paths to include the temp install.
		 *
		 * LD_LIBRARY_PATH covers many platforms.  DYLD_LIBRARY_PATH works on
		 * Darwin, and maybe other Mach-based systems.	LIBPATH is for AIX.
		 * Windows needs shared libraries in PATH (only those linked into
		 * executables, not dlopen'ed ones). Feel free to account for others
		 * as well.
		 */
		add_to_path("LD_LIBRARY_PATH", ':', libdir);
		add_to_path("DYLD_LIBRARY_PATH", ':', libdir);
		add_to_path("LIBPATH", ':', libdir);
#if defined(WIN32)
		add_to_path("PATH", ';', libdir);
#elif defined(__CYGWIN__)
		add_to_path("PATH", ':', libdir);
#endif
	}
	else
	{
		const char *pghost;
		const char *pgport;

		/*
		 * When testing an existing install, we honor existing environment
		 * variables, except if they're overridden by command line options.
		 */
		if (hostname != NULL)
		{
			doputenv("PGHOST", hostname);
			unsetenv("PGHOSTADDR");
		}
		if (port != -1)
		{
			char		s[16];

			sprintf(s, "%d", port);
			doputenv("PGPORT", s);
		}
		if (user != NULL)
			doputenv("PGUSER", user);

		/*
		 * Report what we're connecting to
		 */
		pghost = getenv("PGHOST");
		pgport = getenv("PGPORT");
#ifndef HAVE_UNIX_SOCKETS
		if (!pghost)
			pghost = "localhost";
#endif

		if (pghost && pgport)
			printf(_("(using postmaster on %s, port %s)\n"), pghost, pgport);
		if (pghost && !pgport)
			printf(_("(using postmaster on %s, default port)\n"), pghost);
		if (!pghost && pgport)
			printf(_("(using postmaster on Unix socket, port %s)\n"), pgport);
		if (!pghost && !pgport)
			printf(_("(using postmaster on Unix socket, default port)\n"));
	}

	convert_sourcefiles();
	load_resultmap();
}

/*
 * Issue a command via psql, connecting to the specified database
 *
 * Since we use system(), this doesn't return until the operation finishes
 */
static void
psql_command(const char *database, const char *query,...)
{
	char		query_formatted[1024];
	char		query_escaped[2048];
	char		psql_cmd[MAXPGPATH + 2048];
	va_list		args;
	char	   *s;
	char	   *d;

	/* Generate the query with insertion of sprintf arguments */
	va_start(args, query);
	vsnprintf(query_formatted, sizeof(query_formatted), query, args);
	va_end(args);

	/* Now escape any shell double-quote metacharacters */
	d = query_escaped;
	for (s = query_formatted; *s; s++)
	{
		if (strchr("\\\"$`", *s))
			*d++ = '\\';
		*d++ = *s;
	}
	*d = '\0';

	/* And now we can build and execute the shell command */
	snprintf(psql_cmd, sizeof(psql_cmd),
			 SYSTEMQUOTE "\"%s%spsql\" -X -c \"%s\" \"%s\"" SYSTEMQUOTE,
			 psqldir ? psqldir : "",
			 psqldir ? "/" : "",
			 query_escaped,
			 database);

	if (system(psql_cmd) != 0)
	{
		/* psql probably already reported the error */
		fprintf(stderr, _("command failed: %s\n"), psql_cmd);
		exit_nicely(2);
	}
}

/*
 * Spawn a process to execute the given shell command; don't wait for it
 *
 * Returns the process ID (or HANDLE) so we can wait for it later
 */
PID_TYPE
spawn_process(const char *cmdline)
{
#ifndef WIN32
	pid_t		pid;

	/*
	 * Must flush I/O buffers before fork.	Ideally we'd use fflush(NULL) here
	 * ... does anyone still care about systems where that doesn't work?
	 */
	fflush(stdout);
	fflush(stderr);
	if (logfile)
		fflush(logfile);

	pid = fork();
	if (pid == -1)
	{
		fprintf(stderr, _("%s: could not fork: %s\n"),
				progname, strerror(errno));
		exit_nicely(2);
	}
	if (pid == 0)
	{
		/*
		 * In child
		 *
		 * Instead of using system(), exec the shell directly, and tell it to
		 * "exec" the command too.	This saves two useless processes per
		 * parallel test case.
		 */
		char	   *cmdline2 = malloc(strlen(cmdline) + 6);

		sprintf(cmdline2, "exec %s", cmdline);
		execl(shellprog, shellprog, "-c", cmdline2, (char *) NULL);
		fprintf(stderr, _("%s: could not exec \"%s\": %s\n"),
				progname, shellprog, strerror(errno));
		exit(1);				/* not exit_nicely here... */
	}
	/* in parent */
	return pid;
#else
	char	   *cmdline2;
	BOOL		b;
	STARTUPINFO si;
	PROCESS_INFORMATION pi;
	HANDLE		origToken;
	HANDLE		restrictedToken;
	SID_IDENTIFIER_AUTHORITY NtAuthority = {SECURITY_NT_AUTHORITY};
	SID_AND_ATTRIBUTES dropSids[2];
	__CreateRestrictedToken _CreateRestrictedToken = NULL;
	HANDLE		Advapi32Handle;

	ZeroMemory(&si, sizeof(si));
	si.cb = sizeof(si);

	Advapi32Handle = LoadLibrary("ADVAPI32.DLL");
	if (Advapi32Handle != NULL)
	{
		_CreateRestrictedToken = (__CreateRestrictedToken) GetProcAddress(Advapi32Handle, "CreateRestrictedToken");
	}

	if (_CreateRestrictedToken == NULL)
	{
		if (Advapi32Handle != NULL)
			FreeLibrary(Advapi32Handle);
		fprintf(stderr, _("%s: cannot create restricted tokens on this platform\n"),
				progname);
		exit_nicely(2);
	}

	/* Open the current token to use as base for the restricted one */
	if (!OpenProcessToken(GetCurrentProcess(), TOKEN_ALL_ACCESS, &origToken))
	{
		fprintf(stderr, _("could not open process token: %lu\n"),
				GetLastError());
		exit_nicely(2);
	}

	/* Allocate list of SIDs to remove */
	ZeroMemory(&dropSids, sizeof(dropSids));
	if (!AllocateAndInitializeSid(&NtAuthority, 2,
								  SECURITY_BUILTIN_DOMAIN_RID, DOMAIN_ALIAS_RID_ADMINS, 0, 0, 0, 0, 0, 0, &dropSids[0].Sid) ||
		!AllocateAndInitializeSid(&NtAuthority, 2,
								  SECURITY_BUILTIN_DOMAIN_RID, DOMAIN_ALIAS_RID_POWER_USERS, 0, 0, 0, 0, 0, 0, &dropSids[1].Sid))
	{
		fprintf(stderr, _("could not allocate SIDs: %lu\n"), GetLastError());
		exit_nicely(2);
	}

	b = _CreateRestrictedToken(origToken,
							   DISABLE_MAX_PRIVILEGE,
							   sizeof(dropSids) / sizeof(dropSids[0]),
							   dropSids,
							   0, NULL,
							   0, NULL,
							   &restrictedToken);

	FreeSid(dropSids[1].Sid);
	FreeSid(dropSids[0].Sid);
	CloseHandle(origToken);
	FreeLibrary(Advapi32Handle);

	if (!b)
	{
		fprintf(stderr, _("could not create restricted token: %lu\n"),
				GetLastError());
		exit_nicely(2);
	}

	cmdline2 = malloc(strlen(cmdline) + 8);
	sprintf(cmdline2, "cmd /c %s", cmdline);

#ifndef __CYGWIN__
	AddUserToTokenDacl(restrictedToken);
#endif

	if (!CreateProcessAsUser(restrictedToken,
							 NULL,
							 cmdline2,
							 NULL,
							 NULL,
							 TRUE,
							 CREATE_SUSPENDED,
							 NULL,
							 NULL,
							 &si,
							 &pi))
	{
		fprintf(stderr, _("could not start process for \"%s\": %lu\n"),
				cmdline2, GetLastError());
		exit_nicely(2);
	}

	free(cmdline2);

    ResumeThread(pi.hThread);
	CloseHandle(pi.hThread);
	return pi.hProcess;
#endif
}

/*
 * Count bytes in file
 */
static long
file_size(const char *file)
{
	long		r;
	FILE	   *f = fopen(file, "r");

	if (!f)
	{
		fprintf(stderr, _("%s: could not open file \"%s\" for reading: %s\n"),
				progname, file, strerror(errno));
		return -1;
	}
	fseek(f, 0, SEEK_END);
	r = ftell(f);
	fclose(f);
	return r;
}

/*
 * Count lines in file
 */
static int
file_line_count(const char *file)
{
	int			c;
	int			l = 0;
	FILE	   *f = fopen(file, "r");

	if (!f)
	{
		fprintf(stderr, _("%s: could not open file \"%s\" for reading: %s\n"),
				progname, file, strerror(errno));
		return -1;
	}
	while ((c = fgetc(f)) != EOF)
	{
		if (c == '\n')
			l++;
	}
	fclose(f);
	return l;
}

bool
file_exists(const char *file)
{
	FILE	   *f = fopen(file, "r");

	if (!f)
		return false;
	fclose(f);
	return true;
}

static bool
directory_exists(const char *dir)
{
	struct stat st;

	if (stat(dir, &st) != 0)
		return false;
	if (S_ISDIR(st.st_mode))
		return true;
	return false;
}

/* Create a directory */
static void
make_directory(const char *dir)
{
	if (mkdir(dir, S_IRWXU | S_IRWXG | S_IRWXO) < 0)
	{
		fprintf(stderr, _("%s: could not create directory \"%s\": %s\n"),
				progname, dir, strerror(errno));
		exit_nicely(2);
	}
}

/*
 * In: filename.ext, Return: filename_i.ext, where 0 < i <= 9
 */
static char *
get_alternative_expectfile(const char *expectfile, int i)
{
	char	   *last_dot;
	int			ssize = strlen(expectfile) + 2 + 1;
	char	   *tmp = (char *) malloc(ssize);
	char	   *s = (char *) malloc(ssize);

	strcpy(tmp, expectfile);
	last_dot = strrchr(tmp, '.');
	if (!last_dot)
	{
		free(tmp);
		free(s);
		return NULL;
	}
	*last_dot = '\0';
	snprintf(s, ssize, "%s_%d.%s", tmp, i, last_dot + 1);
	free(tmp);
	return s;
}

/*
 * Run a "diff" command and also check that it didn't crash
 */
static int
run_diff(const char *cmd, const char *filename)
{
	int			r;

	r = system(cmd);
	if (!WIFEXITED(r) || WEXITSTATUS(r) > 1)
	{
		fprintf(stderr, _("diff command failed with status %d: %s\n"), r, cmd);
		exit_nicely(2);
	}
#ifdef WIN32

	/*
	 * On WIN32, if the 'diff' command cannot be found, system() returns 1,
	 * but produces nothing to stdout, so we check for that here.
	 */
	if (WEXITSTATUS(r) == 1 && file_size(filename) <= 0)
	{
		fprintf(stderr, _("diff command not found: %s\n"), cmd);
		exit_nicely(2);
	}
#else
	UnusedArg(filename);
#endif

	return WEXITSTATUS(r);
}

/*
 * Check the actual result file for the given test against expected results
 *
 * Returns true if different (failure), false if correct match found.
 * In the true case, the diff is appended to the diffs file.
 */
static bool
results_differ(const char *testname, const char *resultsfile, const char *default_expectfile)
{
	char		expectfile[MAXPGPATH];
	char		diff[MAXPGPATH];
	char		cmd[MAXPGPATH * 3];
	char		best_expect_file[MAXPGPATH];
    char        diff_opts[MAXPGPATH];
    char        m_pretty_diff_opts[MAXPGPATH];
	FILE	   *difffile;
	int			best_line_count;
	int			i;
	int			l;
	const char *platform_expectfile;

	/*
	 * We can pass either the resultsfile or the expectfile, they should have
	 * the same type (filename.type) anyway.
	 */
	platform_expectfile = get_expectfile(testname, resultsfile);

	strlcpy(expectfile, default_expectfile, sizeof(expectfile));
	if (platform_expectfile)
	{
		/*
		 * Replace everything afer the last slash in expectfile with what the
		 * platform_expectfile contains.
		 */
		char	   *p = strrchr(expectfile, '/');

		if (p)
			strcpy(++p, platform_expectfile);
	}

	/* Name to use for temporary diff file */
	snprintf(diff, sizeof(diff), "%s.diff", resultsfile);
    
	/* Add init file arguments if provided via commandline */
	if (initfile)
	{
	  snprintf(diff_opts, sizeof(diff_opts),
			   "%s --gpd_init %s", basic_diff_opts, initfile);

	  snprintf(m_pretty_diff_opts, sizeof(m_pretty_diff_opts),
			   "%s --gpd_init %s", pretty_diff_opts, initfile);
	}
	else
	{
		snprintf(diff_opts, sizeof(diff_opts),
			   "%s", basic_diff_opts);

		snprintf(m_pretty_diff_opts, sizeof(m_pretty_diff_opts),
                 "%s", pretty_diff_opts);
	}

	/* OK, run the diff */
	snprintf(cmd, sizeof(cmd),
			 SYSTEMQUOTE "%s %s \"%s\" \"%s\" > \"%s\"" SYSTEMQUOTE,
			 gpdiffprog, diff_opts, expectfile, resultsfile, diff);

	/* Is the diff file empty? */
	if (run_diff(cmd, diff) == 0)
	{
		unlink(diff);
		return false;
	}

	/* There may be secondary comparison files that match better */
	best_line_count = file_line_count(diff);
	strcpy(best_expect_file, expectfile);

	for (i = 0; i <= 9; i++)
	{
		char	   *alt_expectfile;

		alt_expectfile = get_alternative_expectfile(expectfile, i);
		if (!file_exists(alt_expectfile))
			continue;

		snprintf(cmd, sizeof(cmd),
				 SYSTEMQUOTE "%s %s \"%s\" \"%s\" > \"%s\"" SYSTEMQUOTE,
				 gpdiffprog, diff_opts, alt_expectfile, resultsfile, diff);

		if (run_diff(cmd, diff) == 0)
		{
			unlink(diff);
			return false;
		}

		l = file_line_count(diff);
		if (l < best_line_count)
		{
			/* This diff was a better match than the last one */
			best_line_count = l;
			strlcpy(best_expect_file, alt_expectfile, sizeof(best_expect_file));
		}
		free(alt_expectfile);
	}

	/*
	 * fall back on the canonical results file if we haven't tried it yet and
	 * haven't found a complete match yet.
	 */

	if (platform_expectfile)
	{
		snprintf(cmd, sizeof(cmd),
				 SYSTEMQUOTE "%s %s \"%s\" \"%s\" > \"%s\"" SYSTEMQUOTE,
				 gpdiffprog, diff_opts, default_expectfile, resultsfile, diff);

		if (run_diff(cmd, diff) == 0)
		{
			/* No diff = no changes = good */
			unlink(diff);
			return false;
		}

		l = file_line_count(diff);
		if (l < best_line_count)
		{
			/* This diff was a better match than the last one */
			best_line_count = l;
			strlcpy(best_expect_file, default_expectfile, sizeof(best_expect_file));
		}
	}

	/*
	 * Use the best comparison file to generate the "pretty" diff, which we
	 * append to the diffs summary file.
	 */
	snprintf(cmd, sizeof(cmd),
			 SYSTEMQUOTE "%s %s \"%s\" \"%s\" >> \"%s\"" SYSTEMQUOTE,
			 gpdiffprog, m_pretty_diff_opts, best_expect_file, resultsfile, difffilename);
	run_diff(cmd, difffilename);

	/* And append a separator */
	difffile = fopen(difffilename, "a");
	if (difffile)
	{
		fprintf(difffile,
				"\n======================================================================\n\n");
		fclose(difffile);
	}

	unlink(diff);
	return true;
}

/*
 * Wait for specified subprocesses to finish, and return their exit
 * statuses into statuses[]
 *
 * If names isn't NULL, print each subprocess's name as it finishes
 *
 * Note: it's OK to scribble on the pids array, but not on the names array
 */
static void
<<<<<<< HEAD
wait_for_tests(PID_TYPE *pids, int *statuses, char **names, struct timeval *end_times, int num_tests)
=======
wait_for_tests(PID_TYPE *pids, int *statuses, char **names, int num_tests)
>>>>>>> 49f001d8
{
	int			tests_left;
	int			i;

#ifdef WIN32
	PID_TYPE   *active_pids = malloc(num_tests * sizeof(PID_TYPE));

	memcpy(active_pids, pids, num_tests * sizeof(PID_TYPE));
#endif

	tests_left = num_tests;
	while (tests_left > 0)
	{
		PID_TYPE	p;
		int			exit_status;

#ifndef WIN32
<<<<<<< HEAD
		int			exit_status;

=======
>>>>>>> 49f001d8
		p = wait(&exit_status);

		if (p == INVALID_PID)
		{
			fprintf(stderr, _("failed to wait for subprocesses: %s\n"),
					strerror(errno));
			exit_nicely(2);
		}
#else
		DWORD		exit_status;
		int			r;

		r = WaitForMultipleObjects(tests_left, active_pids, FALSE, INFINITE);
		if (r < WAIT_OBJECT_0 || r >= WAIT_OBJECT_0 + tests_left)
		{
			fprintf(stderr, _("failed to wait for subprocesses: %lu\n"),
					GetLastError());
			exit_nicely(2);
		}
		p = active_pids[r - WAIT_OBJECT_0];
		/* compact the active_pids array */
		active_pids[r - WAIT_OBJECT_0] = active_pids[tests_left - 1];
#endif   /* WIN32 */

		for (i = 0; i < num_tests; i++)
		{
			if (p == pids[i])
			{
#ifdef WIN32
				GetExitCodeProcess(pids[i], &exit_status);
				CloseHandle(pids[i]);
#endif
				pids[i] = INVALID_PID;
<<<<<<< HEAD
				statuses[i] = (int) exit_status;
=======
				statuses[i] = exit_status;
>>>>>>> 49f001d8
				if (names)
					status(" %s", names[i]);
				if (end_times)
					gettimeofday(&end_times[i], NULL);
				tests_left--;
				break;
			}
		}
	}

#ifdef WIN32
	free(active_pids);
#endif
}

/*
 * report nonzero exit code from a test process
 */
static void
log_child_failure(int exitstatus)
{
	if (WIFEXITED(exitstatus))
		status(_(" (test process exited with exit code %d)"),
			   WEXITSTATUS(exitstatus));
	else if (WIFSIGNALED(exitstatus))
	{
#if defined(WIN32)
		status(_(" (test process was terminated by exception 0x%X)"),
			   WTERMSIG(exitstatus));
#elif defined(HAVE_DECL_SYS_SIGLIST) && HAVE_DECL_SYS_SIGLIST
		status(_(" (test process was terminated by signal %d: %s)"),
			   WTERMSIG(exitstatus),
			   WTERMSIG(exitstatus) < NSIG ?
			   sys_siglist[WTERMSIG(exitstatus)] : "(unknown))");
#else
		status(_(" (test process was terminated by signal %d)"),
			   WTERMSIG(exitstatus));
#endif
	}
	else
		status(_(" (test process exited with unrecognized status %d)"),
			   exitstatus);
}

/*
 * Run all the tests specified in one schedule file
 */
static void
run_schedule(const char *schedule, test_function tfunc)
{
#define MAX_PARALLEL_TESTS 100
	char	   *tests[MAX_PARALLEL_TESTS];
	_stringlist *resultfiles[MAX_PARALLEL_TESTS];
	_stringlist *expectfiles[MAX_PARALLEL_TESTS];
	_stringlist *tags[MAX_PARALLEL_TESTS];
	PID_TYPE	pids[MAX_PARALLEL_TESTS];
	int			statuses[MAX_PARALLEL_TESTS];
<<<<<<< HEAD
	struct timeval end_times[MAX_PARALLEL_TESTS];
=======
>>>>>>> 49f001d8
	_stringlist *ignorelist = NULL;
	char		scbuf[1024];
	FILE	   *scf;
	int			line_num = 0;

	memset(resultfiles, 0, sizeof(_stringlist *) * MAX_PARALLEL_TESTS);
	memset(expectfiles, 0, sizeof(_stringlist *) * MAX_PARALLEL_TESTS);
	memset(tags, 0, sizeof(_stringlist *) * MAX_PARALLEL_TESTS);
	memset(end_times, 0, sizeof(struct timeval) * MAX_PARALLEL_TESTS);

	scf = fopen(schedule, "r");
	if (!scf)
	{
		fprintf(stderr, _("%s: could not open file \"%s\" for reading: %s\n"),
				progname, schedule, strerror(errno));
		exit_nicely(2);
	}

	while (fgets(scbuf, sizeof(scbuf), scf))
	{
		char	   *test = NULL;
		char	   *c;
		int			num_tests;
		bool		inword;
		int			i;
		struct timeval start_time;

		line_num++;

		for (i = 0; i < MAX_PARALLEL_TESTS; i++)
		{
			if (resultfiles[i] == NULL)
				break;
			free_stringlist(&resultfiles[i]);
			free_stringlist(&expectfiles[i]);
			free_stringlist(&tags[i]);
		}

		/* strip trailing whitespace, especially the newline */
		i = strlen(scbuf);
		while (i > 0 && isspace((unsigned char) scbuf[i - 1]))
			scbuf[--i] = '\0';

		if (scbuf[0] == '\0' || scbuf[0] == '#')
			continue;
		if (strncmp(scbuf, "test: ", 6) == 0)
			test = scbuf + 6;
		else if (strncmp(scbuf, "ignore: ", 8) == 0)
		{
			c = scbuf + 8;
			while (*c && isspace((unsigned char) *c))
				c++;
			add_stringlist_item(&ignorelist, c);

			/*
			 * Note: ignore: lines do not run the test, they just say that
			 * failure of this test when run later on is to be ignored. A bit
			 * odd but that's how the shell-script version did it.
			 */
			continue;
		}
		else
		{
			fprintf(stderr, _("syntax error in schedule file \"%s\" line %d: %s\n"),
					schedule, line_num, scbuf);
			exit_nicely(2);
		}

		num_tests = 0;
		inword = false;
		for (c = test; *c; c++)
		{
			if (isspace((unsigned char) *c))
			{
				*c = '\0';
				inword = false;
			}
			else if (!inword)
			{
				if (num_tests >= MAX_PARALLEL_TESTS)
				{
					/* can't print scbuf here, it's already been trashed */
					fprintf(stderr, _("too many parallel tests in schedule file \"%s\", line %d\n"),
							schedule, line_num);
					exit_nicely(2);
				}

				if (num_tests - 1 >= 0 && should_exclude_test(tests[num_tests - 1]))
					num_tests--;

				tests[num_tests] = c;
				num_tests++;
				inword = true;
			}
		}

		/* The last test in the line needs to be checked for exclusion */
		if (num_tests - 1 >= 0 && should_exclude_test(tests[num_tests - 1]))
		{
			num_tests--;

			/* All tests in this line are to be excluded, so go to the next line */
			if (num_tests == 0)
				continue;
		}

		if (num_tests == 0)
		{
			fprintf(stderr, _("syntax error in schedule file \"%s\" line %d: %s\n"),
					schedule, line_num, scbuf);
			exit_nicely(2);
		}

		gettimeofday(&start_time, NULL);
		if (num_tests == 1)
		{
#ifdef TEST_EACH_SCRIPT_IN_ITS_OWN_DB
		    _stringlist *strList;
            for (strList = dblist; strList; strList = strList->next)
        	    drop_database_if_exists(strList->str);
            for (strList = dblist; strList; strList = strList->next)
        		create_database(strList->str);
#endif
			status(_("test %-20s ... "), tests[0]);
			pids[0] = (tfunc) (tests[0], &resultfiles[0], &expectfiles[0], &tags[0]);
<<<<<<< HEAD
			wait_for_tests(pids, statuses, NULL, end_times, 1);
=======
			wait_for_tests(pids, statuses, NULL, 1);
>>>>>>> 49f001d8
			/* status line is finished below */
		}
		else if (max_connections > 0 && max_connections < num_tests)
		{
			int			oldest = 0;

			status(_("parallel group (%d tests, in groups of %d): "),
				   num_tests, max_connections);
			for (i = 0; i < num_tests; i++)
			{
				if (i - oldest >= max_connections)
				{
					wait_for_tests(pids + oldest, statuses + oldest,
<<<<<<< HEAD
								   tests + oldest, end_times + oldest, i - oldest);
=======
								   tests + oldest, i - oldest);
>>>>>>> 49f001d8
					oldest = i;
				}
				pids[i] = (tfunc) (tests[i], &resultfiles[i], &expectfiles[i], &tags[i]);
			}
			wait_for_tests(pids + oldest, statuses + oldest,
<<<<<<< HEAD
						   tests + oldest, end_times + oldest, i - oldest);
=======
						   tests + oldest, i - oldest);
>>>>>>> 49f001d8
			status_end();
		}
		else
		{
			status(_("parallel group (%d tests): "), num_tests);
			for (i = 0; i < num_tests; i++)
			{
				pids[i] = (tfunc) (tests[i], &resultfiles[i], &expectfiles[i], &tags[i]);
			}
<<<<<<< HEAD
			wait_for_tests(pids, statuses, tests, end_times, num_tests);
=======
			wait_for_tests(pids, statuses, tests, num_tests);
>>>>>>> 49f001d8
			status_end();
		}

		/* Check results for all tests */
		for (i = 0; i < num_tests; i++)
		{
			_stringlist *rl,
					   *el,
					   *tl;
			bool		differ = false;
			double		diff_secs = 0, diff_elapse = 0;
			struct timeval diff_start_time, diff_end_time;

			if (num_tests > 1)
				status(_("     %-20s ... "), tests[i]);

			diff_secs = end_times[i].tv_usec - start_time.tv_usec;
			diff_secs /= 1000000;
			diff_secs += end_times[i].tv_sec - start_time.tv_sec;
			/*
			 * Advance over all three lists simultaneously.
			 *
			 * Compare resultfiles[j] with expectfiles[j] always. Tags are
			 * optional but if there are tags, the tag list has the same
			 * length as the other two lists.
			 */

			gettimeofday(&diff_start_time, NULL);
			for (rl = resultfiles[i], el = expectfiles[i], tl = tags[i];
				 rl != NULL;	/* rl and el have the same length */
				 rl = rl->next, el = el->next)
			{
				bool		newdiff;

				if (tl)
					tl = tl->next;		/* tl has the same length as rl and el
										 * if it exists */

				newdiff = results_differ(tests[i], rl->str, el->str);
				if (newdiff && tl)
				{
					printf("%s ", tl->str);
				}
				differ |= newdiff;
			}
			gettimeofday(&diff_end_time, NULL);

			diff_elapse = diff_end_time.tv_usec - diff_start_time.tv_usec;
			diff_elapse /= 1000000;
			diff_elapse += diff_end_time.tv_sec - diff_start_time.tv_sec;

			if (differ)
			{
				bool		ignore = false;
				_stringlist *sl;

				for (sl = ignorelist; sl != NULL; sl = sl->next)
				{
					if (strcmp(tests[i], sl->str) == 0)
					{
						ignore = true;
						break;
					}
				}
				if (ignore)
				{
					status(_("failed (ignored)"));
					fail_ignore_count++;
				}
				else
				{
					status(_("FAILED"));
    				status(_(" (%.2f sec)  (diff:%.2f sec)"), diff_secs, diff_elapse);
					fail_count++;
				}
			}
			else
			{
				status(_("ok"));
				status(_(" (%.2f sec)  (diff:%.2f sec)"), diff_secs, diff_elapse);
				success_count++;
			}

			if (statuses[i] != 0)
				log_child_failure(statuses[i]);

			status_end();
		}
	}

	fclose(scf);
}

/*
 * Run a single test
 */
static void
run_single_test(const char *test, test_function tfunc)
{
	PID_TYPE	pid;
	int			exit_status;
	_stringlist *resultfiles = NULL;
	_stringlist *expectfiles = NULL;
	_stringlist *tags = NULL;
	_stringlist *rl,
			   *el,
			   *tl;
	bool		differ = false;

	status(_("test %-20s ... "), test);
	pid = (tfunc) (test, &resultfiles, &expectfiles, &tags);
<<<<<<< HEAD
	wait_for_tests(&pid, &exit_status, NULL, NULL, 1);
=======
	wait_for_tests(&pid, &exit_status, NULL, 1);
>>>>>>> 49f001d8

	/*
	 * Advance over all three lists simultaneously.
	 *
	 * Compare resultfiles[j] with expectfiles[j] always. Tags are optional
	 * but if there are tags, the tag list has the same length as the other
	 * two lists.
	 */
	for (rl = resultfiles, el = expectfiles, tl = tags;
		 rl != NULL;			/* rl and el have the same length */
		 rl = rl->next, el = el->next)
	{
		bool		newdiff;

		if (tl)
			tl = tl->next;		/* tl has the same length as rl and el if it
								 * exists */

		newdiff = results_differ(test, rl->str, el->str);
		if (newdiff && tl)
		{
			printf("%s ", tl->str);
		}
		differ |= newdiff;
	}

	if (differ)
	{
		status(_("FAILED"));
		fail_count++;
	}
	else
	{
		status(_("ok"));
		success_count++;
	}

	if (exit_status != 0)
		log_child_failure(exit_status);

	status_end();
}

/*
 * Find the other binaries that we need. Currently, gpdiff.pl and
 * gpstringsubs.pl.
 */
static void
find_helper_programs(const char *argv0)
{
	if (find_other_exec(argv0, "gpdiff.pl", NULL, gpdiffprog) != 0)
	{
		char		full_path[MAXPGPATH];

		if (find_my_exec(argv0, full_path) < 0)
			strlcpy(full_path, progname, sizeof(full_path));

		fprintf(stderr,
				_("The program \"gpdiff.pl\" is needed by %s "
				  "but was not found in the same directory as \"%s\".\n"),
				progname, full_path);
		exit(1);
	}
	if (find_other_exec(argv0, "gpstringsubs.pl", NULL, gpstringsubsprog) != 0)
	{
		char		full_path[MAXPGPATH];

		if (find_my_exec(argv0, full_path) < 0)
			strlcpy(full_path, progname, sizeof(full_path));

		fprintf(stderr,
				_("The program \"gpstringsubs.pl\" is needed by %s "
				  "but was not found in the same directory as \"%s\".\n"),
				progname, full_path);
		exit(1);
	}
}
/*
 * Create the summary-output files (making them empty if already existing)
 */
static void
open_result_files(void)
{
	char		file[MAXPGPATH];
	FILE	   *difffile;

	/* create the log file (copy of running status output) */
	snprintf(file, sizeof(file), "%s/regression.out", outputdir);
	logfilename = strdup(file);
	logfile = fopen(logfilename, "w");
	if (!logfile)
	{
		fprintf(stderr, _("%s: could not open file \"%s\" for writing: %s\n"),
				progname, logfilename, strerror(errno));
		exit_nicely(2);
	}

	/* create the diffs file as empty */
	snprintf(file, sizeof(file), "%s/regression.diffs", outputdir);
	difffilename = strdup(file);
	difffile = fopen(difffilename, "w");
	if (!difffile)
	{
		fprintf(stderr, _("%s: could not open file \"%s\" for writing: %s\n"),
				progname, difffilename, strerror(errno));
		exit_nicely(2);
	}
	/* we don't keep the diffs file open continuously */
	fclose(difffile);

	/* also create the output directory if not present */
	snprintf(file, sizeof(file), "%s/results", outputdir);
	if (!directory_exists(file))
		make_directory(file);
}

static void
drop_database_if_exists(const char *dbname)
{
	header(_("dropping database \"%s\""), dbname);
	psql_command("postgres", "DROP DATABASE IF EXISTS \"%s\"", dbname);
}

static void
create_database(const char *dbname)
{
	_stringlist *sl;

	/*
	 * We use template0 so that any installation-local cruft in template1 will
	 * not mess up the tests.
	 */
	header(_("creating database \"%s\""), dbname);
	if (encoding && strlen(encoding) > 0)
		psql_command("postgres", "CREATE DATABASE \"%s\" TEMPLATE=template0 ENCODING='%s'", dbname, encoding);
	else
		psql_command("postgres", "CREATE DATABASE \"%s\" TEMPLATE=template0", dbname);
	psql_command(dbname,
				 "ALTER DATABASE \"%s\" SET lc_messages TO 'C';"
				 "ALTER DATABASE \"%s\" SET lc_monetary TO 'C';"
				 "ALTER DATABASE \"%s\" SET lc_numeric TO 'C';"
				 "ALTER DATABASE \"%s\" SET lc_time TO 'C';"
			"ALTER DATABASE \"%s\" SET timezone_abbreviations TO 'Default';",
				 dbname, dbname, dbname, dbname, dbname);

	/*
	 * Install any requested procedural languages
	 */
	for (sl = loadlanguage; sl != NULL; sl = sl->next)
	{
		header(_("installing %s"), sl->str);
		psql_command(dbname, "CREATE LANGUAGE \"%s\"", sl->str);
	}
}

static void
drop_role_if_exists(const char *rolename)
{
	header(_("dropping role \"%s\""), rolename);
	psql_command("postgres", "DROP ROLE IF EXISTS \"%s\"", rolename);
}

static void
create_role(const char *rolename, const _stringlist * granted_dbs)
{
	header(_("creating role \"%s\""), rolename);
	psql_command("postgres", "CREATE ROLE \"%s\" WITH LOGIN", rolename);
	for (; granted_dbs != NULL; granted_dbs = granted_dbs->next)
	{
		psql_command("postgres", "GRANT ALL ON DATABASE \"%s\" TO \"%s\"",
					 granted_dbs->str, rolename);
	}
}

static char *
make_absolute_path(const char *in)
{
	char	   *result;

	if (is_absolute_path(in))
		result = strdup(in);
	else
	{
		static char cwdbuf[MAXPGPATH];

		if (!cwdbuf[0])
		{
			if (!getcwd(cwdbuf, sizeof(cwdbuf)))
			{
				fprintf(stderr, _("could not get current working directory: %s\n"), strerror(errno));
				exit_nicely(2);
			}
		}

		result = malloc(strlen(cwdbuf) + strlen(in) + 2);
		sprintf(result, "%s/%s", cwdbuf, in);
	}

	canonicalize_path(result);
	return result;
}

static char *
trim_white_space(char *str)
{
	char *end;
	while (isspace((unsigned char)*str))
	{
		str++;
	}

	if (*str == 0)
	{
		return str;
	}

	end = str + strlen(str) - 1;
	while (end > str && isspace((unsigned char)*end))
	{
		end--;
	}

	*(end+1) = 0;
	return str;
}

/*
 * Should the test be excluded from running
 */
static bool
should_exclude_test(char *test)
{
	_stringlist *sl;
	for (sl = exclude_tests; sl != NULL; sl = sl->next)
	{
		if (strcmp(test, sl->str) == 0)
			return true;
	}

	return false;
}

/*
 * @brief Check whether a feature (i.e., optimizer or codegen) is on or off.
 * If the input feature is optimizer, then set the global
 * variable "optimizer_enabled" accordingly.
 *
 * @param feature_name Name of the feature to be checked (i.e., optimizer or codegen)
 * @param feature_value Expected value when the feature is enabled (i.e., on or group)
 * @param on_msg Message to be printed when the feature is enabled
 * @param off_msg Message to be printed when the feature is disabled
 * @return true if the feature is enabled; false otherwise
 */
static bool
check_feature_status(const char *feature_name, const char *feature_value,
					 const char *on_msg, const char *off_msg)
{
	char psql_cmd[MAXPGPATH];
	char statusfilename[MAXPGPATH];
	char line[1024];
	bool isEnabled = false;
	int len;

	header(_("checking %s status"), feature_name);

	snprintf(statusfilename, sizeof(statusfilename), SYSTEMQUOTE "%s/%s_status.out" SYSTEMQUOTE, outputdir, feature_name);

	len = snprintf(psql_cmd, sizeof(psql_cmd),
			SYSTEMQUOTE "\"%s%spsql\" -X -t -c \"show %s;\" -o \"%s\" -d \"postgres\"" SYSTEMQUOTE,
			psqldir ? psqldir : "",
			psqldir ? "/" : "",
			feature_name,
			statusfilename);

	if (len >= sizeof(psql_cmd))
		exit_nicely(2);

	if (system(psql_cmd) != 0)
		exit_nicely(2);

	FILE *statusfile = fopen(statusfilename, "r");
	if (!statusfile)
	{
		fprintf(stderr, _("%s: could not open file \"%s\" for reading: %s\n"),
				progname, statusfilename, strerror(errno));
		exit_nicely(2);
	}

	while (fgets(line, sizeof(line), statusfile))
	{
		char *trimmed = trim_white_space(line);
		if (strcmp(trimmed, feature_value) == 0)
		{
			status(_("%s"), on_msg);
			isEnabled = true;
			break;
		}
	}
	if (!isEnabled)
		status(_("%s"), off_msg);

	status_end();
	fclose(statusfile);
	unlink(statusfilename);
	return isEnabled;
}

static void
help(void)
{
	printf(_("PostgreSQL regression test driver\n"));
	printf(_("\n"));
	printf(_("Usage: %s [options...] [extra tests...]\n"), progname);
	printf(_("\n"));
	printf(_("Options:\n"));
	printf(_("  --dbname=DB               use database DB (default \"regression\")\n"));
	printf(_("  --debug                   turn on debug mode in programs that are run\n"));
	printf(_("  --inputdir=DIR            take input files from DIR (default \".\")\n"));
	printf(_("  --load-language=lang      load the named language before running the\n"));
	printf(_("                            tests; can appear multiple times\n"));
	printf(_("  --create-role=ROLE        create the specified role before testing\n"));
	printf(_("  --max-connections=N       maximum number of concurrent connections\n"));
	printf(_("                            (default is 0 meaning unlimited)\n"));
	printf(_("  --multibyte=ENCODING      use ENCODING as the multibyte encoding\n"));
	printf(_("  --outputdir=DIR           place output files in DIR (default \".\")\n"));
	printf(_("  --schedule=FILE           use test ordering schedule from FILE\n"));
	printf(_("                            (can be used multiple times to concatenate)\n"));
	printf(_("  --exclude-tests=TEST      command or space delimited tests to exclude from running\n"));
	printf(_("  --srcdir=DIR              absolute path to source directory (for VPATH builds)\n"));
	printf(_("  --temp-install=DIR        create a temporary installation in DIR\n"));
    printf(_(" --init-file=GPD_INIT_FILE  init file to be used for gpdiff\n"));
	printf(_("  --ao-dir=DIR              directory name prefix containing generic\n"));
	printf(_("                            UAO row and column tests\n"));
	printf(_("  --resgroup-dir=DIR        directory name prefix containing resgroup tests\n"));
	printf(_("\n"));
	printf(_("Options for \"temp-install\" mode:\n"));
	printf(_("  --no-locale               use C locale\n"));
	printf(_("  --top-builddir=DIR        (relative) path to top level build directory\n"));
	printf(_("  --temp-port=PORT          port number to start temp postmaster on\n"));
	printf(_("  --temp-config=PATH        append contents of PATH to temporary config\n"));
	printf(_("\n"));
	printf(_("Options for using an existing installation:\n"));
	printf(_("  --host=HOST               use postmaster running on HOST\n"));
	printf(_("  --port=PORT               use postmaster running at PORT\n"));
	printf(_("  --user=USER               connect as USER\n"));
	printf(_("  --psqldir=DIR             use psql in DIR (default: find in PATH)\n"));
	printf(_("\n"));
	printf(_("The exit status is 0 if all tests passed, 1 if some tests failed, and 2\n"));
	printf(_("if the tests could not be run for some reason.\n"));
	printf(_("\n"));
	printf(_("Report bugs to <bugs@greenplum.org>.\n"));
}

int
regression_main(int argc, char *argv[], init_function ifunc, test_function tfunc)
{
	_stringlist *sl;
	int			c;
	int			i;
	int			option_index;
	char		buf[MAXPGPATH * 4];

	static struct option long_options[] = {
		{"help", no_argument, NULL, 'h'},
		{"version", no_argument, NULL, 'V'},
		{"dbname", required_argument, NULL, 1},
		{"debug", no_argument, NULL, 2},
		{"inputdir", required_argument, NULL, 3},
		{"load-language", required_argument, NULL, 4},
		{"max-connections", required_argument, NULL, 5},
		{"multibyte", required_argument, NULL, 6},
		{"outputdir", required_argument, NULL, 7},
		{"schedule", required_argument, NULL, 8},
		{"temp-install", required_argument, NULL, 9},
		{"no-locale", no_argument, NULL, 10},
		{"top-builddir", required_argument, NULL, 11},
		{"temp-port", required_argument, NULL, 12},
		{"host", required_argument, NULL, 13},
		{"port", required_argument, NULL, 14},
		{"user", required_argument, NULL, 15},
		{"psqldir", required_argument, NULL, 16},
		{"srcdir", required_argument, NULL, 17},
		{"create-role", required_argument, NULL, 18},
		{"temp-config", required_argument, NULL, 19},
        {"init-file", required_argument, NULL, 20},
        {"ao-dir", required_argument, NULL, 21},
        {"resgroup-dir", required_argument, NULL, 22},
        {"exclude-tests", required_argument, NULL, 23},
		{NULL, 0, NULL, 0}
	};

	progname = get_progname(argv[0]);
	set_pglocale_pgservice(argv[0], PG_TEXTDOMAIN("pg_regress"));

#ifndef HAVE_UNIX_SOCKETS
	/* no unix domain sockets available, so change default */
	hostname = "localhost";
#endif

	/*
	 * We call the initialization function here because that way we can set
	 * default parameters and let them be overwritten by the commandline.
	 */
	ifunc();

	while ((c = getopt_long(argc, argv, "hV", long_options, &option_index)) != -1)
	{
		switch (c)
		{
			case 'h':
				help();
				exit_nicely(0);
			case 'V':
				puts("pg_regress (PostgreSQL) " PG_VERSION);
				exit_nicely(0);
			case 1:

				/*
				 * If a default database was specified, we need to remove it
				 * before we add the specified one.
				 */
				free_stringlist(&dblist);
				split_to_stringlist(strdup(optarg), ", ", &dblist);
				break;
			case 2:
				debug = true;
				break;
			case 3:
				inputdir = strdup(optarg);
				break;
			case 4:
				add_stringlist_item(&loadlanguage, optarg);
				break;
			case 5:
				max_connections = atoi(optarg);
				break;
			case 6:
				encoding = strdup(optarg);
				break;
			case 7:
				outputdir = strdup(optarg);
				break;
			case 8:
				add_stringlist_item(&schedulelist, optarg);
				break;
			case 9:
				temp_install = make_absolute_path(optarg);
				break;
			case 10:
				nolocale = true;
				break;
			case 11:
				top_builddir = strdup(optarg);
				break;
			case 12:
				{
					int			p = atoi(optarg);

					/* Since Makefile isn't very bright, check port range */
					if (p >= 1024 && p <= 65535)
						temp_port = p;
				}
				break;
			case 13:
				hostname = strdup(optarg);
				break;
			case 14:
				port = atoi(optarg);
				break;
			case 15:
				user = strdup(optarg);
				break;
			case 16:
				/* "--psqldir=" should mean to use PATH */
				if (strlen(optarg))
					psqldir = strdup(optarg);
				break;
			case 17:
				srcdir = strdup(optarg);
				break;
			case 18:
				split_to_stringlist(strdup(optarg), ", ", &extraroles);
				break;
			case 19:
				temp_config = strdup(optarg);
				break;
            case 20:
                initfile = strdup(optarg);
                break;
            case 21:
                aodir = strdup(optarg);
                break;
            case 22:
                resgroupdir = strdup(optarg);
                break;
            case 23:
                split_to_stringlist(strdup(optarg), ", ", &exclude_tests);
                break;
			default:
				/* getopt_long already emitted a complaint */
				fprintf(stderr, _("\nTry \"%s -h\" for more information.\n"),
						progname);
				exit_nicely(2);
		}
	}

	/*
	 * if we still have arguments, they are extra tests to run
	 */
	while (argc - optind >= 1)
	{
		add_stringlist_item(&extra_tests, argv[optind]);
		optind++;
	}

	if (temp_install)
		port = temp_port;

	/*
	 * Initialization
	 */
	find_helper_programs(argv[0]);
	open_result_files();

	initialize_environment();

#if defined(HAVE_GETRLIMIT) && defined(RLIMIT_CORE)
	unlimit_core_size();
#endif

	if (temp_install)
	{
		/*
		 * Prepare the temp installation
		 */
		if (!top_builddir)
		{
			fprintf(stderr, _("--top-builddir must be specified when using --temp-install\n"));
			exit_nicely(2);
		}

		if (directory_exists(temp_install))
		{
			header(_("removing existing temp installation"));
			rmtree(temp_install, true);
		}

		header(_("creating temporary installation"));

		/* make the temp install top directory */
		make_directory(temp_install);

		/* and a directory for log files */
		snprintf(buf, sizeof(buf), "%s/log", outputdir);
		if (!directory_exists(buf))
			make_directory(buf);

		/* "make install" */
#ifndef WIN32_ONLY_COMPILER
		snprintf(buf, sizeof(buf),
				 SYSTEMQUOTE "\"%s\" -C \"%s\" DESTDIR=\"%s/install\" install with_perl=no with_python=no > \"%s/log/install.log\" 2>&1" SYSTEMQUOTE,
				 makeprog, top_builddir, temp_install, outputdir);
#else
		snprintf(buf, sizeof(buf),
				 SYSTEMQUOTE "perl \"%s/src/tools/msvc/install.pl\" \"%s/install\" >\"%s/log/install.log\" 2>&1" SYSTEMQUOTE,
				 top_builddir, temp_install, outputdir);
#endif
		if (system(buf))
		{
			fprintf(stderr, _("\n%s: installation failed\nExamine %s/log/install.log for the reason.\nCommand was: %s\n"), progname, outputdir, buf);
			exit_nicely(2);
		}

		/* initdb */
		header(_("initializing database system"));
		snprintf(buf, sizeof(buf),
				 SYSTEMQUOTE "\"%s/initdb\" -D \"%s/data\" -L \"%s\" --noclean%s%s > \"%s/log/initdb.log\" 2>&1" SYSTEMQUOTE,
				 bindir, temp_install, datadir,
				 debug ? " --debug" : "",
				 nolocale ? " --no-locale" : "",
				 outputdir);
		if (system(buf))
		{
			fprintf(stderr, _("\n%s: initdb failed\nExamine %s/log/initdb.log for the reason.\nCommand was: %s\n"), progname, outputdir, buf);
			exit_nicely(2);
		}

		/* add any extra config specified to the postgresql.conf */
		if (temp_config != NULL)
		{
			FILE	   *extra_conf;
			FILE	   *pg_conf;
			char		line_buf[1024];

			snprintf(buf, sizeof(buf), "%s/data/postgresql.conf", temp_install);
			pg_conf = fopen(buf, "a");
			if (pg_conf == NULL)
			{
				fprintf(stderr, _("\n%s: could not open %s for adding extra config:\nError was %s\n"), progname, buf, strerror(errno));
				exit_nicely(2);
			}
			extra_conf = fopen(temp_config, "r");
			if (extra_conf == NULL)
			{
				fprintf(stderr, _("\n%s: could not open %s to read extra config:\nError was %s\n"), progname, temp_config, strerror(errno));
				exit_nicely(2);
			}
			while (fgets(line_buf, sizeof(line_buf), extra_conf) != NULL)
				fputs(line_buf, pg_conf);
			fclose(extra_conf);
			fclose(pg_conf);
		}

		/*
		 * Start the temp postmaster
		 */
		header(_("starting postmaster"));
		snprintf(buf, sizeof(buf),
				 SYSTEMQUOTE "\"%s/postgres\" -D \"%s/data\" -F%s -c \"listen_addresses=%s\" > \"%s/log/postmaster.log\" 2>&1" SYSTEMQUOTE,
				 bindir, temp_install,
				 debug ? " -d 5" : "",
				 hostname ? hostname : "",
				 outputdir);
		postmaster_pid = spawn_process(buf);
		if (postmaster_pid == INVALID_PID)
		{
			fprintf(stderr, _("\n%s: could not spawn postmaster: %s\n"),
					progname, strerror(errno));
			exit_nicely(2);
		}

		/*
		 * Wait till postmaster is able to accept connections (normally only a
		 * second or so, but Cygwin is reportedly *much* slower).  Don't wait
		 * forever, however.
		 */
		snprintf(buf, sizeof(buf),
				 SYSTEMQUOTE "\"%s/psql\" -X postgres <%s 2>%s" SYSTEMQUOTE,
				 bindir, DEVNULL, DEVNULL);
		for (i = 0; i < 60; i++)
		{
			/* Done if psql succeeds */
			if (system(buf) == 0)
				break;

			/*
			 * Fail immediately if postmaster has exited
			 */
#ifndef WIN32
			if (kill(postmaster_pid, 0) != 0)
#else
			if (WaitForSingleObject(postmaster_pid, 0) == WAIT_OBJECT_0)
#endif
			{
				fprintf(stderr, _("\n%s: postmaster failed\nExamine %s/log/postmaster.log for the reason\n"), progname, outputdir);
				exit_nicely(2);
			}

			pg_usleep(1000000L);
		}
		if (i >= 60)
		{
			fprintf(stderr, _("\n%s: postmaster did not respond within 60 seconds\nExamine %s/log/postmaster.log for the reason\n"), progname, outputdir);

			/*
			 * If we get here, the postmaster is probably wedged somewhere in
			 * startup.  Try to kill it ungracefully rather than leaving a
			 * stuck postmaster that might interfere with subsequent test
			 * attempts.
			 */
#ifndef WIN32
			if (kill(postmaster_pid, SIGKILL) != 0 &&
				errno != ESRCH)
				fprintf(stderr, _("\n%s: could not kill failed postmaster: %s\n"),
						progname, strerror(errno));
#else
			if (TerminateProcess(postmaster_pid, 255) == 0)
				fprintf(stderr, _("\n%s: could not kill failed postmaster: %lu\n"),
						progname, GetLastError());
#endif

			exit_nicely(2);
		}

		postmaster_running = true;

		printf(_("running on port %d with pid %lu\n"),
			   temp_port, (unsigned long) postmaster_pid);
	}
	else
	{
		/*
		 * Using an existing installation, so may need to get rid of
		 * pre-existing database(s) and role(s)
		 */
		for (sl = dblist; sl; sl = sl->next)
			drop_database_if_exists(sl->str);
		for (sl = extraroles; sl; sl = sl->next)
			drop_role_if_exists(sl->str);
	}

	/*
	 * Create the test database(s) and role(s)
	 */
	for (sl = dblist; sl; sl = sl->next)
		create_database(sl->str);
	for (sl = extraroles; sl; sl = sl->next)
		create_role(sl->str, dblist);

	/*
	 * Find out if optimizer is on or off
	 */
	optimizer_enabled = check_feature_status("optimizer", "on",
			"Optimizer enabled. Using optimizer answer files whenever possible",
			"Optimizer disabled. Using planner answer files");

	/*
	 * Find out if gp_resource_manager is group or not
	 */
	resgroup_enabled = check_feature_status("gp_resource_manager", "group",
			"Resource group enabled. Using resource group answer files whenever possible",
			"Resource group disabled. Using default answer files");

	/*
	 * Find out if codegen is on or off
	 */
	check_feature_status("codegen", "on", "Codegen enabled", "Codegen disabled");

	/*
	 * Ready to run the tests
	 */
	header(_("running regression test queries"));

	for (sl = schedulelist; sl != NULL; sl = sl->next)
	{
		run_schedule(sl->str, tfunc);
	}

	for (sl = extra_tests; sl != NULL; sl = sl->next)
	{
		run_single_test(sl->str, tfunc);
	}

	/*
	 * Shut down temp installation's postmaster
	 */
	if (temp_install)
	{
		header(_("shutting down postmaster"));
		stop_postmaster();
	}

	fclose(logfile);

	/*
	 * Emit nice-looking summary message
	 */
	if (fail_count == 0 && fail_ignore_count == 0)
		snprintf(buf, sizeof(buf),
				 _(" All %d tests passed. "),
				 success_count);
	else if (fail_count == 0)	/* fail_count=0, fail_ignore_count>0 */
		snprintf(buf, sizeof(buf),
				 _(" %d of %d tests passed, %d failed test(s) ignored. "),
				 success_count,
				 success_count + fail_ignore_count,
				 fail_ignore_count);
	else if (fail_ignore_count == 0)	/* fail_count>0 && fail_ignore_count=0 */
		snprintf(buf, sizeof(buf),
				 _(" %d of %d tests failed. "),
				 fail_count,
				 success_count + fail_count);
	else
		/* fail_count>0 && fail_ignore_count>0 */
		snprintf(buf, sizeof(buf),
				 _(" %d of %d tests failed, %d of these failures ignored. "),
				 fail_count + fail_ignore_count,
				 success_count + fail_count + fail_ignore_count,
				 fail_ignore_count);

	putchar('\n');
	for (i = strlen(buf); i > 0; i--)
		putchar('=');
	printf("\n%s\n", buf);
	for (i = strlen(buf); i > 0; i--)
		putchar('=');
	putchar('\n');
	putchar('\n');

	if (file_size(difffilename) > 0)
	{
		printf(_("The differences that caused some tests to fail can be viewed in the\n"
				 "file \"%s\".  A copy of the test summary that you see\n"
				 "above is saved in the file \"%s\".\n\n"),
			   difffilename, logfilename);
	}
	else
	{
		unlink(difffilename);
		unlink(logfilename);
	}

	if (fail_count != 0)
		exit_nicely(1);

	return 0;
}<|MERGE_RESOLUTION|>--- conflicted
+++ resolved
@@ -1696,11 +1696,7 @@
  * Note: it's OK to scribble on the pids array, but not on the names array
  */
 static void
-<<<<<<< HEAD
 wait_for_tests(PID_TYPE *pids, int *statuses, char **names, struct timeval *end_times, int num_tests)
-=======
-wait_for_tests(PID_TYPE *pids, int *statuses, char **names, int num_tests)
->>>>>>> 49f001d8
 {
 	int			tests_left;
 	int			i;
@@ -1715,14 +1711,10 @@
 	while (tests_left > 0)
 	{
 		PID_TYPE	p;
+
+#ifndef WIN32
 		int			exit_status;
 
-#ifndef WIN32
-<<<<<<< HEAD
-		int			exit_status;
-
-=======
->>>>>>> 49f001d8
 		p = wait(&exit_status);
 
 		if (p == INVALID_PID)
@@ -1756,11 +1748,7 @@
 				CloseHandle(pids[i]);
 #endif
 				pids[i] = INVALID_PID;
-<<<<<<< HEAD
 				statuses[i] = (int) exit_status;
-=======
-				statuses[i] = exit_status;
->>>>>>> 49f001d8
 				if (names)
 					status(" %s", names[i]);
 				if (end_times)
@@ -1818,10 +1806,7 @@
 	_stringlist *tags[MAX_PARALLEL_TESTS];
 	PID_TYPE	pids[MAX_PARALLEL_TESTS];
 	int			statuses[MAX_PARALLEL_TESTS];
-<<<<<<< HEAD
 	struct timeval end_times[MAX_PARALLEL_TESTS];
-=======
->>>>>>> 49f001d8
 	_stringlist *ignorelist = NULL;
 	char		scbuf[1024];
 	FILE	   *scf;
@@ -1947,11 +1932,7 @@
 #endif
 			status(_("test %-20s ... "), tests[0]);
 			pids[0] = (tfunc) (tests[0], &resultfiles[0], &expectfiles[0], &tags[0]);
-<<<<<<< HEAD
 			wait_for_tests(pids, statuses, NULL, end_times, 1);
-=======
-			wait_for_tests(pids, statuses, NULL, 1);
->>>>>>> 49f001d8
 			/* status line is finished below */
 		}
 		else if (max_connections > 0 && max_connections < num_tests)
@@ -1965,21 +1946,13 @@
 				if (i - oldest >= max_connections)
 				{
 					wait_for_tests(pids + oldest, statuses + oldest,
-<<<<<<< HEAD
 								   tests + oldest, end_times + oldest, i - oldest);
-=======
-								   tests + oldest, i - oldest);
->>>>>>> 49f001d8
 					oldest = i;
 				}
 				pids[i] = (tfunc) (tests[i], &resultfiles[i], &expectfiles[i], &tags[i]);
 			}
 			wait_for_tests(pids + oldest, statuses + oldest,
-<<<<<<< HEAD
 						   tests + oldest, end_times + oldest, i - oldest);
-=======
-						   tests + oldest, i - oldest);
->>>>>>> 49f001d8
 			status_end();
 		}
 		else
@@ -1989,11 +1962,7 @@
 			{
 				pids[i] = (tfunc) (tests[i], &resultfiles[i], &expectfiles[i], &tags[i]);
 			}
-<<<<<<< HEAD
 			wait_for_tests(pids, statuses, tests, end_times, num_tests);
-=======
-			wait_for_tests(pids, statuses, tests, num_tests);
->>>>>>> 49f001d8
 			status_end();
 		}
 
@@ -2105,11 +2074,7 @@
 
 	status(_("test %-20s ... "), test);
 	pid = (tfunc) (test, &resultfiles, &expectfiles, &tags);
-<<<<<<< HEAD
 	wait_for_tests(&pid, &exit_status, NULL, NULL, 1);
-=======
-	wait_for_tests(&pid, &exit_status, NULL, 1);
->>>>>>> 49f001d8
 
 	/*
 	 * Advance over all three lists simultaneously.
