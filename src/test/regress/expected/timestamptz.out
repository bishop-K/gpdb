--- conflicted
+++ resolved
@@ -1747,7 +1747,136 @@
             | 2001 1 1 1 1 1 1
 (66 rows)
 
-<<<<<<< HEAD
+CREATE TABLE TIMESTAMPTZ_TST (a int , b timestamptz);
+-- Test year field value with len > 4
+INSERT INTO TIMESTAMPTZ_TST VALUES(1, 'Sat Mar 12 23:58:48 1000 IST');
+INSERT INTO TIMESTAMPTZ_TST VALUES(2, 'Sat Mar 12 23:58:48 10000 IST');
+INSERT INTO TIMESTAMPTZ_TST VALUES(3, 'Sat Mar 12 23:58:48 100000 IST');
+INSERT INTO TIMESTAMPTZ_TST VALUES(3, '10000 Mar 12 23:58:48 IST');
+INSERT INTO TIMESTAMPTZ_TST VALUES(4, '100000312 23:58:48 IST');
+INSERT INTO TIMESTAMPTZ_TST VALUES(4, '1000000312 23:58:48 IST');
+--Verify data
+SELECT * FROM TIMESTAMPTZ_TST;
+ a |               b                
+---+--------------------------------
+ 1 | Wed Mar 12 13:58:48 1000 PST
+ 2 | Sun Mar 12 14:58:48 10000 PDT
+ 3 | Sun Mar 12 14:58:48 100000 PDT
+ 3 | Sun Mar 12 14:58:48 10000 PDT
+ 4 | Sun Mar 12 14:58:48 10000 PDT
+ 4 | Sun Mar 12 14:58:48 100000 PDT
+(6 rows)
+
+--Cleanup
+DROP TABLE TIMESTAMPTZ_TST;
+-- test timestamptz constructors
+set TimeZone to 'America/New_York';
+-- numeric timezone
+SELECT make_timestamptz(1973, 07, 15, 08, 15, 55.33);
+        make_timestamptz         
+---------------------------------
+ Sun Jul 15 08:15:55.33 1973 EDT
+(1 row)
+
+SELECT make_timestamptz(1973, 07, 15, 08, 15, 55.33, '+2');
+        make_timestamptz         
+---------------------------------
+ Sun Jul 15 02:15:55.33 1973 EDT
+(1 row)
+
+SELECT make_timestamptz(1973, 07, 15, 08, 15, 55.33, '-2');
+        make_timestamptz         
+---------------------------------
+ Sun Jul 15 06:15:55.33 1973 EDT
+(1 row)
+
+WITH tzs (tz) AS (VALUES
+    ('+1'), ('+1:'), ('+1:0'), ('+100'), ('+1:00'), ('+01:00'),
+    ('+10'), ('+1000'), ('+10:'), ('+10:0'), ('+10:00'), ('+10:00:'),
+    ('+10:00:1'), ('+10:00:01'),
+    ('+10:00:10'))
+     SELECT make_timestamptz(2010, 2, 27, 3, 45, 00, tz), tz FROM tzs;
+       make_timestamptz       |    tz     
+------------------------------+-----------
+ Fri Feb 26 21:45:00 2010 EST | +1
+ Fri Feb 26 21:45:00 2010 EST | +1:
+ Fri Feb 26 21:45:00 2010 EST | +1:0
+ Fri Feb 26 21:45:00 2010 EST | +100
+ Fri Feb 26 21:45:00 2010 EST | +1:00
+ Fri Feb 26 21:45:00 2010 EST | +01:00
+ Fri Feb 26 12:45:00 2010 EST | +10
+ Fri Feb 26 12:45:00 2010 EST | +1000
+ Fri Feb 26 12:45:00 2010 EST | +10:
+ Fri Feb 26 12:45:00 2010 EST | +10:0
+ Fri Feb 26 12:45:00 2010 EST | +10:00
+ Fri Feb 26 12:45:00 2010 EST | +10:00:
+ Fri Feb 26 12:44:59 2010 EST | +10:00:1
+ Fri Feb 26 12:44:59 2010 EST | +10:00:01
+ Fri Feb 26 12:44:50 2010 EST | +10:00:10
+(15 rows)
+
+-- these should fail
+SELECT make_timestamptz(1973, 07, 15, 08, 15, 55.33, '2');
+ERROR:  invalid input syntax for numeric time zone: "2"
+HINT:  Numeric time zones must have "-" or "+" as first character.
+SELECT make_timestamptz(2014, 12, 10, 10, 10, 10, '+16');
+ERROR:  numeric time zone "+16" out of range
+SELECT make_timestamptz(2014, 12, 10, 10, 10, 10, '-16');
+ERROR:  numeric time zone "-16" out of range
+-- should be true
+SELECT make_timestamptz(1973, 07, 15, 08, 15, 55.33, '+2') = '1973-07-15 08:15:55.33+02'::timestamptz;
+ ?column? 
+----------
+ t
+(1 row)
+
+-- full timezone names
+SELECT make_timestamptz(2014, 12, 10, 0, 0, 0, 'Europe/Prague') = timestamptz '2014-12-10 00:00:00 Europe/Prague';
+ ?column? 
+----------
+ t
+(1 row)
+
+SELECT make_timestamptz(2014, 12, 10, 0, 0, 0, 'Europe/Prague') AT TIME ZONE 'UTC';
+         timezone         
+--------------------------
+ Tue Dec 09 23:00:00 2014
+(1 row)
+
+SELECT make_timestamptz(1846, 12, 10, 0, 0, 0, 'Asia/Manila') AT TIME ZONE 'UTC';
+         timezone         
+--------------------------
+ Wed Dec 09 15:56:00 1846
+(1 row)
+
+SELECT make_timestamptz(1881, 12, 10, 0, 0, 0, 'Europe/Paris') AT TIME ZONE 'UTC';
+         timezone         
+--------------------------
+ Fri Dec 09 23:50:39 1881
+(1 row)
+
+SELECT make_timestamptz(1910, 12, 24, 0, 0, 0, 'Nehwon/Lankhmar');
+ERROR:  time zone "Nehwon/Lankhmar" not recognized
+-- abbreviations
+SELECT make_timestamptz(2008, 12, 10, 10, 10, 10, 'EST');
+       make_timestamptz       
+------------------------------
+ Wed Dec 10 10:10:10 2008 EST
+(1 row)
+
+SELECT make_timestamptz(2008, 12, 10, 10, 10, 10, 'EDT');
+       make_timestamptz       
+------------------------------
+ Wed Dec 10 09:10:10 2008 EST
+(1 row)
+
+SELECT make_timestamptz(2014, 12, 10, 10, 10, 10, 'PST8PDT');
+       make_timestamptz       
+------------------------------
+ Wed Dec 10 13:10:10 2014 EST
+(1 row)
+
+RESET TimeZone;
 -- TO_TIMESTAMP()
 SELECT '' AS to_timestamp_1, to_timestamp('0097/Feb/16 --> 08:14:30', 'YYYY/Mon/DD --> HH:MI:SS');
  to_timestamp_1 |         to_timestamp         
@@ -1897,136 +2026,4 @@
 ----
 (0 rows)
 
-SET DateStyle TO DEFAULT;
-=======
-CREATE TABLE TIMESTAMPTZ_TST (a int , b timestamptz);
--- Test year field value with len > 4
-INSERT INTO TIMESTAMPTZ_TST VALUES(1, 'Sat Mar 12 23:58:48 1000 IST');
-INSERT INTO TIMESTAMPTZ_TST VALUES(2, 'Sat Mar 12 23:58:48 10000 IST');
-INSERT INTO TIMESTAMPTZ_TST VALUES(3, 'Sat Mar 12 23:58:48 100000 IST');
-INSERT INTO TIMESTAMPTZ_TST VALUES(3, '10000 Mar 12 23:58:48 IST');
-INSERT INTO TIMESTAMPTZ_TST VALUES(4, '100000312 23:58:48 IST');
-INSERT INTO TIMESTAMPTZ_TST VALUES(4, '1000000312 23:58:48 IST');
---Verify data
-SELECT * FROM TIMESTAMPTZ_TST ORDER BY a;
- a |               b                
----+--------------------------------
- 1 | Wed Mar 12 13:58:48 1000 PST
- 2 | Sun Mar 12 14:58:48 10000 PDT
- 3 | Sun Mar 12 14:58:48 100000 PDT
- 3 | Sun Mar 12 14:58:48 10000 PDT
- 4 | Sun Mar 12 14:58:48 10000 PDT
- 4 | Sun Mar 12 14:58:48 100000 PDT
-(6 rows)
-
---Cleanup
-DROP TABLE TIMESTAMPTZ_TST;
--- test timestamptz constructors
-set TimeZone to 'America/Santiago';
--- numeric timezone
-SELECT make_timestamptz(1973, 07, 15, 08, 15, 55.33);
-        make_timestamptz         
----------------------------------
- Sun Jul 15 08:15:55.33 1973 CLT
-(1 row)
-
-SELECT make_timestamptz(1973, 07, 15, 08, 15, 55.33, '+2');
-        make_timestamptz         
----------------------------------
- Sun Jul 15 02:15:55.33 1973 CLT
-(1 row)
-
-SELECT make_timestamptz(1973, 07, 15, 08, 15, 55.33, '-2');
-        make_timestamptz         
----------------------------------
- Sun Jul 15 06:15:55.33 1973 CLT
-(1 row)
-
-WITH tzs (tz) AS (VALUES
-    ('+1'), ('+1:'), ('+1:0'), ('+100'), ('+1:00'), ('+01:00'),
-    ('+10'), ('+1000'), ('+10:'), ('+10:0'), ('+10:00'), ('+10:00:'),
-    ('+10:00:1'), ('+10:00:01'),
-    ('+10:00:10'))
-     SELECT make_timestamptz(2010, 2, 27, 3, 45, 00, tz), tz FROM tzs;
-       make_timestamptz        |    tz     
--------------------------------+-----------
- Fri Feb 26 23:45:00 2010 CLST | +1
- Fri Feb 26 23:45:00 2010 CLST | +1:
- Fri Feb 26 23:45:00 2010 CLST | +1:0
- Fri Feb 26 23:45:00 2010 CLST | +100
- Fri Feb 26 23:45:00 2010 CLST | +1:00
- Fri Feb 26 23:45:00 2010 CLST | +01:00
- Fri Feb 26 14:45:00 2010 CLST | +10
- Fri Feb 26 14:45:00 2010 CLST | +1000
- Fri Feb 26 14:45:00 2010 CLST | +10:
- Fri Feb 26 14:45:00 2010 CLST | +10:0
- Fri Feb 26 14:45:00 2010 CLST | +10:00
- Fri Feb 26 14:45:00 2010 CLST | +10:00:
- Fri Feb 26 14:44:59 2010 CLST | +10:00:1
- Fri Feb 26 14:44:59 2010 CLST | +10:00:01
- Fri Feb 26 14:44:50 2010 CLST | +10:00:10
-(15 rows)
-
--- these should fail
-SELECT make_timestamptz(1973, 07, 15, 08, 15, 55.33, '2');
-ERROR:  invalid input syntax for numeric time zone: "2"
-HINT:  Numeric time zones must have "-" or "+" as first character.
-SELECT make_timestamptz(2014, 12, 10, 10, 10, 10, '+16');
-ERROR:  numeric time zone "+16" out of range
-SELECT make_timestamptz(2014, 12, 10, 10, 10, 10, '-16');
-ERROR:  numeric time zone "-16" out of range
--- should be true
-SELECT make_timestamptz(1973, 07, 15, 08, 15, 55.33, '+2') = '1973-07-15 08:15:55.33+02'::timestamptz;
- ?column? 
-----------
- t
-(1 row)
-
--- full timezone names
-SELECT make_timestamptz(2014, 12, 10, 0, 0, 0, 'Europe/Prague') = timestamptz '2014-12-10 00:00:00 Europe/Prague';
- ?column? 
-----------
- t
-(1 row)
-
-SELECT make_timestamptz(2014, 12, 10, 0, 0, 0, 'Europe/Prague') AT TIME ZONE 'UTC';
-         timezone         
---------------------------
- Tue Dec 09 23:00:00 2014
-(1 row)
-
-SELECT make_timestamptz(1846, 12, 10, 0, 0, 0, 'Asia/Manila') AT TIME ZONE 'UTC';
-         timezone         
---------------------------
- Wed Dec 09 15:56:00 1846
-(1 row)
-
-SELECT make_timestamptz(1881, 12, 10, 0, 0, 0, 'Europe/Paris') AT TIME ZONE 'UTC';
-         timezone         
---------------------------
- Fri Dec 09 23:50:39 1881
-(1 row)
-
-SELECT make_timestamptz(1910, 12, 24, 0, 0, 0, 'Nehwon/Lankhmar');
-ERROR:  time zone "Nehwon/Lankhmar" not recognized
--- abbreviations
-SELECT make_timestamptz(2008, 12, 10, 10, 10, 10, 'CLST');
-       make_timestamptz        
--------------------------------
- Wed Dec 10 10:10:10 2008 CLST
-(1 row)
-
-SELECT make_timestamptz(2008, 12, 10, 10, 10, 10, 'CLT');
-       make_timestamptz        
--------------------------------
- Wed Dec 10 11:10:10 2008 CLST
-(1 row)
-
-SELECT make_timestamptz(2014, 12, 10, 10, 10, 10, 'PST8PDT');
-       make_timestamptz        
--------------------------------
- Wed Dec 10 15:10:10 2014 CLST
-(1 row)
-
-RESET TimeZone;
->>>>>>> ab76208e
+SET DateStyle TO DEFAULT;