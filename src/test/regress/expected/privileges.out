--
-- Test access privileges
--
set optimizer=off;
-- Clean up in case a prior regression run failed
-- Suppress NOTICE messages when users/groups don't exist
SET client_min_messages TO 'error';
DROP ROLE IF EXISTS regressgroup1;
DROP ROLE IF EXISTS regressgroup2;
DROP ROLE IF EXISTS regressuser1;
DROP ROLE IF EXISTS regressuser2;
DROP ROLE IF EXISTS regressuser3;
DROP ROLE IF EXISTS regressuser4;
DROP ROLE IF EXISTS regressuser5;
RESET client_min_messages;
-- test proper begins here
CREATE USER regressuser1;
CREATE USER regressuser2;
CREATE USER regressuser3;
CREATE USER regressuser4;
CREATE USER regressuser5;
CREATE USER regressuser5;	-- duplicate
ERROR:  role "regressuser5" already exists
CREATE GROUP regressgroup1;
CREATE GROUP regressgroup2 WITH USER regressuser1, regressuser2;
ALTER GROUP regressgroup1 ADD USER regressuser4;
ALTER GROUP regressgroup2 ADD USER regressuser2;	-- duplicate
NOTICE:  role "regressuser2" is already a member of role "regressgroup2"
ALTER GROUP regressgroup2 DROP USER regressuser2;
GRANT regressgroup2 TO regressuser4 WITH ADMIN OPTION;
-- test owner privileges
SET SESSION AUTHORIZATION regressuser1;
SELECT session_user, current_user;
 session_user | current_user 
--------------+--------------
 regressuser1 | regressuser1
(1 row)

CREATE TABLE atest1 ( a int, b text );
NOTICE:  Table doesn't have 'DISTRIBUTED BY' clause -- Using column named 'a' as the Greenplum Database data distribution key for this table.
HINT:  The 'DISTRIBUTED BY' clause determines the distribution of data. Make sure column(s) chosen are the optimal data distribution key to minimize skew.
SELECT * FROM atest1;
 a | b 
---+---
(0 rows)

INSERT INTO atest1 VALUES (1, 'one');
DELETE FROM atest1;
UPDATE atest1 SET b = 'blech' WHERE a = 213;
TRUNCATE atest1;
LOCK atest1 IN ACCESS EXCLUSIVE MODE;
REVOKE ALL ON atest1 FROM PUBLIC;
NOTICE:  no privileges could be revoked from role PUBLIC on object atest1
SELECT * FROM atest1;
 a | b 
---+---
(0 rows)

GRANT ALL ON atest1 TO regressuser2;
GRANT SELECT ON atest1 TO regressuser3, regressuser4;
SELECT * FROM atest1;
 a | b 
---+---
(0 rows)

CREATE TABLE atest2 (col1 varchar(10), col2 boolean);
NOTICE:  Table doesn't have 'DISTRIBUTED BY' clause -- Using column named 'col1' as the Greenplum Database data distribution key for this table.
HINT:  The 'DISTRIBUTED BY' clause determines the distribution of data. Make sure column(s) chosen are the optimal data distribution key to minimize skew.
GRANT SELECT ON atest2 TO regressuser2;
GRANT UPDATE ON atest2 TO regressuser3;
GRANT INSERT ON atest2 TO regressuser4;
GRANT TRUNCATE ON atest2 TO regressuser5;
SET SESSION AUTHORIZATION regressuser2;
SELECT session_user, current_user;
 session_user | current_user 
--------------+--------------
 regressuser2 | regressuser2
(1 row)

-- try various combinations of queries on atest1 and atest2
SELECT * FROM atest1; -- ok
 a | b 
---+---
(0 rows)

SELECT * FROM atest2; -- ok
 col1 | col2 
------+------
(0 rows)

INSERT INTO atest1 VALUES (2, 'two'); -- ok
INSERT INTO atest2 VALUES ('foo', true); -- fail
ERROR:  permission denied for relation atest2
INSERT INTO atest1 SELECT 1, b FROM atest1; -- ok
UPDATE atest1 SET b = 'twotwo' WHERE a = 2; -- ok
UPDATE atest2 SET col2 = NOT col2; -- fail
ERROR:  permission denied for relation atest2
SELECT * FROM atest1 FOR UPDATE; -- ok
 a |   b    
---+--------
 1 | two
 2 | twotwo
(2 rows)

SELECT * FROM atest2 FOR UPDATE; -- fail
ERROR:  permission denied for relation atest2
DELETE FROM atest2; -- fail
ERROR:  permission denied for relation atest2
TRUNCATE atest2; -- fail
ERROR:  permission denied for relation atest2
LOCK atest2 IN ACCESS EXCLUSIVE MODE; -- fail
ERROR:  permission denied for relation atest2
COPY atest2 FROM stdin; -- fail
ERROR:  permission denied for relation atest2
GRANT ALL ON atest1 TO PUBLIC; -- fail
WARNING:  no privileges were granted for "atest1"
-- checks in subquery, both ok
SELECT * FROM atest1 WHERE ( b IN ( SELECT col1 FROM atest2 ) );
 a | b 
---+---
(0 rows)

SELECT * FROM atest2 WHERE ( col1 IN ( SELECT b FROM atest1 ) );
 col1 | col2 
------+------
(0 rows)

SET SESSION AUTHORIZATION regressuser3;
SELECT session_user, current_user;
 session_user | current_user 
--------------+--------------
 regressuser3 | regressuser3
(1 row)

SELECT * FROM atest1; -- ok
 a |   b    
---+--------
 1 | two
 2 | twotwo
(2 rows)

SELECT * FROM atest2; -- fail
ERROR:  permission denied for relation atest2
INSERT INTO atest1 VALUES (2, 'two'); -- fail
ERROR:  permission denied for relation atest1
INSERT INTO atest2 VALUES ('foo', true); -- fail
ERROR:  permission denied for relation atest2
INSERT INTO atest1 SELECT 1, b FROM atest1; -- fail
ERROR:  permission denied for relation atest1
UPDATE atest1 SET b = 'twotwo' WHERE a = 2; -- fail
ERROR:  permission denied for relation atest1
UPDATE atest2 SET col2 = NULL; -- ok
UPDATE atest2 SET col2 = NOT col2; -- fails; requires SELECT on atest2
ERROR:  permission denied for relation atest2
UPDATE atest2 SET col2 = true FROM atest1 WHERE atest1.a = 5; -- ok
SELECT * FROM atest1 FOR UPDATE; -- fail
ERROR:  permission denied for relation atest1
SELECT * FROM atest2 FOR UPDATE; -- fail
ERROR:  permission denied for relation atest2
DELETE FROM atest2; -- fail
ERROR:  permission denied for relation atest2
TRUNCATE atest2; -- fail
ERROR:  permission denied for relation atest2
LOCK atest2 IN ACCESS EXCLUSIVE MODE; -- ok
COPY atest2 FROM stdin; -- fail
ERROR:  permission denied for relation atest2
-- checks in subquery, both fail
SELECT * FROM atest1 WHERE ( b IN ( SELECT col1 FROM atest2 ) );
ERROR:  permission denied for relation atest2
SELECT * FROM atest2 WHERE ( col1 IN ( SELECT b FROM atest1 ) );
ERROR:  permission denied for relation atest2
SET SESSION AUTHORIZATION regressuser4;
COPY atest2 FROM stdin; -- ok
SELECT * FROM atest1; -- ok
 a |   b    
---+--------
 1 | two
 2 | twotwo
(2 rows)

-- groups
SET SESSION AUTHORIZATION regressuser3;
CREATE TABLE atest3 (one int, two int, three int);
NOTICE:  Table doesn't have 'DISTRIBUTED BY' clause -- Using column named 'one' as the Greenplum Database data distribution key for this table.
HINT:  The 'DISTRIBUTED BY' clause determines the distribution of data. Make sure column(s) chosen are the optimal data distribution key to minimize skew.
GRANT DELETE ON atest3 TO GROUP regressgroup2;
SET SESSION AUTHORIZATION regressuser1;
SELECT * FROM atest3; -- fail
ERROR:  permission denied for relation atest3
DELETE FROM atest3; -- ok
-- views
SET SESSION AUTHORIZATION regressuser3;
CREATE VIEW atestv1 AS SELECT * FROM atest1; -- ok
/* The next *should* fail, but it's not implemented that way yet. */
CREATE VIEW atestv2 AS SELECT * FROM atest2;
CREATE VIEW atestv3 AS SELECT * FROM atest3; -- ok
SELECT * FROM atestv1; -- ok
 a |   b    
---+--------
 1 | two
 2 | twotwo
(2 rows)

SELECT * FROM atestv2; -- fail
ERROR:  permission denied for relation atest2
GRANT SELECT ON atestv1, atestv3 TO regressuser4;
GRANT SELECT ON atestv2 TO regressuser2;
SET SESSION AUTHORIZATION regressuser4;
SELECT * FROM atestv1; -- ok
 a |   b    
---+--------
 1 | two
 2 | twotwo
(2 rows)

SELECT * FROM atestv2; -- fail
ERROR:  permission denied for relation atestv2
SELECT * FROM atestv3; -- ok
 one | two | three 
-----+-----+-------
(0 rows)

CREATE VIEW atestv4 AS SELECT * FROM atestv3; -- nested view
SELECT * FROM atestv4; -- ok
 one | two | three 
-----+-----+-------
(0 rows)

GRANT SELECT ON atestv4 TO regressuser2;
SET SESSION AUTHORIZATION regressuser2;
-- Two complex cases:
SELECT * FROM atestv3; -- fail
ERROR:  permission denied for relation atestv3
SELECT * FROM atestv4; -- ok (even though regressuser2 cannot access underlying atestv3)
 one | two | three 
-----+-----+-------
(0 rows)

SELECT * FROM atest2; -- ok
 col1 | col2 
------+------
 bar  | t
(1 row)

SELECT * FROM atestv2; -- fail (even though regressuser2 can access underlying atest2)
ERROR:  permission denied for relation atest2
-- privileges on functions, languages
-- switch to superuser
\c -
REVOKE ALL PRIVILEGES ON LANGUAGE sql FROM PUBLIC;
GRANT USAGE ON LANGUAGE sql TO regressuser1; -- ok
GRANT USAGE ON LANGUAGE c TO PUBLIC; -- fail
ERROR:  language "c" is not trusted
HINT:  Only superusers can use untrusted languages.
SET SESSION AUTHORIZATION regressuser1;
GRANT USAGE ON LANGUAGE sql TO regressuser2; -- fail
WARNING:  no privileges were granted for "sql"
CREATE FUNCTION testfunc1(int) RETURNS int AS 'select 2 * $1;' LANGUAGE sql CONTAINS SQL;
CREATE FUNCTION testfunc2(int) RETURNS int AS 'select 3 * $1;' LANGUAGE sql CONTAINS SQL;
REVOKE ALL ON FUNCTION testfunc1(int), testfunc2(int) FROM PUBLIC;
GRANT EXECUTE ON FUNCTION testfunc1(int), testfunc2(int) TO regressuser2;
GRANT USAGE ON FUNCTION testfunc1(int) TO regressuser3; -- semantic error
ERROR:  invalid privilege type USAGE for function
GRANT ALL PRIVILEGES ON FUNCTION testfunc1(int) TO regressuser4;
GRANT ALL PRIVILEGES ON FUNCTION testfunc_nosuch(int) TO regressuser4;
ERROR:  function testfunc_nosuch(integer) does not exist
CREATE FUNCTION testfunc4(boolean) RETURNS text
  AS 'select col1 from atest2 where col2 = $1;'
  LANGUAGE sql SECURITY DEFINER READS SQL DATA;
GRANT EXECUTE ON FUNCTION testfunc4(boolean) TO regressuser3;
SET SESSION AUTHORIZATION regressuser2;
SELECT testfunc1(5), testfunc2(5); -- ok
 testfunc1 | testfunc2 
-----------+-----------
        10 |        15
(1 row)

CREATE FUNCTION testfunc3(int) RETURNS int AS 'select 2 * $1;' LANGUAGE sql CONTAINS SQL; -- fail
ERROR:  permission denied for language sql
SET SESSION AUTHORIZATION regressuser3;
SELECT testfunc1(5); -- fail
ERROR:  permission denied for function testfunc1
SELECT col1 FROM atest2 WHERE col2 = true; -- fail
ERROR:  permission denied for relation atest2
SELECT testfunc4(true); -- ok
 testfunc4 
-----------
 bar
(1 row)

SET SESSION AUTHORIZATION regressuser4;
SELECT testfunc1(5); -- ok
 testfunc1 
-----------
        10
(1 row)

DROP FUNCTION testfunc1(int); -- fail
ERROR:  must be owner of function testfunc1
\c -
DROP FUNCTION testfunc1(int); -- ok
-- restore to sanity
GRANT ALL PRIVILEGES ON LANGUAGE sql TO PUBLIC;
-- truncate
SET SESSION AUTHORIZATION regressuser5;
TRUNCATE atest2; -- ok
TRUNCATE atest3; -- fail
ERROR:  permission denied for relation atest3
-- has_table_privilege function
-- bad-input checks
select has_table_privilege(NULL,'pg_authid','select');
 has_table_privilege 
---------------------
 
(1 row)

select has_table_privilege('pg_shad','select');
 has_table_privilege 
---------------------
 
(1 row)

select has_table_privilege('nosuchuser','pg_authid','select');
ERROR:  role "nosuchuser" does not exist
select has_table_privilege('pg_authid','sel');
ERROR:  unrecognized privilege type: "sel"
select has_table_privilege(-999999,'pg_authid','update');
ERROR:  role with OID 4293967297 does not exist
select has_table_privilege(1,'select');
 has_table_privilege 
---------------------
 
(1 row)

-- superuser
\c -
select has_table_privilege(current_user,'pg_authid','select');
 has_table_privilege 
---------------------
 t
(1 row)

select has_table_privilege(current_user,'pg_authid','insert');
 has_table_privilege 
---------------------
 t
(1 row)

select has_table_privilege(t2.oid,'pg_authid','update')
from (select oid from pg_roles where rolname = current_user) as t2;
 has_table_privilege 
---------------------
 t
(1 row)

select has_table_privilege(t2.oid,'pg_authid','delete')
from (select oid from pg_roles where rolname = current_user) as t2;
 has_table_privilege 
---------------------
 t
(1 row)

-- 'rule' privilege no longer exists, but for backwards compatibility
-- has_table_privilege still recognizes the keyword and says FALSE
select has_table_privilege(current_user,t1.oid,'rule')
from (select oid from pg_class where relname = 'pg_authid') as t1;
 has_table_privilege 
---------------------
 f
(1 row)

select has_table_privilege(current_user,t1.oid,'references')
from (select oid from pg_class where relname = 'pg_authid') as t1;
 has_table_privilege 
---------------------
 t
(1 row)

select has_table_privilege(t2.oid,t1.oid,'select')
from (select oid from pg_class where relname = 'pg_authid') as t1,
  (select oid from pg_roles where rolname = current_user) as t2;
 has_table_privilege 
---------------------
 t
(1 row)

select has_table_privilege(t2.oid,t1.oid,'insert')
from (select oid from pg_class where relname = 'pg_authid') as t1,
  (select oid from pg_roles where rolname = current_user) as t2;
 has_table_privilege 
---------------------
 t
(1 row)

select has_table_privilege('pg_authid','update');
 has_table_privilege 
---------------------
 t
(1 row)

select has_table_privilege('pg_authid','delete');
 has_table_privilege 
---------------------
 t
(1 row)

select has_table_privilege('pg_authid','truncate');
 has_table_privilege 
---------------------
 t
(1 row)

select has_table_privilege(t1.oid,'select')
from (select oid from pg_class where relname = 'pg_authid') as t1;
 has_table_privilege 
---------------------
 t
(1 row)

select has_table_privilege(t1.oid,'trigger')
from (select oid from pg_class where relname = 'pg_authid') as t1;
 has_table_privilege 
---------------------
 t
(1 row)

-- non-superuser
SET SESSION AUTHORIZATION regressuser3;
select has_table_privilege(current_user,'pg_class','select');
 has_table_privilege 
---------------------
 t
(1 row)

select has_table_privilege(current_user,'pg_class','insert');
 has_table_privilege 
---------------------
 f
(1 row)

select has_table_privilege(t2.oid,'pg_class','update')
from (select oid from pg_roles where rolname = current_user) as t2;
 has_table_privilege 
---------------------
 f
(1 row)

select has_table_privilege(t2.oid,'pg_class','delete')
from (select oid from pg_roles where rolname = current_user) as t2;
 has_table_privilege 
---------------------
 f
(1 row)

select has_table_privilege(current_user,t1.oid,'references')
from (select oid from pg_class where relname = 'pg_class') as t1;
 has_table_privilege 
---------------------
 f
(1 row)

select has_table_privilege(t2.oid,t1.oid,'select')
from (select oid from pg_class where relname = 'pg_class') as t1,
  (select oid from pg_roles where rolname = current_user) as t2;
 has_table_privilege 
---------------------
 t
(1 row)

select has_table_privilege(t2.oid,t1.oid,'insert')
from (select oid from pg_class where relname = 'pg_class') as t1,
  (select oid from pg_roles where rolname = current_user) as t2;
 has_table_privilege 
---------------------
 f
(1 row)

select has_table_privilege('pg_class','update');
 has_table_privilege 
---------------------
 f
(1 row)

select has_table_privilege('pg_class','delete');
 has_table_privilege 
---------------------
 f
(1 row)

select has_table_privilege('pg_class','truncate');
 has_table_privilege 
---------------------
 f
(1 row)

select has_table_privilege(t1.oid,'select')
from (select oid from pg_class where relname = 'pg_class') as t1;
 has_table_privilege 
---------------------
 t
(1 row)

select has_table_privilege(t1.oid,'trigger')
from (select oid from pg_class where relname = 'pg_class') as t1;
 has_table_privilege 
---------------------
 f
(1 row)

select has_table_privilege(current_user,'atest1','select');
 has_table_privilege 
---------------------
 t
(1 row)

select has_table_privilege(current_user,'atest1','insert');
 has_table_privilege 
---------------------
 f
(1 row)

select has_table_privilege(t2.oid,'atest1','update')
from (select oid from pg_roles where rolname = current_user) as t2;
 has_table_privilege 
---------------------
 f
(1 row)

select has_table_privilege(t2.oid,'atest1','delete')
from (select oid from pg_roles where rolname = current_user) as t2;
 has_table_privilege 
---------------------
 f
(1 row)

select has_table_privilege(current_user,t1.oid,'references')
from (select oid from pg_class where relname = 'atest1') as t1;
 has_table_privilege 
---------------------
 f
(1 row)

select has_table_privilege(t2.oid,t1.oid,'select')
from (select oid from pg_class where relname = 'atest1') as t1,
  (select oid from pg_roles where rolname = current_user) as t2;
 has_table_privilege 
---------------------
 t
(1 row)

select has_table_privilege(t2.oid,t1.oid,'insert')
from (select oid from pg_class where relname = 'atest1') as t1,
  (select oid from pg_roles where rolname = current_user) as t2;
 has_table_privilege 
---------------------
 f
(1 row)

select has_table_privilege('atest1','update');
 has_table_privilege 
---------------------
 f
(1 row)

select has_table_privilege('atest1','delete');
 has_table_privilege 
---------------------
 f
(1 row)

select has_table_privilege('atest1','truncate');
 has_table_privilege 
---------------------
 f
(1 row)

select has_table_privilege(t1.oid,'select')
from (select oid from pg_class where relname = 'atest1') as t1;
 has_table_privilege 
---------------------
 t
(1 row)

select has_table_privilege(t1.oid,'trigger')
from (select oid from pg_class where relname = 'atest1') as t1;
 has_table_privilege 
---------------------
 f
(1 row)

-- Grant options
SET SESSION AUTHORIZATION regressuser1;
CREATE TABLE atest4 (a int);
NOTICE:  Table doesn't have 'DISTRIBUTED BY' clause -- Using column named 'a' as the Greenplum Database data distribution key for this table.
HINT:  The 'DISTRIBUTED BY' clause determines the distribution of data. Make sure column(s) chosen are the optimal data distribution key to minimize skew.
GRANT SELECT ON atest4 TO regressuser2 WITH GRANT OPTION;
GRANT UPDATE ON atest4 TO regressuser2;
GRANT SELECT ON atest4 TO GROUP regressgroup1 WITH GRANT OPTION;
SET SESSION AUTHORIZATION regressuser2;
GRANT SELECT ON atest4 TO regressuser3;
GRANT UPDATE ON atest4 TO regressuser3; -- fail
WARNING:  no privileges were granted for "atest4"
SET SESSION AUTHORIZATION regressuser1;
REVOKE SELECT ON atest4 FROM regressuser3; -- does nothing
NOTICE:  no privileges could be revoked from role regressuser3 on object atest4
SELECT has_table_privilege('regressuser3', 'atest4', 'SELECT'); -- true
 has_table_privilege 
---------------------
 t
(1 row)

REVOKE SELECT ON atest4 FROM regressuser2; -- fail
ERROR:  dependent privileges exist
HINT:  Use CASCADE to revoke them too.
REVOKE GRANT OPTION FOR SELECT ON atest4 FROM regressuser2 CASCADE; -- ok
SELECT has_table_privilege('regressuser2', 'atest4', 'SELECT'); -- true
 has_table_privilege 
---------------------
 t
(1 row)

SELECT has_table_privilege('regressuser3', 'atest4', 'SELECT'); -- false
 has_table_privilege 
---------------------
 f
(1 row)

SELECT has_table_privilege('regressuser1', 'atest4', 'SELECT WITH GRANT OPTION'); -- true
 has_table_privilege 
---------------------
 t
(1 row)

<<<<<<< HEAD
-- Admin options
SET SESSION AUTHORIZATION regressuser4;
CREATE FUNCTION dogrant_ok() RETURNS void LANGUAGE sql SECURITY DEFINER AS
	'GRANT regressgroup2 TO regressuser5';
GRANT regressgroup2 TO regressuser5; -- ok: had ADMIN OPTION
SET ROLE regressgroup2;
GRANT regressgroup2 TO regressuser5; -- fails: SET ROLE suspended privilege
ERROR:  must have admin option on role "regressgroup2"
SET SESSION AUTHORIZATION regressuser1;
GRANT regressgroup2 TO regressuser5; -- fails: no ADMIN OPTION
ERROR:  must have admin option on role "regressgroup2"
SELECT dogrant_ok();			-- ok: SECURITY DEFINER conveys ADMIN
NOTICE:  role "regressuser5" is already a member of role "regressgroup2"
CONTEXT:  SQL function "dogrant_ok" statement 1
 dogrant_ok 
------------
 
(1 row)

SET ROLE regressgroup2;
GRANT regressgroup2 TO regressuser5; -- fails: SET ROLE did not help
ERROR:  must have admin option on role "regressgroup2"
SET SESSION AUTHORIZATION regressgroup2;
GRANT regressgroup2 TO regressuser5; -- ok: a role can self-admin
NOTICE:  role "regressuser5" is already a member of role "regressgroup2"
CREATE FUNCTION dogrant_fails() RETURNS void LANGUAGE sql SECURITY DEFINER AS
	'GRANT regressgroup2 TO regressuser5';
SELECT dogrant_fails();			-- fails: no self-admin in SECURITY DEFINER
ERROR:  must have admin option on role "regressgroup2"
CONTEXT:  SQL function "dogrant_fails" statement 1
DROP FUNCTION dogrant_fails();
SET SESSION AUTHORIZATION regressuser4;
DROP FUNCTION dogrant_ok();
REVOKE regressgroup2 FROM regressuser5;
=======
>>>>>>> d13f41d2
-- test that dependent privileges are revoked (or not) properly
\c -
set session role regressuser1;
create table dep_priv_test (a int);
grant select on dep_priv_test to regressuser2 with grant option;
grant select on dep_priv_test to regressuser3 with grant option;
set session role regressuser2;
grant select on dep_priv_test to regressuser4 with grant option;
set session role regressuser3;
grant select on dep_priv_test to regressuser4 with grant option;
set session role regressuser4;
grant select on dep_priv_test to regressuser5;
\dp dep_priv_test
                                                                                     Access privileges for database "regression"
<<<<<<< HEAD
 Schema |     Name      | Type  |                                                                                  Access privileges                                                                                  
--------+---------------+-------+-------------------------------------------------------------------------------------------------------------------------------------------------------------------------------------
 public | dep_priv_test | table | {regressuser1=arwdDxt/regressuser1,regressuser2=r*/regressuser1,regressuser3=r*/regressuser1,regressuser4=r*/regressuser2,regressuser4=r*/regressuser3,regressuser5=r/regressuser4}
=======
 Schema |     Name      | Type  |                                                                                 Access privileges                                                                                  
--------+---------------+-------+------------------------------------------------------------------------------------------------------------------------------------------------------------------------------------
 public | dep_priv_test | table | {regressuser1=arwdxt/regressuser1,regressuser2=r*/regressuser1,regressuser3=r*/regressuser1,regressuser4=r*/regressuser2,regressuser4=r*/regressuser3,regressuser5=r/regressuser4}
>>>>>>> d13f41d2
(1 row)

set session role regressuser2;
revoke select on dep_priv_test from regressuser4 cascade;
\dp dep_priv_test
<<<<<<< HEAD
                                                         Access privileges for database "regression"
 Schema |     Name      | Type  |                                                     Access privileges                                                      
--------+---------------+-------+----------------------------------------------------------------------------------------------------------------------------
 public | dep_priv_test | table | {regressuser1=arwdDxt/regressuser1,regressuser2=r*/regressuser1,regressuser3=r*/regressuser1,regressuser4=r*/regressuser3}
=======
                                                                      Access privileges for database "regression"
 Schema |     Name      | Type  |                                                                   Access privileges                                                                   
--------+---------------+-------+-------------------------------------------------------------------------------------------------------------------------------------------------------
 public | dep_priv_test | table | {regressuser1=arwdxt/regressuser1,regressuser2=r*/regressuser1,regressuser3=r*/regressuser1,regressuser4=r*/regressuser3,regressuser5=r/regressuser4}
>>>>>>> d13f41d2
(1 row)

set session role regressuser3;
revoke select on dep_priv_test from regressuser4 cascade;
\dp dep_priv_test
                                          Access privileges for database "regression"
<<<<<<< HEAD
 Schema |     Name      | Type  |                                       Access privileges                                       
--------+---------------+-------+-----------------------------------------------------------------------------------------------
 public | dep_priv_test | table | {regressuser1=arwdDxt/regressuser1,regressuser2=r*/regressuser1,regressuser3=r*/regressuser1}
=======
 Schema |     Name      | Type  |                                      Access privileges                                       
--------+---------------+-------+----------------------------------------------------------------------------------------------
 public | dep_priv_test | table | {regressuser1=arwdxt/regressuser1,regressuser2=r*/regressuser1,regressuser3=r*/regressuser1}
>>>>>>> d13f41d2
(1 row)

set session role regressuser1;
drop table dep_priv_test;
-- clean up
\c regression
DROP FUNCTION testfunc2(int);
DROP FUNCTION testfunc4(boolean);
DROP VIEW atestv1;
DROP VIEW atestv2;
-- this should cascade to drop atestv4
DROP VIEW atestv3 CASCADE;
NOTICE:  drop cascades to rule _RETURN on view atestv4
NOTICE:  drop cascades to view atestv4
-- this should complain "does not exist"
DROP VIEW atestv4;
ERROR:  view "atestv4" does not exist
DROP TABLE atest1;
DROP TABLE atest2;
DROP TABLE atest3;
DROP TABLE atest4;
DROP GROUP regressgroup1;
DROP GROUP regressgroup2;
REVOKE USAGE ON LANGUAGE sql FROM regressuser1;
DROP USER regressuser1;
DROP USER regressuser2;
DROP USER regressuser3;
DROP USER regressuser4;
<<<<<<< HEAD
DROP USER regressuser5;
reset optimizer;
=======
DROP USER regressuser5;
>>>>>>> d13f41d2
<|MERGE_RESOLUTION|>--- conflicted
+++ resolved
@@ -631,7 +631,6 @@
  t
 (1 row)
 
-<<<<<<< HEAD
 -- Admin options
 SET SESSION AUTHORIZATION regressuser4;
 CREATE FUNCTION dogrant_ok() RETURNS void LANGUAGE sql SECURITY DEFINER AS
@@ -666,8 +665,6 @@
 SET SESSION AUTHORIZATION regressuser4;
 DROP FUNCTION dogrant_ok();
 REVOKE regressgroup2 FROM regressuser5;
-=======
->>>>>>> d13f41d2
 -- test that dependent privileges are revoked (or not) properly
 \c -
 set session role regressuser1;
@@ -682,46 +679,27 @@
 grant select on dep_priv_test to regressuser5;
 \dp dep_priv_test
                                                                                      Access privileges for database "regression"
-<<<<<<< HEAD
  Schema |     Name      | Type  |                                                                                  Access privileges                                                                                  
 --------+---------------+-------+-------------------------------------------------------------------------------------------------------------------------------------------------------------------------------------
  public | dep_priv_test | table | {regressuser1=arwdDxt/regressuser1,regressuser2=r*/regressuser1,regressuser3=r*/regressuser1,regressuser4=r*/regressuser2,regressuser4=r*/regressuser3,regressuser5=r/regressuser4}
-=======
- Schema |     Name      | Type  |                                                                                 Access privileges                                                                                  
---------+---------------+-------+------------------------------------------------------------------------------------------------------------------------------------------------------------------------------------
- public | dep_priv_test | table | {regressuser1=arwdxt/regressuser1,regressuser2=r*/regressuser1,regressuser3=r*/regressuser1,regressuser4=r*/regressuser2,regressuser4=r*/regressuser3,regressuser5=r/regressuser4}
->>>>>>> d13f41d2
 (1 row)
 
 set session role regressuser2;
 revoke select on dep_priv_test from regressuser4 cascade;
 \dp dep_priv_test
-<<<<<<< HEAD
                                                          Access privileges for database "regression"
  Schema |     Name      | Type  |                                                     Access privileges                                                      
---------+---------------+-------+----------------------------------------------------------------------------------------------------------------------------
- public | dep_priv_test | table | {regressuser1=arwdDxt/regressuser1,regressuser2=r*/regressuser1,regressuser3=r*/regressuser1,regressuser4=r*/regressuser3}
-=======
-                                                                      Access privileges for database "regression"
- Schema |     Name      | Type  |                                                                   Access privileges                                                                   
---------+---------------+-------+-------------------------------------------------------------------------------------------------------------------------------------------------------
- public | dep_priv_test | table | {regressuser1=arwdxt/regressuser1,regressuser2=r*/regressuser1,regressuser3=r*/regressuser1,regressuser4=r*/regressuser3,regressuser5=r/regressuser4}
->>>>>>> d13f41d2
+--------+---------------+-------+--------------------------------------------------------------------------------------------------------------------------------------------------------
+ public | dep_priv_test | table | {regressuser1=arwdDxt/regressuser1,regressuser2=r*/regressuser1,regressuser3=r*/regressuser1,regressuser4=r*/regressuser3,regressuser5=r/regressuser4}
 (1 row)
 
 set session role regressuser3;
 revoke select on dep_priv_test from regressuser4 cascade;
 \dp dep_priv_test
                                           Access privileges for database "regression"
-<<<<<<< HEAD
  Schema |     Name      | Type  |                                       Access privileges                                       
 --------+---------------+-------+-----------------------------------------------------------------------------------------------
  public | dep_priv_test | table | {regressuser1=arwdDxt/regressuser1,regressuser2=r*/regressuser1,regressuser3=r*/regressuser1}
-=======
- Schema |     Name      | Type  |                                      Access privileges                                       
---------+---------------+-------+----------------------------------------------------------------------------------------------
- public | dep_priv_test | table | {regressuser1=arwdxt/regressuser1,regressuser2=r*/regressuser1,regressuser3=r*/regressuser1}
->>>>>>> d13f41d2
 (1 row)
 
 set session role regressuser1;
@@ -750,9 +728,5 @@
 DROP USER regressuser2;
 DROP USER regressuser3;
 DROP USER regressuser4;
-<<<<<<< HEAD
 DROP USER regressuser5;
-reset optimizer;
-=======
-DROP USER regressuser5;
->>>>>>> d13f41d2
+reset optimizer;