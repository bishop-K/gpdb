--
-- PLPGSQL
--
-- Scenario:
--
--     A building with a modern TP cable installation where any
--     of the wall connectors can be used to plug in phones,
--     ethernet interfaces or local office hubs. The backside
--     of the wall connectors is wired to one of several patch-
--     fields in the building.
--
--     In the patchfields, there are hubs and all the slots
--     representing the wall connectors. In addition there are
--     slots that can represent a phone line from the central
--     phone system.
--
--     Triggers ensure consistency of the patching information.
--
--     Functions are used to build up powerful views that let
--     you look behind the wall when looking at a patchfield
--     or into a room.
--
create table Room (
    roomno	char(8),
    comment	text
);
create unique index Room_rno on Room using btree (roomno bpchar_ops);
create table WSlot (
    slotname	char(20),
    roomno	char(8),
    slotlink	char(20),
    backlink	char(20)
);
create unique index WSlot_name on WSlot using btree (slotname bpchar_ops);
create table PField (
    name	text,
    comment	text
);
create unique index PField_name on PField using btree (name text_ops);
create table PSlot (
    slotname	char(20),
    pfname	text,
    slotlink	char(20),
    backlink	char(20)
);
create unique index PSlot_name on PSlot using btree (slotname bpchar_ops);
create table PLine (
    slotname	char(20),
    phonenumber	char(20),
    comment	text,
    backlink	char(20)
);
create unique index PLine_name on PLine using btree (slotname bpchar_ops);
create table Hub (
    name	char(14),
    comment	text,
    nslots	integer
);
create unique index Hub_name on Hub using btree (name bpchar_ops);
create table HSlot (
    slotname	char(20),
    hubname	char(14),
    slotno	integer,
    slotlink	char(20)
);
create unique index HSlot_name on HSlot using btree (slotname bpchar_ops);
create index HSlot_hubname on HSlot using btree (hubname bpchar_ops);
create table System (
    name	text,
    comment	text
);
create unique index System_name on System using btree (name text_ops);
create table IFace (
    slotname	char(20),
    sysname	text,
    ifname	text,
    slotlink	char(20)
);
create unique index IFace_name on IFace using btree (slotname bpchar_ops);
create table PHone (
    slotname	char(20),
    comment	text,
    slotlink	char(20)
);
create unique index PHone_name on PHone using btree (slotname bpchar_ops);
-- ************************************************************
-- *
-- * Trigger procedures and functions for the patchfield
-- * test of PL/pgSQL
-- *
-- ************************************************************
-- ************************************************************
-- * AFTER UPDATE on Room
-- *	- If room no changes let wall slots follow
-- ************************************************************
create function tg_room_au() returns trigger as '
begin
    if new.roomno != old.roomno then
        update WSlot set roomno = new.roomno where roomno = old.roomno;
    end if;
    return new;
end;
' language plpgsql;
create trigger tg_room_au after update
    on Room for each row execute procedure tg_room_au();
-- ************************************************************
-- * AFTER DELETE on Room
-- *	- delete wall slots in this room
-- ************************************************************
create function tg_room_ad() returns trigger as '
begin
    delete from WSlot where roomno = old.roomno;
    return old;
end;
' language plpgsql;
create trigger tg_room_ad after delete
    on Room for each row execute procedure tg_room_ad();
-- ************************************************************
-- * BEFORE INSERT or UPDATE on WSlot
-- *	- Check that room exists
-- ************************************************************
create function tg_wslot_biu() returns trigger as $$
begin
    if count(*) = 0 from Room where roomno = new.roomno then
        raise exception 'Room % does not exist', new.roomno;
    end if;
    return new;
end;
$$ language plpgsql;
create trigger tg_wslot_biu before insert or update
    on WSlot for each row execute procedure tg_wslot_biu();
-- ************************************************************
-- * AFTER UPDATE on PField
-- *	- Let PSlots of this field follow
-- ************************************************************
create function tg_pfield_au() returns trigger as '
begin
    if new.name != old.name then
        update PSlot set pfname = new.name where pfname = old.name;
    end if;
    return new;
end;
' language plpgsql;
create trigger tg_pfield_au after update
    on PField for each row execute procedure tg_pfield_au();
-- ************************************************************
-- * AFTER DELETE on PField
-- *	- Remove all slots of this patchfield
-- ************************************************************
create function tg_pfield_ad() returns trigger as '
begin
    delete from PSlot where pfname = old.name;
    return old;
end;
' language plpgsql;
create trigger tg_pfield_ad after delete
    on PField for each row execute procedure tg_pfield_ad();
-- ************************************************************
-- * BEFORE INSERT or UPDATE on PSlot
-- *	- Ensure that our patchfield does exist
-- ************************************************************
create function tg_pslot_biu() returns trigger as $proc$
declare
    pfrec	record;
    ps          alias for new;
begin
    select into pfrec * from PField where name = ps.pfname;
    if not found then
        raise exception $$Patchfield "%" does not exist$$, ps.pfname;
    end if;
    return ps;
end;
$proc$ language plpgsql;
create trigger tg_pslot_biu before insert or update
    on PSlot for each row execute procedure tg_pslot_biu();
-- ************************************************************
-- * AFTER UPDATE on System
-- *	- If system name changes let interfaces follow
-- ************************************************************
create function tg_system_au() returns trigger as '
begin
    if new.name != old.name then
        update IFace set sysname = new.name where sysname = old.name;
    end if;
    return new;
end;
' language plpgsql;
create trigger tg_system_au after update
    on System for each row execute procedure tg_system_au();
-- ************************************************************
-- * BEFORE INSERT or UPDATE on IFace
-- *	- set the slotname to IF.sysname.ifname
-- ************************************************************
create function tg_iface_biu() returns trigger as $$
declare
    sname	text;
    sysrec	record;
begin
    select into sysrec * from system where name = new.sysname;
    if not found then
        raise exception $q$system "%" does not exist$q$, new.sysname;
    end if;
    sname := 'IF.' || new.sysname;
    sname := sname || '.';
    sname := sname || new.ifname;
    if length(sname) > 20 then
        raise exception 'IFace slotname "%" too long (20 char max)', sname;
    end if;
    new.slotname := sname;
    return new;
end;
$$ language plpgsql;
create trigger tg_iface_biu before insert or update
    on IFace for each row execute procedure tg_iface_biu();
-- ************************************************************
-- * AFTER INSERT or UPDATE or DELETE on Hub
-- *	- insert/delete/rename slots as required
-- ************************************************************
create function tg_hub_a() returns trigger as '
declare
    hname	text;
    dummy	integer;
begin
    if tg_op = ''INSERT'' then
	dummy := tg_hub_adjustslots(new.name, 0, new.nslots);
	return new;
    end if;
    if tg_op = ''UPDATE'' then
	if new.name != old.name then
	    update HSlot set hubname = new.name where hubname = old.name;
	end if;
	dummy := tg_hub_adjustslots(new.name, old.nslots, new.nslots);
	return new;
    end if;
    if tg_op = ''DELETE'' then
	dummy := tg_hub_adjustslots(old.name, old.nslots, 0);
	return old;
    end if;
end;
' language plpgsql;
create trigger tg_hub_a after insert or update or delete
    on Hub for each row execute procedure tg_hub_a();
-- ************************************************************
-- * Support function to add/remove slots of Hub
-- ************************************************************
create function tg_hub_adjustslots(hname bpchar,
                                   oldnslots integer,
                                   newnslots integer)
returns integer as '
begin
    if newnslots = oldnslots then
        return 0;
    end if;
    if newnslots < oldnslots then
        delete from HSlot where hubname = hname and slotno > newnslots;
	return 0;
    end if;
    for i in oldnslots + 1 .. newnslots loop
        insert into HSlot (slotname, hubname, slotno, slotlink)
		values (''HS.dummy'', hname, i, '''');
    end loop;
    return 0;
end
' language plpgsql;
-- Test comments
COMMENT ON FUNCTION tg_hub_adjustslots_wrong(bpchar, integer, integer) IS 'function with args';
ERROR:  function tg_hub_adjustslots_wrong(character, integer, integer) does not exist
COMMENT ON FUNCTION tg_hub_adjustslots(bpchar, integer, integer) IS 'function with args';
COMMENT ON FUNCTION tg_hub_adjustslots(bpchar, integer, integer) IS NULL;
-- ************************************************************
-- * BEFORE INSERT or UPDATE on HSlot
-- *	- prevent from manual manipulation
-- *	- set the slotname to HS.hubname.slotno
-- ************************************************************
create function tg_hslot_biu() returns trigger as '
declare
    sname	text;
    xname	HSlot.slotname%TYPE;
    hubrec	record;
begin
    select into hubrec * from Hub where name = new.hubname;
    if not found then
        raise exception ''no manual manipulation of HSlot'';
    end if;
    if new.slotno < 1 or new.slotno > hubrec.nslots then
        raise exception ''no manual manipulation of HSlot'';
    end if;
    if tg_op = ''UPDATE'' and new.hubname != old.hubname then
	if count(*) > 0 from Hub where name = old.hubname then
	    raise exception ''no manual manipulation of HSlot'';
	end if;
    end if;
    sname := ''HS.'' || trim(new.hubname);
    sname := sname || ''.'';
    sname := sname || new.slotno::text;
    if length(sname) > 20 then
        raise exception ''HSlot slotname "%" too long (20 char max)'', sname;
    end if;
    new.slotname := sname;
    return new;
end;
' language plpgsql;
create trigger tg_hslot_biu before insert or update
    on HSlot for each row execute procedure tg_hslot_biu();
-- ************************************************************
-- * BEFORE DELETE on HSlot
-- *	- prevent from manual manipulation
-- ************************************************************
create function tg_hslot_bd() returns trigger as '
declare
    hubrec	record;
begin
    select into hubrec * from Hub where name = old.hubname;
    if not found then
        return old;
    end if;
    if old.slotno > hubrec.nslots then
        return old;
    end if;
    raise exception ''no manual manipulation of HSlot'';
end;
' language plpgsql;
create trigger tg_hslot_bd before delete
    on HSlot for each row execute procedure tg_hslot_bd();
-- ************************************************************
-- * BEFORE INSERT on all slots
-- *	- Check name prefix
-- ************************************************************
create function tg_chkslotname() returns trigger as '
begin
    if substr(new.slotname, 1, 2) != tg_argv[0] then
        raise exception ''slotname must begin with %'', tg_argv[0];
    end if;
    return new;
end;
' language plpgsql;
create trigger tg_chkslotname before insert
    on PSlot for each row execute procedure tg_chkslotname('PS');
create trigger tg_chkslotname before insert
    on WSlot for each row execute procedure tg_chkslotname('WS');
create trigger tg_chkslotname before insert
    on PLine for each row execute procedure tg_chkslotname('PL');
create trigger tg_chkslotname before insert
    on IFace for each row execute procedure tg_chkslotname('IF');
create trigger tg_chkslotname before insert
    on PHone for each row execute procedure tg_chkslotname('PH');
-- ************************************************************
-- * BEFORE INSERT or UPDATE on all slots with slotlink
-- *	- Set slotlink to empty string if NULL value given
-- ************************************************************
create function tg_chkslotlink() returns trigger as '
begin
    if new.slotlink isnull then
        new.slotlink := '''';
    end if;
    return new;
end;
' language plpgsql;
create trigger tg_chkslotlink before insert or update
    on PSlot for each row execute procedure tg_chkslotlink();
create trigger tg_chkslotlink before insert or update
    on WSlot for each row execute procedure tg_chkslotlink();
create trigger tg_chkslotlink before insert or update
    on IFace for each row execute procedure tg_chkslotlink();
create trigger tg_chkslotlink before insert or update
    on HSlot for each row execute procedure tg_chkslotlink();
create trigger tg_chkslotlink before insert or update
    on PHone for each row execute procedure tg_chkslotlink();
-- ************************************************************
-- * BEFORE INSERT or UPDATE on all slots with backlink
-- *	- Set backlink to empty string if NULL value given
-- ************************************************************
create function tg_chkbacklink() returns trigger as '
begin
    if new.backlink isnull then
        new.backlink := '''';
    end if;
    return new;
end;
' language plpgsql;
create trigger tg_chkbacklink before insert or update
    on PSlot for each row execute procedure tg_chkbacklink();
create trigger tg_chkbacklink before insert or update
    on WSlot for each row execute procedure tg_chkbacklink();
create trigger tg_chkbacklink before insert or update
    on PLine for each row execute procedure tg_chkbacklink();
-- ************************************************************
-- * BEFORE UPDATE on PSlot
-- *	- do delete/insert instead of update if name changes
-- ************************************************************
create function tg_pslot_bu() returns trigger as '
begin
    if new.slotname != old.slotname then
        delete from PSlot where slotname = old.slotname;
	insert into PSlot (
		    slotname,
		    pfname,
		    slotlink,
		    backlink
		) values (
		    new.slotname,
		    new.pfname,
		    new.slotlink,
		    new.backlink
		);
        return null;
    end if;
    return new;
end;
' language plpgsql;
create trigger tg_pslot_bu before update
    on PSlot for each row execute procedure tg_pslot_bu();
-- ************************************************************
-- * BEFORE UPDATE on WSlot
-- *	- do delete/insert instead of update if name changes
-- ************************************************************
create function tg_wslot_bu() returns trigger as '
begin
    if new.slotname != old.slotname then
        delete from WSlot where slotname = old.slotname;
	insert into WSlot (
		    slotname,
		    roomno,
		    slotlink,
		    backlink
		) values (
		    new.slotname,
		    new.roomno,
		    new.slotlink,
		    new.backlink
		);
        return null;
    end if;
    return new;
end;
' language plpgsql;
create trigger tg_wslot_bu before update
    on WSlot for each row execute procedure tg_Wslot_bu();
-- ************************************************************
-- * BEFORE UPDATE on PLine
-- *	- do delete/insert instead of update if name changes
-- ************************************************************
create function tg_pline_bu() returns trigger as '
begin
    if new.slotname != old.slotname then
        delete from PLine where slotname = old.slotname;
	insert into PLine (
		    slotname,
		    phonenumber,
		    comment,
		    backlink
		) values (
		    new.slotname,
		    new.phonenumber,
		    new.comment,
		    new.backlink
		);
        return null;
    end if;
    return new;
end;
' language plpgsql;
create trigger tg_pline_bu before update
    on PLine for each row execute procedure tg_pline_bu();
-- ************************************************************
-- * BEFORE UPDATE on IFace
-- *	- do delete/insert instead of update if name changes
-- ************************************************************
create function tg_iface_bu() returns trigger as '
begin
    if new.slotname != old.slotname then
        delete from IFace where slotname = old.slotname;
	insert into IFace (
		    slotname,
		    sysname,
		    ifname,
		    slotlink
		) values (
		    new.slotname,
		    new.sysname,
		    new.ifname,
		    new.slotlink
		);
        return null;
    end if;
    return new;
end;
' language plpgsql;
create trigger tg_iface_bu before update
    on IFace for each row execute procedure tg_iface_bu();
-- ************************************************************
-- * BEFORE UPDATE on HSlot
-- *	- do delete/insert instead of update if name changes
-- ************************************************************
create function tg_hslot_bu() returns trigger as '
begin
    if new.slotname != old.slotname or new.hubname != old.hubname then
        delete from HSlot where slotname = old.slotname;
	insert into HSlot (
		    slotname,
		    hubname,
		    slotno,
		    slotlink
		) values (
		    new.slotname,
		    new.hubname,
		    new.slotno,
		    new.slotlink
		);
        return null;
    end if;
    return new;
end;
' language plpgsql;
create trigger tg_hslot_bu before update
    on HSlot for each row execute procedure tg_hslot_bu();
-- ************************************************************
-- * BEFORE UPDATE on PHone
-- *	- do delete/insert instead of update if name changes
-- ************************************************************
create function tg_phone_bu() returns trigger as '
begin
    if new.slotname != old.slotname then
        delete from PHone where slotname = old.slotname;
	insert into PHone (
		    slotname,
		    comment,
		    slotlink
		) values (
		    new.slotname,
		    new.comment,
		    new.slotlink
		);
        return null;
    end if;
    return new;
end;
' language plpgsql;
create trigger tg_phone_bu before update
    on PHone for each row execute procedure tg_phone_bu();
-- ************************************************************
-- * AFTER INSERT or UPDATE or DELETE on slot with backlink
-- *	- Ensure that the opponent correctly points back to us
-- ************************************************************
create function tg_backlink_a() returns trigger as '
declare
    dummy	integer;
begin
    if tg_op = ''INSERT'' then
        if new.backlink != '''' then
	    dummy := tg_backlink_set(new.backlink, new.slotname);
	end if;
	return new;
    end if;
    if tg_op = ''UPDATE'' then
        if new.backlink != old.backlink then
	    if old.backlink != '''' then
	        dummy := tg_backlink_unset(old.backlink, old.slotname);
	    end if;
	    if new.backlink != '''' then
	        dummy := tg_backlink_set(new.backlink, new.slotname);
	    end if;
	else
	    if new.slotname != old.slotname and new.backlink != '''' then
	        dummy := tg_slotlink_set(new.backlink, new.slotname);
	    end if;
	end if;
	return new;
    end if;
    if tg_op = ''DELETE'' then
        if old.backlink != '''' then
	    dummy := tg_backlink_unset(old.backlink, old.slotname);
	end if;
	return old;
    end if;
end;
' language plpgsql;
create trigger tg_backlink_a after insert or update or delete
    on PSlot for each row execute procedure tg_backlink_a('PS');
create trigger tg_backlink_a after insert or update or delete
    on WSlot for each row execute procedure tg_backlink_a('WS');
create trigger tg_backlink_a after insert or update or delete
    on PLine for each row execute procedure tg_backlink_a('PL');
-- ************************************************************
-- * Support function to set the opponents backlink field
-- * if it does not already point to the requested slot
-- ************************************************************
create function tg_backlink_set(myname bpchar, blname bpchar)
returns integer as '
declare
    mytype	char(2);
    link	char(4);
    rec		record;
begin
    mytype := substr(myname, 1, 2);
    link := mytype || substr(blname, 1, 2);
    if link = ''PLPL'' then
        raise exception
		''backlink between two phone lines does not make sense'';
    end if;
    if link in (''PLWS'', ''WSPL'') then
        raise exception
		''direct link of phone line to wall slot not permitted'';
    end if;
    if mytype = ''PS'' then
        select into rec * from PSlot where slotname = myname;
	if not found then
	    raise exception ''% does not exist'', myname;
	end if;
	if rec.backlink != blname then
	    update PSlot set backlink = blname where slotname = myname;
	end if;
	return 0;
    end if;
    if mytype = ''WS'' then
        select into rec * from WSlot where slotname = myname;
	if not found then
	    raise exception ''% does not exist'', myname;
	end if;
	if rec.backlink != blname then
	    update WSlot set backlink = blname where slotname = myname;
	end if;
	return 0;
    end if;
    if mytype = ''PL'' then
        select into rec * from PLine where slotname = myname;
	if not found then
	    raise exception ''% does not exist'', myname;
	end if;
	if rec.backlink != blname then
	    update PLine set backlink = blname where slotname = myname;
	end if;
	return 0;
    end if;
    raise exception ''illegal backlink beginning with %'', mytype;
end;
' language plpgsql;
-- ************************************************************
-- * Support function to clear out the backlink field if
-- * it still points to specific slot
-- ************************************************************
create function tg_backlink_unset(bpchar, bpchar)
returns integer as '
declare
    myname	alias for $1;
    blname	alias for $2;
    mytype	char(2);
    rec		record;
begin
    mytype := substr(myname, 1, 2);
    if mytype = ''PS'' then
        select into rec * from PSlot where slotname = myname;
	if not found then
	    return 0;
	end if;
	if rec.backlink = blname then
	    update PSlot set backlink = '''' where slotname = myname;
	end if;
	return 0;
    end if;
    if mytype = ''WS'' then
        select into rec * from WSlot where slotname = myname;
	if not found then
	    return 0;
	end if;
	if rec.backlink = blname then
	    update WSlot set backlink = '''' where slotname = myname;
	end if;
	return 0;
    end if;
    if mytype = ''PL'' then
        select into rec * from PLine where slotname = myname;
	if not found then
	    return 0;
	end if;
	if rec.backlink = blname then
	    update PLine set backlink = '''' where slotname = myname;
	end if;
	return 0;
    end if;
end
' language plpgsql;
-- ************************************************************
-- * AFTER INSERT or UPDATE or DELETE on slot with slotlink
-- *	- Ensure that the opponent correctly points back to us
-- ************************************************************
create function tg_slotlink_a() returns trigger as '
declare
    dummy	integer;
begin
    if tg_op = ''INSERT'' then
        if new.slotlink != '''' then
	    dummy := tg_slotlink_set(new.slotlink, new.slotname);
	end if;
	return new;
    end if;
    if tg_op = ''UPDATE'' then
        if new.slotlink != old.slotlink then
	    if old.slotlink != '''' then
	        dummy := tg_slotlink_unset(old.slotlink, old.slotname);
	    end if;
	    if new.slotlink != '''' then
	        dummy := tg_slotlink_set(new.slotlink, new.slotname);
	    end if;
	else
	    if new.slotname != old.slotname and new.slotlink != '''' then
	        dummy := tg_slotlink_set(new.slotlink, new.slotname);
	    end if;
	end if;
	return new;
    end if;
    if tg_op = ''DELETE'' then
        if old.slotlink != '''' then
	    dummy := tg_slotlink_unset(old.slotlink, old.slotname);
	end if;
	return old;
    end if;
end;
' language plpgsql;
create trigger tg_slotlink_a after insert or update or delete
    on PSlot for each row execute procedure tg_slotlink_a('PS');
create trigger tg_slotlink_a after insert or update or delete
    on WSlot for each row execute procedure tg_slotlink_a('WS');
create trigger tg_slotlink_a after insert or update or delete
    on IFace for each row execute procedure tg_slotlink_a('IF');
create trigger tg_slotlink_a after insert or update or delete
    on HSlot for each row execute procedure tg_slotlink_a('HS');
create trigger tg_slotlink_a after insert or update or delete
    on PHone for each row execute procedure tg_slotlink_a('PH');
-- ************************************************************
-- * Support function to set the opponents slotlink field
-- * if it does not already point to the requested slot
-- ************************************************************
create function tg_slotlink_set(bpchar, bpchar)
returns integer as '
declare
    myname	alias for $1;
    blname	alias for $2;
    mytype	char(2);
    link	char(4);
    rec		record;
begin
    mytype := substr(myname, 1, 2);
    link := mytype || substr(blname, 1, 2);
    if link = ''PHPH'' then
        raise exception
		''slotlink between two phones does not make sense'';
    end if;
    if link in (''PHHS'', ''HSPH'') then
        raise exception
		''link of phone to hub does not make sense'';
    end if;
    if link in (''PHIF'', ''IFPH'') then
        raise exception
		''link of phone to hub does not make sense'';
    end if;
    if link in (''PSWS'', ''WSPS'') then
        raise exception
		''slotlink from patchslot to wallslot not permitted'';
    end if;
    if mytype = ''PS'' then
        select into rec * from PSlot where slotname = myname;
	if not found then
	    raise exception ''% does not exist'', myname;
	end if;
	if rec.slotlink != blname then
	    update PSlot set slotlink = blname where slotname = myname;
	end if;
	return 0;
    end if;
    if mytype = ''WS'' then
        select into rec * from WSlot where slotname = myname;
	if not found then
	    raise exception ''% does not exist'', myname;
	end if;
	if rec.slotlink != blname then
	    update WSlot set slotlink = blname where slotname = myname;
	end if;
	return 0;
    end if;
    if mytype = ''IF'' then
        select into rec * from IFace where slotname = myname;
	if not found then
	    raise exception ''% does not exist'', myname;
	end if;
	if rec.slotlink != blname then
	    update IFace set slotlink = blname where slotname = myname;
	end if;
	return 0;
    end if;
    if mytype = ''HS'' then
        select into rec * from HSlot where slotname = myname;
	if not found then
	    raise exception ''% does not exist'', myname;
	end if;
	if rec.slotlink != blname then
	    update HSlot set slotlink = blname where slotname = myname;
	end if;
	return 0;
    end if;
    if mytype = ''PH'' then
        select into rec * from PHone where slotname = myname;
	if not found then
	    raise exception ''% does not exist'', myname;
	end if;
	if rec.slotlink != blname then
	    update PHone set slotlink = blname where slotname = myname;
	end if;
	return 0;
    end if;
    raise exception ''illegal slotlink beginning with %'', mytype;
end;
' language plpgsql;
-- ************************************************************
-- * Support function to clear out the slotlink field if
-- * it still points to specific slot
-- ************************************************************
create function tg_slotlink_unset(bpchar, bpchar)
returns integer as '
declare
    myname	alias for $1;
    blname	alias for $2;
    mytype	char(2);
    rec		record;
begin
    mytype := substr(myname, 1, 2);
    if mytype = ''PS'' then
        select into rec * from PSlot where slotname = myname;
	if not found then
	    return 0;
	end if;
	if rec.slotlink = blname then
	    update PSlot set slotlink = '''' where slotname = myname;
	end if;
	return 0;
    end if;
    if mytype = ''WS'' then
        select into rec * from WSlot where slotname = myname;
	if not found then
	    return 0;
	end if;
	if rec.slotlink = blname then
	    update WSlot set slotlink = '''' where slotname = myname;
	end if;
	return 0;
    end if;
    if mytype = ''IF'' then
        select into rec * from IFace where slotname = myname;
	if not found then
	    return 0;
	end if;
	if rec.slotlink = blname then
	    update IFace set slotlink = '''' where slotname = myname;
	end if;
	return 0;
    end if;
    if mytype = ''HS'' then
        select into rec * from HSlot where slotname = myname;
	if not found then
	    return 0;
	end if;
	if rec.slotlink = blname then
	    update HSlot set slotlink = '''' where slotname = myname;
	end if;
	return 0;
    end if;
    if mytype = ''PH'' then
        select into rec * from PHone where slotname = myname;
	if not found then
	    return 0;
	end if;
	if rec.slotlink = blname then
	    update PHone set slotlink = '''' where slotname = myname;
	end if;
	return 0;
    end if;
end;
' language plpgsql;
-- ************************************************************
-- * Describe the backside of a patchfield slot
-- ************************************************************
create function pslot_backlink_view(bpchar)
returns text as '
<<outer>>
declare
    rec		record;
    bltype	char(2);
    retval	text;
begin
    select into rec * from PSlot where slotname = $1;
    if not found then
        return '''';
    end if;
    if rec.backlink = '''' then
        return ''-'';
    end if;
    bltype := substr(rec.backlink, 1, 2);
    if bltype = ''PL'' then
        declare
	    rec		record;
	begin
	    select into rec * from PLine where slotname = "outer".rec.backlink;
	    retval := ''Phone line '' || trim(rec.phonenumber);
	    if rec.comment != '''' then
	        retval := retval || '' ('';
		retval := retval || rec.comment;
		retval := retval || '')'';
	    end if;
	    return retval;
	end;
    end if;
    if bltype = ''WS'' then
        select into rec * from WSlot where slotname = rec.backlink;
	retval := trim(rec.slotname) || '' in room '';
	retval := retval || trim(rec.roomno);
	retval := retval || '' -> '';
	return retval || wslot_slotlink_view(rec.slotname);
    end if;
    return rec.backlink;
end;
' language plpgsql;
-- ************************************************************
-- * Describe the front of a patchfield slot
-- ************************************************************
create function pslot_slotlink_view(bpchar)
returns text as '
declare
    psrec	record;
    sltype	char(2);
    retval	text;
begin
    select into psrec * from PSlot where slotname = $1;
    if not found then
        return '''';
    end if;
    if psrec.slotlink = '''' then
        return ''-'';
    end if;
    sltype := substr(psrec.slotlink, 1, 2);
    if sltype = ''PS'' then
	retval := trim(psrec.slotlink) || '' -> '';
	return retval || pslot_backlink_view(psrec.slotlink);
    end if;
    if sltype = ''HS'' then
        retval := comment from Hub H, HSlot HS
			where HS.slotname = psrec.slotlink
			  and H.name = HS.hubname;
        retval := retval || '' slot '';
	retval := retval || slotno::text from HSlot
			where slotname = psrec.slotlink;
	return retval;
    end if;
    return psrec.slotlink;
end;
' language plpgsql;
-- ************************************************************
-- * Describe the front of a wall connector slot
-- ************************************************************
create function wslot_slotlink_view(bpchar)
returns text as '
declare
    rec		record;
    sltype	char(2);
    retval	text;
begin
    select into rec * from WSlot where slotname = $1;
    if not found then
        return '''';
    end if;
    if rec.slotlink = '''' then
        return ''-'';
    end if;
    sltype := substr(rec.slotlink, 1, 2);
    if sltype = ''PH'' then
        select into rec * from PHone where slotname = rec.slotlink;
	retval := ''Phone '' || trim(rec.slotname);
	if rec.comment != '''' then
	    retval := retval || '' ('';
	    retval := retval || rec.comment;
	    retval := retval || '')'';
	end if;
	return retval;
    end if;
    if sltype = ''IF'' then
	declare
	    syrow	System%RowType;
	    ifrow	IFace%ROWTYPE;
        begin
	    select into ifrow * from IFace where slotname = rec.slotlink;
	    select into syrow * from System where name = ifrow.sysname;
	    retval := syrow.name || '' IF '';
	    retval := retval || ifrow.ifname;
	    if syrow.comment != '''' then
	        retval := retval || '' ('';
		retval := retval || syrow.comment;
		retval := retval || '')'';
	    end if;
	    return retval;
	end;
    end if;
    return rec.slotlink;
end;
' language plpgsql;
-- ************************************************************
-- * View of a patchfield describing backside and patches
-- ************************************************************
create view Pfield_v1 as select PF.pfname, PF.slotname,
	pslot_backlink_view(PF.slotname) as backside,
	pslot_slotlink_view(PF.slotname) as patch
    from PSlot PF;
--
-- First we build the house - so we create the rooms
--
insert into Room values ('001', 'Entrance');
insert into Room values ('002', 'Office');
insert into Room values ('003', 'Office');
insert into Room values ('004', 'Technical');
insert into Room values ('101', 'Office');
insert into Room values ('102', 'Conference');
insert into Room values ('103', 'Restroom');
insert into Room values ('104', 'Technical');
insert into Room values ('105', 'Office');
insert into Room values ('106', 'Office');
--
-- Second we install the wall connectors
--
insert into WSlot values ('WS.001.1a', '001', '', '');
ERROR:  function cannot execute on a QE slice because it accesses relation "public.room"  (seg1 127.0.0.1:40001 pid=1761)
DETAIL:  
SQL statement "SELECT  count(*) = 0 from Room where roomno =  $1 "
PL/pgSQL function "tg_wslot_biu" line 2 at IF
insert into WSlot values ('WS.001.1b', '001', '', '');
ERROR:  function cannot execute on a QE slice because it accesses relation "public.room"  (seg1 127.0.0.1:40001 pid=1761)
DETAIL:  
SQL statement "SELECT  count(*) = 0 from Room where roomno =  $1 "
PL/pgSQL function "tg_wslot_biu" line 2 at IF
insert into WSlot values ('WS.001.2a', '001', '', '');
ERROR:  function cannot execute on a QE slice because it accesses relation "public.room"  (seg1 127.0.0.1:40001 pid=1761)
DETAIL:  
SQL statement "SELECT  count(*) = 0 from Room where roomno =  $1 "
PL/pgSQL function "tg_wslot_biu" line 2 at IF
insert into WSlot values ('WS.001.2b', '001', '', '');
ERROR:  function cannot execute on a QE slice because it accesses relation "public.room"  (seg2 127.0.0.1:40002 pid=1762)
DETAIL:  
SQL statement "SELECT  count(*) = 0 from Room where roomno =  $1 "
PL/pgSQL function "tg_wslot_biu" line 2 at IF
insert into WSlot values ('WS.001.3a', '001', '', '');
ERROR:  function cannot execute on a QE slice because it accesses relation "public.room"  (seg0 127.0.0.1:40000 pid=1760)
DETAIL:  
SQL statement "SELECT  count(*) = 0 from Room where roomno =  $1 "
PL/pgSQL function "tg_wslot_biu" line 2 at IF
insert into WSlot values ('WS.001.3b', '001', '', '');
ERROR:  function cannot execute on a QE slice because it accesses relation "public.room"  (seg2 127.0.0.1:40002 pid=1762)
DETAIL:  
SQL statement "SELECT  count(*) = 0 from Room where roomno =  $1 "
PL/pgSQL function "tg_wslot_biu" line 2 at IF
insert into WSlot values ('WS.002.1a', '002', '', '');
ERROR:  function cannot execute on a QE slice because it accesses relation "public.room"  (seg0 127.0.0.1:40000 pid=1760)
DETAIL:  
SQL statement "SELECT  count(*) = 0 from Room where roomno =  $1 "
PL/pgSQL function "tg_wslot_biu" line 2 at IF
insert into WSlot values ('WS.002.1b', '002', '', '');
ERROR:  function cannot execute on a QE slice because it accesses relation "public.room"  (seg1 127.0.0.1:40001 pid=1761)
DETAIL:  
SQL statement "SELECT  count(*) = 0 from Room where roomno =  $1 "
PL/pgSQL function "tg_wslot_biu" line 2 at IF
insert into WSlot values ('WS.002.2a', '002', '', '');
ERROR:  function cannot execute on a QE slice because it accesses relation "public.room"  (seg0 127.0.0.1:40000 pid=1760)
DETAIL:  
SQL statement "SELECT  count(*) = 0 from Room where roomno =  $1 "
PL/pgSQL function "tg_wslot_biu" line 2 at IF
insert into WSlot values ('WS.002.2b', '002', '', '');
ERROR:  function cannot execute on a QE slice because it accesses relation "public.room"  (seg0 127.0.0.1:40000 pid=1760)
DETAIL:  
SQL statement "SELECT  count(*) = 0 from Room where roomno =  $1 "
PL/pgSQL function "tg_wslot_biu" line 2 at IF
insert into WSlot values ('WS.002.3a', '002', '', '');
ERROR:  function cannot execute on a QE slice because it accesses relation "public.room"  (seg0 127.0.0.1:40000 pid=1760)
DETAIL:  
SQL statement "SELECT  count(*) = 0 from Room where roomno =  $1 "
PL/pgSQL function "tg_wslot_biu" line 2 at IF
insert into WSlot values ('WS.002.3b', '002', '', '');
ERROR:  function cannot execute on a QE slice because it accesses relation "public.room"  (seg0 127.0.0.1:40000 pid=1760)
DETAIL:  
SQL statement "SELECT  count(*) = 0 from Room where roomno =  $1 "
PL/pgSQL function "tg_wslot_biu" line 2 at IF
insert into WSlot values ('WS.003.1a', '003', '', '');
ERROR:  function cannot execute on a QE slice because it accesses relation "public.room"  (seg2 127.0.0.1:40002 pid=1762)
DETAIL:  
SQL statement "SELECT  count(*) = 0 from Room where roomno =  $1 "
PL/pgSQL function "tg_wslot_biu" line 2 at IF
insert into WSlot values ('WS.003.1b', '003', '', '');
ERROR:  function cannot execute on a QE slice because it accesses relation "public.room"  (seg1 127.0.0.1:40001 pid=1761)
DETAIL:  
SQL statement "SELECT  count(*) = 0 from Room where roomno =  $1 "
PL/pgSQL function "tg_wslot_biu" line 2 at IF
insert into WSlot values ('WS.003.2a', '003', '', '');
ERROR:  function cannot execute on a QE slice because it accesses relation "public.room"  (seg2 127.0.0.1:40002 pid=1762)
DETAIL:  
SQL statement "SELECT  count(*) = 0 from Room where roomno =  $1 "
PL/pgSQL function "tg_wslot_biu" line 2 at IF
insert into WSlot values ('WS.003.2b', '003', '', '');
ERROR:  function cannot execute on a QE slice because it accesses relation "public.room"  (seg2 127.0.0.1:40002 pid=1762)
DETAIL:  
SQL statement "SELECT  count(*) = 0 from Room where roomno =  $1 "
PL/pgSQL function "tg_wslot_biu" line 2 at IF
insert into WSlot values ('WS.003.3a', '003', '', '');
ERROR:  function cannot execute on a QE slice because it accesses relation "public.room"  (seg1 127.0.0.1:40001 pid=1761)
DETAIL:  
SQL statement "SELECT  count(*) = 0 from Room where roomno =  $1 "
PL/pgSQL function "tg_wslot_biu" line 2 at IF
insert into WSlot values ('WS.003.3b', '003', '', '');
ERROR:  function cannot execute on a QE slice because it accesses relation "public.room"  (seg1 127.0.0.1:40001 pid=1761)
DETAIL:  
SQL statement "SELECT  count(*) = 0 from Room where roomno =  $1 "
PL/pgSQL function "tg_wslot_biu" line 2 at IF
insert into WSlot values ('WS.101.1a', '101', '', '');
ERROR:  function cannot execute on a QE slice because it accesses relation "public.room"  (seg2 127.0.0.1:40002 pid=1762)
DETAIL:  
SQL statement "SELECT  count(*) = 0 from Room where roomno =  $1 "
PL/pgSQL function "tg_wslot_biu" line 2 at IF
insert into WSlot values ('WS.101.1b', '101', '', '');
ERROR:  function cannot execute on a QE slice because it accesses relation "public.room"  (seg2 127.0.0.1:40002 pid=1762)
DETAIL:  
SQL statement "SELECT  count(*) = 0 from Room where roomno =  $1 "
PL/pgSQL function "tg_wslot_biu" line 2 at IF
insert into WSlot values ('WS.101.2a', '101', '', '');
ERROR:  function cannot execute on a QE slice because it accesses relation "public.room"  (seg2 127.0.0.1:40002 pid=1762)
DETAIL:  
SQL statement "SELECT  count(*) = 0 from Room where roomno =  $1 "
PL/pgSQL function "tg_wslot_biu" line 2 at IF
insert into WSlot values ('WS.101.2b', '101', '', '');
ERROR:  function cannot execute on a QE slice because it accesses relation "public.room"  (seg1 127.0.0.1:40001 pid=1761)
DETAIL:  
SQL statement "SELECT  count(*) = 0 from Room where roomno =  $1 "
PL/pgSQL function "tg_wslot_biu" line 2 at IF
insert into WSlot values ('WS.101.3a', '101', '', '');
ERROR:  function cannot execute on a QE slice because it accesses relation "public.room"  (seg2 127.0.0.1:40002 pid=1762)
DETAIL:  
SQL statement "SELECT  count(*) = 0 from Room where roomno =  $1 "
PL/pgSQL function "tg_wslot_biu" line 2 at IF
insert into WSlot values ('WS.101.3b', '101', '', '');
ERROR:  function cannot execute on a QE slice because it accesses relation "public.room"  (seg0 127.0.0.1:40000 pid=1760)
DETAIL:  
SQL statement "SELECT  count(*) = 0 from Room where roomno =  $1 "
PL/pgSQL function "tg_wslot_biu" line 2 at IF
insert into WSlot values ('WS.102.1a', '102', '', '');
ERROR:  function cannot execute on a QE slice because it accesses relation "public.room"  (seg2 127.0.0.1:40002 pid=1762)
DETAIL:  
SQL statement "SELECT  count(*) = 0 from Room where roomno =  $1 "
PL/pgSQL function "tg_wslot_biu" line 2 at IF
insert into WSlot values ('WS.102.1b', '102', '', '');
ERROR:  function cannot execute on a QE slice because it accesses relation "public.room"  (seg1 127.0.0.1:40001 pid=1761)
DETAIL:  
SQL statement "SELECT  count(*) = 0 from Room where roomno =  $1 "
PL/pgSQL function "tg_wslot_biu" line 2 at IF
insert into WSlot values ('WS.102.2a', '102', '', '');
ERROR:  function cannot execute on a QE slice because it accesses relation "public.room"  (seg0 127.0.0.1:40000 pid=1760)
DETAIL:  
SQL statement "SELECT  count(*) = 0 from Room where roomno =  $1 "
PL/pgSQL function "tg_wslot_biu" line 2 at IF
insert into WSlot values ('WS.102.2b', '102', '', '');
ERROR:  function cannot execute on a QE slice because it accesses relation "public.room"  (seg0 127.0.0.1:40000 pid=1760)
DETAIL:  
SQL statement "SELECT  count(*) = 0 from Room where roomno =  $1 "
PL/pgSQL function "tg_wslot_biu" line 2 at IF
insert into WSlot values ('WS.102.3a', '102', '', '');
ERROR:  function cannot execute on a QE slice because it accesses relation "public.room"  (seg0 127.0.0.1:40000 pid=1760)
DETAIL:  
SQL statement "SELECT  count(*) = 0 from Room where roomno =  $1 "
PL/pgSQL function "tg_wslot_biu" line 2 at IF
insert into WSlot values ('WS.102.3b', '102', '', '');
ERROR:  function cannot execute on a QE slice because it accesses relation "public.room"  (seg0 127.0.0.1:40000 pid=1760)
DETAIL:  
SQL statement "SELECT  count(*) = 0 from Room where roomno =  $1 "
PL/pgSQL function "tg_wslot_biu" line 2 at IF
insert into WSlot values ('WS.105.1a', '105', '', '');
ERROR:  function cannot execute on a QE slice because it accesses relation "public.room"  (seg2 127.0.0.1:40002 pid=1762)
DETAIL:  
SQL statement "SELECT  count(*) = 0 from Room where roomno =  $1 "
PL/pgSQL function "tg_wslot_biu" line 2 at IF
insert into WSlot values ('WS.105.1b', '105', '', '');
ERROR:  function cannot execute on a QE slice because it accesses relation "public.room"  (seg2 127.0.0.1:40002 pid=1762)
DETAIL:  
SQL statement "SELECT  count(*) = 0 from Room where roomno =  $1 "
PL/pgSQL function "tg_wslot_biu" line 2 at IF
insert into WSlot values ('WS.105.2a', '105', '', '');
ERROR:  function cannot execute on a QE slice because it accesses relation "public.room"  (seg1 127.0.0.1:40001 pid=1761)
DETAIL:  
SQL statement "SELECT  count(*) = 0 from Room where roomno =  $1 "
PL/pgSQL function "tg_wslot_biu" line 2 at IF
insert into WSlot values ('WS.105.2b', '105', '', '');
ERROR:  function cannot execute on a QE slice because it accesses relation "public.room"  (seg0 127.0.0.1:40000 pid=1760)
DETAIL:  
SQL statement "SELECT  count(*) = 0 from Room where roomno =  $1 "
PL/pgSQL function "tg_wslot_biu" line 2 at IF
insert into WSlot values ('WS.105.3a', '105', '', '');
ERROR:  function cannot execute on a QE slice because it accesses relation "public.room"  (seg2 127.0.0.1:40002 pid=1762)
DETAIL:  
SQL statement "SELECT  count(*) = 0 from Room where roomno =  $1 "
PL/pgSQL function "tg_wslot_biu" line 2 at IF
insert into WSlot values ('WS.105.3b', '105', '', '');
ERROR:  function cannot execute on a QE slice because it accesses relation "public.room"  (seg0 127.0.0.1:40000 pid=1760)
DETAIL:  
SQL statement "SELECT  count(*) = 0 from Room where roomno =  $1 "
PL/pgSQL function "tg_wslot_biu" line 2 at IF
insert into WSlot values ('WS.106.1a', '106', '', '');
ERROR:  function cannot execute on a QE slice because it accesses relation "public.room"  (seg0 127.0.0.1:40000 pid=1760)
DETAIL:  
SQL statement "SELECT  count(*) = 0 from Room where roomno =  $1 "
PL/pgSQL function "tg_wslot_biu" line 2 at IF
insert into WSlot values ('WS.106.1b', '106', '', '');
ERROR:  function cannot execute on a QE slice because it accesses relation "public.room"  (seg2 127.0.0.1:40002 pid=1762)
DETAIL:  
SQL statement "SELECT  count(*) = 0 from Room where roomno =  $1 "
PL/pgSQL function "tg_wslot_biu" line 2 at IF
insert into WSlot values ('WS.106.2a', '106', '', '');
ERROR:  function cannot execute on a QE slice because it accesses relation "public.room"  (seg1 127.0.0.1:40001 pid=1761)
DETAIL:  
SQL statement "SELECT  count(*) = 0 from Room where roomno =  $1 "
PL/pgSQL function "tg_wslot_biu" line 2 at IF
insert into WSlot values ('WS.106.2b', '106', '', '');
ERROR:  function cannot execute on a QE slice because it accesses relation "public.room"  (seg1 127.0.0.1:40001 pid=1761)
DETAIL:  
SQL statement "SELECT  count(*) = 0 from Room where roomno =  $1 "
PL/pgSQL function "tg_wslot_biu" line 2 at IF
insert into WSlot values ('WS.106.3a', '106', '', '');
ERROR:  function cannot execute on a QE slice because it accesses relation "public.room"  (seg0 127.0.0.1:40000 pid=1760)
DETAIL:  
SQL statement "SELECT  count(*) = 0 from Room where roomno =  $1 "
PL/pgSQL function "tg_wslot_biu" line 2 at IF
insert into WSlot values ('WS.106.3b', '106', '', '');
ERROR:  function cannot execute on a QE slice because it accesses relation "public.room"  (seg0 127.0.0.1:40000 pid=1760)
DETAIL:  
SQL statement "SELECT  count(*) = 0 from Room where roomno =  $1 "
PL/pgSQL function "tg_wslot_biu" line 2 at IF
--
-- Now create the patch fields and their slots
--
insert into PField values ('PF0_1', 'Wallslots basement');
--
-- The cables for these will be made later, so they are unconnected for now
--
insert into PSlot values ('PS.base.a1', 'PF0_1', '', '');
ERROR:  function cannot execute on a QE slice because it accesses relation "public.pfield"  (seg2 127.0.0.1:40002 pid=1762)
DETAIL:  
SQL statement "select * from PField where name =  $1 "
PL/pgSQL function "tg_pslot_biu" line 5 at SQL statement
insert into PSlot values ('PS.base.a2', 'PF0_1', '', '');
ERROR:  function cannot execute on a QE slice because it accesses relation "public.pfield"  (seg0 127.0.0.1:40000 pid=1760)
DETAIL:  
SQL statement "select * from PField where name =  $1 "
PL/pgSQL function "tg_pslot_biu" line 5 at SQL statement
insert into PSlot values ('PS.base.a3', 'PF0_1', '', '');
ERROR:  function cannot execute on a QE slice because it accesses relation "public.pfield"  (seg1 127.0.0.1:40001 pid=1761)
DETAIL:  
SQL statement "select * from PField where name =  $1 "
PL/pgSQL function "tg_pslot_biu" line 5 at SQL statement
insert into PSlot values ('PS.base.a4', 'PF0_1', '', '');
ERROR:  function cannot execute on a QE slice because it accesses relation "public.pfield"  (seg0 127.0.0.1:40000 pid=1760)
DETAIL:  
SQL statement "select * from PField where name =  $1 "
PL/pgSQL function "tg_pslot_biu" line 5 at SQL statement
insert into PSlot values ('PS.base.a5', 'PF0_1', '', '');
ERROR:  function cannot execute on a QE slice because it accesses relation "public.pfield"  (seg1 127.0.0.1:40001 pid=1761)
DETAIL:  
SQL statement "select * from PField where name =  $1 "
PL/pgSQL function "tg_pslot_biu" line 5 at SQL statement
insert into PSlot values ('PS.base.a6', 'PF0_1', '', '');
ERROR:  function cannot execute on a QE slice because it accesses relation "public.pfield"  (seg2 127.0.0.1:40002 pid=1762)
DETAIL:  
SQL statement "select * from PField where name =  $1 "
PL/pgSQL function "tg_pslot_biu" line 5 at SQL statement
--
-- These are already wired to the wall connectors
--
insert into PSlot values ('PS.base.b1', 'PF0_1', '', 'WS.002.1a');
ERROR:  function cannot execute on a QE slice because it accesses relation "public.pfield"  (seg0 127.0.0.1:40000 pid=1760)
DETAIL:  
SQL statement "select * from PField where name =  $1 "
PL/pgSQL function "tg_pslot_biu" line 5 at SQL statement
insert into PSlot values ('PS.base.b2', 'PF0_1', '', 'WS.002.1b');
ERROR:  function cannot execute on a QE slice because it accesses relation "public.pfield"  (seg0 127.0.0.1:40000 pid=1760)
DETAIL:  
SQL statement "select * from PField where name =  $1 "
PL/pgSQL function "tg_pslot_biu" line 5 at SQL statement
insert into PSlot values ('PS.base.b3', 'PF0_1', '', 'WS.002.2a');
ERROR:  function cannot execute on a QE slice because it accesses relation "public.pfield"  (seg2 127.0.0.1:40002 pid=1762)
DETAIL:  
SQL statement "select * from PField where name =  $1 "
PL/pgSQL function "tg_pslot_biu" line 5 at SQL statement
insert into PSlot values ('PS.base.b4', 'PF0_1', '', 'WS.002.2b');
ERROR:  function cannot execute on a QE slice because it accesses relation "public.pfield"  (seg0 127.0.0.1:40000 pid=1760)
DETAIL:  
SQL statement "select * from PField where name =  $1 "
PL/pgSQL function "tg_pslot_biu" line 5 at SQL statement
insert into PSlot values ('PS.base.b5', 'PF0_1', '', 'WS.002.3a');
ERROR:  function cannot execute on a QE slice because it accesses relation "public.pfield"  (seg2 127.0.0.1:40002 pid=1762)
DETAIL:  
SQL statement "select * from PField where name =  $1 "
PL/pgSQL function "tg_pslot_biu" line 5 at SQL statement
insert into PSlot values ('PS.base.b6', 'PF0_1', '', 'WS.002.3b');
ERROR:  function cannot execute on a QE slice because it accesses relation "public.pfield"  (seg2 127.0.0.1:40002 pid=1762)
DETAIL:  
SQL statement "select * from PField where name =  $1 "
PL/pgSQL function "tg_pslot_biu" line 5 at SQL statement
insert into PSlot values ('PS.base.c1', 'PF0_1', '', 'WS.003.1a');
ERROR:  function cannot execute on a QE slice because it accesses relation "public.pfield"  (seg2 127.0.0.1:40002 pid=1762)
DETAIL:  
SQL statement "select * from PField where name =  $1 "
PL/pgSQL function "tg_pslot_biu" line 5 at SQL statement
insert into PSlot values ('PS.base.c2', 'PF0_1', '', 'WS.003.1b');
ERROR:  function cannot execute on a QE slice because it accesses relation "public.pfield"  (seg2 127.0.0.1:40002 pid=1762)
DETAIL:  
SQL statement "select * from PField where name =  $1 "
PL/pgSQL function "tg_pslot_biu" line 5 at SQL statement
insert into PSlot values ('PS.base.c3', 'PF0_1', '', 'WS.003.2a');
ERROR:  function cannot execute on a QE slice because it accesses relation "public.pfield"  (seg0 127.0.0.1:40000 pid=1760)
DETAIL:  
SQL statement "select * from PField where name =  $1 "
PL/pgSQL function "tg_pslot_biu" line 5 at SQL statement
insert into PSlot values ('PS.base.c4', 'PF0_1', '', 'WS.003.2b');
ERROR:  function cannot execute on a QE slice because it accesses relation "public.pfield"  (seg2 127.0.0.1:40002 pid=1762)
DETAIL:  
SQL statement "select * from PField where name =  $1 "
PL/pgSQL function "tg_pslot_biu" line 5 at SQL statement
insert into PSlot values ('PS.base.c5', 'PF0_1', '', 'WS.003.3a');
ERROR:  function cannot execute on a QE slice because it accesses relation "public.pfield"  (seg0 127.0.0.1:40000 pid=1760)
DETAIL:  
SQL statement "select * from PField where name =  $1 "
PL/pgSQL function "tg_pslot_biu" line 5 at SQL statement
insert into PSlot values ('PS.base.c6', 'PF0_1', '', 'WS.003.3b');
ERROR:  function cannot execute on a QE slice because it accesses relation "public.pfield"  (seg0 127.0.0.1:40000 pid=1760)
DETAIL:  
SQL statement "select * from PField where name =  $1 "
PL/pgSQL function "tg_pslot_biu" line 5 at SQL statement
--
-- This patchfield will be renamed later into PF0_2 - so its
-- slots references in pfname should follow
--
insert into PField values ('PF0_X', 'Phonelines basement');
insert into PSlot values ('PS.base.ta1', 'PF0_X', '', '');
ERROR:  function cannot execute on a QE slice because it accesses relation "public.pfield"  (seg2 127.0.0.1:40002 pid=1762)
DETAIL:  
SQL statement "select * from PField where name =  $1 "
PL/pgSQL function "tg_pslot_biu" line 5 at SQL statement
insert into PSlot values ('PS.base.ta2', 'PF0_X', '', '');
ERROR:  function cannot execute on a QE slice because it accesses relation "public.pfield"  (seg2 127.0.0.1:40002 pid=1762)
DETAIL:  
SQL statement "select * from PField where name =  $1 "
PL/pgSQL function "tg_pslot_biu" line 5 at SQL statement
insert into PSlot values ('PS.base.ta3', 'PF0_X', '', '');
ERROR:  function cannot execute on a QE slice because it accesses relation "public.pfield"  (seg0 127.0.0.1:40000 pid=1760)
DETAIL:  
SQL statement "select * from PField where name =  $1 "
PL/pgSQL function "tg_pslot_biu" line 5 at SQL statement
insert into PSlot values ('PS.base.ta4', 'PF0_X', '', '');
ERROR:  function cannot execute on a QE slice because it accesses relation "public.pfield"  (seg0 127.0.0.1:40000 pid=1760)
DETAIL:  
SQL statement "select * from PField where name =  $1 "
PL/pgSQL function "tg_pslot_biu" line 5 at SQL statement
insert into PSlot values ('PS.base.ta5', 'PF0_X', '', '');
ERROR:  function cannot execute on a QE slice because it accesses relation "public.pfield"  (seg1 127.0.0.1:40001 pid=1761)
DETAIL:  
SQL statement "select * from PField where name =  $1 "
PL/pgSQL function "tg_pslot_biu" line 5 at SQL statement
insert into PSlot values ('PS.base.ta6', 'PF0_X', '', '');
ERROR:  function cannot execute on a QE slice because it accesses relation "public.pfield"  (seg1 127.0.0.1:40001 pid=1761)
DETAIL:  
SQL statement "select * from PField where name =  $1 "
PL/pgSQL function "tg_pslot_biu" line 5 at SQL statement
insert into PSlot values ('PS.base.tb1', 'PF0_X', '', '');
ERROR:  function cannot execute on a QE slice because it accesses relation "public.pfield"  (seg0 127.0.0.1:40000 pid=1760)
DETAIL:  
SQL statement "select * from PField where name =  $1 "
PL/pgSQL function "tg_pslot_biu" line 5 at SQL statement
insert into PSlot values ('PS.base.tb2', 'PF0_X', '', '');
ERROR:  function cannot execute on a QE slice because it accesses relation "public.pfield"  (seg2 127.0.0.1:40002 pid=1762)
DETAIL:  
SQL statement "select * from PField where name =  $1 "
PL/pgSQL function "tg_pslot_biu" line 5 at SQL statement
insert into PSlot values ('PS.base.tb3', 'PF0_X', '', '');
ERROR:  function cannot execute on a QE slice because it accesses relation "public.pfield"  (seg1 127.0.0.1:40001 pid=1761)
DETAIL:  
SQL statement "select * from PField where name =  $1 "
PL/pgSQL function "tg_pslot_biu" line 5 at SQL statement
insert into PSlot values ('PS.base.tb4', 'PF0_X', '', '');
ERROR:  function cannot execute on a QE slice because it accesses relation "public.pfield"  (seg2 127.0.0.1:40002 pid=1762)
DETAIL:  
SQL statement "select * from PField where name =  $1 "
PL/pgSQL function "tg_pslot_biu" line 5 at SQL statement
insert into PSlot values ('PS.base.tb5', 'PF0_X', '', '');
ERROR:  function cannot execute on a QE slice because it accesses relation "public.pfield"  (seg1 127.0.0.1:40001 pid=1761)
DETAIL:  
SQL statement "select * from PField where name =  $1 "
PL/pgSQL function "tg_pslot_biu" line 5 at SQL statement
insert into PSlot values ('PS.base.tb6', 'PF0_X', '', '');
ERROR:  function cannot execute on a QE slice because it accesses relation "public.pfield"  (seg0 127.0.0.1:40000 pid=1760)
DETAIL:  
SQL statement "select * from PField where name =  $1 "
PL/pgSQL function "tg_pslot_biu" line 5 at SQL statement
insert into PField values ('PF1_1', 'Wallslots first floor');
insert into PSlot values ('PS.first.a1', 'PF1_1', '', 'WS.101.1a');
ERROR:  function cannot execute on a QE slice because it accesses relation "public.pfield"  (seg2 127.0.0.1:40002 pid=1762)
DETAIL:  
SQL statement "select * from PField where name =  $1 "
PL/pgSQL function "tg_pslot_biu" line 5 at SQL statement
insert into PSlot values ('PS.first.a2', 'PF1_1', '', 'WS.101.1b');
ERROR:  function cannot execute on a QE slice because it accesses relation "public.pfield"  (seg2 127.0.0.1:40002 pid=1762)
DETAIL:  
SQL statement "select * from PField where name =  $1 "
PL/pgSQL function "tg_pslot_biu" line 5 at SQL statement
insert into PSlot values ('PS.first.a3', 'PF1_1', '', 'WS.101.2a');
ERROR:  function cannot execute on a QE slice because it accesses relation "public.pfield"  (seg1 127.0.0.1:40001 pid=1761)
DETAIL:  
SQL statement "select * from PField where name =  $1 "
PL/pgSQL function "tg_pslot_biu" line 5 at SQL statement
insert into PSlot values ('PS.first.a4', 'PF1_1', '', 'WS.101.2b');
ERROR:  function cannot execute on a QE slice because it accesses relation "public.pfield"  (seg1 127.0.0.1:40001 pid=1761)
DETAIL:  
SQL statement "select * from PField where name =  $1 "
PL/pgSQL function "tg_pslot_biu" line 5 at SQL statement
insert into PSlot values ('PS.first.a5', 'PF1_1', '', 'WS.101.3a');
ERROR:  function cannot execute on a QE slice because it accesses relation "public.pfield"  (seg0 127.0.0.1:40000 pid=1760)
DETAIL:  
SQL statement "select * from PField where name =  $1 "
PL/pgSQL function "tg_pslot_biu" line 5 at SQL statement
insert into PSlot values ('PS.first.a6', 'PF1_1', '', 'WS.101.3b');
ERROR:  function cannot execute on a QE slice because it accesses relation "public.pfield"  (seg0 127.0.0.1:40000 pid=1760)
DETAIL:  
SQL statement "select * from PField where name =  $1 "
PL/pgSQL function "tg_pslot_biu" line 5 at SQL statement
insert into PSlot values ('PS.first.b1', 'PF1_1', '', 'WS.102.1a');
ERROR:  function cannot execute on a QE slice because it accesses relation "public.pfield"  (seg0 127.0.0.1:40000 pid=1760)
DETAIL:  
SQL statement "select * from PField where name =  $1 "
PL/pgSQL function "tg_pslot_biu" line 5 at SQL statement
insert into PSlot values ('PS.first.b2', 'PF1_1', '', 'WS.102.1b');
ERROR:  function cannot execute on a QE slice because it accesses relation "public.pfield"  (seg1 127.0.0.1:40001 pid=1761)
DETAIL:  
SQL statement "select * from PField where name =  $1 "
PL/pgSQL function "tg_pslot_biu" line 5 at SQL statement
insert into PSlot values ('PS.first.b3', 'PF1_1', '', 'WS.102.2a');
ERROR:  function cannot execute on a QE slice because it accesses relation "public.pfield"  (seg2 127.0.0.1:40002 pid=1762)
DETAIL:  
SQL statement "select * from PField where name =  $1 "
PL/pgSQL function "tg_pslot_biu" line 5 at SQL statement
insert into PSlot values ('PS.first.b4', 'PF1_1', '', 'WS.102.2b');
ERROR:  function cannot execute on a QE slice because it accesses relation "public.pfield"  (seg0 127.0.0.1:40000 pid=1760)
DETAIL:  
SQL statement "select * from PField where name =  $1 "
PL/pgSQL function "tg_pslot_biu" line 5 at SQL statement
insert into PSlot values ('PS.first.b5', 'PF1_1', '', 'WS.102.3a');
ERROR:  function cannot execute on a QE slice because it accesses relation "public.pfield"  (seg1 127.0.0.1:40001 pid=1761)
DETAIL:  
SQL statement "select * from PField where name =  $1 "
PL/pgSQL function "tg_pslot_biu" line 5 at SQL statement
insert into PSlot values ('PS.first.b6', 'PF1_1', '', 'WS.102.3b');
ERROR:  function cannot execute on a QE slice because it accesses relation "public.pfield"  (seg2 127.0.0.1:40002 pid=1762)
DETAIL:  
SQL statement "select * from PField where name =  $1 "
PL/pgSQL function "tg_pslot_biu" line 5 at SQL statement
insert into PSlot values ('PS.first.c1', 'PF1_1', '', 'WS.105.1a');
ERROR:  function cannot execute on a QE slice because it accesses relation "public.pfield"  (seg1 127.0.0.1:40001 pid=1761)
DETAIL:  
SQL statement "select * from PField where name =  $1 "
PL/pgSQL function "tg_pslot_biu" line 5 at SQL statement
insert into PSlot values ('PS.first.c2', 'PF1_1', '', 'WS.105.1b');
ERROR:  function cannot execute on a QE slice because it accesses relation "public.pfield"  (seg0 127.0.0.1:40000 pid=1760)
DETAIL:  
SQL statement "select * from PField where name =  $1 "
PL/pgSQL function "tg_pslot_biu" line 5 at SQL statement
insert into PSlot values ('PS.first.c3', 'PF1_1', '', 'WS.105.2a');
ERROR:  function cannot execute on a QE slice because it accesses relation "public.pfield"  (seg2 127.0.0.1:40002 pid=1762)
DETAIL:  
SQL statement "select * from PField where name =  $1 "
PL/pgSQL function "tg_pslot_biu" line 5 at SQL statement
insert into PSlot values ('PS.first.c4', 'PF1_1', '', 'WS.105.2b');
ERROR:  function cannot execute on a QE slice because it accesses relation "public.pfield"  (seg0 127.0.0.1:40000 pid=1760)
DETAIL:  
SQL statement "select * from PField where name =  $1 "
PL/pgSQL function "tg_pslot_biu" line 5 at SQL statement
insert into PSlot values ('PS.first.c5', 'PF1_1', '', 'WS.105.3a');
ERROR:  function cannot execute on a QE slice because it accesses relation "public.pfield"  (seg2 127.0.0.1:40002 pid=1762)
DETAIL:  
SQL statement "select * from PField where name =  $1 "
PL/pgSQL function "tg_pslot_biu" line 5 at SQL statement
insert into PSlot values ('PS.first.c6', 'PF1_1', '', 'WS.105.3b');
ERROR:  function cannot execute on a QE slice because it accesses relation "public.pfield"  (seg1 127.0.0.1:40001 pid=1761)
DETAIL:  
SQL statement "select * from PField where name =  $1 "
PL/pgSQL function "tg_pslot_biu" line 5 at SQL statement
insert into PSlot values ('PS.first.d1', 'PF1_1', '', 'WS.106.1a');
ERROR:  function cannot execute on a QE slice because it accesses relation "public.pfield"  (seg1 127.0.0.1:40001 pid=1761)
DETAIL:  
SQL statement "select * from PField where name =  $1 "
PL/pgSQL function "tg_pslot_biu" line 5 at SQL statement
insert into PSlot values ('PS.first.d2', 'PF1_1', '', 'WS.106.1b');
ERROR:  function cannot execute on a QE slice because it accesses relation "public.pfield"  (seg1 127.0.0.1:40001 pid=1761)
DETAIL:  
SQL statement "select * from PField where name =  $1 "
PL/pgSQL function "tg_pslot_biu" line 5 at SQL statement
insert into PSlot values ('PS.first.d3', 'PF1_1', '', 'WS.106.2a');
ERROR:  function cannot execute on a QE slice because it accesses relation "public.pfield"  (seg2 127.0.0.1:40002 pid=1762)
DETAIL:  
SQL statement "select * from PField where name =  $1 "
PL/pgSQL function "tg_pslot_biu" line 5 at SQL statement
insert into PSlot values ('PS.first.d4', 'PF1_1', '', 'WS.106.2b');
ERROR:  function cannot execute on a QE slice because it accesses relation "public.pfield"  (seg1 127.0.0.1:40001 pid=1761)
DETAIL:  
SQL statement "select * from PField where name =  $1 "
PL/pgSQL function "tg_pslot_biu" line 5 at SQL statement
insert into PSlot values ('PS.first.d5', 'PF1_1', '', 'WS.106.3a');
ERROR:  function cannot execute on a QE slice because it accesses relation "public.pfield"  (seg2 127.0.0.1:40002 pid=1762)
DETAIL:  
SQL statement "select * from PField where name =  $1 "
PL/pgSQL function "tg_pslot_biu" line 5 at SQL statement
insert into PSlot values ('PS.first.d6', 'PF1_1', '', 'WS.106.3b');
ERROR:  function cannot execute on a QE slice because it accesses relation "public.pfield"  (seg2 127.0.0.1:40002 pid=1762)
DETAIL:  
SQL statement "select * from PField where name =  $1 "
PL/pgSQL function "tg_pslot_biu" line 5 at SQL statement
--
-- Now we wire the wall connectors 1a-2a in room 001 to the
-- patchfield. In the second update we make an error, and
-- correct it after
--
update PSlot set backlink = 'WS.001.1a' where slotname = 'PS.base.a1';
update PSlot set backlink = 'WS.001.1b' where slotname = 'PS.base.a3';
select * from WSlot where roomno = '001' order by slotname;
 slotname | roomno | slotlink | backlink 
----------+--------+----------+----------
(0 rows)

select * from PSlot where slotname ~ 'PS.base.a' order by slotname;
 slotname | pfname | slotlink | backlink 
----------+--------+----------+----------
(0 rows)

update PSlot set backlink = 'WS.001.2a' where slotname = 'PS.base.a3';
select * from WSlot where roomno = '001' order by slotname;
 slotname | roomno | slotlink | backlink 
----------+--------+----------+----------
(0 rows)

select * from PSlot where slotname ~ 'PS.base.a' order by slotname;
 slotname | pfname | slotlink | backlink 
----------+--------+----------+----------
(0 rows)

update PSlot set backlink = 'WS.001.1b' where slotname = 'PS.base.a2';
select * from WSlot where roomno = '001' order by slotname;
 slotname | roomno | slotlink | backlink 
----------+--------+----------+----------
(0 rows)

select * from PSlot where slotname ~ 'PS.base.a' order by slotname;
 slotname | pfname | slotlink | backlink 
----------+--------+----------+----------
(0 rows)

--
-- Same procedure for 2b-3b but this time updating the WSlot instead
-- of the PSlot. Due to the triggers the result is the same:
-- WSlot and corresponding PSlot point to each other.
--
update WSlot set backlink = 'PS.base.a4' where slotname = 'WS.001.2b';
update WSlot set backlink = 'PS.base.a6' where slotname = 'WS.001.3a';
select * from WSlot where roomno = '001' order by slotname;
 slotname | roomno | slotlink | backlink 
----------+--------+----------+----------
(0 rows)

select * from PSlot where slotname ~ 'PS.base.a' order by slotname;
 slotname | pfname | slotlink | backlink 
----------+--------+----------+----------
(0 rows)

update WSlot set backlink = 'PS.base.a6' where slotname = 'WS.001.3b';
select * from WSlot where roomno = '001' order by slotname;
 slotname | roomno | slotlink | backlink 
----------+--------+----------+----------
(0 rows)

select * from PSlot where slotname ~ 'PS.base.a' order by slotname;
 slotname | pfname | slotlink | backlink 
----------+--------+----------+----------
(0 rows)

update WSlot set backlink = 'PS.base.a5' where slotname = 'WS.001.3a';
select * from WSlot where roomno = '001' order by slotname;
 slotname | roomno | slotlink | backlink 
----------+--------+----------+----------
(0 rows)

select * from PSlot where slotname ~ 'PS.base.a' order by slotname;
 slotname | pfname | slotlink | backlink 
----------+--------+----------+----------
(0 rows)

insert into PField values ('PF1_2', 'Phonelines first floor');
insert into PSlot values ('PS.first.ta1', 'PF1_2', '', '');
ERROR:  function cannot execute on a QE slice because it accesses relation "public.pfield"  (seg1 127.0.0.1:40001 pid=1761)
DETAIL:  
SQL statement "select * from PField where name =  $1 "
PL/pgSQL function "tg_pslot_biu" line 5 at SQL statement
insert into PSlot values ('PS.first.ta2', 'PF1_2', '', '');
ERROR:  function cannot execute on a QE slice because it accesses relation "public.pfield"  (seg1 127.0.0.1:40001 pid=1761)
DETAIL:  
SQL statement "select * from PField where name =  $1 "
PL/pgSQL function "tg_pslot_biu" line 5 at SQL statement
insert into PSlot values ('PS.first.ta3', 'PF1_2', '', '');
ERROR:  function cannot execute on a QE slice because it accesses relation "public.pfield"  (seg0 127.0.0.1:40000 pid=1760)
DETAIL:  
SQL statement "select * from PField where name =  $1 "
PL/pgSQL function "tg_pslot_biu" line 5 at SQL statement
insert into PSlot values ('PS.first.ta4', 'PF1_2', '', '');
ERROR:  function cannot execute on a QE slice because it accesses relation "public.pfield"  (seg0 127.0.0.1:40000 pid=1760)
DETAIL:  
SQL statement "select * from PField where name =  $1 "
PL/pgSQL function "tg_pslot_biu" line 5 at SQL statement
insert into PSlot values ('PS.first.ta5', 'PF1_2', '', '');
ERROR:  function cannot execute on a QE slice because it accesses relation "public.pfield"  (seg2 127.0.0.1:40002 pid=1762)
DETAIL:  
SQL statement "select * from PField where name =  $1 "
PL/pgSQL function "tg_pslot_biu" line 5 at SQL statement
insert into PSlot values ('PS.first.ta6', 'PF1_2', '', '');
ERROR:  function cannot execute on a QE slice because it accesses relation "public.pfield"  (seg2 127.0.0.1:40002 pid=1762)
DETAIL:  
SQL statement "select * from PField where name =  $1 "
PL/pgSQL function "tg_pslot_biu" line 5 at SQL statement
insert into PSlot values ('PS.first.tb1', 'PF1_2', '', '');
ERROR:  function cannot execute on a QE slice because it accesses relation "public.pfield"  (seg1 127.0.0.1:40001 pid=1761)
DETAIL:  
SQL statement "select * from PField where name =  $1 "
PL/pgSQL function "tg_pslot_biu" line 5 at SQL statement
insert into PSlot values ('PS.first.tb2', 'PF1_2', '', '');
ERROR:  function cannot execute on a QE slice because it accesses relation "public.pfield"  (seg2 127.0.0.1:40002 pid=1762)
DETAIL:  
SQL statement "select * from PField where name =  $1 "
PL/pgSQL function "tg_pslot_biu" line 5 at SQL statement
insert into PSlot values ('PS.first.tb3', 'PF1_2', '', '');
ERROR:  function cannot execute on a QE slice because it accesses relation "public.pfield"  (seg0 127.0.0.1:40000 pid=1760)
DETAIL:  
SQL statement "select * from PField where name =  $1 "
PL/pgSQL function "tg_pslot_biu" line 5 at SQL statement
insert into PSlot values ('PS.first.tb4', 'PF1_2', '', '');
ERROR:  function cannot execute on a QE slice because it accesses relation "public.pfield"  (seg1 127.0.0.1:40001 pid=1761)
DETAIL:  
SQL statement "select * from PField where name =  $1 "
PL/pgSQL function "tg_pslot_biu" line 5 at SQL statement
insert into PSlot values ('PS.first.tb5', 'PF1_2', '', '');
ERROR:  function cannot execute on a QE slice because it accesses relation "public.pfield"  (seg2 127.0.0.1:40002 pid=1762)
DETAIL:  
SQL statement "select * from PField where name =  $1 "
PL/pgSQL function "tg_pslot_biu" line 5 at SQL statement
insert into PSlot values ('PS.first.tb6', 'PF1_2', '', '');
ERROR:  function cannot execute on a QE slice because it accesses relation "public.pfield"  (seg0 127.0.0.1:40000 pid=1760)
DETAIL:  
SQL statement "select * from PField where name =  $1 "
PL/pgSQL function "tg_pslot_biu" line 5 at SQL statement
--
-- Fix the wrong name for patchfield PF0_2
--
update PField set name = 'PF0_2' where name = 'PF0_X';
ERROR:  Cannot parallelize an UPDATE statement that updates the distribution columns
select * from PSlot order by slotname;
 slotname | pfname | slotlink | backlink 
----------+--------+----------+----------
(0 rows)

select * from WSlot order by slotname;
 slotname | roomno | slotlink | backlink 
----------+--------+----------+----------
(0 rows)

--
-- Install the central phone system and create the phone numbers.
-- They are weired on insert to the patchfields. Again the
-- triggers automatically tell the PSlots to update their
-- backlink field.
--
insert into PLine values ('PL.001', '-0', 'Central call', 'PS.base.ta1');
ERROR:  function cannot execute on a QE slice because it accesses relation "public.pslot"  (seg2 127.0.0.1:40002 pid=1762)
DETAIL:  
SQL statement "select * from PSlot where slotname =  $1 "
PL/pgSQL function "tg_backlink_set" line 17 at SQL statement
SQL statement "SELECT  tg_backlink_set( $1 ,  $2 )"
PL/pgSQL function "tg_backlink_a" line 6 at assignment
insert into PLine values ('PL.002', '-101', '', 'PS.base.ta2');
ERROR:  function cannot execute on a QE slice because it accesses relation "public.pslot"  (seg1 127.0.0.1:40001 pid=1761)
DETAIL:  
SQL statement "select * from PSlot where slotname =  $1 "
PL/pgSQL function "tg_backlink_set" line 17 at SQL statement
SQL statement "SELECT  tg_backlink_set( $1 ,  $2 )"
PL/pgSQL function "tg_backlink_a" line 6 at assignment
insert into PLine values ('PL.003', '-102', '', 'PS.base.ta3');
ERROR:  function cannot execute on a QE slice because it accesses relation "public.pslot"  (seg0 127.0.0.1:40000 pid=1760)
DETAIL:  
SQL statement "select * from PSlot where slotname =  $1 "
PL/pgSQL function "tg_backlink_set" line 17 at SQL statement
SQL statement "SELECT  tg_backlink_set( $1 ,  $2 )"
PL/pgSQL function "tg_backlink_a" line 6 at assignment
insert into PLine values ('PL.004', '-103', '', 'PS.base.ta5');
ERROR:  function cannot execute on a QE slice because it accesses relation "public.pslot"  (seg2 127.0.0.1:40002 pid=1762)
DETAIL:  
SQL statement "select * from PSlot where slotname =  $1 "
PL/pgSQL function "tg_backlink_set" line 17 at SQL statement
SQL statement "SELECT  tg_backlink_set( $1 ,  $2 )"
PL/pgSQL function "tg_backlink_a" line 6 at assignment
insert into PLine values ('PL.005', '-104', '', 'PS.base.ta6');
ERROR:  function cannot execute on a QE slice because it accesses relation "public.pslot"  (seg1 127.0.0.1:40001 pid=1761)
DETAIL:  
SQL statement "select * from PSlot where slotname =  $1 "
PL/pgSQL function "tg_backlink_set" line 17 at SQL statement
SQL statement "SELECT  tg_backlink_set( $1 ,  $2 )"
PL/pgSQL function "tg_backlink_a" line 6 at assignment
insert into PLine values ('PL.006', '-106', '', 'PS.base.tb2');
ERROR:  function cannot execute on a QE slice because it accesses relation "public.pslot"  (seg0 127.0.0.1:40000 pid=1760)
DETAIL:  
SQL statement "select * from PSlot where slotname =  $1 "
PL/pgSQL function "tg_backlink_set" line 17 at SQL statement
SQL statement "SELECT  tg_backlink_set( $1 ,  $2 )"
PL/pgSQL function "tg_backlink_a" line 6 at assignment
insert into PLine values ('PL.007', '-108', '', 'PS.base.tb3');
ERROR:  function cannot execute on a QE slice because it accesses relation "public.pslot"  (seg2 127.0.0.1:40002 pid=1762)
DETAIL:  
SQL statement "select * from PSlot where slotname =  $1 "
PL/pgSQL function "tg_backlink_set" line 17 at SQL statement
SQL statement "SELECT  tg_backlink_set( $1 ,  $2 )"
PL/pgSQL function "tg_backlink_a" line 6 at assignment
insert into PLine values ('PL.008', '-109', '', 'PS.base.tb4');
ERROR:  function cannot execute on a QE slice because it accesses relation "public.pslot"  (seg1 127.0.0.1:40001 pid=1761)
DETAIL:  
SQL statement "select * from PSlot where slotname =  $1 "
PL/pgSQL function "tg_backlink_set" line 17 at SQL statement
SQL statement "SELECT  tg_backlink_set( $1 ,  $2 )"
PL/pgSQL function "tg_backlink_a" line 6 at assignment
insert into PLine values ('PL.009', '-121', '', 'PS.base.tb5');
ERROR:  function cannot execute on a QE slice because it accesses relation "public.pslot"  (seg0 127.0.0.1:40000 pid=1760)
DETAIL:  
SQL statement "select * from PSlot where slotname =  $1 "
PL/pgSQL function "tg_backlink_set" line 17 at SQL statement
SQL statement "SELECT  tg_backlink_set( $1 ,  $2 )"
PL/pgSQL function "tg_backlink_a" line 6 at assignment
insert into PLine values ('PL.010', '-122', '', 'PS.base.tb6');
ERROR:  function cannot execute on a QE slice because it accesses relation "public.pslot"  (seg1 127.0.0.1:40001 pid=1761)
DETAIL:  
SQL statement "select * from PSlot where slotname =  $1 "
PL/pgSQL function "tg_backlink_set" line 17 at SQL statement
SQL statement "SELECT  tg_backlink_set( $1 ,  $2 )"
PL/pgSQL function "tg_backlink_a" line 6 at assignment
insert into PLine values ('PL.015', '-134', '', 'PS.first.ta1');
ERROR:  function cannot execute on a QE slice because it accesses relation "public.pslot"  (seg1 127.0.0.1:40001 pid=1761)
DETAIL:  
SQL statement "select * from PSlot where slotname =  $1 "
PL/pgSQL function "tg_backlink_set" line 17 at SQL statement
SQL statement "SELECT  tg_backlink_set( $1 ,  $2 )"
PL/pgSQL function "tg_backlink_a" line 6 at assignment
insert into PLine values ('PL.016', '-137', '', 'PS.first.ta3');
ERROR:  function cannot execute on a QE slice because it accesses relation "public.pslot"  (seg2 127.0.0.1:40002 pid=1762)
DETAIL:  
SQL statement "select * from PSlot where slotname =  $1 "
PL/pgSQL function "tg_backlink_set" line 17 at SQL statement
SQL statement "SELECT  tg_backlink_set( $1 ,  $2 )"
PL/pgSQL function "tg_backlink_a" line 6 at assignment
insert into PLine values ('PL.017', '-139', '', 'PS.first.ta4');
ERROR:  function cannot execute on a QE slice because it accesses relation "public.pslot"  (seg0 127.0.0.1:40000 pid=1760)
DETAIL:  
SQL statement "select * from PSlot where slotname =  $1 "
PL/pgSQL function "tg_backlink_set" line 17 at SQL statement
SQL statement "SELECT  tg_backlink_set( $1 ,  $2 )"
PL/pgSQL function "tg_backlink_a" line 6 at assignment
insert into PLine values ('PL.018', '-362', '', 'PS.first.tb1');
ERROR:  function cannot execute on a QE slice because it accesses relation "public.pslot"  (seg2 127.0.0.1:40002 pid=1762)
DETAIL:  
SQL statement "select * from PSlot where slotname =  $1 "
PL/pgSQL function "tg_backlink_set" line 17 at SQL statement
SQL statement "SELECT  tg_backlink_set( $1 ,  $2 )"
PL/pgSQL function "tg_backlink_a" line 6 at assignment
insert into PLine values ('PL.019', '-363', '', 'PS.first.tb2');
ERROR:  function cannot execute on a QE slice because it accesses relation "public.pslot"  (seg0 127.0.0.1:40000 pid=1760)
DETAIL:  
SQL statement "select * from PSlot where slotname =  $1 "
PL/pgSQL function "tg_backlink_set" line 17 at SQL statement
SQL statement "SELECT  tg_backlink_set( $1 ,  $2 )"
PL/pgSQL function "tg_backlink_a" line 6 at assignment
insert into PLine values ('PL.020', '-364', '', 'PS.first.tb3');
ERROR:  function cannot execute on a QE slice because it accesses relation "public.pslot"  (seg1 127.0.0.1:40001 pid=1761)
DETAIL:  
SQL statement "select * from PSlot where slotname =  $1 "
PL/pgSQL function "tg_backlink_set" line 17 at SQL statement
SQL statement "SELECT  tg_backlink_set( $1 ,  $2 )"
PL/pgSQL function "tg_backlink_a" line 6 at assignment
insert into PLine values ('PL.021', '-365', '', 'PS.first.tb5');
ERROR:  function cannot execute on a QE slice because it accesses relation "public.pslot"  (seg0 127.0.0.1:40000 pid=1760)
DETAIL:  
SQL statement "select * from PSlot where slotname =  $1 "
PL/pgSQL function "tg_backlink_set" line 17 at SQL statement
SQL statement "SELECT  tg_backlink_set( $1 ,  $2 )"
PL/pgSQL function "tg_backlink_a" line 6 at assignment
insert into PLine values ('PL.022', '-367', '', 'PS.first.tb6');
ERROR:  function cannot execute on a QE slice because it accesses relation "public.pslot"  (seg0 127.0.0.1:40000 pid=1760)
DETAIL:  
SQL statement "select * from PSlot where slotname =  $1 "
PL/pgSQL function "tg_backlink_set" line 17 at SQL statement
SQL statement "SELECT  tg_backlink_set( $1 ,  $2 )"
PL/pgSQL function "tg_backlink_a" line 6 at assignment
insert into PLine values ('PL.028', '-501', 'Fax entrance', 'PS.base.ta2');
ERROR:  function cannot execute on a QE slice because it accesses relation "public.pslot"  (seg0 127.0.0.1:40000 pid=1760)
DETAIL:  
SQL statement "select * from PSlot where slotname =  $1 "
PL/pgSQL function "tg_backlink_set" line 17 at SQL statement
SQL statement "SELECT  tg_backlink_set( $1 ,  $2 )"
PL/pgSQL function "tg_backlink_a" line 6 at assignment
insert into PLine values ('PL.029', '-502', 'Fax first floor', 'PS.first.ta1');
ERROR:  function cannot execute on a QE slice because it accesses relation "public.pslot"  (seg2 127.0.0.1:40002 pid=1762)
DETAIL:  
SQL statement "select * from PSlot where slotname =  $1 "
PL/pgSQL function "tg_backlink_set" line 17 at SQL statement
SQL statement "SELECT  tg_backlink_set( $1 ,  $2 )"
PL/pgSQL function "tg_backlink_a" line 6 at assignment
--
-- Buy some phones, plug them into the wall and patch the
-- phone lines to the corresponding patchfield slots.
--
insert into PHone values ('PH.hc001', 'Hicom standard', 'WS.001.1a');
ERROR:  function cannot execute on a QE slice because it accesses relation "public.wslot"  (seg2 127.0.0.1:40002 pid=1762)
DETAIL:  
SQL statement "select * from WSlot where slotname =  $1 "
PL/pgSQL function "tg_slotlink_set" line 37 at SQL statement
SQL statement "SELECT  tg_slotlink_set( $1 ,  $2 )"
PL/pgSQL function "tg_slotlink_a" line 6 at assignment
update PSlot set slotlink = 'PS.base.ta1' where slotname = 'PS.base.a1';
insert into PHone values ('PH.hc002', 'Hicom standard', 'WS.002.1a');
ERROR:  function cannot execute on a QE slice because it accesses relation "public.wslot"  (seg2 127.0.0.1:40002 pid=1762)
DETAIL:  
SQL statement "select * from WSlot where slotname =  $1 "
PL/pgSQL function "tg_slotlink_set" line 37 at SQL statement
SQL statement "SELECT  tg_slotlink_set( $1 ,  $2 )"
PL/pgSQL function "tg_slotlink_a" line 6 at assignment
update PSlot set slotlink = 'PS.base.ta5' where slotname = 'PS.base.b1';
insert into PHone values ('PH.hc003', 'Hicom standard', 'WS.002.2a');
ERROR:  function cannot execute on a QE slice because it accesses relation "public.wslot"  (seg0 127.0.0.1:40000 pid=1760)
DETAIL:  
SQL statement "select * from WSlot where slotname =  $1 "
PL/pgSQL function "tg_slotlink_set" line 37 at SQL statement
SQL statement "SELECT  tg_slotlink_set( $1 ,  $2 )"
PL/pgSQL function "tg_slotlink_a" line 6 at assignment
update PSlot set slotlink = 'PS.base.tb2' where slotname = 'PS.base.b3';
insert into PHone values ('PH.fax001', 'Canon fax', 'WS.001.2a');
ERROR:  function cannot execute on a QE slice because it accesses relation "public.wslot"  (seg0 127.0.0.1:40000 pid=1760)
DETAIL:  
SQL statement "select * from WSlot where slotname =  $1 "
PL/pgSQL function "tg_slotlink_set" line 37 at SQL statement
SQL statement "SELECT  tg_slotlink_set( $1 ,  $2 )"
PL/pgSQL function "tg_slotlink_a" line 6 at assignment
update PSlot set slotlink = 'PS.base.ta2' where slotname = 'PS.base.a3';
--
-- Install a hub at one of the patchfields, plug a computers
-- ethernet interface into the wall and patch it to the hub.
--
insert into Hub values ('base.hub1', 'Patchfield PF0_1 hub', 16);
ERROR:  function cannot execute on a QE slice because it issues a non-SELECT statement  (seg1 127.0.0.1:40001 pid=1761)
DETAIL:  
SQL statement "insert into HSlot (slotname, hubname, slotno, slotlink) values ('HS.dummy',  $1 ,  $2 , '')"
PL/pgSQL function "tg_hub_adjustslots" line 10 at SQL statement
SQL statement "SELECT  tg_hub_adjustslots( $1 , 0,  $2 )"
PL/pgSQL function "tg_hub_a" line 6 at assignment
insert into System values ('orion', 'PC');
insert into IFace values ('IF', 'orion', 'eth0', 'WS.002.1b');
ERROR:  function cannot execute on a QE slice because it accesses relation "public.system"  (seg2 127.0.0.1:40002 pid=1762)
DETAIL:  
SQL statement "select * from system where name =  $1 "
PL/pgSQL function "tg_iface_biu" line 5 at SQL statement
update PSlot set slotlink = 'HS.base.hub1.1' where slotname = 'PS.base.b2';
--
-- Now we take a look at the patchfield
--
select * from PField_v1 where pfname = 'PF0_1' order by slotname;
 pfname | slotname | backside | patch 
--------+----------+----------+-------
(0 rows)

select * from PField_v1 where pfname = 'PF0_2' order by slotname;
 pfname | slotname | backside | patch 
--------+----------+----------+-------
(0 rows)

--
-- Finally we want errors
--
insert into PField values ('PF1_1', 'should fail due to unique index');
<<<<<<< HEAD
ERROR:  duplicate key value violates unique constraint "pfield_name"  (seg2 127.0.0.1:40002 pid=1762)
=======
ERROR:  duplicate key value violates unique constraint "pfield_name"
>>>>>>> 78a09145
DETAIL:  Key (name)=(PF1_1) already exists.
update PSlot set backlink = 'WS.not.there' where slotname = 'PS.base.a1';
update PSlot set backlink = 'XX.illegal' where slotname = 'PS.base.a1';
update PSlot set slotlink = 'PS.not.there' where slotname = 'PS.base.a1';
update PSlot set slotlink = 'XX.illegal' where slotname = 'PS.base.a1';
insert into HSlot values ('HS', 'base.hub1', 1, '');
<<<<<<< HEAD
ERROR:  function cannot execute on a QE slice because it accesses relation "public.hub"  (seg2 127.0.0.1:40002 pid=1762)
DETAIL:  
SQL statement "select * from Hub where name =  $1 "
PL/pgSQL function "tg_hslot_biu" line 6 at SQL statement
=======
ERROR:  duplicate key value violates unique constraint "hslot_name"
DETAIL:  Key (slotname)=(HS.base.hub1.1      ) already exists.
>>>>>>> 78a09145
insert into HSlot values ('HS', 'base.hub1', 20, '');
ERROR:  function cannot execute on a QE slice because it accesses relation "public.hub"  (seg2 127.0.0.1:40002 pid=1762)
DETAIL:  
SQL statement "select * from Hub where name =  $1 "
PL/pgSQL function "tg_hslot_biu" line 6 at SQL statement
delete from HSlot;
insert into IFace values ('IF', 'notthere', 'eth0', '');
ERROR:  function cannot execute on a QE slice because it accesses relation "public.system"  (seg2 127.0.0.1:40002 pid=1762)
DETAIL:  
SQL statement "select * from system where name =  $1 "
PL/pgSQL function "tg_iface_biu" line 5 at SQL statement
insert into IFace values ('IF', 'orion', 'ethernet_interface_name_too_long', '');
ERROR:  function cannot execute on a QE slice because it accesses relation "public.system"  (seg2 127.0.0.1:40002 pid=1762)
DETAIL:  
SQL statement "select * from system where name =  $1 "
PL/pgSQL function "tg_iface_biu" line 5 at SQL statement
--
-- The following tests are unrelated to the scenario outlined above;
-- they merely exercise specific parts of PL/PgSQL
--
--
-- Test recursion, per bug report 7-Sep-01
--
CREATE FUNCTION recursion_test(int,int) RETURNS text AS '
DECLARE rslt text;
BEGIN
    IF $1 <= 0 THEN
        rslt = CAST($2 AS TEXT);
    ELSE
        rslt = CAST($1 AS TEXT) || '','' || recursion_test($1 - 1, $2);
    END IF;
    RETURN rslt;
END;' LANGUAGE plpgsql;
SELECT recursion_test(4,3);
 recursion_test 
----------------
 4,3,2,1,3
(1 row)

--
-- Test the FOUND magic variable
--
CREATE TABLE found_test_tbl (a int);
create function test_found()
  returns boolean as '
  declare
  begin
  insert into found_test_tbl values (1);
  if FOUND then
     insert into found_test_tbl values (2);
  end if;

  update found_test_tbl set a = 100 where a = 1;
  if FOUND then
    insert into found_test_tbl values (3);
  end if;

  delete from found_test_tbl where a = 9999; -- matches no rows
  if not FOUND then
    insert into found_test_tbl values (4);
  end if;

  for i in 1 .. 10 loop
    -- no need to do anything
  end loop;
  if FOUND then
    insert into found_test_tbl values (5);
  end if;

  -- never executes the loop
  for i in 2 .. 1 loop
    -- no need to do anything
  end loop;
  if not FOUND then
    insert into found_test_tbl values (6);
  end if;
  return true;
  end;' language plpgsql;
select test_found();
ERROR:  Cannot parallelize an UPDATE statement that updates the distribution columns
CONTEXT:  SQL statement "update found_test_tbl set a = 100 where a = 1"
PL/pgSQL function "test_found" line 8 at SQL statement
select * from found_test_tbl;
 a 
---
(0 rows)

--
-- Test set-returning functions for PL/pgSQL
--
create function test_table_func_rec() returns setof found_test_tbl as '
DECLARE
	rec RECORD;
BEGIN
	FOR rec IN select * from found_test_tbl LOOP
		RETURN NEXT rec;
	END LOOP;
	RETURN;
END;' language plpgsql;
select * from test_table_func_rec();
 a 
---
(0 rows)

create function test_table_func_row() returns setof found_test_tbl as '
DECLARE
	row found_test_tbl%ROWTYPE;
BEGIN
	FOR row IN select * from found_test_tbl LOOP
		RETURN NEXT row;
	END LOOP;
	RETURN;
END;' language plpgsql;
select * from test_table_func_row();
 a 
---
(0 rows)

create function test_ret_set_scalar(int,int) returns setof int as '
DECLARE
	i int;
BEGIN
	FOR i IN $1 .. $2 LOOP
		RETURN NEXT i + 1;
	END LOOP;
	RETURN;
END;' language plpgsql;
select * from test_ret_set_scalar(1,10);
 test_ret_set_scalar 
---------------------
                   2
                   3
                   4
                   5
                   6
                   7
                   8
                   9
                  10
                  11
(10 rows)

create function test_ret_set_rec_dyn(int) returns setof record as '
DECLARE
	retval RECORD;
BEGIN
	IF $1 > 10 THEN
		SELECT INTO retval 5, 10, 15;
		RETURN NEXT retval;
		RETURN NEXT retval;
	ELSE
		SELECT INTO retval 50, 5::numeric, ''xxx''::text;
		RETURN NEXT retval;
		RETURN NEXT retval;
	END IF;
	RETURN;
END;' language plpgsql;
SELECT * FROM test_ret_set_rec_dyn(1500) AS (a int, b int, c int);
 a | b  | c  
---+----+----
 5 | 10 | 15
 5 | 10 | 15
(2 rows)

SELECT * FROM test_ret_set_rec_dyn(5) AS (a int, b numeric, c text);
 a  | b |  c  
----+---+-----
 50 | 5 | xxx
 50 | 5 | xxx
(2 rows)

create function test_ret_rec_dyn(int) returns record as '
DECLARE
	retval RECORD;
BEGIN
	IF $1 > 10 THEN
		SELECT INTO retval 5, 10, 15;
		RETURN retval;
	ELSE
		SELECT INTO retval 50, 5::numeric, ''xxx''::text;
		RETURN retval;
	END IF;
END;' language plpgsql;
SELECT * FROM test_ret_rec_dyn(1500) AS (a int, b int, c int);
 a | b  | c  
---+----+----
 5 | 10 | 15
(1 row)

SELECT * FROM test_ret_rec_dyn(5) AS (a int, b numeric, c text);
 a  | b |  c  
----+---+-----
 50 | 5 | xxx
(1 row)

--
-- Test handling of OUT parameters, including polymorphic cases.
-- Note that RETURN is optional with OUT params; we try both ways.
--
-- wrong way to do it:
create function f1(in i int, out j int) returns int as $$
begin
  return i+1;
end$$ language plpgsql;
ERROR:  RETURN cannot have a parameter in function with OUT parameters
LINE 3:   return i+1;
                 ^
create function f1(in i int, out j int) as $$
begin
  j := i+1;
  return;
end$$ language plpgsql;
select f1(42);
 f1 
----
 43
(1 row)

select * from f1(42);
 j  
----
 43
(1 row)

create or replace function f1(inout i int) as $$
begin
  i := i+1;
end$$ language plpgsql;
select f1(42);
 f1 
----
 43
(1 row)

select * from f1(42);
 i  
----
 43
(1 row)

drop function f1(int);
create function f1(in i int, out j int) returns setof int as $$
begin
  j := i+1;
  return next;
  j := i+2;
  return next;
  return;
end$$ language plpgsql;
select * from f1(42);
 j  
----
 43
 44
(2 rows)

drop function f1(int);
create function f1(in i int, out j int, out k text) as $$
begin
  j := i;
  j := j+1;
  k := 'foo';
end$$ language plpgsql;
select f1(42);
    f1    
----------
 (43,foo)
(1 row)

select * from f1(42);
 j  |  k  
----+-----
 43 | foo
(1 row)

drop function f1(int);
create function f1(in i int, out j int, out k text) returns setof record as $$
begin
  j := i+1;
  k := 'foo';
  return next;
  j := j+1;
  k := 'foot';
  return next;
end$$ language plpgsql;
select * from f1(42);
 j  |  k   
----+------
 43 | foo
 44 | foot
(2 rows)

drop function f1(int);
create function duplic(in i anyelement, out j anyelement, out k anyarray) as $$
begin
  j := i;
  k := array[j,j];
  return;
end$$ language plpgsql;
select * from duplic(42);
 j  |    k    
----+---------
 42 | {42,42}
(1 row)

select * from duplic('foo'::text);
  j  |     k     
-----+-----------
 foo | {foo,foo}
(1 row)

drop function duplic(anyelement);
--
-- test PERFORM
--
create table perform_test (
	a	INT,
	b	INT
);
create function simple_func(int) returns boolean as '
BEGIN
	IF $1 < 20 THEN
		INSERT INTO perform_test VALUES ($1, $1 + 10);
		RETURN TRUE;
	ELSE
		RETURN FALSE;
	END IF;
END;' language plpgsql;
create function perform_test_func() returns void as '
BEGIN
	IF FOUND then
		INSERT INTO perform_test VALUES (100, 100);
	END IF;

	PERFORM simple_func(5);

	IF FOUND then
		INSERT INTO perform_test VALUES (100, 100);
	END IF;

	PERFORM simple_func(50);

	IF FOUND then
		INSERT INTO perform_test VALUES (100, 100);
	END IF;

	RETURN;
END;' language plpgsql;
SELECT perform_test_func();
 perform_test_func 
-------------------
 
(1 row)

SELECT * FROM perform_test;
  a  |  b  
-----+-----
 100 | 100
 100 | 100
   5 |  15
(3 rows)

drop table perform_test;
--
-- Test error trapping
--
create function trap_zero_divide(int) returns int as $$
declare x int;
	sx smallint;
begin
	begin	-- start a subtransaction
		raise notice 'should see this';
		x := 100 / $1;
		raise notice 'should see this only if % <> 0', $1;
		sx := $1;
		raise notice 'should see this only if % fits in smallint', $1;
		if $1 < 0 then
			raise exception '% is less than zero', $1;
		end if;
	exception
		when division_by_zero then
			raise notice 'caught division_by_zero';
			x := -1;
		when NUMERIC_VALUE_OUT_OF_RANGE then
			raise notice 'caught numeric_value_out_of_range';
			x := -2;
	end;
	return x;
end$$ language plpgsql;
select trap_zero_divide(50);
NOTICE:  should see this
NOTICE:  should see this only if 50 <> 0
NOTICE:  should see this only if 50 fits in smallint
 trap_zero_divide 
------------------
                2
(1 row)

select trap_zero_divide(0);
NOTICE:  should see this
NOTICE:  caught division_by_zero
 trap_zero_divide 
------------------
               -1
(1 row)

select trap_zero_divide(100000);
NOTICE:  should see this
NOTICE:  should see this only if 100000 <> 0
NOTICE:  caught numeric_value_out_of_range
 trap_zero_divide 
------------------
               -2
(1 row)

select trap_zero_divide(-100);
NOTICE:  should see this
NOTICE:  should see this only if -100 <> 0
NOTICE:  should see this only if -100 fits in smallint
ERROR:  -100 is less than zero
create function trap_matching_test(int) returns int as $$
declare x int;
	sx smallint;
	y int;
begin
	begin	-- start a subtransaction
		x := 100 / $1;
		sx := $1;
		select into y unique1 from tenk1 where unique2 =
			(select unique2 from tenk1 b where ten = $1);
	exception
		when data_exception then  -- category match
			raise notice 'caught data_exception';
			x := -1;
		when NUMERIC_VALUE_OUT_OF_RANGE OR CARDINALITY_VIOLATION then
			raise notice 'caught numeric_value_out_of_range or cardinality_violation';
			x := -2;
	end;
	return x;
end$$ language plpgsql;
select trap_matching_test(50);
 trap_matching_test 
--------------------
                  2
(1 row)

select trap_matching_test(0);
NOTICE:  caught data_exception
 trap_matching_test 
--------------------
                 -1
(1 row)

select trap_matching_test(100000);
NOTICE:  caught data_exception
 trap_matching_test 
--------------------
                 -1
(1 row)

select trap_matching_test(1);
NOTICE:  caught numeric_value_out_of_range or cardinality_violation
 trap_matching_test 
--------------------
                 -2
(1 row)

create temp table foo (f1 int);
create function blockme() returns int as $$
declare x int;
begin
  x := 1;
  insert into foo values(x);
  begin
    x := x + 1;
    insert into foo values(x);
    -- we assume this will take longer than 2 seconds:
    select count(*) into x from tenk1 a, tenk1 b, tenk1 c;
  exception
    when others then
      raise notice 'caught others?';
      return -1;
    when query_canceled then
      raise notice 'nyeah nyeah, can''t stop me';
      x := x * 10;
  end;
  insert into foo values(x);
  return x;
end$$ language plpgsql;
set statement_timeout to 2000;
select blockme();
NOTICE:  nyeah nyeah, can't stop me
 blockme 
---------
      20
(1 row)

reset statement_timeout;
select * from foo;
 f1 
----
 20
  1
(2 rows)

drop table foo;
-- Test for pass-by-ref values being stored in proper context
create function test_variable_storage() returns text as $$
declare x text;
begin
  x := '1234';
  begin
    x := x || '5678';
    -- force error inside subtransaction SPI context
    perform trap_zero_divide(-100);
  exception
    when others then
      x := x || '9012';
  end;
  return x;
end$$ language plpgsql;
select test_variable_storage();
NOTICE:  should see this
CONTEXT:  SQL statement "SELECT trap_zero_divide(-100)"
PL/pgSQL function "test_variable_storage" line 7 at PERFORM
NOTICE:  should see this only if -100 <> 0
CONTEXT:  SQL statement "SELECT trap_zero_divide(-100)"
PL/pgSQL function "test_variable_storage" line 7 at PERFORM
NOTICE:  should see this only if -100 fits in smallint
CONTEXT:  SQL statement "SELECT trap_zero_divide(-100)"
PL/pgSQL function "test_variable_storage" line 7 at PERFORM
 test_variable_storage 
-----------------------
 123456789012
(1 row)

--
-- test foreign key error trapping
--
create temp table master(f1 int primary key);
NOTICE:  CREATE TABLE / PRIMARY KEY will create implicit index "master_pkey" for table "master"
create temp table slave(f1 int references master deferrable);
WARNING:  Referential integrity (FOREIGN KEY) constraints are not supported in Greenplum Database, will not be enforced.
insert into master values(1);
insert into slave values(1);
insert into slave values(2);	-- fails
create function trap_foreign_key(int) returns int as $$
begin
	begin	-- start a subtransaction
		insert into slave values($1);
	exception
		when foreign_key_violation then
			raise notice 'caught foreign_key_violation';
			return 0;
	end;
	return 1;
end$$ language plpgsql;
create function trap_foreign_key_2() returns int as $$
begin
	begin	-- start a subtransaction
		set constraints all immediate;
	exception
		when foreign_key_violation then
			raise notice 'caught foreign_key_violation';
			return 0;
	end;
	return 1;
end$$ language plpgsql;
select trap_foreign_key(1);
 trap_foreign_key 
------------------
                1
(1 row)

select trap_foreign_key(2);	-- detects FK violation
 trap_foreign_key 
------------------
                1
(1 row)

begin;
  set constraints all deferred;
  select trap_foreign_key(2);	-- should not detect FK violation
 trap_foreign_key 
------------------
                1
(1 row)

  savepoint x;
    set constraints all immediate; -- fails
  rollback to x;
  select trap_foreign_key_2();  -- detects FK violation
 trap_foreign_key_2 
--------------------
                  1
(1 row)

commit;				-- still fails
drop function trap_foreign_key(int);
drop function trap_foreign_key_2();
--
-- Test proper snapshot handling in simple expressions
--
create temp table users(login text, id serial);
NOTICE:  CREATE TABLE will create implicit sequence "users_id_seq" for serial column "users.id"
create function sp_id_user(a_login text) returns int as $$
declare x int;
begin
  select into x id from users where login = a_login;
  if found then return x; end if;
  return 0;
end$$ language plpgsql stable;
insert into users values('user1');
select sp_id_user('user1');
 sp_id_user 
------------
          1
(1 row)

select sp_id_user('userx');
 sp_id_user 
------------
          0
(1 row)

create function sp_add_user(a_login text) returns int as $$
declare my_id_user int;
begin
  my_id_user = sp_id_user( a_login );
  IF  my_id_user > 0 THEN
    RETURN -1;  -- error code for existing user
  END IF;
  INSERT INTO users ( login ) VALUES ( a_login );
  my_id_user = sp_id_user( a_login );
  IF  my_id_user = 0 THEN
    RETURN -2;  -- error code for insertion failure
  END IF;
  RETURN my_id_user;
end$$ language plpgsql;
select sp_add_user('user1');
 sp_add_user 
-------------
          -1
(1 row)

select sp_add_user('user2');
 sp_add_user 
-------------
           2
(1 row)

select sp_add_user('user2');
 sp_add_user 
-------------
          -1
(1 row)

select sp_add_user('user3');
 sp_add_user 
-------------
           3
(1 row)

select sp_add_user('user3');
 sp_add_user 
-------------
          -1
(1 row)

drop function sp_add_user(text);
drop function sp_id_user(text);
--
-- tests for refcursors
--
create table rc_test (a int, b int);
copy rc_test from stdin;
create function return_refcursor(rc refcursor) returns refcursor as $$
begin
    open rc for select a from rc_test order by a;
    return rc;
end
$$ language plpgsql;
create function refcursor_test1(refcursor) returns refcursor as $$
begin
    perform return_refcursor($1);
    return $1;
end
$$ language plpgsql;
begin;
select refcursor_test1('test1');
 refcursor_test1 
-----------------
 test1
(1 row)

fetch next in test1;
 a 
---
 5
(1 row)

select refcursor_test1('test2');
 refcursor_test1 
-----------------
 test2
(1 row)

fetch all from test2;
  a  
-----
   5
  50
 500
(3 rows)

commit;
-- should fail
fetch next from test1;
ERROR:  cursor "test1" does not exist
create function refcursor_test2(int, int) returns boolean as $$
declare
    c1 cursor (param1 int, param2 int) for select * from rc_test where a > param1 and b > param2;
    nonsense record;
begin
    open c1($1, $2);
    fetch c1 into nonsense;
    close c1;
    if found then
        return true;
    else
        return false;
    end if;
end
$$ language plpgsql;
select refcursor_test2(20000, 20000) as "Should be false",
       refcursor_test2(20, 20) as "Should be true";
 Should be false | Should be true 
-----------------+----------------
 f               | t
(1 row)

--
-- tests for "raise" processing
--
create function raise_test1(int) returns int as $$
begin
    raise notice 'This message has too many parameters!', $1;
    return $1;
end;
$$ language plpgsql;
select raise_test1(5);
ERROR:  too many parameters specified for RAISE
CONTEXT:  PL/pgSQL function "raise_test1" line 2 at RAISE
create function raise_test2(int) returns int as $$
begin
    raise notice 'This message has too few parameters: %, %, %', $1, $1;
    return $1;
end;
$$ language plpgsql;
select raise_test2(10);
ERROR:  too few parameters specified for RAISE
CONTEXT:  PL/pgSQL function "raise_test2" line 2 at RAISE
--
-- reject function definitions that contain malformed SQL queries at
-- compile-time, where possible
--
create function bad_sql1() returns int as $$
declare a int;
begin
    a := 5;
    Johnny Yuma;
    a := 10;
    return a;
end$$ language plpgsql;
ERROR:  syntax error at or near "Johnny"
LINE 5:     Johnny Yuma;
            ^
create function bad_sql2() returns int as $$
declare r record;
begin
    for r in select I fought the law, the law won LOOP
        raise notice 'in loop';
    end loop;
    return 5;
end;$$ language plpgsql;
ERROR:  syntax error at or near "the"
LINE 4:     for r in select I fought the law, the law won LOOP
                                     ^
-- a RETURN expression is mandatory, except for void-returning
-- functions, where it is not allowed
create function missing_return_expr() returns int as $$
begin
    return ;
end;$$ language plpgsql;
ERROR:  missing expression at or near ";"
LINE 3:     return ;
                   ^
create function void_return_expr() returns void as $$
begin
    return 5;
end;$$ language plpgsql;
ERROR:  RETURN cannot have a parameter in function returning void
LINE 3:     return 5;
                   ^
-- VOID functions are allowed to omit RETURN
create function void_return_expr() returns void as $$
begin
    perform 2+2;
end;$$ language plpgsql;
select void_return_expr();
 void_return_expr 
------------------
 
(1 row)

-- but ordinary functions are not
create function missing_return_expr() returns int as $$
begin
    perform 2+2;
end;$$ language plpgsql;
select missing_return_expr();
ERROR:  control reached end of function without RETURN
CONTEXT:  PL/pgSQL function "missing_return_expr"
drop function void_return_expr();
drop function missing_return_expr();
--
-- EXECUTE ... INTO test
--
create table eifoo (i integer, y integer);
create type eitype as (i integer, y integer);
create or replace function execute_into_test(varchar) returns record as $$
declare
    _r record;
    _rt eifoo%rowtype;
    _v eitype;
    i int;
    j int;
    k int;
begin
    execute 'insert into '||$1||' values(10,15)';
    execute 'select (row).* from (select row(10,1)::eifoo) s' into _r;
    raise notice '% %', _r.i, _r.y;
    execute 'select * from '||$1||' limit 1' into _rt;
    raise notice '% %', _rt.i, _rt.y;
    execute 'select *, 20 from '||$1||' limit 1' into i, j, k;
    raise notice '% % %', i, j, k;
    execute 'select 1,2' into _v;
    return _v;
end; $$ language plpgsql;
select execute_into_test('eifoo');
NOTICE:  10 1
NOTICE:  10 15
NOTICE:  10 15 20
 execute_into_test 
-------------------
 (1,2)
(1 row)

drop table eifoo cascade;
drop type eitype cascade;
--
-- SQLSTATE and SQLERRM test
--
create function excpt_test1() returns void as $$
begin
    raise notice '% %', sqlstate, sqlerrm;
end; $$ language plpgsql;
-- should fail: SQLSTATE and SQLERRM are only in defined EXCEPTION
-- blocks
select excpt_test1();
ERROR:  column "sqlstate" does not exist
LINE 1: SELECT sqlstate
               ^
QUERY:  SELECT sqlstate
CONTEXT:  PL/pgSQL function "excpt_test1" line 2 at RAISE
create function excpt_test2() returns void as $$
begin
    begin
        begin
    	    raise notice '% %', sqlstate, sqlerrm;
        end;
    end;
end; $$ language plpgsql;
-- should fail
select excpt_test2();
ERROR:  column "sqlstate" does not exist
LINE 1: SELECT sqlstate
               ^
QUERY:  SELECT sqlstate
CONTEXT:  PL/pgSQL function "excpt_test2" line 4 at RAISE
create function excpt_test3() returns void as $$
begin
    begin
    	raise exception 'user exception';
    exception when others then
	    raise notice 'caught exception % %', sqlstate, sqlerrm;
	    begin
	        raise notice '% %', sqlstate, sqlerrm;
	        perform 10/0;
        exception
            when substring_error then
                -- this exception handler shouldn't be invoked
                raise notice 'unexpected exception: % %', sqlstate, sqlerrm;
	        when division_by_zero then
	            raise notice 'caught exception % %', sqlstate, sqlerrm;
	    end;
	    raise notice '% %', sqlstate, sqlerrm;
    end;
end; $$ language plpgsql;
select excpt_test3();
NOTICE:  caught exception P0001 user exception
NOTICE:  P0001 user exception
NOTICE:  caught exception 22012 division by zero
NOTICE:  P0001 user exception
 excpt_test3 
-------------
 
(1 row)

drop function excpt_test1();
drop function excpt_test2();
drop function excpt_test3();
-- parameters of raise stmt can be expressions
create function raise_exprs() returns void as $$
declare
    a integer[] = '{10,20,30}';
    c varchar = 'xyz';
    i integer;
begin
    i := 2;
    raise notice '%; %; %; %; %; %', a, a[i], c, (select c || 'abc'), row(10,'aaa',NULL,30), NULL;
end;$$ language plpgsql;
select raise_exprs();
NOTICE:  {10,20,30}; 20; xyz; xyzabc; (10,aaa,,30); <NULL>
 raise_exprs 
-------------
 
(1 row)

drop function raise_exprs();
-- continue statement
create table conttesttbl(idx serial, v integer);
NOTICE:  CREATE TABLE will create implicit sequence "conttesttbl_idx_seq" for serial column "conttesttbl.idx"
insert into conttesttbl(v) values(10);
insert into conttesttbl(v) values(20);
insert into conttesttbl(v) values(30);
insert into conttesttbl(v) values(40);
create function continue_test1() returns void as $$
declare _i integer = 0; _r record;
begin
  raise notice '---1---';
  loop
    _i := _i + 1;
    raise notice '%', _i;
    continue when _i < 10;
    exit;
  end loop;

  raise notice '---2---';
  <<lbl>>
  loop
    _i := _i - 1;
    loop
      raise notice '%', _i;
      continue lbl when _i > 0;
      exit lbl;
    end loop;
  end loop;

  raise notice '---3---';
  <<the_loop>>
  while _i < 10 loop
    _i := _i + 1;
    continue the_loop when _i % 2 = 0;
    raise notice '%', _i;
  end loop;

  raise notice '---4---';
  for _i in 1..10 loop
    begin
      -- applies to outer loop, not the nested begin block
      continue when _i < 5;
      raise notice '%', _i;
    end;
  end loop;

  raise notice '---5---';
  for _r in select * from conttesttbl loop
    continue when _r.v <= 20;
    raise notice '%', _r.v;
  end loop;

  raise notice '---6---';
  for _r in execute 'select * from conttesttbl' loop
    continue when _r.v <= 20;
    raise notice '%', _r.v;
  end loop;

  raise notice '---7---';
  for _i in 1..3 loop
    raise notice '%', _i;
    continue when _i = 3;
  end loop;

  raise notice '---8---';
  _i := 1;
  while _i <= 3 loop
    raise notice '%', _i;
    _i := _i + 1;
    continue when _i = 3;
  end loop;

  raise notice '---9---';
  for _r in select * from conttesttbl order by v limit 1 loop
    raise notice '%', _r.v;
    continue;
  end loop;

  raise notice '---10---';
  for _r in execute 'select * from conttesttbl order by v limit 1' loop
    raise notice '%', _r.v;
    continue;
  end loop;
end; $$ language plpgsql;
select continue_test1();
NOTICE:  ---1---
NOTICE:  1
NOTICE:  2
NOTICE:  3
NOTICE:  4
NOTICE:  5
NOTICE:  6
NOTICE:  7
NOTICE:  8
NOTICE:  9
NOTICE:  10
NOTICE:  ---2---
NOTICE:  9
NOTICE:  8
NOTICE:  7
NOTICE:  6
NOTICE:  5
NOTICE:  4
NOTICE:  3
NOTICE:  2
NOTICE:  1
NOTICE:  0
NOTICE:  ---3---
NOTICE:  1
NOTICE:  3
NOTICE:  5
NOTICE:  7
NOTICE:  9
NOTICE:  ---4---
NOTICE:  5
NOTICE:  6
NOTICE:  7
NOTICE:  8
NOTICE:  9
NOTICE:  10
NOTICE:  ---5---
NOTICE:  30
NOTICE:  40
NOTICE:  ---6---
NOTICE:  30
NOTICE:  40
NOTICE:  ---7---
NOTICE:  1
NOTICE:  2
NOTICE:  3
NOTICE:  ---8---
NOTICE:  1
NOTICE:  2
NOTICE:  3
NOTICE:  ---9---
NOTICE:  10
NOTICE:  ---10---
NOTICE:  10
 continue_test1 
----------------
 
(1 row)

-- CONTINUE is only legal inside a loop
create function continue_test2() returns void as $$
begin
    begin
        continue;
    end;
    return;
end;
$$ language plpgsql;
-- should fail
select continue_test2();
ERROR:  CONTINUE cannot be used outside a loop
CONTEXT:  PL/pgSQL function "continue_test2"
-- CONTINUE can't reference the label of a named block
create function continue_test3() returns void as $$
begin
    <<begin_block1>>
    begin
        loop
            continue begin_block1;
        end loop;
    end;
end;
$$ language plpgsql;
-- should fail
select continue_test3();
ERROR:  CONTINUE cannot be used outside a loop
CONTEXT:  PL/pgSQL function "continue_test3"
drop function continue_test1();
drop function continue_test2();
drop function continue_test3();
drop table conttesttbl;
-- verbose end block and end loop
create function end_label1() returns void as $$
<<blbl>>
begin
  <<flbl1>>
  for _i in 1 .. 10 loop
    exit flbl1;
  end loop flbl1;
  <<flbl2>>
  for _i in 1 .. 10 loop
    exit flbl2;
  end loop;
end blbl;
$$ language plpgsql;
select end_label1();
 end_label1 
------------
 
(1 row)

drop function end_label1();
-- should fail: undefined end label
create function end_label2() returns void as $$
begin
  for _i in 1 .. 10 loop
    exit;
  end loop flbl1;
end;
$$ language plpgsql;
ERROR:  label does not exist at or near "flbl1"
LINE 5:   end loop flbl1;
                   ^
-- should fail: end label does not match start label
create function end_label3() returns void as $$
<<outer_label>>
begin
  <<inner_label>>
  for _i in 1 .. 10 loop
    exit;
  end loop outer_label;
end;
$$ language plpgsql;
ERROR:  end label "outer_label" differs from block's label "inner_label"
LINE 7:   end loop outer_label;
                   ^
-- should fail: end label on a block without a start label
create function end_label4() returns void as $$
<<outer_label>>
begin
  for _i in 1 .. 10 loop
    exit;
  end loop outer_label;
end;
$$ language plpgsql;
ERROR:  end label "outer_label" specified for unlabelled block
LINE 6:   end loop outer_label;
                   ^
-- using list of scalars in fori and fore stmts
create function for_vect() returns void as $proc$
<<lbl>>declare a integer; b varchar; c varchar; r record;
begin
  -- fori
  for i in 1 .. 3 loop
    raise notice '%', i;
  end loop;
  -- fore with record var
  for r in select gs as aa, 'BB' as bb, 'CC' as cc from generate_series(1,4) gs loop
    raise notice '% % %', r.aa, r.bb, r.cc;
  end loop;
  -- fore with single scalar
  for a in select gs from generate_series(1,4) gs loop
    raise notice '%', a;
  end loop;
  -- fore with multiple scalars
  for a,b,c in select gs, 'BB','CC' from generate_series(1,4) gs loop
    raise notice '% % %', a, b, c;
  end loop;
  -- using qualified names in fors, fore is enabled, disabled only for fori
  for lbl.a, lbl.b, lbl.c in execute $$select gs, 'bb','cc' from generate_series(1,4) gs$$ loop
    raise notice '% % %', a, b, c;
  end loop;
end;
$proc$ language plpgsql;
select for_vect();
NOTICE:  1
NOTICE:  2
NOTICE:  3
NOTICE:  1 BB CC
NOTICE:  2 BB CC
NOTICE:  3 BB CC
NOTICE:  4 BB CC
NOTICE:  1
NOTICE:  2
NOTICE:  3
NOTICE:  4
NOTICE:  1 BB CC
NOTICE:  2 BB CC
NOTICE:  3 BB CC
NOTICE:  4 BB CC
NOTICE:  1 bb cc
NOTICE:  2 bb cc
NOTICE:  3 bb cc
NOTICE:  4 bb cc
 for_vect 
----------
 
(1 row)

-- regression test: verify that multiple uses of same plpgsql datum within
-- a SQL command all get mapped to the same $n parameter.  The return value
-- of the SELECT is not important, we only care that it doesn't fail with
-- a complaint about an ungrouped column reference.
create function multi_datum_use(p1 int) returns bool as $$
declare
  x int;
  y int;
begin
  select into x,y unique1/p1, unique1/$1 from tenk1 group by unique1/p1;
  return x = y;
end$$ language plpgsql;
select multi_datum_use(42);
 multi_datum_use 
-----------------
 t
(1 row)

--
-- Test STRICT limiter in both planned and EXECUTE invocations.
-- Note that a data-modifying query is quasi strict (disallow multi rows)
-- by default in the planned case, but not in EXECUTE.
--
create temp table foo (f1 int, f2 int);
insert into foo values (1,2), (3,4);
create or replace function footest() returns void as $$
declare x record;
begin
  -- should work
  insert into foo values(5,6) returning * into x;
  raise notice 'x.f1 = %, x.f2 = %', x.f1, x.f2;
end$$ language plpgsql;
select footest();
ERROR:  The RETURNING clause of the INSERT statement is not supported in this version of Greenplum Database.
CONTEXT:  SQL statement "insert into foo values(5,6) returning *"
PL/pgSQL function "footest" line 4 at SQL statement
create or replace function footest() returns void as $$
declare x record;
begin
  -- should fail due to implicit strict
  insert into foo values(7,8),(9,10) returning * into x;
  raise notice 'x.f1 = %, x.f2 = %', x.f1, x.f2;
end$$ language plpgsql;
select footest();
ERROR:  The RETURNING clause of the INSERT statement is not supported in this version of Greenplum Database.
CONTEXT:  SQL statement "insert into foo values(7,8),(9,10) returning *"
PL/pgSQL function "footest" line 4 at SQL statement
create or replace function footest() returns void as $$
declare x record;
begin
  -- should work
  execute 'insert into foo values(5,6) returning *' into x;
  raise notice 'x.f1 = %, x.f2 = %', x.f1, x.f2;
end$$ language plpgsql;
select footest();
ERROR:  The RETURNING clause of the INSERT statement is not supported in this version of Greenplum Database.
CONTEXT:  SQL statement "insert into foo values(5,6) returning *"
PL/pgSQL function "footest" line 4 at EXECUTE statement
create or replace function footest() returns void as $$
declare x record;
begin
  -- this should work since EXECUTE isn't as picky
  execute 'insert into foo values(7,8),(9,10) returning *' into x;
  raise notice 'x.f1 = %, x.f2 = %', x.f1, x.f2;
end$$ language plpgsql;
select footest();
ERROR:  The RETURNING clause of the INSERT statement is not supported in this version of Greenplum Database.
CONTEXT:  SQL statement "insert into foo values(7,8),(9,10) returning *"
PL/pgSQL function "footest" line 4 at EXECUTE statement
select * from foo;
 f1 | f2 
----+----
  1 |  2
  3 |  4
(2 rows)

create or replace function footest() returns void as $$
declare x record;
begin
  -- should work
  select * from foo where f1 = 3 into strict x;
  raise notice 'x.f1 = %, x.f2 = %', x.f1, x.f2;
end$$ language plpgsql;
select footest();
NOTICE:  x.f1 = 3, x.f2 = 4
 footest 
---------
 
(1 row)

create or replace function footest() returns void as $$
declare x record;
begin
  -- should fail, no rows
  select * from foo where f1 = 0 into strict x;
  raise notice 'x.f1 = %, x.f2 = %', x.f1, x.f2;
end$$ language plpgsql;
select footest();
ERROR:  query returned no rows
CONTEXT:  PL/pgSQL function "footest" line 4 at SQL statement
create or replace function footest() returns void as $$
declare x record;
begin
  -- should fail, too many rows
  select * from foo where f1 > 3 into strict x;
  raise notice 'x.f1 = %, x.f2 = %', x.f1, x.f2;
end$$ language plpgsql;
select footest();
ERROR:  query returned no rows
CONTEXT:  PL/pgSQL function "footest" line 4 at SQL statement
create or replace function footest() returns void as $$
declare x record;
begin
  -- should work
  execute 'select * from foo where f1 = 3' into strict x;
  raise notice 'x.f1 = %, x.f2 = %', x.f1, x.f2;
end$$ language plpgsql;
select footest();
NOTICE:  x.f1 = 3, x.f2 = 4
 footest 
---------
 
(1 row)

create or replace function footest() returns void as $$
declare x record;
begin
  -- should fail, no rows
  execute 'select * from foo where f1 = 0' into strict x;
  raise notice 'x.f1 = %, x.f2 = %', x.f1, x.f2;
end$$ language plpgsql;
select footest();
ERROR:  query returned no rows
CONTEXT:  PL/pgSQL function "footest" line 4 at EXECUTE statement
create or replace function footest() returns void as $$
declare x record;
begin
  -- should fail, too many rows
  execute 'select * from foo where f1 > 3' into strict x;
  raise notice 'x.f1 = %, x.f2 = %', x.f1, x.f2;
end$$ language plpgsql;
select footest();
ERROR:  query returned no rows
CONTEXT:  PL/pgSQL function "footest" line 4 at EXECUTE statement
drop function footest();
-- test scrollable cursor support
create function sc_test() returns setof integer as $$
declare
  c scroll cursor for select f1 from int4_tbl;
  x integer;
begin
  open c;
  fetch last from c into x;
  while found loop
    return next x;
    fetch prior from c into x;
  end loop;
  close c;
end;
$$ language plpgsql;
select * from sc_test();
ERROR:  backward scan is not supported in this version of Greenplum Database
CONTEXT:  PL/pgSQL function "sc_test" line 6 at FETCH
create or replace function sc_test() returns setof integer as $$
declare
  c no scroll cursor for select f1 from int4_tbl;
  x integer;
begin
  open c;
  fetch last from c into x;
  while found loop
    return next x;
    fetch prior from c into x;
  end loop;
  close c;
end;
$$ language plpgsql;
select * from sc_test();  -- fails because of NO SCROLL specification
ERROR:  backward scan is not supported in this version of Greenplum Database
CONTEXT:  PL/pgSQL function "sc_test" line 6 at FETCH
create or replace function sc_test() returns setof integer as $$
declare
  c refcursor;
  x integer;
begin
  open c scroll for select f1 from int4_tbl;
  fetch last from c into x;
  while found loop
    return next x;
    fetch prior from c into x;
  end loop;
  close c;
end;
$$ language plpgsql;
select * from sc_test();
ERROR:  backward scan is not supported in this version of Greenplum Database
CONTEXT:  PL/pgSQL function "sc_test" line 6 at FETCH
create or replace function sc_test() returns setof integer as $$
declare
  c refcursor;
  x integer;
begin
  open c scroll for execute 'select f1 from int4_tbl';
  fetch last from c into x;
  while found loop
    return next x;
    fetch relative -2 from c into x;
  end loop;
  close c;
end;
$$ language plpgsql;
select * from sc_test();
ERROR:  backward scan is not supported in this version of Greenplum Database
CONTEXT:  PL/pgSQL function "sc_test" line 6 at FETCH
create or replace function sc_test() returns setof integer as $$
declare
  c refcursor;
  x integer;
begin
  open c scroll for execute 'select f1 from int4_tbl';
  fetch last from c into x;
  while found loop
    return next x;
    move backward 2 from c;
    fetch relative -1 from c into x;
  end loop;
  close c;
end;
$$ language plpgsql;
select * from sc_test();
   sc_test   
-------------
 -2147483647
      123456
(2 rows)

create or replace function sc_test() returns setof integer as $$
declare
  c cursor for select * from generate_series(1, 10);
  x integer;
begin
  open c;
  loop
      move relative 2 in c;
      if not found then
          exit;
      end if;
      fetch next from c into x;
      if found then
          return next x;
      end if;
  end loop;
  close c;
end;
$$ language plpgsql;
select * from sc_test();
 sc_test 
---------
       3
       6
       9
(3 rows)

create or replace function sc_test() returns setof integer as $$
declare
  c cursor for select * from generate_series(1, 10);
  x integer;
begin
  open c;
  move forward all in c;
  fetch backward from c into x;
  if found then
    return next x;
  end if;
  close c;
end;
$$ language plpgsql;
select * from sc_test();
 sc_test 
---------
      10
(1 row)

drop function sc_test();
-- test qualified variable names
create function pl_qual_names (param1 int) returns void as $$
<<outerblock>>
declare
  param1 int := 1;
begin
  <<innerblock>>
  declare
    param1 int := 2;
  begin
    raise notice 'param1 = %', param1;
    raise notice 'pl_qual_names.param1 = %', pl_qual_names.param1;
    raise notice 'outerblock.param1 = %', outerblock.param1;
    raise notice 'innerblock.param1 = %', innerblock.param1;
  end;
end;
$$ language plpgsql;
select pl_qual_names(42);
NOTICE:  param1 = 2
NOTICE:  pl_qual_names.param1 = 42
NOTICE:  outerblock.param1 = 1
NOTICE:  innerblock.param1 = 2
 pl_qual_names 
---------------
 
(1 row)

drop function pl_qual_names(int);
-- tests for RETURN QUERY
create function ret_query1(out int, out int) returns setof record as $$
begin
    $1 := -1;
    $2 := -2;
    return next;
    return query select x + 1, x * 10 from generate_series(0, 10) s (x);
    return next;
end;
$$ language plpgsql;
select * from ret_query1();
 column1 | column2 
---------+---------
      -1 |      -2
       1 |       0
       2 |      10
       3 |      20
       4 |      30
       5 |      40
       6 |      50
       7 |      60
       8 |      70
       9 |      80
      10 |      90
      11 |     100
      -1 |      -2
(13 rows)

create type record_type as (x text, y int, z boolean);
create or replace function ret_query2(lim int) returns setof record_type as $$
begin
    return query select md5(s.x::text), s.x, s.x > 0
                 from generate_series(-8, lim) s (x) where s.x % 2 = 0;
end;
$$ language plpgsql;
select * from ret_query2(8);
                x                 | y  | z 
----------------------------------+----+---
 a8d2ec85eaf98407310b72eb73dda247 | -8 | f
 596a3d04481816330f07e4f97510c28f | -6 | f
 0267aaf632e87a63288a08331f22c7c3 | -4 | f
 5d7b9adcbe1c629ec722529dd12e5129 | -2 | f
 cfcd208495d565ef66e7dff9f98764da |  0 | f
 c81e728d9d4c2f636f067f89cc14862c |  2 | t
 a87ff679a2f3e71d9181a67b7542122c |  4 | t
 1679091c5a880faf6fb5e6087eb1b2dc |  6 | t
 c9f0f895fb98ab9159f51fd0297e236d |  8 | t
(9 rows)

-- test EXECUTE USING
create function exc_using(int, text) returns int as $$
declare i int;
begin
  for i in execute 'select * from generate_series(1,$1)' using $1+1 loop
    raise notice '%', i;
  end loop;
  execute 'select $2 + $2*3 + length($1)' into i using $2,$1;
  return i;
end
$$ language plpgsql;
select exc_using(5, 'foobar');
NOTICE:  1
NOTICE:  2
NOTICE:  3
NOTICE:  4
NOTICE:  5
NOTICE:  6
 exc_using 
-----------
        26
(1 row)

-- test FOR-over-cursor
create or replace function forc01() returns void as $$
declare
  c cursor(r1 integer, r2 integer)
       for select * from generate_series(r1,r2) i;
  c2 cursor
       for select * from generate_series(41,43) i;
begin
  for r in c(5,7) loop
    raise notice '% from %', r.i, c;
  end loop;
  -- again, to test if cursor was closed properly
  for r in c(9,10) loop
    raise notice '% from %', r.i, c;
  end loop;
  -- and test a parameterless cursor
  for r in c2 loop
    raise notice '% from %', r.i, c2;
  end loop;
  -- and try it with a hand-assigned name
  raise notice 'after loop, c2 = %', c2;
  c2 := 'special_name';
  for r in c2 loop
    raise notice '% from %', r.i, c2;
  end loop;
  raise notice 'after loop, c2 = %', c2;
  -- and try it with a generated name
  -- (which we can't show in the output because it's variable)
  c2 := null;
  for r in c2 loop
    raise notice '%', r.i;
  end loop;
  raise notice 'after loop, c2 = %', c2;
  return;
end;
$$ language plpgsql;
select forc01();
NOTICE:  5 from c
NOTICE:  6 from c
NOTICE:  7 from c
NOTICE:  9 from c
NOTICE:  10 from c
NOTICE:  41 from c2
NOTICE:  42 from c2
NOTICE:  43 from c2
NOTICE:  after loop, c2 = c2
NOTICE:  41 from special_name
NOTICE:  42 from special_name
NOTICE:  43 from special_name
NOTICE:  after loop, c2 = special_name
NOTICE:  41
NOTICE:  42
NOTICE:  43
NOTICE:  after loop, c2 = <NULL>
 forc01 
--------
 
(1 row)

-- try updating the cursor's current row
create temp table forc_test as
  select 1 as distkey, n as i, n as j from generate_series(1,10) n distributed by (distkey);
create or replace function forc01() returns void as $$
declare
  c cursor for select * from forc_test;
begin
  for r in c loop
    raise notice '%, %', r.i, r.j;
    update forc_test set i = i * 100, j = r.j * 2 where current of c;
  end loop;
end;
$$ language plpgsql;
select forc01();
NOTICE:  1, 1
NOTICE:  2, 2
NOTICE:  3, 3
NOTICE:  4, 4
NOTICE:  5, 5
NOTICE:  6, 6
NOTICE:  7, 7
NOTICE:  8, 8
NOTICE:  9, 9
NOTICE:  10, 10
 forc01 
--------
 
(1 row)

select i, j from forc_test;
  i   | j  
------+----
  100 |  2
  200 |  4
  300 |  6
  400 |  8
  500 | 10
  600 | 12
  700 | 14
  800 | 16
  900 | 18
 1000 | 20
(10 rows)

-- same, with a cursor whose portal name doesn't match variable name
create or replace function forc01() returns void as $$
declare
  c refcursor := 'fooled_ya';
  r record;
begin
  open c for select * from forc_test;
  loop
    fetch c into r;
    exit when not found;
    raise notice '%, %', r.i, r.j;
    update forc_test set i = i * 100, j = r.j * 2 where current of c;
  end loop;
end;
$$ language plpgsql;
select forc01();
NOTICE:  100, 2
NOTICE:  200, 4
NOTICE:  300, 6
NOTICE:  400, 8
NOTICE:  500, 10
NOTICE:  600, 12
NOTICE:  700, 14
NOTICE:  800, 16
NOTICE:  900, 18
NOTICE:  1000, 20
 forc01 
--------
 
(1 row)

select * from forc_test;
   i    | j  
--------+----
  10000 |  4
  20000 |  8
  30000 | 12
  40000 | 16
  50000 | 20
  60000 | 24
  70000 | 28
  80000 | 32
  90000 | 36
 100000 | 40
(10 rows)

drop function forc01();
-- fail because cursor has no query bound to it
create or replace function forc_bad() returns void as $$
declare
  c refcursor;
begin
  for r in c loop
    raise notice '%', r.i;
  end loop;
end;
$$ language plpgsql;
ERROR:  cursor FOR loop must use a bound cursor variable
LINE 5:   for r in c loop
                   ^
-- test RETURN QUERY EXECUTE
create or replace function return_dquery()
returns setof int as $$
begin
  return query execute 'select * from (values(10),(20)) f';
  return query execute 'select * from (values($1),($2)) f' using 40,50;
end;
$$ language plpgsql;
select * from return_dquery();
 return_dquery 
---------------
            10
            20
            40
            50
(4 rows)

drop function return_dquery();
-- test RETURN QUERY with dropped columns
create table tabwithcols(a int, b int, c int, d int);
insert into tabwithcols values(10,20,30,40),(50,60,70,80);
create or replace function returnqueryf()
returns setof tabwithcols as $$
begin
  return query select * from tabwithcols;
  return query execute 'select * from tabwithcols';
end;
$$ language plpgsql;
select * from returnqueryf();
 a  | b  | c  | d  
----+----+----+----
 10 | 20 | 30 | 40
 50 | 60 | 70 | 80
 10 | 20 | 30 | 40
 50 | 60 | 70 | 80
(4 rows)

alter table tabwithcols drop column b;
select * from returnqueryf();
 a  | c  | d  
----+----+----
 10 | 30 | 40
 50 | 70 | 80
 10 | 30 | 40
 50 | 70 | 80
(4 rows)

alter table tabwithcols drop column d;
select * from returnqueryf();
 a  | c  
----+----
 10 | 30
 50 | 70
 10 | 30
 50 | 70
(4 rows)

alter table tabwithcols add column d int;
select * from returnqueryf();
 a  | c  | d 
----+----+---
 10 | 30 |  
 50 | 70 |  
 10 | 30 |  
 50 | 70 |  
(4 rows)

drop function returnqueryf();
drop table tabwithcols;
-- Tests for 8.4's new RAISE features
create or replace function raise_test() returns void as $$
begin
  raise notice '% % %', 1, 2, 3
     using errcode = '55001', detail = 'some detail info', hint = 'some hint';
  raise '% % %', 1, 2, 3
     using errcode = 'division_by_zero', detail = 'some detail info';
end;
$$ language plpgsql;
select raise_test();
NOTICE:  1 2 3
DETAIL:  some detail info
HINT:  some hint
ERROR:  1 2 3
DETAIL:  some detail info
-- Since we can't actually see the thrown SQLSTATE in default psql output,
-- test it like this; this also tests re-RAISE
create or replace function raise_test() returns void as $$
begin
  raise 'check me'
     using errcode = 'division_by_zero', detail = 'some detail info';
  exception
    when others then
      raise notice 'SQLSTATE: % SQLERRM: %', sqlstate, sqlerrm;
      raise;
end;
$$ language plpgsql;
select raise_test();
NOTICE:  SQLSTATE: 22012 SQLERRM: check me
ERROR:  check me
DETAIL:  some detail info
create or replace function raise_test() returns void as $$
begin
  raise 'check me'
     using errcode = '1234F', detail = 'some detail info';
  exception
    when others then
      raise notice 'SQLSTATE: % SQLERRM: %', sqlstate, sqlerrm;
      raise;
end;
$$ language plpgsql;
select raise_test();
NOTICE:  SQLSTATE: 1234F SQLERRM: check me
ERROR:  check me
DETAIL:  some detail info
-- SQLSTATE specification in WHEN
create or replace function raise_test() returns void as $$
begin
  raise 'check me'
     using errcode = '1234F', detail = 'some detail info';
  exception
    when sqlstate '1234F' then
      raise notice 'SQLSTATE: % SQLERRM: %', sqlstate, sqlerrm;
      raise;
end;
$$ language plpgsql;
select raise_test();
NOTICE:  SQLSTATE: 1234F SQLERRM: check me
ERROR:  check me
DETAIL:  some detail info
create or replace function raise_test() returns void as $$
begin
  raise division_by_zero using detail = 'some detail info';
  exception
    when others then
      raise notice 'SQLSTATE: % SQLERRM: %', sqlstate, sqlerrm;
      raise;
end;
$$ language plpgsql;
select raise_test();
NOTICE:  SQLSTATE: 22012 SQLERRM: division_by_zero
ERROR:  division_by_zero
DETAIL:  some detail info
create or replace function raise_test() returns void as $$
begin
  raise division_by_zero;
end;
$$ language plpgsql;
select raise_test();
ERROR:  division_by_zero
create or replace function raise_test() returns void as $$
begin
  raise sqlstate '1234F';
end;
$$ language plpgsql;
select raise_test();
ERROR:  1234F
create or replace function raise_test() returns void as $$
begin
  raise division_by_zero using message = 'custom' || ' message';
end;
$$ language plpgsql;
select raise_test();
ERROR:  custom message
create or replace function raise_test() returns void as $$
begin
  raise using message = 'custom' || ' message', errcode = '22012';
end;
$$ language plpgsql;
select raise_test();
ERROR:  custom message
-- conflict on message
create or replace function raise_test() returns void as $$
begin
  raise notice 'some message' using message = 'custom' || ' message', errcode = '22012';
end;
$$ language plpgsql;
select raise_test();
ERROR:  RAISE option already specified: MESSAGE
CONTEXT:  PL/pgSQL function "raise_test" line 2 at RAISE
-- conflict on errcode
create or replace function raise_test() returns void as $$
begin
  raise division_by_zero using message = 'custom' || ' message', errcode = '22012';
end;
$$ language plpgsql;
select raise_test();
ERROR:  RAISE option already specified: ERRCODE
CONTEXT:  PL/pgSQL function "raise_test" line 2 at RAISE
-- nothing to re-RAISE
create or replace function raise_test() returns void as $$
begin
  raise;
end;
$$ language plpgsql;
select raise_test();
ERROR:  RAISE without parameters cannot be used outside an exception handler
CONTEXT:  PL/pgSQL function "raise_test"
drop function raise_test();
-- test CASE statement
create or replace function case_test(bigint) returns text as $$
declare a int = 10;
        b int = 1;
begin
  case $1
    when 1 then
      return 'one';
    when 2 then
      return 'two';
    when 3,4,3+5 then
      return 'three, four or eight';
    when a then
      return 'ten';
    when a+b, a+b+1 then
      return 'eleven, twelve';
  end case;
end;
$$ language plpgsql immutable;
select case_test(1);
 case_test 
-----------
 one
(1 row)

select case_test(2);
 case_test 
-----------
 two
(1 row)

select case_test(3);
      case_test       
----------------------
 three, four or eight
(1 row)

select case_test(4);
      case_test       
----------------------
 three, four or eight
(1 row)

select case_test(5); -- fails
ERROR:  case not found
HINT:  CASE statement is missing ELSE part.
CONTEXT:  PL/pgSQL function "case_test" line 4 at CASE
select case_test(8);
      case_test       
----------------------
 three, four or eight
(1 row)

select case_test(10);
 case_test 
-----------
 ten
(1 row)

select case_test(11);
   case_test    
----------------
 eleven, twelve
(1 row)

select case_test(12);
   case_test    
----------------
 eleven, twelve
(1 row)

select case_test(13); -- fails
ERROR:  case not found
HINT:  CASE statement is missing ELSE part.
CONTEXT:  PL/pgSQL function "case_test" line 4 at CASE
create or replace function catch() returns void as $$
begin
  raise notice '%', case_test(6);
exception
  when case_not_found then
    raise notice 'caught case_not_found % %', SQLSTATE, SQLERRM;
end
$$ language plpgsql;
select catch();
NOTICE:  caught case_not_found 20000 case not found
 catch 
-------
 
(1 row)

-- test the searched variant too, as well as ELSE
create or replace function case_test(bigint) returns text as $$
declare a int = 10;
begin
  case
    when $1 = 1 then
      return 'one';
    when $1 = a + 2 then
      return 'twelve';
    else
      return 'other';
  end case;
end;
$$ language plpgsql immutable;
select case_test(1);
 case_test 
-----------
 one
(1 row)

select case_test(2);
 case_test 
-----------
 other
(1 row)

select case_test(12);
 case_test 
-----------
 twelve
(1 row)

select case_test(13);
 case_test 
-----------
 other
(1 row)

drop function catch();
drop function case_test(bigint);
-- test variadic functions
create or replace function vari(variadic int[])
returns void as $$
begin
  for i in array_lower($1,1)..array_upper($1,1) loop
    raise notice '%', $1[i];
  end loop; end;
$$ language plpgsql;
select vari(1,2,3,4,5);
NOTICE:  1
NOTICE:  2
NOTICE:  3
NOTICE:  4
NOTICE:  5
 vari 
------
 
(1 row)

select vari(3,4,5);
NOTICE:  3
NOTICE:  4
NOTICE:  5
 vari 
------
 
(1 row)

select vari(variadic array[5,6,7]);
NOTICE:  5
NOTICE:  6
NOTICE:  7
 vari 
------
 
(1 row)

drop function vari(int[]);
-- coercion test
create or replace function pleast(variadic numeric[])
returns numeric as $$
declare aux numeric = $1[array_lower($1,1)];
begin
  for i in array_lower($1,1)+1..array_upper($1,1) loop
    if $1[i] < aux then aux := $1[i]; end if;
  end loop;
  return aux;
end;
$$ language plpgsql immutable strict;
select pleast(10,1,2,3,-16);
 pleast 
--------
    -16
(1 row)

select pleast(10.2,2.2,-1.1);
 pleast 
--------
   -1.1
(1 row)

select pleast(10.2,10, -20);
 pleast 
--------
    -20
(1 row)

select pleast(10,20, -1.0);
 pleast 
--------
   -1.0
(1 row)

-- in case of conflict, non-variadic version is preferred
create or replace function pleast(numeric)
returns numeric as $$
begin
  raise notice 'non-variadic function called';
  return $1;
end;
$$ language plpgsql immutable strict;
select pleast(10);
NOTICE:  non-variadic function called
 pleast 
--------
     10
(1 row)

drop function pleast(numeric[]);
drop function pleast(numeric);
-- test table functions
create function tftest(int) returns table(a int, b int) as $$
begin
  return query select $1, $1+i from generate_series(1,5) g(i);
end;
$$ language plpgsql immutable strict;
select * from tftest(10);
 a  | b  
----+----
 10 | 11
 10 | 12
 10 | 13
 10 | 14
 10 | 15
(5 rows)

create or replace function tftest(a1 int) returns table(a int, b int) as $$
begin
  a := a1; b := a1 + 1;
  return next;
  a := a1 * 10; b := a1 * 10 + 1;
  return next;
end;
$$ language plpgsql immutable strict;
select * from tftest(10);
  a  |  b  
-----+-----
  10 |  11
 100 | 101
(2 rows)

drop function tftest(int);
create or replace function rttest()
returns setof int as $$
declare rc int;
begin
  return query values(10),(20);
  get diagnostics rc = row_count;
  raise notice '% %', found, rc;
  return query select * from (values(10),(20)) f(a) where false;
  get diagnostics rc = row_count;
  raise notice '% %', found, rc;
  return query execute 'values(10),(20)';
  get diagnostics rc = row_count;
  raise notice '% %', found, rc;
  return query execute 'select * from (values(10),(20)) f(a) where false';
  get diagnostics rc = row_count;
  raise notice '% %', found, rc;
end;
$$ language plpgsql;
select * from rttest();
NOTICE:  t 2
NOTICE:  f 0
NOTICE:  t 2
NOTICE:  f 0
 rttest
--------
     10
     20
     10
     20
(4 rows)

drop function rttest();
-- Test for proper cleanup at subtransaction exit.  This example
-- exposed a bug in PG 8.2.
CREATE FUNCTION leaker_1(fail BOOL) RETURNS INTEGER AS $$
DECLARE
  v_var INTEGER;
BEGIN
  BEGIN
    v_var := (leaker_2(fail)).error_code;
  EXCEPTION
    WHEN others THEN RETURN 0;
  END;
  RETURN 1;
END;
$$ LANGUAGE plpgsql;
CREATE FUNCTION leaker_2(fail BOOL, OUT error_code INTEGER, OUT new_id INTEGER)
  RETURNS RECORD AS $$
BEGIN
  IF fail THEN
    RAISE EXCEPTION 'fail ...';
  END IF;
  error_code := 1;
  new_id := 1;
  RETURN;
END;
$$ LANGUAGE plpgsql;
SELECT * FROM leaker_1(false);
 leaker_1
----------
        1
(1 row)

SELECT * FROM leaker_1(true);
 leaker_1
----------
        0
(1 row)

DROP FUNCTION leaker_1(bool);
DROP FUNCTION leaker_2(bool);
-- Test for appropriate cleanup of non-simple expression evaluations
-- (bug in all versions prior to August 2010)
CREATE FUNCTION nonsimple_expr_test() RETURNS text[] AS $$
DECLARE
  arr text[];
  lr text;
  i integer;
BEGIN
  arr := array[array['foo','bar'], array['baz', 'quux']];
  lr := 'fool';
  i := 1;
  -- use sub-SELECTs to make expressions non-simple
  arr[(SELECT i)][(SELECT i+1)] := (SELECT lr);
  RETURN arr;
END;
$$ LANGUAGE plpgsql;
SELECT nonsimple_expr_test();
   nonsimple_expr_test   
-------------------------
 {{foo,fool},{baz,quux}}
(1 row)

DROP FUNCTION nonsimple_expr_test();
CREATE FUNCTION nonsimple_expr_test() RETURNS integer AS $$
declare
   i integer NOT NULL := 0;
begin
  begin
    i := (SELECT NULL::integer);  -- should throw error
  exception
    WHEN OTHERS THEN
      i := (SELECT 1::integer);
  end;
  return i;
end;
$$ LANGUAGE plpgsql;
SELECT nonsimple_expr_test();
 nonsimple_expr_test 
---------------------
                   1
(1 row)

DROP FUNCTION nonsimple_expr_test();
--
-- Test cases involving recursion and error recovery in simple expressions
-- (bugs in all versions before October 2010).  The problems are most
-- easily exposed by mutual recursion between plpgsql and sql functions.
--
create function recurse(float8) returns float8 as
$$
begin
  if ($1 > 0) then
    return sql_recurse($1 - 1);
  else
    return $1;
  end if;
end;
$$ language plpgsql;
-- "limit" is to prevent this from being inlined
create function sql_recurse(float8) returns float8 as
$$ select recurse($1) limit 1; $$ language sql;
select recurse(10);
 recurse 
---------
       0
(1 row)

create function error1(text) returns text language sql as
$$ SELECT relname::text FROM pg_class c WHERE c.oid = $1::regclass $$;
create function error2(p_name_table text) returns text language plpgsql as $$
begin
  return error1(p_name_table);
end$$;
BEGIN;
create table public.stuffs (stuff text);
SAVEPOINT a;
select error2('nonexistent.stuffs');
ERROR:  schema "nonexistent" does not exist
CONTEXT:  SQL function "error1" statement 1
SQL statement "SELECT  error1( $1 )"
PL/pgSQL function "error2" line 2 at RETURN
ROLLBACK TO a;
select error2('public.stuffs');
 error2 
--------
 stuffs
(1 row)

rollback;
drop function error2(p_name_table text);
drop function error1(text);
-- Test handling of string literals.
set standard_conforming_strings = off;
create or replace function strtest() returns text as $$
begin
  raise notice 'foo\\bar\041baz';
  return 'foo\\bar\041baz';
end
$$ language plpgsql;
WARNING:  nonstandard use of \\ in a string literal
LINE 3:   raise notice 'foo\\bar\041baz';
                       ^
HINT:  Use the escape string syntax for backslashes, e.g., E'\\'.
WARNING:  nonstandard use of \\ in a string literal
LINE 4:   return 'foo\\bar\041baz';
                 ^
HINT:  Use the escape string syntax for backslashes, e.g., E'\\'.
WARNING:  nonstandard use of \\ in a string literal
LINE 4:   return 'foo\\bar\041baz';
                 ^
HINT:  Use the escape string syntax for backslashes, e.g., E'\\'.
select strtest();
NOTICE:  foo\bar!baz
WARNING:  nonstandard use of \\ in a string literal
LINE 1: SELECT 'foo\\bar\041baz'
               ^
HINT:  Use the escape string syntax for backslashes, e.g., E'\\'.
QUERY:  SELECT 'foo\\bar\041baz'
CONTEXT:  PL/pgSQL function "strtest" line 3 at RETURN
   strtest
-------------
 foo\bar!baz
(1 row)

create or replace function strtest() returns text as $$
begin
  raise notice E'foo\\bar\041baz';
  return E'foo\\bar\041baz';
end
$$ language plpgsql;
select strtest();
NOTICE:  foo\bar!baz
   strtest
-------------
 foo\bar!baz
(1 row)

set standard_conforming_strings = on;
create or replace function strtest() returns text as $$
begin
  raise notice 'foo\\bar\041baz\';
  return 'foo\\bar\041baz\';
end
$$ language plpgsql;
select strtest();
NOTICE:  foo\\bar\041baz\
     strtest
------------------
 foo\\bar\041baz\
(1 row)

create or replace function strtest() returns text as $$
begin
  raise notice E'foo\\bar\041baz';
  return E'foo\\bar\041baz';
end
$$ language plpgsql;
select strtest();
NOTICE:  foo\bar!baz
   strtest
-------------
 foo\bar!baz
(1 row)

drop function strtest();
-- Test anonymous code blocks.
DO $$
DECLARE r record;
BEGIN
    FOR r IN SELECT rtrim(roomno) AS roomno, comment FROM Room ORDER BY roomno
    LOOP
        RAISE NOTICE '%, %', r.roomno, r.comment;
    END LOOP;
<<<<<<< HEAD
END$$;
=======
END$$ LANGUAGE plpgsql;
>>>>>>> 78a09145
NOTICE:  001, Entrance
NOTICE:  002, Office
NOTICE:  003, Office
NOTICE:  004, Technical
NOTICE:  101, Office
NOTICE:  102, Conference
NOTICE:  103, Restroom
NOTICE:  104, Technical
NOTICE:  105, Office
NOTICE:  106, Office
-- these are to check syntax error reporting
DO LANGUAGE plpgsql $$begin return 1; end$$;
<<<<<<< HEAD
ERROR:  RETURN cannot have a parameter in function returning void at or near "1"
LINE 1: DO LANGUAGE plpgsql $$begin return 1; end$$;
                                           ^
DO $$
=======
ERROR:  RETURN cannot have a parameter in function returning void
LINE 1: DO LANGUAGE plpgsql $$begin return 1; end$$;
                                           ^
DO LANGUAGE plpgsql $$
>>>>>>> 78a09145
DECLARE r record;
BEGIN
    FOR r IN SELECT rtrim(roomno) AS roomno, foo FROM Room ORDER BY roomno
    LOOP
        RAISE NOTICE '%, %', r.roomno, r.comment;
    END LOOP;
END$$;
ERROR:  column "foo" does not exist
<<<<<<< HEAD
LINE 1:  SELECT rtrim(roomno) AS roomno, foo FROM Room ORDER BY room...
                                         ^
QUERY:   SELECT rtrim(roomno) AS roomno, foo FROM Room ORDER BY roomno
CONTEXT:  PL/pgSQL function "inline_code_block" line 3 at FOR over SELECT rows
-- Check handling of errors thrown from/into anonymous code blocks.
do $outer$
begin
  for i in 1..10 loop
   begin
    execute $ex$
      do $$
      declare x int = 0;
      begin
        x := 1 / x;
      end;
      $$;
    $ex$;
  exception when division_by_zero then
    raise notice 'caught division by zero';
  end;
  end loop;
end;
$outer$;
NOTICE:  caught division by zero
NOTICE:  caught division by zero
NOTICE:  caught division by zero
NOTICE:  caught division by zero
NOTICE:  caught division by zero
NOTICE:  caught division by zero
NOTICE:  caught division by zero
NOTICE:  caught division by zero
NOTICE:  caught division by zero
NOTICE:  caught division by zero
=======
LINE 1: SELECT rtrim(roomno) AS roomno, foo FROM Room ORDER BY roomn...
                                        ^
QUERY:  SELECT rtrim(roomno) AS roomno, foo FROM Room ORDER BY roomno
CONTEXT:  PL/pgSQL function "inline_code_block" line 3 at FOR over SELECT rows
-- Check variable scoping -- a var is not available in its own or prior
-- default expressions.
create function scope_test() returns int as $$
declare x int := 42;
begin
  declare y int := x + 1;
          x int := x + 2;
  begin
    return x * 100 + y;
  end;
end;
$$ language plpgsql;
select scope_test();
 scope_test 
------------
       4443
(1 row)

drop function scope_test();
-- Check handling of conflicts between plpgsql vars and table columns.
set plpgsql.variable_conflict = error;
create function conflict_test() returns setof int8_tbl as $$
declare r record;
  q1 bigint := 42;
begin
  for r in select q1,q2 from int8_tbl loop
    return next r;
  end loop;
end;
$$ language plpgsql;
select * from conflict_test();
ERROR:  column reference "q1" is ambiguous
LINE 1: select q1,q2 from int8_tbl
               ^
DETAIL:  It could refer to either a PL/pgSQL variable or a table column.
QUERY:  select q1,q2 from int8_tbl
CONTEXT:  PL/pgSQL function "conflict_test" line 4 at FOR over SELECT rows
create or replace function conflict_test() returns setof int8_tbl as $$
#variable_conflict use_variable
declare r record;
  q1 bigint := 42;
begin
  for r in select q1,q2 from int8_tbl loop
    return next r;
  end loop;
end;
$$ language plpgsql;
select * from conflict_test();
 q1 |        q2         
----+-------------------
 42 |               456
 42 |  4567890123456789
 42 |               123
 42 |  4567890123456789
 42 | -4567890123456789
(5 rows)

create or replace function conflict_test() returns setof int8_tbl as $$
#variable_conflict use_column
declare r record;
  q1 bigint := 42;
begin
  for r in select q1,q2 from int8_tbl loop
    return next r;
  end loop;
end;
$$ language plpgsql;
select * from conflict_test();
        q1        |        q2         
------------------+-------------------
              123 |               456
              123 |  4567890123456789
 4567890123456789 |               123
 4567890123456789 |  4567890123456789
 4567890123456789 | -4567890123456789
(5 rows)

drop function conflict_test();
-- Check that an unreserved keyword can be used as a variable name
create function unreserved_test() returns int as $$
declare
  forward int := 21;
begin
  forward := forward * 2;
  return forward;
end
$$ language plpgsql;
select unreserved_test();
 unreserved_test 
-----------------
              42
(1 row)

drop function unreserved_test();
>>>>>>> 78a09145
<|MERGE_RESOLUTION|>--- conflicted
+++ resolved
@@ -1027,212 +1027,212 @@
 insert into WSlot values ('WS.001.1a', '001', '', '');
 ERROR:  function cannot execute on a QE slice because it accesses relation "public.room"  (seg1 127.0.0.1:40001 pid=1761)
 DETAIL:  
-SQL statement "SELECT  count(*) = 0 from Room where roomno =  $1 "
+SQL statement "SELECT count(*) = 0 from Room where roomno = new.roomno"
 PL/pgSQL function "tg_wslot_biu" line 2 at IF
 insert into WSlot values ('WS.001.1b', '001', '', '');
 ERROR:  function cannot execute on a QE slice because it accesses relation "public.room"  (seg1 127.0.0.1:40001 pid=1761)
 DETAIL:  
-SQL statement "SELECT  count(*) = 0 from Room where roomno =  $1 "
+SQL statement "SELECT count(*) = 0 from Room where roomno = new.roomno"
 PL/pgSQL function "tg_wslot_biu" line 2 at IF
 insert into WSlot values ('WS.001.2a', '001', '', '');
 ERROR:  function cannot execute on a QE slice because it accesses relation "public.room"  (seg1 127.0.0.1:40001 pid=1761)
 DETAIL:  
-SQL statement "SELECT  count(*) = 0 from Room where roomno =  $1 "
+SQL statement "SELECT count(*) = 0 from Room where roomno = new.roomno"
 PL/pgSQL function "tg_wslot_biu" line 2 at IF
 insert into WSlot values ('WS.001.2b', '001', '', '');
 ERROR:  function cannot execute on a QE slice because it accesses relation "public.room"  (seg2 127.0.0.1:40002 pid=1762)
 DETAIL:  
-SQL statement "SELECT  count(*) = 0 from Room where roomno =  $1 "
+SQL statement "SELECT count(*) = 0 from Room where roomno = new.roomno"
 PL/pgSQL function "tg_wslot_biu" line 2 at IF
 insert into WSlot values ('WS.001.3a', '001', '', '');
 ERROR:  function cannot execute on a QE slice because it accesses relation "public.room"  (seg0 127.0.0.1:40000 pid=1760)
 DETAIL:  
-SQL statement "SELECT  count(*) = 0 from Room where roomno =  $1 "
+SQL statement "SELECT count(*) = 0 from Room where roomno = new.roomno"
 PL/pgSQL function "tg_wslot_biu" line 2 at IF
 insert into WSlot values ('WS.001.3b', '001', '', '');
 ERROR:  function cannot execute on a QE slice because it accesses relation "public.room"  (seg2 127.0.0.1:40002 pid=1762)
 DETAIL:  
-SQL statement "SELECT  count(*) = 0 from Room where roomno =  $1 "
+SQL statement "SELECT count(*) = 0 from Room where roomno = new.roomno"
 PL/pgSQL function "tg_wslot_biu" line 2 at IF
 insert into WSlot values ('WS.002.1a', '002', '', '');
 ERROR:  function cannot execute on a QE slice because it accesses relation "public.room"  (seg0 127.0.0.1:40000 pid=1760)
 DETAIL:  
-SQL statement "SELECT  count(*) = 0 from Room where roomno =  $1 "
+SQL statement "SELECT count(*) = 0 from Room where roomno = new.roomno"
 PL/pgSQL function "tg_wslot_biu" line 2 at IF
 insert into WSlot values ('WS.002.1b', '002', '', '');
 ERROR:  function cannot execute on a QE slice because it accesses relation "public.room"  (seg1 127.0.0.1:40001 pid=1761)
 DETAIL:  
-SQL statement "SELECT  count(*) = 0 from Room where roomno =  $1 "
+SQL statement "SELECT count(*) = 0 from Room where roomno = new.roomno"
 PL/pgSQL function "tg_wslot_biu" line 2 at IF
 insert into WSlot values ('WS.002.2a', '002', '', '');
 ERROR:  function cannot execute on a QE slice because it accesses relation "public.room"  (seg0 127.0.0.1:40000 pid=1760)
 DETAIL:  
-SQL statement "SELECT  count(*) = 0 from Room where roomno =  $1 "
+SQL statement "SELECT count(*) = 0 from Room where roomno = new.roomno"
 PL/pgSQL function "tg_wslot_biu" line 2 at IF
 insert into WSlot values ('WS.002.2b', '002', '', '');
 ERROR:  function cannot execute on a QE slice because it accesses relation "public.room"  (seg0 127.0.0.1:40000 pid=1760)
 DETAIL:  
-SQL statement "SELECT  count(*) = 0 from Room where roomno =  $1 "
+SQL statement "SELECT count(*) = 0 from Room where roomno = new.roomno"
 PL/pgSQL function "tg_wslot_biu" line 2 at IF
 insert into WSlot values ('WS.002.3a', '002', '', '');
 ERROR:  function cannot execute on a QE slice because it accesses relation "public.room"  (seg0 127.0.0.1:40000 pid=1760)
 DETAIL:  
-SQL statement "SELECT  count(*) = 0 from Room where roomno =  $1 "
+SQL statement "SELECT count(*) = 0 from Room where roomno = new.roomno"
 PL/pgSQL function "tg_wslot_biu" line 2 at IF
 insert into WSlot values ('WS.002.3b', '002', '', '');
 ERROR:  function cannot execute on a QE slice because it accesses relation "public.room"  (seg0 127.0.0.1:40000 pid=1760)
 DETAIL:  
-SQL statement "SELECT  count(*) = 0 from Room where roomno =  $1 "
+SQL statement "SELECT count(*) = 0 from Room where roomno = new.roomno"
 PL/pgSQL function "tg_wslot_biu" line 2 at IF
 insert into WSlot values ('WS.003.1a', '003', '', '');
 ERROR:  function cannot execute on a QE slice because it accesses relation "public.room"  (seg2 127.0.0.1:40002 pid=1762)
 DETAIL:  
-SQL statement "SELECT  count(*) = 0 from Room where roomno =  $1 "
+SQL statement "SELECT count(*) = 0 from Room where roomno = new.roomno"
 PL/pgSQL function "tg_wslot_biu" line 2 at IF
 insert into WSlot values ('WS.003.1b', '003', '', '');
 ERROR:  function cannot execute on a QE slice because it accesses relation "public.room"  (seg1 127.0.0.1:40001 pid=1761)
 DETAIL:  
-SQL statement "SELECT  count(*) = 0 from Room where roomno =  $1 "
+SQL statement "SELECT count(*) = 0 from Room where roomno = new.roomno"
 PL/pgSQL function "tg_wslot_biu" line 2 at IF
 insert into WSlot values ('WS.003.2a', '003', '', '');
 ERROR:  function cannot execute on a QE slice because it accesses relation "public.room"  (seg2 127.0.0.1:40002 pid=1762)
 DETAIL:  
-SQL statement "SELECT  count(*) = 0 from Room where roomno =  $1 "
+SQL statement "SELECT count(*) = 0 from Room where roomno = new.roomno"
 PL/pgSQL function "tg_wslot_biu" line 2 at IF
 insert into WSlot values ('WS.003.2b', '003', '', '');
 ERROR:  function cannot execute on a QE slice because it accesses relation "public.room"  (seg2 127.0.0.1:40002 pid=1762)
 DETAIL:  
-SQL statement "SELECT  count(*) = 0 from Room where roomno =  $1 "
+SQL statement "SELECT count(*) = 0 from Room where roomno = new.roomno"
 PL/pgSQL function "tg_wslot_biu" line 2 at IF
 insert into WSlot values ('WS.003.3a', '003', '', '');
 ERROR:  function cannot execute on a QE slice because it accesses relation "public.room"  (seg1 127.0.0.1:40001 pid=1761)
 DETAIL:  
-SQL statement "SELECT  count(*) = 0 from Room where roomno =  $1 "
+SQL statement "SELECT count(*) = 0 from Room where roomno = new.roomno"
 PL/pgSQL function "tg_wslot_biu" line 2 at IF
 insert into WSlot values ('WS.003.3b', '003', '', '');
 ERROR:  function cannot execute on a QE slice because it accesses relation "public.room"  (seg1 127.0.0.1:40001 pid=1761)
 DETAIL:  
-SQL statement "SELECT  count(*) = 0 from Room where roomno =  $1 "
+SQL statement "SELECT count(*) = 0 from Room where roomno = new.roomno"
 PL/pgSQL function "tg_wslot_biu" line 2 at IF
 insert into WSlot values ('WS.101.1a', '101', '', '');
 ERROR:  function cannot execute on a QE slice because it accesses relation "public.room"  (seg2 127.0.0.1:40002 pid=1762)
 DETAIL:  
-SQL statement "SELECT  count(*) = 0 from Room where roomno =  $1 "
+SQL statement "SELECT count(*) = 0 from Room where roomno = new.roomno"
 PL/pgSQL function "tg_wslot_biu" line 2 at IF
 insert into WSlot values ('WS.101.1b', '101', '', '');
 ERROR:  function cannot execute on a QE slice because it accesses relation "public.room"  (seg2 127.0.0.1:40002 pid=1762)
 DETAIL:  
-SQL statement "SELECT  count(*) = 0 from Room where roomno =  $1 "
+SQL statement "SELECT count(*) = 0 from Room where roomno = new.roomno"
 PL/pgSQL function "tg_wslot_biu" line 2 at IF
 insert into WSlot values ('WS.101.2a', '101', '', '');
 ERROR:  function cannot execute on a QE slice because it accesses relation "public.room"  (seg2 127.0.0.1:40002 pid=1762)
 DETAIL:  
-SQL statement "SELECT  count(*) = 0 from Room where roomno =  $1 "
+SQL statement "SELECT count(*) = 0 from Room where roomno = new.roomno"
 PL/pgSQL function "tg_wslot_biu" line 2 at IF
 insert into WSlot values ('WS.101.2b', '101', '', '');
 ERROR:  function cannot execute on a QE slice because it accesses relation "public.room"  (seg1 127.0.0.1:40001 pid=1761)
 DETAIL:  
-SQL statement "SELECT  count(*) = 0 from Room where roomno =  $1 "
+SQL statement "SELECT count(*) = 0 from Room where roomno = new.roomno"
 PL/pgSQL function "tg_wslot_biu" line 2 at IF
 insert into WSlot values ('WS.101.3a', '101', '', '');
 ERROR:  function cannot execute on a QE slice because it accesses relation "public.room"  (seg2 127.0.0.1:40002 pid=1762)
 DETAIL:  
-SQL statement "SELECT  count(*) = 0 from Room where roomno =  $1 "
+SQL statement "SELECT count(*) = 0 from Room where roomno = new.roomno"
 PL/pgSQL function "tg_wslot_biu" line 2 at IF
 insert into WSlot values ('WS.101.3b', '101', '', '');
 ERROR:  function cannot execute on a QE slice because it accesses relation "public.room"  (seg0 127.0.0.1:40000 pid=1760)
 DETAIL:  
-SQL statement "SELECT  count(*) = 0 from Room where roomno =  $1 "
+SQL statement "SELECT count(*) = 0 from Room where roomno = new.roomno"
 PL/pgSQL function "tg_wslot_biu" line 2 at IF
 insert into WSlot values ('WS.102.1a', '102', '', '');
 ERROR:  function cannot execute on a QE slice because it accesses relation "public.room"  (seg2 127.0.0.1:40002 pid=1762)
 DETAIL:  
-SQL statement "SELECT  count(*) = 0 from Room where roomno =  $1 "
+SQL statement "SELECT count(*) = 0 from Room where roomno = new.roomno"
 PL/pgSQL function "tg_wslot_biu" line 2 at IF
 insert into WSlot values ('WS.102.1b', '102', '', '');
 ERROR:  function cannot execute on a QE slice because it accesses relation "public.room"  (seg1 127.0.0.1:40001 pid=1761)
 DETAIL:  
-SQL statement "SELECT  count(*) = 0 from Room where roomno =  $1 "
+SQL statement "SELECT count(*) = 0 from Room where roomno = new.roomno"
 PL/pgSQL function "tg_wslot_biu" line 2 at IF
 insert into WSlot values ('WS.102.2a', '102', '', '');
 ERROR:  function cannot execute on a QE slice because it accesses relation "public.room"  (seg0 127.0.0.1:40000 pid=1760)
 DETAIL:  
-SQL statement "SELECT  count(*) = 0 from Room where roomno =  $1 "
+SQL statement "SELECT count(*) = 0 from Room where roomno = new.roomno"
 PL/pgSQL function "tg_wslot_biu" line 2 at IF
 insert into WSlot values ('WS.102.2b', '102', '', '');
 ERROR:  function cannot execute on a QE slice because it accesses relation "public.room"  (seg0 127.0.0.1:40000 pid=1760)
 DETAIL:  
-SQL statement "SELECT  count(*) = 0 from Room where roomno =  $1 "
+SQL statement "SELECT count(*) = 0 from Room where roomno = new.roomno"
 PL/pgSQL function "tg_wslot_biu" line 2 at IF
 insert into WSlot values ('WS.102.3a', '102', '', '');
 ERROR:  function cannot execute on a QE slice because it accesses relation "public.room"  (seg0 127.0.0.1:40000 pid=1760)
 DETAIL:  
-SQL statement "SELECT  count(*) = 0 from Room where roomno =  $1 "
+SQL statement "SELECT count(*) = 0 from Room where roomno = new.roomno"
 PL/pgSQL function "tg_wslot_biu" line 2 at IF
 insert into WSlot values ('WS.102.3b', '102', '', '');
 ERROR:  function cannot execute on a QE slice because it accesses relation "public.room"  (seg0 127.0.0.1:40000 pid=1760)
 DETAIL:  
-SQL statement "SELECT  count(*) = 0 from Room where roomno =  $1 "
+SQL statement "SELECT count(*) = 0 from Room where roomno = new.roomno"
 PL/pgSQL function "tg_wslot_biu" line 2 at IF
 insert into WSlot values ('WS.105.1a', '105', '', '');
 ERROR:  function cannot execute on a QE slice because it accesses relation "public.room"  (seg2 127.0.0.1:40002 pid=1762)
 DETAIL:  
-SQL statement "SELECT  count(*) = 0 from Room where roomno =  $1 "
+SQL statement "SELECT count(*) = 0 from Room where roomno = new.roomno"
 PL/pgSQL function "tg_wslot_biu" line 2 at IF
 insert into WSlot values ('WS.105.1b', '105', '', '');
 ERROR:  function cannot execute on a QE slice because it accesses relation "public.room"  (seg2 127.0.0.1:40002 pid=1762)
 DETAIL:  
-SQL statement "SELECT  count(*) = 0 from Room where roomno =  $1 "
+SQL statement "SELECT count(*) = 0 from Room where roomno = new.roomno"
 PL/pgSQL function "tg_wslot_biu" line 2 at IF
 insert into WSlot values ('WS.105.2a', '105', '', '');
 ERROR:  function cannot execute on a QE slice because it accesses relation "public.room"  (seg1 127.0.0.1:40001 pid=1761)
 DETAIL:  
-SQL statement "SELECT  count(*) = 0 from Room where roomno =  $1 "
+SQL statement "SELECT count(*) = 0 from Room where roomno = new.roomno"
 PL/pgSQL function "tg_wslot_biu" line 2 at IF
 insert into WSlot values ('WS.105.2b', '105', '', '');
 ERROR:  function cannot execute on a QE slice because it accesses relation "public.room"  (seg0 127.0.0.1:40000 pid=1760)
 DETAIL:  
-SQL statement "SELECT  count(*) = 0 from Room where roomno =  $1 "
+SQL statement "SELECT count(*) = 0 from Room where roomno = new.roomno"
 PL/pgSQL function "tg_wslot_biu" line 2 at IF
 insert into WSlot values ('WS.105.3a', '105', '', '');
 ERROR:  function cannot execute on a QE slice because it accesses relation "public.room"  (seg2 127.0.0.1:40002 pid=1762)
 DETAIL:  
-SQL statement "SELECT  count(*) = 0 from Room where roomno =  $1 "
+SQL statement "SELECT count(*) = 0 from Room where roomno = new.roomno"
 PL/pgSQL function "tg_wslot_biu" line 2 at IF
 insert into WSlot values ('WS.105.3b', '105', '', '');
 ERROR:  function cannot execute on a QE slice because it accesses relation "public.room"  (seg0 127.0.0.1:40000 pid=1760)
 DETAIL:  
-SQL statement "SELECT  count(*) = 0 from Room where roomno =  $1 "
+SQL statement "SELECT count(*) = 0 from Room where roomno = new.roomno"
 PL/pgSQL function "tg_wslot_biu" line 2 at IF
 insert into WSlot values ('WS.106.1a', '106', '', '');
 ERROR:  function cannot execute on a QE slice because it accesses relation "public.room"  (seg0 127.0.0.1:40000 pid=1760)
 DETAIL:  
-SQL statement "SELECT  count(*) = 0 from Room where roomno =  $1 "
+SQL statement "SELECT count(*) = 0 from Room where roomno = new.roomno"
 PL/pgSQL function "tg_wslot_biu" line 2 at IF
 insert into WSlot values ('WS.106.1b', '106', '', '');
 ERROR:  function cannot execute on a QE slice because it accesses relation "public.room"  (seg2 127.0.0.1:40002 pid=1762)
 DETAIL:  
-SQL statement "SELECT  count(*) = 0 from Room where roomno =  $1 "
+SQL statement "SELECT count(*) = 0 from Room where roomno = new.roomno"
 PL/pgSQL function "tg_wslot_biu" line 2 at IF
 insert into WSlot values ('WS.106.2a', '106', '', '');
 ERROR:  function cannot execute on a QE slice because it accesses relation "public.room"  (seg1 127.0.0.1:40001 pid=1761)
 DETAIL:  
-SQL statement "SELECT  count(*) = 0 from Room where roomno =  $1 "
+SQL statement "SELECT count(*) = 0 from Room where roomno = new.roomno"
 PL/pgSQL function "tg_wslot_biu" line 2 at IF
 insert into WSlot values ('WS.106.2b', '106', '', '');
 ERROR:  function cannot execute on a QE slice because it accesses relation "public.room"  (seg1 127.0.0.1:40001 pid=1761)
 DETAIL:  
-SQL statement "SELECT  count(*) = 0 from Room where roomno =  $1 "
+SQL statement "SELECT count(*) = 0 from Room where roomno = new.roomno"
 PL/pgSQL function "tg_wslot_biu" line 2 at IF
 insert into WSlot values ('WS.106.3a', '106', '', '');
 ERROR:  function cannot execute on a QE slice because it accesses relation "public.room"  (seg0 127.0.0.1:40000 pid=1760)
 DETAIL:  
-SQL statement "SELECT  count(*) = 0 from Room where roomno =  $1 "
+SQL statement "SELECT count(*) = 0 from Room where roomno = new.roomno"
 PL/pgSQL function "tg_wslot_biu" line 2 at IF
 insert into WSlot values ('WS.106.3b', '106', '', '');
 ERROR:  function cannot execute on a QE slice because it accesses relation "public.room"  (seg0 127.0.0.1:40000 pid=1760)
 DETAIL:  
-SQL statement "SELECT  count(*) = 0 from Room where roomno =  $1 "
+SQL statement "SELECT count(*) = 0 from Room where roomno = new.roomno"
 PL/pgSQL function "tg_wslot_biu" line 2 at IF
 --
 -- Now create the patch fields and their slots
@@ -1244,32 +1244,32 @@
 insert into PSlot values ('PS.base.a1', 'PF0_1', '', '');
 ERROR:  function cannot execute on a QE slice because it accesses relation "public.pfield"  (seg2 127.0.0.1:40002 pid=1762)
 DETAIL:  
-SQL statement "select * from PField where name =  $1 "
+SQL statement "select            * from PField where name = ps.pfname"
 PL/pgSQL function "tg_pslot_biu" line 5 at SQL statement
 insert into PSlot values ('PS.base.a2', 'PF0_1', '', '');
 ERROR:  function cannot execute on a QE slice because it accesses relation "public.pfield"  (seg0 127.0.0.1:40000 pid=1760)
 DETAIL:  
-SQL statement "select * from PField where name =  $1 "
+SQL statement "select            * from PField where name = ps.pfname"
 PL/pgSQL function "tg_pslot_biu" line 5 at SQL statement
 insert into PSlot values ('PS.base.a3', 'PF0_1', '', '');
 ERROR:  function cannot execute on a QE slice because it accesses relation "public.pfield"  (seg1 127.0.0.1:40001 pid=1761)
 DETAIL:  
-SQL statement "select * from PField where name =  $1 "
+SQL statement "select            * from PField where name = ps.pfname"
 PL/pgSQL function "tg_pslot_biu" line 5 at SQL statement
 insert into PSlot values ('PS.base.a4', 'PF0_1', '', '');
 ERROR:  function cannot execute on a QE slice because it accesses relation "public.pfield"  (seg0 127.0.0.1:40000 pid=1760)
 DETAIL:  
-SQL statement "select * from PField where name =  $1 "
+SQL statement "select            * from PField where name = ps.pfname"
 PL/pgSQL function "tg_pslot_biu" line 5 at SQL statement
 insert into PSlot values ('PS.base.a5', 'PF0_1', '', '');
 ERROR:  function cannot execute on a QE slice because it accesses relation "public.pfield"  (seg1 127.0.0.1:40001 pid=1761)
 DETAIL:  
-SQL statement "select * from PField where name =  $1 "
+SQL statement "select            * from PField where name = ps.pfname"
 PL/pgSQL function "tg_pslot_biu" line 5 at SQL statement
 insert into PSlot values ('PS.base.a6', 'PF0_1', '', '');
 ERROR:  function cannot execute on a QE slice because it accesses relation "public.pfield"  (seg2 127.0.0.1:40002 pid=1762)
 DETAIL:  
-SQL statement "select * from PField where name =  $1 "
+SQL statement "select            * from PField where name = ps.pfname"
 PL/pgSQL function "tg_pslot_biu" line 5 at SQL statement
 --
 -- These are already wired to the wall connectors
@@ -1277,62 +1277,62 @@
 insert into PSlot values ('PS.base.b1', 'PF0_1', '', 'WS.002.1a');
 ERROR:  function cannot execute on a QE slice because it accesses relation "public.pfield"  (seg0 127.0.0.1:40000 pid=1760)
 DETAIL:  
-SQL statement "select * from PField where name =  $1 "
+SQL statement "select            * from PField where name = ps.pfname"
 PL/pgSQL function "tg_pslot_biu" line 5 at SQL statement
 insert into PSlot values ('PS.base.b2', 'PF0_1', '', 'WS.002.1b');
 ERROR:  function cannot execute on a QE slice because it accesses relation "public.pfield"  (seg0 127.0.0.1:40000 pid=1760)
 DETAIL:  
-SQL statement "select * from PField where name =  $1 "
+SQL statement "select            * from PField where name = ps.pfname"
 PL/pgSQL function "tg_pslot_biu" line 5 at SQL statement
 insert into PSlot values ('PS.base.b3', 'PF0_1', '', 'WS.002.2a');
 ERROR:  function cannot execute on a QE slice because it accesses relation "public.pfield"  (seg2 127.0.0.1:40002 pid=1762)
 DETAIL:  
-SQL statement "select * from PField where name =  $1 "
+SQL statement "select            * from PField where name = ps.pfname"
 PL/pgSQL function "tg_pslot_biu" line 5 at SQL statement
 insert into PSlot values ('PS.base.b4', 'PF0_1', '', 'WS.002.2b');
 ERROR:  function cannot execute on a QE slice because it accesses relation "public.pfield"  (seg0 127.0.0.1:40000 pid=1760)
 DETAIL:  
-SQL statement "select * from PField where name =  $1 "
+SQL statement "select            * from PField where name = ps.pfname"
 PL/pgSQL function "tg_pslot_biu" line 5 at SQL statement
 insert into PSlot values ('PS.base.b5', 'PF0_1', '', 'WS.002.3a');
 ERROR:  function cannot execute on a QE slice because it accesses relation "public.pfield"  (seg2 127.0.0.1:40002 pid=1762)
 DETAIL:  
-SQL statement "select * from PField where name =  $1 "
+SQL statement "select            * from PField where name = ps.pfname"
 PL/pgSQL function "tg_pslot_biu" line 5 at SQL statement
 insert into PSlot values ('PS.base.b6', 'PF0_1', '', 'WS.002.3b');
 ERROR:  function cannot execute on a QE slice because it accesses relation "public.pfield"  (seg2 127.0.0.1:40002 pid=1762)
 DETAIL:  
-SQL statement "select * from PField where name =  $1 "
+SQL statement "select            * from PField where name = ps.pfname"
 PL/pgSQL function "tg_pslot_biu" line 5 at SQL statement
 insert into PSlot values ('PS.base.c1', 'PF0_1', '', 'WS.003.1a');
 ERROR:  function cannot execute on a QE slice because it accesses relation "public.pfield"  (seg2 127.0.0.1:40002 pid=1762)
 DETAIL:  
-SQL statement "select * from PField where name =  $1 "
+SQL statement "select            * from PField where name = ps.pfname"
 PL/pgSQL function "tg_pslot_biu" line 5 at SQL statement
 insert into PSlot values ('PS.base.c2', 'PF0_1', '', 'WS.003.1b');
 ERROR:  function cannot execute on a QE slice because it accesses relation "public.pfield"  (seg2 127.0.0.1:40002 pid=1762)
 DETAIL:  
-SQL statement "select * from PField where name =  $1 "
+SQL statement "select            * from PField where name = ps.pfname"
 PL/pgSQL function "tg_pslot_biu" line 5 at SQL statement
 insert into PSlot values ('PS.base.c3', 'PF0_1', '', 'WS.003.2a');
 ERROR:  function cannot execute on a QE slice because it accesses relation "public.pfield"  (seg0 127.0.0.1:40000 pid=1760)
 DETAIL:  
-SQL statement "select * from PField where name =  $1 "
+SQL statement "select            * from PField where name = ps.pfname"
 PL/pgSQL function "tg_pslot_biu" line 5 at SQL statement
 insert into PSlot values ('PS.base.c4', 'PF0_1', '', 'WS.003.2b');
 ERROR:  function cannot execute on a QE slice because it accesses relation "public.pfield"  (seg2 127.0.0.1:40002 pid=1762)
 DETAIL:  
-SQL statement "select * from PField where name =  $1 "
+SQL statement "select            * from PField where name = ps.pfname"
 PL/pgSQL function "tg_pslot_biu" line 5 at SQL statement
 insert into PSlot values ('PS.base.c5', 'PF0_1', '', 'WS.003.3a');
 ERROR:  function cannot execute on a QE slice because it accesses relation "public.pfield"  (seg0 127.0.0.1:40000 pid=1760)
 DETAIL:  
-SQL statement "select * from PField where name =  $1 "
+SQL statement "select            * from PField where name = ps.pfname"
 PL/pgSQL function "tg_pslot_biu" line 5 at SQL statement
 insert into PSlot values ('PS.base.c6', 'PF0_1', '', 'WS.003.3b');
 ERROR:  function cannot execute on a QE slice because it accesses relation "public.pfield"  (seg0 127.0.0.1:40000 pid=1760)
 DETAIL:  
-SQL statement "select * from PField where name =  $1 "
+SQL statement "select            * from PField where name = ps.pfname"
 PL/pgSQL function "tg_pslot_biu" line 5 at SQL statement
 --
 -- This patchfield will be renamed later into PF0_2 - so its
@@ -1342,183 +1342,183 @@
 insert into PSlot values ('PS.base.ta1', 'PF0_X', '', '');
 ERROR:  function cannot execute on a QE slice because it accesses relation "public.pfield"  (seg2 127.0.0.1:40002 pid=1762)
 DETAIL:  
-SQL statement "select * from PField where name =  $1 "
+SQL statement "select            * from PField where name = ps.pfname"
 PL/pgSQL function "tg_pslot_biu" line 5 at SQL statement
 insert into PSlot values ('PS.base.ta2', 'PF0_X', '', '');
 ERROR:  function cannot execute on a QE slice because it accesses relation "public.pfield"  (seg2 127.0.0.1:40002 pid=1762)
 DETAIL:  
-SQL statement "select * from PField where name =  $1 "
+SQL statement "select            * from PField where name = ps.pfname"
 PL/pgSQL function "tg_pslot_biu" line 5 at SQL statement
 insert into PSlot values ('PS.base.ta3', 'PF0_X', '', '');
 ERROR:  function cannot execute on a QE slice because it accesses relation "public.pfield"  (seg0 127.0.0.1:40000 pid=1760)
 DETAIL:  
-SQL statement "select * from PField where name =  $1 "
+SQL statement "select            * from PField where name = ps.pfname"
 PL/pgSQL function "tg_pslot_biu" line 5 at SQL statement
 insert into PSlot values ('PS.base.ta4', 'PF0_X', '', '');
 ERROR:  function cannot execute on a QE slice because it accesses relation "public.pfield"  (seg0 127.0.0.1:40000 pid=1760)
 DETAIL:  
-SQL statement "select * from PField where name =  $1 "
+SQL statement "select            * from PField where name = ps.pfname"
 PL/pgSQL function "tg_pslot_biu" line 5 at SQL statement
 insert into PSlot values ('PS.base.ta5', 'PF0_X', '', '');
 ERROR:  function cannot execute on a QE slice because it accesses relation "public.pfield"  (seg1 127.0.0.1:40001 pid=1761)
 DETAIL:  
-SQL statement "select * from PField where name =  $1 "
+SQL statement "select            * from PField where name = ps.pfname"
 PL/pgSQL function "tg_pslot_biu" line 5 at SQL statement
 insert into PSlot values ('PS.base.ta6', 'PF0_X', '', '');
 ERROR:  function cannot execute on a QE slice because it accesses relation "public.pfield"  (seg1 127.0.0.1:40001 pid=1761)
 DETAIL:  
-SQL statement "select * from PField where name =  $1 "
+SQL statement "select            * from PField where name = ps.pfname"
 PL/pgSQL function "tg_pslot_biu" line 5 at SQL statement
 insert into PSlot values ('PS.base.tb1', 'PF0_X', '', '');
 ERROR:  function cannot execute on a QE slice because it accesses relation "public.pfield"  (seg0 127.0.0.1:40000 pid=1760)
 DETAIL:  
-SQL statement "select * from PField where name =  $1 "
+SQL statement "select            * from PField where name = ps.pfname"
 PL/pgSQL function "tg_pslot_biu" line 5 at SQL statement
 insert into PSlot values ('PS.base.tb2', 'PF0_X', '', '');
 ERROR:  function cannot execute on a QE slice because it accesses relation "public.pfield"  (seg2 127.0.0.1:40002 pid=1762)
 DETAIL:  
-SQL statement "select * from PField where name =  $1 "
+SQL statement "select            * from PField where name = ps.pfname"
 PL/pgSQL function "tg_pslot_biu" line 5 at SQL statement
 insert into PSlot values ('PS.base.tb3', 'PF0_X', '', '');
 ERROR:  function cannot execute on a QE slice because it accesses relation "public.pfield"  (seg1 127.0.0.1:40001 pid=1761)
 DETAIL:  
-SQL statement "select * from PField where name =  $1 "
+SQL statement "select            * from PField where name = ps.pfname"
 PL/pgSQL function "tg_pslot_biu" line 5 at SQL statement
 insert into PSlot values ('PS.base.tb4', 'PF0_X', '', '');
 ERROR:  function cannot execute on a QE slice because it accesses relation "public.pfield"  (seg2 127.0.0.1:40002 pid=1762)
 DETAIL:  
-SQL statement "select * from PField where name =  $1 "
+SQL statement "select            * from PField where name = ps.pfname"
 PL/pgSQL function "tg_pslot_biu" line 5 at SQL statement
 insert into PSlot values ('PS.base.tb5', 'PF0_X', '', '');
 ERROR:  function cannot execute on a QE slice because it accesses relation "public.pfield"  (seg1 127.0.0.1:40001 pid=1761)
 DETAIL:  
-SQL statement "select * from PField where name =  $1 "
+SQL statement "select            * from PField where name = ps.pfname"
 PL/pgSQL function "tg_pslot_biu" line 5 at SQL statement
 insert into PSlot values ('PS.base.tb6', 'PF0_X', '', '');
 ERROR:  function cannot execute on a QE slice because it accesses relation "public.pfield"  (seg0 127.0.0.1:40000 pid=1760)
 DETAIL:  
-SQL statement "select * from PField where name =  $1 "
+SQL statement "select            * from PField where name = ps.pfname"
 PL/pgSQL function "tg_pslot_biu" line 5 at SQL statement
 insert into PField values ('PF1_1', 'Wallslots first floor');
 insert into PSlot values ('PS.first.a1', 'PF1_1', '', 'WS.101.1a');
 ERROR:  function cannot execute on a QE slice because it accesses relation "public.pfield"  (seg2 127.0.0.1:40002 pid=1762)
 DETAIL:  
-SQL statement "select * from PField where name =  $1 "
+SQL statement "select            * from PField where name = ps.pfname"
 PL/pgSQL function "tg_pslot_biu" line 5 at SQL statement
 insert into PSlot values ('PS.first.a2', 'PF1_1', '', 'WS.101.1b');
 ERROR:  function cannot execute on a QE slice because it accesses relation "public.pfield"  (seg2 127.0.0.1:40002 pid=1762)
 DETAIL:  
-SQL statement "select * from PField where name =  $1 "
+SQL statement "select            * from PField where name = ps.pfname"
 PL/pgSQL function "tg_pslot_biu" line 5 at SQL statement
 insert into PSlot values ('PS.first.a3', 'PF1_1', '', 'WS.101.2a');
 ERROR:  function cannot execute on a QE slice because it accesses relation "public.pfield"  (seg1 127.0.0.1:40001 pid=1761)
 DETAIL:  
-SQL statement "select * from PField where name =  $1 "
+SQL statement "select            * from PField where name = ps.pfname"
 PL/pgSQL function "tg_pslot_biu" line 5 at SQL statement
 insert into PSlot values ('PS.first.a4', 'PF1_1', '', 'WS.101.2b');
 ERROR:  function cannot execute on a QE slice because it accesses relation "public.pfield"  (seg1 127.0.0.1:40001 pid=1761)
 DETAIL:  
-SQL statement "select * from PField where name =  $1 "
+SQL statement "select            * from PField where name = ps.pfname"
 PL/pgSQL function "tg_pslot_biu" line 5 at SQL statement
 insert into PSlot values ('PS.first.a5', 'PF1_1', '', 'WS.101.3a');
 ERROR:  function cannot execute on a QE slice because it accesses relation "public.pfield"  (seg0 127.0.0.1:40000 pid=1760)
 DETAIL:  
-SQL statement "select * from PField where name =  $1 "
+SQL statement "select            * from PField where name = ps.pfname"
 PL/pgSQL function "tg_pslot_biu" line 5 at SQL statement
 insert into PSlot values ('PS.first.a6', 'PF1_1', '', 'WS.101.3b');
 ERROR:  function cannot execute on a QE slice because it accesses relation "public.pfield"  (seg0 127.0.0.1:40000 pid=1760)
 DETAIL:  
-SQL statement "select * from PField where name =  $1 "
+SQL statement "select            * from PField where name = ps.pfname"
 PL/pgSQL function "tg_pslot_biu" line 5 at SQL statement
 insert into PSlot values ('PS.first.b1', 'PF1_1', '', 'WS.102.1a');
 ERROR:  function cannot execute on a QE slice because it accesses relation "public.pfield"  (seg0 127.0.0.1:40000 pid=1760)
 DETAIL:  
-SQL statement "select * from PField where name =  $1 "
+SQL statement "select            * from PField where name = ps.pfname"
 PL/pgSQL function "tg_pslot_biu" line 5 at SQL statement
 insert into PSlot values ('PS.first.b2', 'PF1_1', '', 'WS.102.1b');
 ERROR:  function cannot execute on a QE slice because it accesses relation "public.pfield"  (seg1 127.0.0.1:40001 pid=1761)
 DETAIL:  
-SQL statement "select * from PField where name =  $1 "
+SQL statement "select            * from PField where name = ps.pfname"
 PL/pgSQL function "tg_pslot_biu" line 5 at SQL statement
 insert into PSlot values ('PS.first.b3', 'PF1_1', '', 'WS.102.2a');
 ERROR:  function cannot execute on a QE slice because it accesses relation "public.pfield"  (seg2 127.0.0.1:40002 pid=1762)
 DETAIL:  
-SQL statement "select * from PField where name =  $1 "
+SQL statement "select            * from PField where name = ps.pfname"
 PL/pgSQL function "tg_pslot_biu" line 5 at SQL statement
 insert into PSlot values ('PS.first.b4', 'PF1_1', '', 'WS.102.2b');
 ERROR:  function cannot execute on a QE slice because it accesses relation "public.pfield"  (seg0 127.0.0.1:40000 pid=1760)
 DETAIL:  
-SQL statement "select * from PField where name =  $1 "
+SQL statement "select            * from PField where name = ps.pfname"
 PL/pgSQL function "tg_pslot_biu" line 5 at SQL statement
 insert into PSlot values ('PS.first.b5', 'PF1_1', '', 'WS.102.3a');
 ERROR:  function cannot execute on a QE slice because it accesses relation "public.pfield"  (seg1 127.0.0.1:40001 pid=1761)
 DETAIL:  
-SQL statement "select * from PField where name =  $1 "
+SQL statement "select            * from PField where name = ps.pfname"
 PL/pgSQL function "tg_pslot_biu" line 5 at SQL statement
 insert into PSlot values ('PS.first.b6', 'PF1_1', '', 'WS.102.3b');
 ERROR:  function cannot execute on a QE slice because it accesses relation "public.pfield"  (seg2 127.0.0.1:40002 pid=1762)
 DETAIL:  
-SQL statement "select * from PField where name =  $1 "
+SQL statement "select            * from PField where name = ps.pfname"
 PL/pgSQL function "tg_pslot_biu" line 5 at SQL statement
 insert into PSlot values ('PS.first.c1', 'PF1_1', '', 'WS.105.1a');
 ERROR:  function cannot execute on a QE slice because it accesses relation "public.pfield"  (seg1 127.0.0.1:40001 pid=1761)
 DETAIL:  
-SQL statement "select * from PField where name =  $1 "
+SQL statement "select            * from PField where name = ps.pfname"
 PL/pgSQL function "tg_pslot_biu" line 5 at SQL statement
 insert into PSlot values ('PS.first.c2', 'PF1_1', '', 'WS.105.1b');
 ERROR:  function cannot execute on a QE slice because it accesses relation "public.pfield"  (seg0 127.0.0.1:40000 pid=1760)
 DETAIL:  
-SQL statement "select * from PField where name =  $1 "
+SQL statement "select            * from PField where name = ps.pfname"
 PL/pgSQL function "tg_pslot_biu" line 5 at SQL statement
 insert into PSlot values ('PS.first.c3', 'PF1_1', '', 'WS.105.2a');
 ERROR:  function cannot execute on a QE slice because it accesses relation "public.pfield"  (seg2 127.0.0.1:40002 pid=1762)
 DETAIL:  
-SQL statement "select * from PField where name =  $1 "
+SQL statement "select            * from PField where name = ps.pfname"
 PL/pgSQL function "tg_pslot_biu" line 5 at SQL statement
 insert into PSlot values ('PS.first.c4', 'PF1_1', '', 'WS.105.2b');
 ERROR:  function cannot execute on a QE slice because it accesses relation "public.pfield"  (seg0 127.0.0.1:40000 pid=1760)
 DETAIL:  
-SQL statement "select * from PField where name =  $1 "
+SQL statement "select            * from PField where name = ps.pfname"
 PL/pgSQL function "tg_pslot_biu" line 5 at SQL statement
 insert into PSlot values ('PS.first.c5', 'PF1_1', '', 'WS.105.3a');
 ERROR:  function cannot execute on a QE slice because it accesses relation "public.pfield"  (seg2 127.0.0.1:40002 pid=1762)
 DETAIL:  
-SQL statement "select * from PField where name =  $1 "
+SQL statement "select            * from PField where name = ps.pfname"
 PL/pgSQL function "tg_pslot_biu" line 5 at SQL statement
 insert into PSlot values ('PS.first.c6', 'PF1_1', '', 'WS.105.3b');
 ERROR:  function cannot execute on a QE slice because it accesses relation "public.pfield"  (seg1 127.0.0.1:40001 pid=1761)
 DETAIL:  
-SQL statement "select * from PField where name =  $1 "
+SQL statement "select            * from PField where name = ps.pfname"
 PL/pgSQL function "tg_pslot_biu" line 5 at SQL statement
 insert into PSlot values ('PS.first.d1', 'PF1_1', '', 'WS.106.1a');
 ERROR:  function cannot execute on a QE slice because it accesses relation "public.pfield"  (seg1 127.0.0.1:40001 pid=1761)
 DETAIL:  
-SQL statement "select * from PField where name =  $1 "
+SQL statement "select            * from PField where name = ps.pfname"
 PL/pgSQL function "tg_pslot_biu" line 5 at SQL statement
 insert into PSlot values ('PS.first.d2', 'PF1_1', '', 'WS.106.1b');
 ERROR:  function cannot execute on a QE slice because it accesses relation "public.pfield"  (seg1 127.0.0.1:40001 pid=1761)
 DETAIL:  
-SQL statement "select * from PField where name =  $1 "
+SQL statement "select            * from PField where name = ps.pfname"
 PL/pgSQL function "tg_pslot_biu" line 5 at SQL statement
 insert into PSlot values ('PS.first.d3', 'PF1_1', '', 'WS.106.2a');
 ERROR:  function cannot execute on a QE slice because it accesses relation "public.pfield"  (seg2 127.0.0.1:40002 pid=1762)
 DETAIL:  
-SQL statement "select * from PField where name =  $1 "
+SQL statement "select            * from PField where name = ps.pfname"
 PL/pgSQL function "tg_pslot_biu" line 5 at SQL statement
 insert into PSlot values ('PS.first.d4', 'PF1_1', '', 'WS.106.2b');
 ERROR:  function cannot execute on a QE slice because it accesses relation "public.pfield"  (seg1 127.0.0.1:40001 pid=1761)
 DETAIL:  
-SQL statement "select * from PField where name =  $1 "
+SQL statement "select            * from PField where name = ps.pfname"
 PL/pgSQL function "tg_pslot_biu" line 5 at SQL statement
 insert into PSlot values ('PS.first.d5', 'PF1_1', '', 'WS.106.3a');
 ERROR:  function cannot execute on a QE slice because it accesses relation "public.pfield"  (seg2 127.0.0.1:40002 pid=1762)
 DETAIL:  
-SQL statement "select * from PField where name =  $1 "
+SQL statement "select            * from PField where name = ps.pfname"
 PL/pgSQL function "tg_pslot_biu" line 5 at SQL statement
 insert into PSlot values ('PS.first.d6', 'PF1_1', '', 'WS.106.3b');
 ERROR:  function cannot execute on a QE slice because it accesses relation "public.pfield"  (seg2 127.0.0.1:40002 pid=1762)
 DETAIL:  
-SQL statement "select * from PField where name =  $1 "
+SQL statement "select            * from PField where name = ps.pfname"
 PL/pgSQL function "tg_pslot_biu" line 5 at SQL statement
 --
 -- Now we wire the wall connectors 1a-2a in room 001 to the
@@ -1602,62 +1602,62 @@
 insert into PSlot values ('PS.first.ta1', 'PF1_2', '', '');
 ERROR:  function cannot execute on a QE slice because it accesses relation "public.pfield"  (seg1 127.0.0.1:40001 pid=1761)
 DETAIL:  
-SQL statement "select * from PField where name =  $1 "
+SQL statement "select            * from PField where name = ps.pfname"
 PL/pgSQL function "tg_pslot_biu" line 5 at SQL statement
 insert into PSlot values ('PS.first.ta2', 'PF1_2', '', '');
 ERROR:  function cannot execute on a QE slice because it accesses relation "public.pfield"  (seg1 127.0.0.1:40001 pid=1761)
 DETAIL:  
-SQL statement "select * from PField where name =  $1 "
+SQL statement "select            * from PField where name = ps.pfname"
 PL/pgSQL function "tg_pslot_biu" line 5 at SQL statement
 insert into PSlot values ('PS.first.ta3', 'PF1_2', '', '');
 ERROR:  function cannot execute on a QE slice because it accesses relation "public.pfield"  (seg0 127.0.0.1:40000 pid=1760)
 DETAIL:  
-SQL statement "select * from PField where name =  $1 "
+SQL statement "select            * from PField where name = ps.pfname"
 PL/pgSQL function "tg_pslot_biu" line 5 at SQL statement
 insert into PSlot values ('PS.first.ta4', 'PF1_2', '', '');
 ERROR:  function cannot execute on a QE slice because it accesses relation "public.pfield"  (seg0 127.0.0.1:40000 pid=1760)
 DETAIL:  
-SQL statement "select * from PField where name =  $1 "
+SQL statement "select            * from PField where name = ps.pfname"
 PL/pgSQL function "tg_pslot_biu" line 5 at SQL statement
 insert into PSlot values ('PS.first.ta5', 'PF1_2', '', '');
 ERROR:  function cannot execute on a QE slice because it accesses relation "public.pfield"  (seg2 127.0.0.1:40002 pid=1762)
 DETAIL:  
-SQL statement "select * from PField where name =  $1 "
+SQL statement "select            * from PField where name = ps.pfname"
 PL/pgSQL function "tg_pslot_biu" line 5 at SQL statement
 insert into PSlot values ('PS.first.ta6', 'PF1_2', '', '');
 ERROR:  function cannot execute on a QE slice because it accesses relation "public.pfield"  (seg2 127.0.0.1:40002 pid=1762)
 DETAIL:  
-SQL statement "select * from PField where name =  $1 "
+SQL statement "select            * from PField where name = ps.pfname"
 PL/pgSQL function "tg_pslot_biu" line 5 at SQL statement
 insert into PSlot values ('PS.first.tb1', 'PF1_2', '', '');
 ERROR:  function cannot execute on a QE slice because it accesses relation "public.pfield"  (seg1 127.0.0.1:40001 pid=1761)
 DETAIL:  
-SQL statement "select * from PField where name =  $1 "
+SQL statement "select            * from PField where name = ps.pfname"
 PL/pgSQL function "tg_pslot_biu" line 5 at SQL statement
 insert into PSlot values ('PS.first.tb2', 'PF1_2', '', '');
 ERROR:  function cannot execute on a QE slice because it accesses relation "public.pfield"  (seg2 127.0.0.1:40002 pid=1762)
 DETAIL:  
-SQL statement "select * from PField where name =  $1 "
+SQL statement "select            * from PField where name = ps.pfname"
 PL/pgSQL function "tg_pslot_biu" line 5 at SQL statement
 insert into PSlot values ('PS.first.tb3', 'PF1_2', '', '');
 ERROR:  function cannot execute on a QE slice because it accesses relation "public.pfield"  (seg0 127.0.0.1:40000 pid=1760)
 DETAIL:  
-SQL statement "select * from PField where name =  $1 "
+SQL statement "select            * from PField where name = ps.pfname"
 PL/pgSQL function "tg_pslot_biu" line 5 at SQL statement
 insert into PSlot values ('PS.first.tb4', 'PF1_2', '', '');
 ERROR:  function cannot execute on a QE slice because it accesses relation "public.pfield"  (seg1 127.0.0.1:40001 pid=1761)
 DETAIL:  
-SQL statement "select * from PField where name =  $1 "
+SQL statement "select            * from PField where name = ps.pfname"
 PL/pgSQL function "tg_pslot_biu" line 5 at SQL statement
 insert into PSlot values ('PS.first.tb5', 'PF1_2', '', '');
 ERROR:  function cannot execute on a QE slice because it accesses relation "public.pfield"  (seg2 127.0.0.1:40002 pid=1762)
 DETAIL:  
-SQL statement "select * from PField where name =  $1 "
+SQL statement "select            * from PField where name = ps.pfname"
 PL/pgSQL function "tg_pslot_biu" line 5 at SQL statement
 insert into PSlot values ('PS.first.tb6', 'PF1_2', '', '');
 ERROR:  function cannot execute on a QE slice because it accesses relation "public.pfield"  (seg0 127.0.0.1:40000 pid=1760)
 DETAIL:  
-SQL statement "select * from PField where name =  $1 "
+SQL statement "select            * from PField where name = ps.pfname"
 PL/pgSQL function "tg_pslot_biu" line 5 at SQL statement
 --
 -- Fix the wrong name for patchfield PF0_2
@@ -1683,142 +1683,142 @@
 insert into PLine values ('PL.001', '-0', 'Central call', 'PS.base.ta1');
 ERROR:  function cannot execute on a QE slice because it accesses relation "public.pslot"  (seg2 127.0.0.1:40002 pid=1762)
 DETAIL:  
-SQL statement "select * from PSlot where slotname =  $1 "
+SQL statement "select          * from PSlot where slotname = myname"
 PL/pgSQL function "tg_backlink_set" line 17 at SQL statement
-SQL statement "SELECT  tg_backlink_set( $1 ,  $2 )"
+SQL statement "SELECT tg_backlink_set(new.backlink, new.slotname)"
 PL/pgSQL function "tg_backlink_a" line 6 at assignment
 insert into PLine values ('PL.002', '-101', '', 'PS.base.ta2');
 ERROR:  function cannot execute on a QE slice because it accesses relation "public.pslot"  (seg1 127.0.0.1:40001 pid=1761)
 DETAIL:  
-SQL statement "select * from PSlot where slotname =  $1 "
+SQL statement "select          * from PSlot where slotname = myname"
 PL/pgSQL function "tg_backlink_set" line 17 at SQL statement
-SQL statement "SELECT  tg_backlink_set( $1 ,  $2 )"
+SQL statement "SELECT tg_backlink_set(new.backlink, new.slotname)"
 PL/pgSQL function "tg_backlink_a" line 6 at assignment
 insert into PLine values ('PL.003', '-102', '', 'PS.base.ta3');
 ERROR:  function cannot execute on a QE slice because it accesses relation "public.pslot"  (seg0 127.0.0.1:40000 pid=1760)
 DETAIL:  
-SQL statement "select * from PSlot where slotname =  $1 "
+SQL statement "select          * from PSlot where slotname = myname"
 PL/pgSQL function "tg_backlink_set" line 17 at SQL statement
-SQL statement "SELECT  tg_backlink_set( $1 ,  $2 )"
+SQL statement "SELECT tg_backlink_set(new.backlink, new.slotname)"
 PL/pgSQL function "tg_backlink_a" line 6 at assignment
 insert into PLine values ('PL.004', '-103', '', 'PS.base.ta5');
 ERROR:  function cannot execute on a QE slice because it accesses relation "public.pslot"  (seg2 127.0.0.1:40002 pid=1762)
 DETAIL:  
-SQL statement "select * from PSlot where slotname =  $1 "
+SQL statement "select          * from PSlot where slotname = myname"
 PL/pgSQL function "tg_backlink_set" line 17 at SQL statement
-SQL statement "SELECT  tg_backlink_set( $1 ,  $2 )"
+SQL statement "SELECT tg_backlink_set(new.backlink, new.slotname)"
 PL/pgSQL function "tg_backlink_a" line 6 at assignment
 insert into PLine values ('PL.005', '-104', '', 'PS.base.ta6');
 ERROR:  function cannot execute on a QE slice because it accesses relation "public.pslot"  (seg1 127.0.0.1:40001 pid=1761)
 DETAIL:  
-SQL statement "select * from PSlot where slotname =  $1 "
+SQL statement "select          * from PSlot where slotname = myname"
 PL/pgSQL function "tg_backlink_set" line 17 at SQL statement
-SQL statement "SELECT  tg_backlink_set( $1 ,  $2 )"
+SQL statement "SELECT tg_backlink_set(new.backlink, new.slotname)"
 PL/pgSQL function "tg_backlink_a" line 6 at assignment
 insert into PLine values ('PL.006', '-106', '', 'PS.base.tb2');
 ERROR:  function cannot execute on a QE slice because it accesses relation "public.pslot"  (seg0 127.0.0.1:40000 pid=1760)
 DETAIL:  
-SQL statement "select * from PSlot where slotname =  $1 "
+SQL statement "select          * from PSlot where slotname = myname"
 PL/pgSQL function "tg_backlink_set" line 17 at SQL statement
-SQL statement "SELECT  tg_backlink_set( $1 ,  $2 )"
+SQL statement "SELECT tg_backlink_set(new.backlink, new.slotname)"
 PL/pgSQL function "tg_backlink_a" line 6 at assignment
 insert into PLine values ('PL.007', '-108', '', 'PS.base.tb3');
 ERROR:  function cannot execute on a QE slice because it accesses relation "public.pslot"  (seg2 127.0.0.1:40002 pid=1762)
 DETAIL:  
-SQL statement "select * from PSlot where slotname =  $1 "
+SQL statement "select          * from PSlot where slotname = myname"
 PL/pgSQL function "tg_backlink_set" line 17 at SQL statement
-SQL statement "SELECT  tg_backlink_set( $1 ,  $2 )"
+SQL statement "SELECT tg_backlink_set(new.backlink, new.slotname)"
 PL/pgSQL function "tg_backlink_a" line 6 at assignment
 insert into PLine values ('PL.008', '-109', '', 'PS.base.tb4');
 ERROR:  function cannot execute on a QE slice because it accesses relation "public.pslot"  (seg1 127.0.0.1:40001 pid=1761)
 DETAIL:  
-SQL statement "select * from PSlot where slotname =  $1 "
+SQL statement "select          * from PSlot where slotname = myname"
 PL/pgSQL function "tg_backlink_set" line 17 at SQL statement
-SQL statement "SELECT  tg_backlink_set( $1 ,  $2 )"
+SQL statement "SELECT tg_backlink_set(new.backlink, new.slotname)"
 PL/pgSQL function "tg_backlink_a" line 6 at assignment
 insert into PLine values ('PL.009', '-121', '', 'PS.base.tb5');
 ERROR:  function cannot execute on a QE slice because it accesses relation "public.pslot"  (seg0 127.0.0.1:40000 pid=1760)
 DETAIL:  
-SQL statement "select * from PSlot where slotname =  $1 "
+SQL statement "select          * from PSlot where slotname = myname"
 PL/pgSQL function "tg_backlink_set" line 17 at SQL statement
-SQL statement "SELECT  tg_backlink_set( $1 ,  $2 )"
+SQL statement "SELECT tg_backlink_set(new.backlink, new.slotname)"
 PL/pgSQL function "tg_backlink_a" line 6 at assignment
 insert into PLine values ('PL.010', '-122', '', 'PS.base.tb6');
 ERROR:  function cannot execute on a QE slice because it accesses relation "public.pslot"  (seg1 127.0.0.1:40001 pid=1761)
 DETAIL:  
-SQL statement "select * from PSlot where slotname =  $1 "
+SQL statement "select          * from PSlot where slotname = myname"
 PL/pgSQL function "tg_backlink_set" line 17 at SQL statement
-SQL statement "SELECT  tg_backlink_set( $1 ,  $2 )"
+SQL statement "SELECT tg_backlink_set(new.backlink, new.slotname)"
 PL/pgSQL function "tg_backlink_a" line 6 at assignment
 insert into PLine values ('PL.015', '-134', '', 'PS.first.ta1');
 ERROR:  function cannot execute on a QE slice because it accesses relation "public.pslot"  (seg1 127.0.0.1:40001 pid=1761)
 DETAIL:  
-SQL statement "select * from PSlot where slotname =  $1 "
+SQL statement "select          * from PSlot where slotname = myname"
 PL/pgSQL function "tg_backlink_set" line 17 at SQL statement
-SQL statement "SELECT  tg_backlink_set( $1 ,  $2 )"
+SQL statement "SELECT tg_backlink_set(new.backlink, new.slotname)"
 PL/pgSQL function "tg_backlink_a" line 6 at assignment
 insert into PLine values ('PL.016', '-137', '', 'PS.first.ta3');
 ERROR:  function cannot execute on a QE slice because it accesses relation "public.pslot"  (seg2 127.0.0.1:40002 pid=1762)
 DETAIL:  
-SQL statement "select * from PSlot where slotname =  $1 "
+SQL statement "select          * from PSlot where slotname = myname"
 PL/pgSQL function "tg_backlink_set" line 17 at SQL statement
-SQL statement "SELECT  tg_backlink_set( $1 ,  $2 )"
+SQL statement "SELECT tg_backlink_set(new.backlink, new.slotname)"
 PL/pgSQL function "tg_backlink_a" line 6 at assignment
 insert into PLine values ('PL.017', '-139', '', 'PS.first.ta4');
 ERROR:  function cannot execute on a QE slice because it accesses relation "public.pslot"  (seg0 127.0.0.1:40000 pid=1760)
 DETAIL:  
-SQL statement "select * from PSlot where slotname =  $1 "
+SQL statement "select          * from PSlot where slotname = myname"
 PL/pgSQL function "tg_backlink_set" line 17 at SQL statement
-SQL statement "SELECT  tg_backlink_set( $1 ,  $2 )"
+SQL statement "SELECT tg_backlink_set(new.backlink, new.slotname)"
 PL/pgSQL function "tg_backlink_a" line 6 at assignment
 insert into PLine values ('PL.018', '-362', '', 'PS.first.tb1');
 ERROR:  function cannot execute on a QE slice because it accesses relation "public.pslot"  (seg2 127.0.0.1:40002 pid=1762)
 DETAIL:  
-SQL statement "select * from PSlot where slotname =  $1 "
+SQL statement "select          * from PSlot where slotname = myname"
 PL/pgSQL function "tg_backlink_set" line 17 at SQL statement
-SQL statement "SELECT  tg_backlink_set( $1 ,  $2 )"
+SQL statement "SELECT tg_backlink_set(new.backlink, new.slotname)"
 PL/pgSQL function "tg_backlink_a" line 6 at assignment
 insert into PLine values ('PL.019', '-363', '', 'PS.first.tb2');
 ERROR:  function cannot execute on a QE slice because it accesses relation "public.pslot"  (seg0 127.0.0.1:40000 pid=1760)
 DETAIL:  
-SQL statement "select * from PSlot where slotname =  $1 "
+SQL statement "select          * from PSlot where slotname = myname"
 PL/pgSQL function "tg_backlink_set" line 17 at SQL statement
-SQL statement "SELECT  tg_backlink_set( $1 ,  $2 )"
+SQL statement "SELECT tg_backlink_set(new.backlink, new.slotname)"
 PL/pgSQL function "tg_backlink_a" line 6 at assignment
 insert into PLine values ('PL.020', '-364', '', 'PS.first.tb3');
 ERROR:  function cannot execute on a QE slice because it accesses relation "public.pslot"  (seg1 127.0.0.1:40001 pid=1761)
 DETAIL:  
-SQL statement "select * from PSlot where slotname =  $1 "
+SQL statement "select          * from PSlot where slotname = myname"
 PL/pgSQL function "tg_backlink_set" line 17 at SQL statement
-SQL statement "SELECT  tg_backlink_set( $1 ,  $2 )"
+SQL statement "SELECT tg_backlink_set(new.backlink, new.slotname)"
 PL/pgSQL function "tg_backlink_a" line 6 at assignment
 insert into PLine values ('PL.021', '-365', '', 'PS.first.tb5');
 ERROR:  function cannot execute on a QE slice because it accesses relation "public.pslot"  (seg0 127.0.0.1:40000 pid=1760)
 DETAIL:  
-SQL statement "select * from PSlot where slotname =  $1 "
+SQL statement "select          * from PSlot where slotname = myname"
 PL/pgSQL function "tg_backlink_set" line 17 at SQL statement
-SQL statement "SELECT  tg_backlink_set( $1 ,  $2 )"
+SQL statement "SELECT tg_backlink_set(new.backlink, new.slotname)"
 PL/pgSQL function "tg_backlink_a" line 6 at assignment
 insert into PLine values ('PL.022', '-367', '', 'PS.first.tb6');
 ERROR:  function cannot execute on a QE slice because it accesses relation "public.pslot"  (seg0 127.0.0.1:40000 pid=1760)
 DETAIL:  
-SQL statement "select * from PSlot where slotname =  $1 "
+SQL statement "select          * from PSlot where slotname = myname"
 PL/pgSQL function "tg_backlink_set" line 17 at SQL statement
-SQL statement "SELECT  tg_backlink_set( $1 ,  $2 )"
+SQL statement "SELECT tg_backlink_set(new.backlink, new.slotname)"
 PL/pgSQL function "tg_backlink_a" line 6 at assignment
 insert into PLine values ('PL.028', '-501', 'Fax entrance', 'PS.base.ta2');
 ERROR:  function cannot execute on a QE slice because it accesses relation "public.pslot"  (seg0 127.0.0.1:40000 pid=1760)
 DETAIL:  
-SQL statement "select * from PSlot where slotname =  $1 "
+SQL statement "select          * from PSlot where slotname = myname"
 PL/pgSQL function "tg_backlink_set" line 17 at SQL statement
-SQL statement "SELECT  tg_backlink_set( $1 ,  $2 )"
+SQL statement "SELECT tg_backlink_set(new.backlink, new.slotname)"
 PL/pgSQL function "tg_backlink_a" line 6 at assignment
 insert into PLine values ('PL.029', '-502', 'Fax first floor', 'PS.first.ta1');
 ERROR:  function cannot execute on a QE slice because it accesses relation "public.pslot"  (seg2 127.0.0.1:40002 pid=1762)
 DETAIL:  
-SQL statement "select * from PSlot where slotname =  $1 "
+SQL statement "select          * from PSlot where slotname = myname"
 PL/pgSQL function "tg_backlink_set" line 17 at SQL statement
-SQL statement "SELECT  tg_backlink_set( $1 ,  $2 )"
+SQL statement "SELECT tg_backlink_set(new.backlink, new.slotname)"
 PL/pgSQL function "tg_backlink_a" line 6 at assignment
 --
 -- Buy some phones, plug them into the wall and patch the
@@ -1827,33 +1827,33 @@
 insert into PHone values ('PH.hc001', 'Hicom standard', 'WS.001.1a');
 ERROR:  function cannot execute on a QE slice because it accesses relation "public.wslot"  (seg2 127.0.0.1:40002 pid=1762)
 DETAIL:  
-SQL statement "select * from WSlot where slotname =  $1 "
+SQL statement "select          * from WSlot where slotname = myname"
 PL/pgSQL function "tg_slotlink_set" line 37 at SQL statement
-SQL statement "SELECT  tg_slotlink_set( $1 ,  $2 )"
+SQL statement "SELECT tg_slotlink_set(new.slotlink, new.slotname)"
 PL/pgSQL function "tg_slotlink_a" line 6 at assignment
 update PSlot set slotlink = 'PS.base.ta1' where slotname = 'PS.base.a1';
 insert into PHone values ('PH.hc002', 'Hicom standard', 'WS.002.1a');
 ERROR:  function cannot execute on a QE slice because it accesses relation "public.wslot"  (seg2 127.0.0.1:40002 pid=1762)
 DETAIL:  
-SQL statement "select * from WSlot where slotname =  $1 "
+SQL statement "select          * from WSlot where slotname = myname"
 PL/pgSQL function "tg_slotlink_set" line 37 at SQL statement
-SQL statement "SELECT  tg_slotlink_set( $1 ,  $2 )"
+SQL statement "SELECT tg_slotlink_set(new.slotlink, new.slotname)"
 PL/pgSQL function "tg_slotlink_a" line 6 at assignment
 update PSlot set slotlink = 'PS.base.ta5' where slotname = 'PS.base.b1';
 insert into PHone values ('PH.hc003', 'Hicom standard', 'WS.002.2a');
 ERROR:  function cannot execute on a QE slice because it accesses relation "public.wslot"  (seg0 127.0.0.1:40000 pid=1760)
 DETAIL:  
-SQL statement "select * from WSlot where slotname =  $1 "
+SQL statement "select          * from WSlot where slotname = myname"
 PL/pgSQL function "tg_slotlink_set" line 37 at SQL statement
-SQL statement "SELECT  tg_slotlink_set( $1 ,  $2 )"
+SQL statement "SELECT tg_slotlink_set(new.slotlink, new.slotname)"
 PL/pgSQL function "tg_slotlink_a" line 6 at assignment
 update PSlot set slotlink = 'PS.base.tb2' where slotname = 'PS.base.b3';
 insert into PHone values ('PH.fax001', 'Canon fax', 'WS.001.2a');
 ERROR:  function cannot execute on a QE slice because it accesses relation "public.wslot"  (seg0 127.0.0.1:40000 pid=1760)
 DETAIL:  
-SQL statement "select * from WSlot where slotname =  $1 "
+SQL statement "select          * from WSlot where slotname = myname"
 PL/pgSQL function "tg_slotlink_set" line 37 at SQL statement
-SQL statement "SELECT  tg_slotlink_set( $1 ,  $2 )"
+SQL statement "SELECT tg_slotlink_set(new.slotlink, new.slotname)"
 PL/pgSQL function "tg_slotlink_a" line 6 at assignment
 update PSlot set slotlink = 'PS.base.ta2' where slotname = 'PS.base.a3';
 --
@@ -1863,15 +1863,16 @@
 insert into Hub values ('base.hub1', 'Patchfield PF0_1 hub', 16);
 ERROR:  function cannot execute on a QE slice because it issues a non-SELECT statement  (seg1 127.0.0.1:40001 pid=1761)
 DETAIL:  
-SQL statement "insert into HSlot (slotname, hubname, slotno, slotlink) values ('HS.dummy',  $1 ,  $2 , '')"
+SQL statement "insert into HSlot (slotname, hubname, slotno, slotlink)
+		values ('HS.dummy', hname, i, '')"
 PL/pgSQL function "tg_hub_adjustslots" line 10 at SQL statement
-SQL statement "SELECT  tg_hub_adjustslots( $1 , 0,  $2 )"
+SQL statement "SELECT tg_hub_adjustslots(new.name, 0, new.nslots)"
 PL/pgSQL function "tg_hub_a" line 6 at assignment
 insert into System values ('orion', 'PC');
 insert into IFace values ('IF', 'orion', 'eth0', 'WS.002.1b');
 ERROR:  function cannot execute on a QE slice because it accesses relation "public.system"  (seg2 127.0.0.1:40002 pid=1762)
 DETAIL:  
-SQL statement "select * from system where name =  $1 "
+SQL statement "select             * from system where name = new.sysname"
 PL/pgSQL function "tg_iface_biu" line 5 at SQL statement
 update PSlot set slotlink = 'HS.base.hub1.1' where slotname = 'PS.base.b2';
 --
@@ -1891,41 +1892,32 @@
 -- Finally we want errors
 --
 insert into PField values ('PF1_1', 'should fail due to unique index');
-<<<<<<< HEAD
-ERROR:  duplicate key value violates unique constraint "pfield_name"  (seg2 127.0.0.1:40002 pid=1762)
-=======
 ERROR:  duplicate key value violates unique constraint "pfield_name"
->>>>>>> 78a09145
 DETAIL:  Key (name)=(PF1_1) already exists.
 update PSlot set backlink = 'WS.not.there' where slotname = 'PS.base.a1';
 update PSlot set backlink = 'XX.illegal' where slotname = 'PS.base.a1';
 update PSlot set slotlink = 'PS.not.there' where slotname = 'PS.base.a1';
 update PSlot set slotlink = 'XX.illegal' where slotname = 'PS.base.a1';
 insert into HSlot values ('HS', 'base.hub1', 1, '');
-<<<<<<< HEAD
 ERROR:  function cannot execute on a QE slice because it accesses relation "public.hub"  (seg2 127.0.0.1:40002 pid=1762)
 DETAIL:  
-SQL statement "select * from Hub where name =  $1 "
+SQL statement "select             * from Hub where name = new.hubname"
 PL/pgSQL function "tg_hslot_biu" line 6 at SQL statement
-=======
-ERROR:  duplicate key value violates unique constraint "hslot_name"
-DETAIL:  Key (slotname)=(HS.base.hub1.1      ) already exists.
->>>>>>> 78a09145
 insert into HSlot values ('HS', 'base.hub1', 20, '');
 ERROR:  function cannot execute on a QE slice because it accesses relation "public.hub"  (seg2 127.0.0.1:40002 pid=1762)
 DETAIL:  
-SQL statement "select * from Hub where name =  $1 "
+SQL statement "select             * from Hub where name = new.hubname"
 PL/pgSQL function "tg_hslot_biu" line 6 at SQL statement
 delete from HSlot;
 insert into IFace values ('IF', 'notthere', 'eth0', '');
 ERROR:  function cannot execute on a QE slice because it accesses relation "public.system"  (seg2 127.0.0.1:40002 pid=1762)
 DETAIL:  
-SQL statement "select * from system where name =  $1 "
+SQL statement "select             * from system where name = new.sysname"
 PL/pgSQL function "tg_iface_biu" line 5 at SQL statement
 insert into IFace values ('IF', 'orion', 'ethernet_interface_name_too_long', '');
 ERROR:  function cannot execute on a QE slice because it accesses relation "public.system"  (seg2 127.0.0.1:40002 pid=1762)
 DETAIL:  
-SQL statement "select * from system where name =  $1 "
+SQL statement "select             * from system where name = new.sysname"
 PL/pgSQL function "tg_iface_biu" line 5 at SQL statement
 --
 -- The following tests are unrelated to the scenario outlined above;
@@ -3364,12 +3356,8 @@
 end;
 $$ language plpgsql;
 select * from sc_test();
-   sc_test   
--------------
- -2147483647
-      123456
-(2 rows)
-
+ERROR:  backward scan is not supported in this version of Greenplum Database
+CONTEXT:  PL/pgSQL function "sc_test" line 6 at FETCH
 create or replace function sc_test() returns setof integer as $$
 declare
   c cursor for select * from generate_series(1, 10);
@@ -3412,11 +3400,8 @@
 end;
 $$ language plpgsql;
 select * from sc_test();
- sc_test 
----------
-      10
-(1 row)
-
+ERROR:  backward scan is not supported in this version of Greenplum Database
+CONTEXT:  PL/pgSQL function "sc_test" line 7 at FETCH
 drop function sc_test();
 -- test qualified variable names
 create function pl_qual_names (param1 int) returns void as $$
@@ -3652,7 +3637,7 @@
  
 (1 row)
 
-select * from forc_test;
+select i, j from forc_test;
    i    | j  
 --------+----
   10000 |  4
@@ -4154,7 +4139,7 @@
 NOTICE:  f 0
 NOTICE:  t 2
 NOTICE:  f 0
- rttest
+ rttest 
 --------
      10
      20
@@ -4189,13 +4174,13 @@
 END;
 $$ LANGUAGE plpgsql;
 SELECT * FROM leaker_1(false);
- leaker_1
+ leaker_1 
 ----------
         1
 (1 row)
 
 SELECT * FROM leaker_1(true);
- leaker_1
+ leaker_1 
 ----------
         0
 (1 row)
@@ -4281,7 +4266,7 @@
 select error2('nonexistent.stuffs');
 ERROR:  schema "nonexistent" does not exist
 CONTEXT:  SQL function "error1" statement 1
-SQL statement "SELECT  error1( $1 )"
+SQL statement "SELECT error1(p_name_table)"
 PL/pgSQL function "error2" line 2 at RETURN
 ROLLBACK TO a;
 select error2('public.stuffs');
@@ -4321,7 +4306,7 @@
 HINT:  Use the escape string syntax for backslashes, e.g., E'\\'.
 QUERY:  SELECT 'foo\\bar\041baz'
 CONTEXT:  PL/pgSQL function "strtest" line 3 at RETURN
-   strtest
+   strtest   
 -------------
  foo\bar!baz
 (1 row)
@@ -4334,7 +4319,7 @@
 $$ language plpgsql;
 select strtest();
 NOTICE:  foo\bar!baz
-   strtest
+   strtest   
 -------------
  foo\bar!baz
 (1 row)
@@ -4348,7 +4333,7 @@
 $$ language plpgsql;
 select strtest();
 NOTICE:  foo\\bar\041baz\
-     strtest
+     strtest      
 ------------------
  foo\\bar\041baz\
 (1 row)
@@ -4361,7 +4346,7 @@
 $$ language plpgsql;
 select strtest();
 NOTICE:  foo\bar!baz
-   strtest
+   strtest   
 -------------
  foo\bar!baz
 (1 row)
@@ -4375,11 +4360,7 @@
     LOOP
         RAISE NOTICE '%, %', r.roomno, r.comment;
     END LOOP;
-<<<<<<< HEAD
 END$$;
-=======
-END$$ LANGUAGE plpgsql;
->>>>>>> 78a09145
 NOTICE:  001, Entrance
 NOTICE:  002, Office
 NOTICE:  003, Office
@@ -4392,17 +4373,10 @@
 NOTICE:  106, Office
 -- these are to check syntax error reporting
 DO LANGUAGE plpgsql $$begin return 1; end$$;
-<<<<<<< HEAD
-ERROR:  RETURN cannot have a parameter in function returning void at or near "1"
+ERROR:  RETURN cannot have a parameter in function returning void
 LINE 1: DO LANGUAGE plpgsql $$begin return 1; end$$;
                                            ^
 DO $$
-=======
-ERROR:  RETURN cannot have a parameter in function returning void
-LINE 1: DO LANGUAGE plpgsql $$begin return 1; end$$;
-                                           ^
-DO LANGUAGE plpgsql $$
->>>>>>> 78a09145
 DECLARE r record;
 BEGIN
     FOR r IN SELECT rtrim(roomno) AS roomno, foo FROM Room ORDER BY roomno
@@ -4411,10 +4385,9 @@
     END LOOP;
 END$$;
 ERROR:  column "foo" does not exist
-<<<<<<< HEAD
-LINE 1:  SELECT rtrim(roomno) AS roomno, foo FROM Room ORDER BY room...
-                                         ^
-QUERY:   SELECT rtrim(roomno) AS roomno, foo FROM Room ORDER BY roomno
+LINE 1: SELECT rtrim(roomno) AS roomno, foo FROM Room ORDER BY roomn...
+                                        ^
+QUERY:  SELECT rtrim(roomno) AS roomno, foo FROM Room ORDER BY roomno
 CONTEXT:  PL/pgSQL function "inline_code_block" line 3 at FOR over SELECT rows
 -- Check handling of errors thrown from/into anonymous code blocks.
 do $outer$
@@ -4445,11 +4418,6 @@
 NOTICE:  caught division by zero
 NOTICE:  caught division by zero
 NOTICE:  caught division by zero
-=======
-LINE 1: SELECT rtrim(roomno) AS roomno, foo FROM Room ORDER BY roomn...
-                                        ^
-QUERY:  SELECT rtrim(roomno) AS roomno, foo FROM Room ORDER BY roomno
-CONTEXT:  PL/pgSQL function "inline_code_block" line 3 at FOR over SELECT rows
 -- Check variable scoping -- a var is not available in its own or prior
 -- default expressions.
 create function scope_test() returns int as $$
@@ -4543,5 +4511,4 @@
               42
 (1 row)
 
-drop function unreserved_test();
->>>>>>> 78a09145
+drop function unreserved_test();