--
-- OPR_SANITY
-- Sanity checks for common errors in making operator/procedure system tables:
-- pg_operator, pg_proc, pg_cast, pg_aggregate, pg_am,
-- pg_amop, pg_amproc, pg_opclass, pg_opfamily.
--
-- None of the SELECTs here should ever find any matching entries,
-- so the expected output is easy to maintain ;-).
-- A test failure indicates someone messed up an entry in the system tables.
--
-- NB: we assume the oidjoins test will have caught any dangling links,
-- that is OID or REGPROC fields that are not zero and do not match some
-- row in the linked-to table.  However, if we want to enforce that a link
-- field can't be 0, we have to check it here.
--
-- NB: run this test earlier than the create_operator test, because
-- that test creates some bogus operators...
-- Helper functions to deal with cases where binary-coercible matches are
-- allowed.
-- This should match IsBinaryCoercible() in parse_coerce.c.
create function binary_coercible(oid, oid) returns bool as $$
SELECT ($1 = $2) OR
 EXISTS(select 1 from pg_catalog.pg_cast where
        castsource = $1 and casttarget = $2 and
        castmethod = 'b' and castcontext = 'i') OR
 ($2 = 'pg_catalog.any'::pg_catalog.regtype) OR
 ($2 = 'pg_catalog.anyarray'::pg_catalog.regtype AND
  EXISTS(select 1 from pg_catalog.pg_type where
         oid = $1 and typelem != 0 and typlen = -1))
$$ language sql strict stable READS SQL DATA;
-- This one ignores castcontext, so it considers only physical equivalence
-- and not whether the coercion can be invoked implicitly.
create function physically_coercible(oid, oid) returns bool as $$
SELECT ($1 = $2) OR
 EXISTS(select 1 from pg_catalog.pg_cast where
        castsource = $1 and casttarget = $2 and
        castmethod = 'b') OR
 ($2 = 'pg_catalog.any'::pg_catalog.regtype) OR
 ($2 = 'pg_catalog.anyarray'::pg_catalog.regtype AND
  EXISTS(select 1 from pg_catalog.pg_type where
         oid = $1 and typelem != 0 and typlen = -1))
$$ language sql strict stable READS SQL DATA;
-- **************** pg_proc ****************
-- Look for illegal values in pg_proc fields.
SELECT p1.oid, p1.proname
FROM pg_proc as p1
WHERE p1.prolang = 0 OR p1.prorettype = 0 OR
       p1.pronargs < 0 OR
       p1.pronargdefaults < 0 OR
       p1.pronargdefaults > p1.pronargs OR
       array_lower(p1.proargtypes, 1) != 0 OR
       array_upper(p1.proargtypes, 1) != p1.pronargs-1 OR
       0::oid = ANY (p1.proargtypes) OR
       procost <= 0 OR
       CASE WHEN proretset THEN prorows <= 0 ELSE prorows != 0 END;
 oid | proname 
-----+---------
(0 rows)

-- prosrc should never be null or empty
SELECT p1.oid, p1.proname
FROM pg_proc as p1
WHERE prosrc IS NULL OR prosrc = '' OR prosrc = '-';
 oid | proname 
-----+---------
(0 rows)

-- proiswindow shouldn't be set together with proisagg or proretset
SELECT p1.oid, p1.proname
FROM pg_proc AS p1
WHERE proiswindow AND (proisagg OR proretset);
 oid | proname 
-----+---------
(0 rows)

-- pronargdefaults should be 0 iff proargdefaults is null
SELECT p1.oid, p1.proname
FROM pg_proc AS p1
WHERE (pronargdefaults <> 0) != (proargdefaults IS NOT NULL);
 oid | proname 
-----+---------
(0 rows)

-- probin should be non-empty for C functions, null everywhere else
SELECT p1.oid, p1.proname
FROM pg_proc as p1
WHERE prolang = 13 AND (probin IS NULL OR probin = '' OR probin = '-');
 oid | proname 
-----+---------
(0 rows)

SELECT p1.oid, p1.proname
FROM pg_proc as p1
WHERE prolang != 13 AND probin IS NOT NULL;
 oid | proname 
-----+---------
(0 rows)

-- Look for conflicting proc definitions (same names and input datatypes).
-- (This test should be dead code now that we have the unique index
-- pg_proc_proname_args_nsp_index, but I'll leave it in anyway.)
SELECT p1.oid, p1.proname, p2.oid, p2.proname
FROM pg_proc AS p1, pg_proc AS p2
WHERE p1.oid != p2.oid AND
    p1.proname = p2.proname AND
    p1.pronargs = p2.pronargs AND
    p1.proargtypes = p2.proargtypes;
 oid | proname | oid | proname 
-----+---------+-----+---------
(0 rows)

-- Considering only built-in procs (prolang = 12), look for multiple uses
-- of the same internal function (ie, matching prosrc fields).  It's OK to
-- have several entries with different pronames for the same internal function,
-- but conflicts in the number of arguments (except in the case of window 
-- functions) and other critical items should be complained of.  (We don't 
-- check data types here; see next query.) 
--
-- Note: ignore aggregate functions here, since they all point to the same dummy
-- built-in function.
--
-- Note: ignoring gp_deprecated here since the function ignores its parameters
-- always errors and never returns a value.
SELECT p1.oid, p1.proname, p2.oid, p2.proname
FROM pg_proc AS p1, pg_proc AS p2
WHERE p1.oid < p2.oid AND
    p1.prosrc = p2.prosrc AND
	p1.prosrc NOT IN ('gp_deprecated') AND
    p1.prolang = 12 AND p2.prolang = 12 AND
    (p1.proisagg = false OR p2.proisagg = false) AND
    (p1.proiswindow = false OR p1.proiswindow = false) AND
    (p1.prolang != p2.prolang OR
     p1.proisagg != p2.proisagg OR
     p1.proiswindow != p2.proiswindow OR
     p1.prosecdef != p2.prosecdef OR
     p1.proisstrict != p2.proisstrict OR
     p1.proretset != p2.proretset OR
     p1.provolatile != p2.provolatile OR
     p1.pronargs != p2.pronargs);
 oid  |      proname      | oid  |       proname       
------+-------------------+------+---------------------
 3213 | int4_matrix_accum | 3214 | int8_matrix_accum
 3212 | int2_matrix_accum | 3214 | int8_matrix_accum
 3213 | int4_matrix_accum | 3215 | float8_matrix_accum
 3212 | int2_matrix_accum | 3215 | float8_matrix_accum
 5044 | gp_elog           | 5045 | gp_elog
(5 rows)

-- Look for uses of different type OIDs in the argument/result type fields
-- for different aliases of the same built-in function.
-- This indicates that the types are being presumed to be binary-equivalent,
-- or that the built-in function is prepared to deal with different types.
-- That's not wrong, necessarily, but we make lists of all the types being
-- so treated.  Note that the expected output of this part of the test will
-- need to be modified whenever new pairs of types are made binary-equivalent,
-- or when new polymorphic built-in functions are added!
--
-- Note: ignore aggregate functions here, since they all point to the same
-- dummy built-in function.
--
-- Note: ignoring gp_deprecated here since the function ignores its parameters
-- always errors and never returns a value.
SELECT DISTINCT p1.prorettype::regtype, p2.prorettype::regtype
FROM pg_proc AS p1, pg_proc AS p2
WHERE p1.oid != p2.oid AND
    p1.prosrc = p2.prosrc AND
	p1.prosrc NOT IN ('gp_deprecated') AND
    p1.prolang = 12 AND p2.prolang = 12 AND
    NOT p1.proisagg AND NOT p2.proisagg AND
    NOT p1.proiswindow AND NOT p2.proiswindow AND
    (p1.prorettype < p2.prorettype)
ORDER BY 1, 2; -- order none
         prorettype          |        prorettype        
-----------------------------+--------------------------
 text                        | character varying
 bigint[]                    | double precision[]
 timestamp without time zone | timestamp with time zone
(3 rows)

SELECT DISTINCT p1.proargtypes[0]::regtype, p2.proargtypes[0]::regtype
FROM pg_proc AS p1, pg_proc AS p2
WHERE p1.oid != p2.oid AND
    p1.prosrc = p2.prosrc AND
	p1.prosrc NOT IN ('gp_deprecated') AND
    p1.prolang = 12 AND p2.prolang = 12 AND
    NOT p1.proisagg AND NOT p2.proisagg AND
    NOT p1.proiswindow AND NOT p2.proiswindow AND
    (p1.proargtypes[0] < p2.proargtypes[0])
ORDER BY 1, 2; -- order none
         proargtypes         |       proargtypes        
-----------------------------+--------------------------
 text                        | character
 text                        | character varying
 bigint[]                    | double precision[]
 timestamp without time zone | timestamp with time zone
 bit                         | bit varying
 anyarray                    | anyelement
(6 rows)

SELECT DISTINCT p1.proargtypes[1]::regtype, p2.proargtypes[1]::regtype
FROM pg_proc AS p1, pg_proc AS p2
WHERE p1.oid != p2.oid AND
    p1.prosrc = p2.prosrc AND
	p1.prosrc NOT IN ('gp_deprecated') AND
    p1.prolang = 12 AND p2.prolang = 12 AND
    NOT p1.proisagg AND NOT p2.proisagg AND
    NOT p1.proiswindow AND NOT p2.proiswindow AND
    (p1.proargtypes[1] < p2.proargtypes[1])
ORDER BY 1, 2; -- order none
         proargtypes         |       proargtypes        
-----------------------------+--------------------------
 integer                     | xid
 smallint[]                  | integer[]
 smallint[]                  | bigint[]
 smallint[]                  | double precision[]
 integer[]                   | bigint[]
 integer[]                   | double precision[]
 bigint[]                    | double precision[]
 timestamp without time zone | timestamp with time zone
 bit                         | bit varying
 anyarray                    | anyelement
(10 rows)

SELECT DISTINCT p1.proargtypes[2]::regtype, p2.proargtypes[2]::regtype
FROM pg_proc AS p1, pg_proc AS p2
WHERE p1.oid != p2.oid AND
    p1.prosrc = p2.prosrc AND
	p1.prosrc NOT IN ('gp_deprecated') AND
    p1.prolang = 12 AND p2.prolang = 12 AND
    NOT p1.proisagg AND NOT p2.proisagg AND
    NOT p1.proiswindow AND NOT p2.proiswindow AND
    (p1.proargtypes[2] < p2.proargtypes[2])
ORDER BY 1, 2; -- order none
         proargtypes         |       proargtypes        
-----------------------------+--------------------------
 timestamp without time zone | timestamp with time zone
(1 row)

SELECT DISTINCT p1.proargtypes[3]::regtype, p2.proargtypes[3]::regtype
FROM pg_proc AS p1, pg_proc AS p2
WHERE p1.oid != p2.oid AND
    p1.prosrc = p2.prosrc AND
	p1.prosrc NOT IN ('gp_deprecated') AND
    p1.prolang = 12 AND p2.prolang = 12 AND
    NOT p1.proisagg AND NOT p2.proisagg AND
    NOT p1.proiswindow AND NOT p2.proiswindow AND
    (p1.proargtypes[3] < p2.proargtypes[3])
ORDER BY 1, 2; -- order none
         proargtypes         |       proargtypes        
-----------------------------+--------------------------
 timestamp without time zone | timestamp with time zone
(1 row)

SELECT DISTINCT p1.proargtypes[4]::regtype, p2.proargtypes[4]::regtype
FROM pg_proc AS p1, pg_proc AS p2
WHERE p1.oid != p2.oid AND
    p1.prosrc = p2.prosrc AND
	p1.prosrc NOT IN ('gp_deprecated') AND
    p1.prolang = 12 AND p2.prolang = 12 AND
    NOT p1.proisagg AND NOT p2.proisagg AND
    NOT p1.proiswindow AND NOT p2.proiswindow AND
    (p1.proargtypes[4] < p2.proargtypes[4])
ORDER BY 1, 2; -- order none
 proargtypes | proargtypes 
-------------+-------------
(0 rows)

SELECT DISTINCT p1.proargtypes[5]::regtype, p2.proargtypes[5]::regtype
FROM pg_proc AS p1, pg_proc AS p2
WHERE p1.oid != p2.oid AND
    p1.prosrc = p2.prosrc AND
	p1.prosrc NOT IN ('gp_deprecated') AND
    p1.prolang = 12 AND p2.prolang = 12 AND
    NOT p1.proisagg AND NOT p2.proisagg AND
    NOT p1.proiswindow AND NOT p2.proiswindow AND
    (p1.proargtypes[5] < p2.proargtypes[5])
ORDER BY 1, 2; -- order none
 proargtypes | proargtypes 
-------------+-------------
(0 rows)

SELECT DISTINCT p1.proargtypes[6]::regtype, p2.proargtypes[6]::regtype
FROM pg_proc AS p1, pg_proc AS p2
WHERE p1.oid != p2.oid AND
    p1.prosrc = p2.prosrc AND
	p1.prosrc NOT IN ('gp_deprecated') AND
    p1.prolang = 12 AND p2.prolang = 12 AND
    NOT p1.proisagg AND NOT p2.proisagg AND
    NOT p1.proiswindow AND NOT p2.proiswindow AND
    (p1.proargtypes[6] < p2.proargtypes[6])
ORDER BY 1, 2; -- order none
 proargtypes | proargtypes 
-------------+-------------
(0 rows)

SELECT DISTINCT p1.proargtypes[7]::regtype, p2.proargtypes[7]::regtype
FROM pg_proc AS p1, pg_proc AS p2
WHERE p1.oid != p2.oid AND
    p1.prosrc = p2.prosrc AND
	p1.prosrc NOT IN ('gp_deprecated') AND
    p1.prolang = 12 AND p2.prolang = 12 AND
    NOT p1.proisagg AND NOT p2.proisagg AND
    NOT p1.proiswindow AND NOT p2.proiswindow AND
    (p1.proargtypes[7] < p2.proargtypes[7])
ORDER BY 1, 2; -- order none
 proargtypes | proargtypes 
-------------+-------------
(0 rows)

-- The checks above only extend to the first 8 parameters, list any
-- functions not checked.
SELECT proname, pronargs 
FROM pg_proc 
WHERE pronargs > 8 and prolang = 12 AND
	proname NOT IN ('gp_add_segment') AND
    NOT proisagg AND 
    NOT proiswindow;
 proname | pronargs 
---------+----------
(0 rows)

-- Look for functions that return type "internal" and do not have any
-- "internal" argument.  Such a function would be a security hole since
-- it might be used to call an internal function from an SQL command.
-- As of 7.3 this query should find only internal_in.
SELECT p1.oid, p1.proname
FROM pg_proc as p1
WHERE p1.prorettype = 'internal'::regtype AND NOT
    'internal'::regtype = ANY (p1.proargtypes);
 oid  |   proname   
------+-------------
 2304 | internal_in
(1 row)

-- Look for functions that return a polymorphic type and do not have any
-- polymorphic argument.  Calls of such functions would be unresolvable
-- at parse time.  As of 9.4 this query should find only some input functions
-- associated with these pseudotypes.
SELECT p1.oid, p1.proname
FROM pg_proc as p1
WHERE p1.prorettype IN
    ('anyelement'::regtype, 'anyarray'::regtype, 'anynonarray'::regtype,
     'anyenum'::regtype)
  AND NOT
    ('anyelement'::regtype = ANY (p1.proargtypes) OR
     'anyarray'::regtype = ANY (p1.proargtypes) OR
     'anynonarray'::regtype = ANY (p1.proargtypes) OR
     'anyenum'::regtype = ANY (p1.proargtypes))
ORDER BY 2;
 oid  |    proname     
------+----------------
 2296 | anyarray_in
 2502 | anyarray_recv
 2312 | anyelement_in
 3504 | anyenum_in
 2777 | anynonarray_in
  750 | array_in
 2400 | array_recv
 3506 | enum_in
 3532 | enum_recv
(9 rows)

-- Check for length inconsistencies between the various argument-info arrays.
SELECT p1.oid, p1.proname
FROM pg_proc as p1
WHERE proallargtypes IS NOT NULL AND
    array_length(proallargtypes,1) < array_length(proargtypes,1);
 oid | proname 
-----+---------
(0 rows)

SELECT p1.oid, p1.proname
FROM pg_proc as p1
WHERE proargmodes IS NOT NULL AND
    array_length(proargmodes,1) < array_length(proargtypes,1);
 oid | proname 
-----+---------
(0 rows)

SELECT p1.oid, p1.proname
FROM pg_proc as p1
WHERE proargnames IS NOT NULL AND
    array_length(proargnames,1) < array_length(proargtypes,1);
 oid | proname 
-----+---------
(0 rows)

SELECT p1.oid, p1.proname
FROM pg_proc as p1
WHERE proallargtypes IS NOT NULL AND proargmodes IS NOT NULL AND
    array_length(proallargtypes,1) <> array_length(proargmodes,1);
 oid | proname 
-----+---------
(0 rows)

SELECT p1.oid, p1.proname
FROM pg_proc as p1
WHERE proallargtypes IS NOT NULL AND proargnames IS NOT NULL AND
    array_length(proallargtypes,1) <> array_length(proargnames,1);
 oid | proname 
-----+---------
(0 rows)

SELECT p1.oid, p1.proname
FROM pg_proc as p1
WHERE proargmodes IS NOT NULL AND proargnames IS NOT NULL AND
    array_length(proargmodes,1) <> array_length(proargnames,1);
 oid | proname 
-----+---------
(0 rows)

-- **************** pg_cast ****************
-- Catch bogus values in pg_cast columns (other than cases detected by
-- oidjoins test).
SELECT *
FROM pg_cast c
WHERE castsource = 0 OR casttarget = 0 OR castcontext NOT IN ('e', 'a', 'i')
    OR castmethod NOT IN ('f', 'b' ,'i');
 castsource | casttarget | castfunc | castcontext | castmethod 
------------+------------+----------+-------------+------------
(0 rows)

-- Check that castfunc is nonzero only for cast methods that need a function,
-- and zero otherwise
SELECT *
FROM pg_cast c
WHERE (castmethod = 'f' AND castfunc = 0)
   OR (castmethod IN ('b', 'i') AND castfunc <> 0);
 castsource | casttarget | castfunc | castcontext | castmethod 
------------+------------+----------+-------------+------------
(0 rows)

-- Look for casts to/from the same type that aren't length coercion functions.
-- (We assume they are length coercions if they take multiple arguments.)
-- Such entries are not necessarily harmful, but they are useless.
SELECT *
FROM pg_cast c
WHERE castsource = casttarget AND castfunc = 0;
 castsource | casttarget | castfunc | castcontext | castmethod 
------------+------------+----------+-------------+------------
(0 rows)

SELECT c.*
FROM pg_cast c, pg_proc p
WHERE c.castfunc = p.oid AND p.pronargs < 2 AND castsource = casttarget;
 castsource | casttarget | castfunc | castcontext | castmethod 
------------+------------+----------+-------------+------------
(0 rows)

-- Look for cast functions that don't have the right signature.  The
-- argument and result types in pg_proc must be the same as, or binary
-- compatible with, what it says in pg_cast.
-- As a special case, we allow casts from CHAR(n) that use functions
-- declared to take TEXT.  This does not pass the binary-coercibility test
-- because CHAR(n)-to-TEXT normally invokes rtrim().  However, the results
-- are the same, so long as the function is one that ignores trailing blanks.
SELECT c.*
FROM pg_cast c, pg_proc p
WHERE c.castfunc = p.oid AND
    (p.pronargs < 1 OR p.pronargs > 3
     OR NOT (binary_coercible(c.castsource, p.proargtypes[0])
             OR (c.castsource = 'character'::regtype AND
                 p.proargtypes[0] = 'text'::regtype))
     OR NOT binary_coercible(p.prorettype, c.casttarget));
 castsource | casttarget | castfunc | castcontext | castmethod 
------------+------------+----------+-------------+------------
(0 rows)

SELECT c.*
FROM pg_cast c, pg_proc p
WHERE c.castfunc = p.oid AND
    ((p.pronargs > 1 AND p.proargtypes[1] != 'int4'::regtype) OR
     (p.pronargs > 2 AND p.proargtypes[2] != 'bool'::regtype));
 castsource | casttarget | castfunc | castcontext | castmethod 
------------+------------+----------+-------------+------------
(0 rows)

-- Look for binary compatible casts that do not have the reverse
-- direction registered as well, or where the reverse direction is not
-- also binary compatible.  This is legal, but usually not intended.
-- As of 7.4, this finds the casts from text and varchar to bpchar, because
-- those are binary-compatible while the reverse way goes through rtrim().
-- As of 8.2, this finds the cast from cidr to inet, because that is a
-- trivial binary coercion while the other way goes through inet_to_cidr().
-- As of 8.3, this finds the casts from xml to text, varchar, and bpchar,
-- because those are binary-compatible while the reverse goes through
-- texttoxml(), which does an XML syntax check.
SELECT *
FROM pg_cast c
WHERE c.castmethod = 'b' AND
    NOT EXISTS (SELECT 1 FROM pg_cast k
                WHERE k.castmethod = 'b' AND
                    k.castsource = c.casttarget AND
                    k.casttarget = c.castsource);
 castsource | casttarget | castfunc | castcontext | castmethod 
------------+------------+----------+-------------+------------
         25 |       1042 |        0 | i           | b
       1043 |       1042 |        0 | i           | b
        650 |        869 |        0 | i           | b
        142 |         25 |        0 | a           | b
        142 |       1043 |        0 | a           | b
        142 |       1042 |        0 | a           | b
(6 rows)

-- **************** pg_operator ****************
-- Look for illegal values in pg_operator fields.
SELECT p1.oid, p1.oprname
FROM pg_operator as p1
WHERE (p1.oprkind != 'b' AND p1.oprkind != 'l' AND p1.oprkind != 'r') OR
    p1.oprresult = 0 OR p1.oprcode = 0;
 oid | oprname 
-----+---------
(0 rows)

-- Look for missing or unwanted operand types
SELECT p1.oid, p1.oprname
FROM pg_operator as p1
WHERE (p1.oprleft = 0 and p1.oprkind != 'l') OR
    (p1.oprleft != 0 and p1.oprkind = 'l') OR
    (p1.oprright = 0 and p1.oprkind != 'r') OR
    (p1.oprright != 0 and p1.oprkind = 'r');
 oid | oprname 
-----+---------
(0 rows)

-- Look for conflicting operator definitions (same names and input datatypes).
SELECT p1.oid, p1.oprcode, p2.oid, p2.oprcode
FROM pg_operator AS p1, pg_operator AS p2
WHERE p1.oid != p2.oid AND
    p1.oprname = p2.oprname AND
    p1.oprkind = p2.oprkind AND
    p1.oprleft = p2.oprleft AND
    p1.oprright = p2.oprright;
 oid | oprcode | oid | oprcode 
-----+---------+-----+---------
(0 rows)

-- Look for commutative operators that don't commute.
-- DEFINITIONAL NOTE: If A.oprcom = B, then x A y has the same result as y B x.
-- We expect that B will always say that B.oprcom = A as well; that's not
-- inherently essential, but it would be inefficient not to mark it so.
SELECT p1.oid, p1.oprcode, p2.oid, p2.oprcode
FROM pg_operator AS p1, pg_operator AS p2
WHERE p1.oprcom = p2.oid AND
    (p1.oprkind != 'b' OR
     p1.oprleft != p2.oprright OR
     p1.oprright != p2.oprleft OR
     p1.oprresult != p2.oprresult OR
     p1.oid != p2.oprcom);
 oid | oprcode | oid | oprcode 
-----+---------+-----+---------
(0 rows)

-- Look for negatory operators that don't agree.
-- DEFINITIONAL NOTE: If A.oprnegate = B, then both A and B must yield
-- boolean results, and (x A y) == ! (x B y), or the equivalent for
-- single-operand operators.
-- We expect that B will always say that B.oprnegate = A as well; that's not
-- inherently essential, but it would be inefficient not to mark it so.
-- Also, A and B had better not be the same operator.
SELECT p1.oid, p1.oprcode, p2.oid, p2.oprcode
FROM pg_operator AS p1, pg_operator AS p2
WHERE p1.oprnegate = p2.oid AND
    (p1.oprkind != p2.oprkind OR
     p1.oprleft != p2.oprleft OR
     p1.oprright != p2.oprright OR
     p1.oprresult != 'bool'::regtype OR
     p2.oprresult != 'bool'::regtype OR
     p1.oid != p2.oprnegate OR
     p1.oid = p2.oid);
 oid | oprcode | oid | oprcode 
-----+---------+-----+---------
(0 rows)

-- A mergejoinable or hashjoinable operator must be binary, must return
-- boolean, and must have a commutator (itself, unless it's a cross-type
-- operator).
SELECT p1.oid, p1.oprname FROM pg_operator AS p1
WHERE (p1.oprcanmerge OR p1.oprcanhash) AND NOT
    (p1.oprkind = 'b' AND p1.oprresult = 'bool'::regtype AND p1.oprcom != 0);
 oid | oprname 
-----+---------
(0 rows)

-- What's more, the commutator had better be mergejoinable/hashjoinable too.
SELECT p1.oid, p1.oprname, p2.oid, p2.oprname
FROM pg_operator AS p1, pg_operator AS p2
WHERE p1.oprcom = p2.oid AND
    (p1.oprcanmerge != p2.oprcanmerge OR
     p1.oprcanhash != p2.oprcanhash);
 oid | oprname | oid | oprname 
-----+---------+-----+---------
(0 rows)

-- Mergejoinable operators should appear as equality members of btree index
-- opfamilies.
SELECT p1.oid, p1.oprname
FROM pg_operator AS p1
WHERE p1.oprcanmerge AND NOT EXISTS
  (SELECT 1 FROM pg_amop
   WHERE amopmethod = (SELECT oid FROM pg_am WHERE amname = 'btree') AND
         amopopr = p1.oid AND amopstrategy = 3);
 oid | oprname 
-----+---------
(0 rows)

-- And the converse.
SELECT p1.oid, p1.oprname, p.amopfamily
FROM pg_operator AS p1, pg_amop p
WHERE amopopr = p1.oid
  AND amopmethod = (SELECT oid FROM pg_am WHERE amname = 'btree')
  AND amopstrategy = 3
  AND NOT p1.oprcanmerge;
 oid | oprname | amopfamily 
-----+---------+------------
(0 rows)

-- Hashable operators should appear as members of hash index opfamilies.
SELECT p1.oid, p1.oprname
FROM pg_operator AS p1
WHERE p1.oprcanhash AND NOT EXISTS
  (SELECT 1 FROM pg_amop
   WHERE amopmethod = (SELECT oid FROM pg_am WHERE amname = 'hash') AND
         amopopr = p1.oid AND amopstrategy = 1);
 oid | oprname 
-----+---------
(0 rows)

-- And the converse.
SELECT p1.oid, p1.oprname, p.amopfamily
FROM pg_operator AS p1, pg_amop p
WHERE amopopr = p1.oid
  AND amopmethod = (SELECT oid FROM pg_am WHERE amname = 'hash')
  AND NOT p1.oprcanhash;
 oid | oprname | amopfamily 
-----+---------+------------
(0 rows)

-- Check that each operator defined in pg_operator matches its oprcode entry
-- in pg_proc.  Easiest to do this separately for each oprkind.
SELECT p1.oid, p1.oprname, p2.oid, p2.proname
FROM pg_operator AS p1, pg_proc AS p2
WHERE p1.oprcode = p2.oid AND
    p1.oprkind = 'b' AND
    (p2.pronargs != 2
     OR NOT binary_coercible(p2.prorettype, p1.oprresult)
     OR NOT binary_coercible(p1.oprleft, p2.proargtypes[0])
     OR NOT binary_coercible(p1.oprright, p2.proargtypes[1]));
 oid | oprname | oid | proname 
-----+---------+-----+---------
(0 rows)

SELECT p1.oid, p1.oprname, p2.oid, p2.proname
FROM pg_operator AS p1, pg_proc AS p2
WHERE p1.oprcode = p2.oid AND
    p1.oprkind = 'l' AND
    (p2.pronargs != 1
     OR NOT binary_coercible(p2.prorettype, p1.oprresult)
     OR NOT binary_coercible(p1.oprright, p2.proargtypes[0])
     OR p1.oprleft != 0);
 oid | oprname | oid | proname 
-----+---------+-----+---------
(0 rows)

SELECT p1.oid, p1.oprname, p2.oid, p2.proname
FROM pg_operator AS p1, pg_proc AS p2
WHERE p1.oprcode = p2.oid AND
    p1.oprkind = 'r' AND
    (p2.pronargs != 1
     OR NOT binary_coercible(p2.prorettype, p1.oprresult)
     OR NOT binary_coercible(p1.oprleft, p2.proargtypes[0])
     OR p1.oprright != 0);
 oid | oprname | oid | proname 
-----+---------+-----+---------
(0 rows)

-- If the operator is mergejoinable or hashjoinable, its underlying function
-- should not be volatile.
SELECT p1.oid, p1.oprname, p2.oid, p2.proname
FROM pg_operator AS p1, pg_proc AS p2
WHERE p1.oprcode = p2.oid AND
    (p1.oprcanmerge OR p1.oprcanhash) AND
    p2.provolatile = 'v';
 oid | oprname | oid | proname 
-----+---------+-----+---------
(0 rows)

-- If oprrest is set, the operator must return boolean,
-- and it must link to a proc with the right signature
-- to be a restriction selectivity estimator.
-- The proc signature we want is: float8 proc(internal, oid, internal, int4)
SELECT p1.oid, p1.oprname, p2.oid, p2.proname
FROM pg_operator AS p1, pg_proc AS p2
WHERE p1.oprrest = p2.oid AND
    (p1.oprresult != 'bool'::regtype OR
     p2.prorettype != 'float8'::regtype OR p2.proretset OR
     p2.pronargs != 4 OR
     p2.proargtypes[0] != 'internal'::regtype OR
     p2.proargtypes[1] != 'oid'::regtype OR
     p2.proargtypes[2] != 'internal'::regtype OR
     p2.proargtypes[3] != 'int4'::regtype);
 oid | oprname | oid | proname 
-----+---------+-----+---------
(0 rows)

-- If oprjoin is set, the operator must be a binary boolean op,
-- and it must link to a proc with the right signature
-- to be a join selectivity estimator.
-- The proc signature we want is: float8 proc(internal, oid, internal, int2, internal)
-- (Note: the old signature with only 4 args is still allowed, but no core
-- estimator should be using it.)
SELECT p1.oid, p1.oprname, p2.oid, p2.proname
FROM pg_operator AS p1, pg_proc AS p2
WHERE p1.oprjoin = p2.oid AND
    (p1.oprkind != 'b' OR p1.oprresult != 'bool'::regtype OR
     p2.prorettype != 'float8'::regtype OR p2.proretset OR
     p2.pronargs != 5 OR
     p2.proargtypes[0] != 'internal'::regtype OR
     p2.proargtypes[1] != 'oid'::regtype OR
     p2.proargtypes[2] != 'internal'::regtype OR
     p2.proargtypes[3] != 'int2'::regtype OR
     p2.proargtypes[4] != 'internal'::regtype);
 oid | oprname | oid | proname 
-----+---------+-----+---------
(0 rows)

-- **************** pg_aggregate ****************
-- Look for illegal values in pg_aggregate fields.
SELECT ctid, aggfnoid::oid
FROM pg_aggregate as p1
WHERE aggfnoid = 0 OR aggtransfn = 0 OR
    aggkind NOT IN ('n', 'o', 'h') OR
    aggnumdirectargs < 0 OR
    (aggkind = 'n' AND aggnumdirectargs > 0) OR
    aggtranstype = 0;
 ctid | aggfnoid 
------+----------
(0 rows)

-- Make sure the matching pg_proc entry is sensible, too.
SELECT a.aggfnoid::oid, p.proname
FROM pg_aggregate as a, pg_proc as p
WHERE a.aggfnoid = p.oid AND
    (NOT p.proisagg OR p.proretset OR p.pronargs < a.aggnumdirectargs);
 aggfnoid | proname 
----------+---------
(0 rows)

-- Make sure there are no proisagg pg_proc entries without matches.
SELECT oid, proname
FROM pg_proc as p
WHERE p.proisagg AND
    NOT EXISTS (SELECT 1 FROM pg_aggregate a WHERE a.aggfnoid = p.oid);
 oid | proname 
-----+---------
(0 rows)

-- If there is no finalfn then the output type must be the transtype.
SELECT a.aggfnoid::oid, p.proname
FROM pg_aggregate as a, pg_proc as p
WHERE a.aggfnoid = p.oid AND
    a.aggfinalfn = 0 AND p.prorettype != a.aggtranstype;
 aggfnoid | proname 
----------+---------
(0 rows)

-- Cross-check transfn against its entry in pg_proc.
-- NOTE: use physically_coercible here, not binary_coercible, because
-- max and min on abstime are implemented using int4larger/int4smaller.
SELECT a.aggfnoid::oid, p.proname, ptr.oid, ptr.proname
FROM pg_aggregate AS a, pg_proc AS p, pg_proc AS ptr
WHERE a.aggfnoid = p.oid AND
    a.aggtransfn = ptr.oid AND
    (ptr.proretset
     OR NOT (ptr.pronargs =
             CASE WHEN a.aggkind = 'n' THEN p.pronargs + 1
             ELSE greatest(p.pronargs - a.aggnumdirectargs, 1) + 1 END)
     OR NOT physically_coercible(ptr.prorettype, a.aggtranstype)
     OR NOT physically_coercible(a.aggtranstype, ptr.proargtypes[0])
     OR (p.pronargs > 0 AND
         NOT physically_coercible(p.proargtypes[0], ptr.proargtypes[1]))
     OR (p.pronargs > 1 AND
         NOT physically_coercible(p.proargtypes[1], ptr.proargtypes[2]))
     OR (p.pronargs > 2 AND
         NOT physically_coercible(p.proargtypes[2], ptr.proargtypes[3]))
     -- we could carry the check further, but 3 args is enough for now
    );
 aggfnoid | proname | oid | proname 
----------+---------+-----+---------
(0 rows)

-- Cross-check finalfn (if present) against its entry in pg_proc.
SELECT a.aggfnoid::oid, p.proname, pfn.oid, pfn.proname
FROM pg_aggregate AS a, pg_proc AS p, pg_proc AS pfn
WHERE a.aggfnoid = p.oid AND
    a.aggfinalfn = pfn.oid AND
    (pfn.proretset OR
     NOT binary_coercible(pfn.prorettype, p.prorettype) OR
     NOT binary_coercible(a.aggtranstype, pfn.proargtypes[0]) OR
     CASE WHEN a.aggfinalextra THEN pfn.pronargs != p.pronargs + 1
          ELSE pfn.pronargs != a.aggnumdirectargs + 1 END
     OR (pfn.pronargs > 1 AND
         NOT binary_coercible(p.proargtypes[0], pfn.proargtypes[1]))
     OR (pfn.pronargs > 2 AND
         NOT binary_coercible(p.proargtypes[1], pfn.proargtypes[2]))
     OR (pfn.pronargs > 3 AND
         NOT binary_coercible(p.proargtypes[2], pfn.proargtypes[3]))
     -- we could carry the check further, but 3 args is enough for now
    );
 aggfnoid | proname | oid | proname 
----------+---------+-----+---------
(0 rows)

-- If transfn is strict then either initval should be non-NULL, or
-- input type should match transtype so that the first non-null input
-- can be assigned as the state value.
SELECT a.aggfnoid::oid, p.proname, ptr.oid, ptr.proname
FROM pg_aggregate AS a, pg_proc AS p, pg_proc AS ptr
WHERE a.aggfnoid = p.oid AND
    a.aggtransfn = ptr.oid AND ptr.proisstrict AND
    a.agginitval IS NULL AND
    NOT binary_coercible(p.proargtypes[0], a.aggtranstype);
 aggfnoid | proname | oid | proname 
----------+---------+-----+---------
(0 rows)

-- Cross-check aggsortop (if present) against pg_operator.
-- We expect to find only "<" for "min" and ">" for "max".
SELECT DISTINCT proname, oprname
FROM pg_operator AS o, pg_aggregate AS a, pg_proc AS p
WHERE a.aggfnoid = p.oid AND a.aggsortop = o.oid
ORDER BY 1;
 proname | oprname 
---------+---------
 max     | >
 min     | <
(2 rows)

-- Check datatypes match
SELECT a.aggfnoid::oid, o.oid
FROM pg_operator AS o, pg_aggregate AS a, pg_proc AS p
WHERE a.aggfnoid = p.oid AND a.aggsortop = o.oid AND
    (oprkind != 'b' OR oprresult != 'boolean'::regtype
     OR oprleft != p.proargtypes[0] OR oprright != p.proargtypes[0]);
 aggfnoid | oid 
----------+-----
(0 rows)

-- Check operator is a suitable btree opfamily member
SELECT a.aggfnoid::oid, o.oid
FROM pg_operator AS o, pg_aggregate AS a, pg_proc AS p
WHERE a.aggfnoid = p.oid AND a.aggsortop = o.oid AND
    NOT EXISTS(SELECT 1 FROM pg_amop
               WHERE amopmethod = (SELECT oid FROM pg_am WHERE amname = 'btree')
                     AND amopopr = o.oid
                     AND amoplefttype = o.oprleft
                     AND amoprighttype = o.oprright);
 aggfnoid | oid 
----------+-----
(0 rows)

-- Check correspondence of btree strategies and names
SELECT DISTINCT proname, oprname, amopstrategy
FROM pg_operator AS o, pg_aggregate AS a, pg_proc AS p,
     pg_amop as ao
WHERE a.aggfnoid = p.oid AND a.aggsortop = o.oid AND
    amopopr = o.oid AND
    amopmethod = (SELECT oid FROM pg_am WHERE amname = 'btree')
ORDER BY 1, 2;
 proname | oprname | amopstrategy 
---------+---------+--------------
 max     | >       |            5
 min     | <       |            1
(2 rows)

-- Check that there are not aggregates with the same name and different
-- numbers of arguments.  While not technically wrong, we have a project policy
-- to avoid this because it opens the door for confusion in connection with
-- ORDER BY: novices frequently put the ORDER BY in the wrong place.
-- See the fate of the single-argument form of string_agg() for history.
-- (Note: we don't forbid users from creating such aggregates; the policy is
-- just to think twice before creating built-in aggregates like this.)
-- The only aggregates that should show up here are count(x) and count(*).
SELECT p1.oid::regprocedure, p2.oid::regprocedure
FROM pg_proc AS p1, pg_proc AS p2
WHERE p1.oid < p2.oid AND p1.proname = p2.proname AND
    p1.proisagg AND p2.proisagg AND
    array_dims(p1.proargtypes) != array_dims(p2.proargtypes)
ORDER BY 1;
       oid        |          oid          
------------------+-----------------------
 count("any")     | count()
 string_agg(text) | string_agg(text,text)
(2 rows)

-- For the same reason, we avoid creating built-in variadic aggregates.
SELECT oid, proname
FROM pg_proc AS p
WHERE proisagg AND provariadic != 0;
 oid  |   proname    
------+--------------
 3986 | rank
 3988 | percent_rank
 3990 | cume_dist
 3992 | dense_rank
(4 rows)

-- For the same reason, built-in aggregates with default arguments are no good.
SELECT oid, proname
FROM pg_proc AS p
WHERE proisagg AND proargdefaults IS NOT NULL;
 oid | proname 
-----+---------
(0 rows)

-- For the same reason, we avoid creating built-in variadic aggregates, except
-- that variadic ordered-set aggregates are OK (since they have special syntax
-- that is not subject to the misplaced ORDER BY issue).
SELECT p.oid, proname
FROM pg_proc AS p JOIN pg_aggregate AS a ON a.aggfnoid = p.oid
WHERE proisagg AND provariadic != 0 AND a.aggkind = 'n';
 oid | proname 
-----+---------
(0 rows)

-- **************** pg_opfamily ****************
-- Look for illegal values in pg_opfamily fields
SELECT p1.oid
FROM pg_opfamily as p1
WHERE p1.opfmethod = 0 OR p1.opfnamespace = 0;
 oid 
-----
(0 rows)

-- **************** pg_opclass ****************
-- Look for illegal values in pg_opclass fields
SELECT p1.oid
FROM pg_opclass AS p1
WHERE p1.opcmethod = 0 OR p1.opcnamespace = 0 OR p1.opcfamily = 0
    OR p1.opcintype = 0;
 oid 
-----
(0 rows)

-- opcmethod must match owning opfamily's opfmethod
SELECT p1.oid, p2.oid
FROM pg_opclass AS p1, pg_opfamily AS p2
WHERE p1.opcfamily = p2.oid AND p1.opcmethod != p2.opfmethod;
 oid | oid 
-----+-----
(0 rows)

-- There should not be multiple entries in pg_opclass with opcdefault true
-- and the same opcmethod/opcintype combination.
SELECT p1.oid, p2.oid
FROM pg_opclass AS p1, pg_opclass AS p2
WHERE p1.oid != p2.oid AND
    p1.opcmethod = p2.opcmethod AND p1.opcintype = p2.opcintype AND
    p1.opcdefault AND p2.opcdefault;
 oid | oid 
-----+-----
(0 rows)

-- **************** pg_amop ****************
-- Look for illegal values in pg_amop fields
SELECT p1.amopfamily, p1.amopstrategy
FROM pg_amop as p1
WHERE p1.amopfamily = 0 OR p1.amoplefttype = 0 OR p1.amoprighttype = 0
    OR p1.amopopr = 0 OR p1.amopmethod = 0 OR p1.amopstrategy < 1;
 amopfamily | amopstrategy 
------------+--------------
(0 rows)

-- amoplefttype/amoprighttype must match the operator
SELECT p1.oid, p2.oid
FROM pg_amop AS p1, pg_operator AS p2
WHERE p1.amopopr = p2.oid AND NOT
    (p1.amoplefttype = p2.oprleft AND p1.amoprighttype = p2.oprright);
 oid | oid 
-----+-----
(0 rows)

-- amopmethod must match owning opfamily's opfmethod
SELECT p1.oid, p2.oid
FROM pg_amop AS p1, pg_opfamily AS p2
WHERE p1.amopfamily = p2.oid AND p1.amopmethod != p2.opfmethod;
 oid | oid 
-----+-----
(0 rows)

-- Cross-check amopstrategy index against parent AM
SELECT p1.amopfamily, p1.amopopr, p2.oid, p2.amname
FROM pg_amop AS p1, pg_am AS p2
WHERE p1.amopmethod = p2.oid AND
    p1.amopstrategy > p2.amstrategies AND p2.amstrategies <> 0;
 amopfamily | amopopr | oid | amname 
------------+---------+-----+--------
(0 rows)

-- Detect missing pg_amop entries: should have as many strategy operators
-- as AM expects for each datatype combination supported by the opfamily.
-- We can't check this for AMs with variable strategy sets.
SELECT p1.amname, p2.amoplefttype, p2.amoprighttype
FROM pg_am AS p1, pg_amop AS p2
WHERE p2.amopmethod = p1.oid AND
    p1.amstrategies <> 0 AND
    p1.amstrategies != (SELECT count(*) FROM pg_amop AS p3
                        WHERE p3.amopfamily = p2.amopfamily AND
                              p3.amoplefttype = p2.amoplefttype AND
                              p3.amoprighttype = p2.amoprighttype);
 amname | amoplefttype | amoprighttype 
--------+--------------+---------------
(0 rows)

-- Check that amopopr points at a reasonable-looking operator, ie a binary
-- operator yielding boolean.
SELECT p1.amopfamily, p1.amopopr, p2.oid, p2.oprname
FROM pg_amop AS p1, pg_operator AS p2
WHERE p1.amopopr = p2.oid AND
    (p2.oprkind != 'b' OR p2.oprresult != 'bool'::regtype);
 amopfamily | amopopr | oid | oprname 
------------+---------+-----+---------
(0 rows)

-- Make a list of all the distinct operator names being used in particular
-- strategy slots.  This is a bit hokey, since the list might need to change
-- in future releases, but it's an effective way of spotting mistakes such as
-- swapping two operators within a family.
SELECT DISTINCT amopmethod, amopstrategy, oprname
FROM pg_amop p1 LEFT JOIN pg_operator p2 ON amopopr = p2.oid
ORDER BY 1, 2, 3;
 amopmethod | amopstrategy | oprname 
------------+--------------+---------
        403 |            1 | <
        403 |            1 | <<
        403 |            1 | ~<~
        403 |            2 | <<=
        403 |            2 | <=
        403 |            2 | ~<=~
        403 |            3 | =
        403 |            4 | >=
        403 |            4 | >>=
        403 |            4 | ~>=~
        403 |            5 | >
        403 |            5 | >>
        403 |            5 | ~>~
        405 |            1 | =
        783 |            1 | <<
        783 |            1 | @@
        783 |            2 | &<
        783 |            3 | &&
        783 |            4 | &>
        783 |            5 | >>
        783 |            6 | ~=
        783 |            7 | @>
        783 |            8 | <@
        783 |            9 | &<|
        783 |           10 | <<|
        783 |           10 | <^
        783 |           11 | >^
        783 |           11 | |>>
        783 |           12 | |&>
        783 |           13 | ~
        783 |           14 | @
        783 |           27 | @>
        783 |           28 | <@
        783 |           47 | @>
        783 |           48 | <@
        783 |           67 | @>
        783 |           68 | <@
       2742 |            1 | &&
       2742 |            1 | @@
       2742 |            2 | @>
       2742 |            2 | @@@
       2742 |            3 | <@
       2742 |            4 | =
<<<<<<< HEAD
       7013 |            1 | <
       7013 |            1 | ~<~
       7013 |            2 | <=
       7013 |            2 | ~<=~
       7013 |            3 | =
       7013 |            4 | >=
       7013 |            4 | ~>=~
       7013 |            5 | >
       7013 |            5 | ~>~
(44 rows)
=======
(39 rows)
>>>>>>> 1084f317

-- Check that all operators linked to by opclass entries have selectivity
-- estimators.  This is not absolutely required, but it seems a reasonable
-- thing to insist on for all standard datatypes.
SELECT p1.amopfamily, p1.amopopr, p2.oid, p2.oprname
FROM pg_amop AS p1, pg_operator AS p2
WHERE p1.amopopr = p2.oid AND
    (p2.oprrest = 0 OR p2.oprjoin = 0);
 amopfamily | amopopr | oid | oprname 
------------+---------+-----+---------
(0 rows)

-- Check that each opclass in an opfamily has associated operators, that is
-- ones whose oprleft matches opcintype (possibly by coercion).
SELECT p1.opcname, p1.opcfamily
FROM pg_opclass AS p1
WHERE NOT EXISTS(SELECT 1 FROM pg_amop AS p2
                 WHERE p2.amopfamily = p1.opcfamily
                   AND binary_coercible(p1.opcintype, p2.amoplefttype));
 opcname | opcfamily 
---------+-----------
(0 rows)

-- Operators that are primary members of opclasses must be immutable (else
-- it suggests that the index ordering isn't fixed).  Operators that are
-- cross-type members need only be stable, since they are just shorthands
-- for index probe queries.
SELECT p1.amopfamily, p1.amopopr, p2.oprname, p3.prosrc
FROM pg_amop AS p1, pg_operator AS p2, pg_proc AS p3
WHERE p1.amopopr = p2.oid AND p2.oprcode = p3.oid AND
    p1.amoplefttype = p1.amoprighttype AND
    p3.provolatile != 'i';
 amopfamily | amopopr | oprname | prosrc 
------------+---------+---------+--------
(0 rows)

SELECT p1.amopfamily, p1.amopopr, p2.oprname, p3.prosrc
FROM pg_amop AS p1, pg_operator AS p2, pg_proc AS p3
WHERE p1.amopopr = p2.oid AND p2.oprcode = p3.oid AND
    p1.amoplefttype != p1.amoprighttype AND
    p3.provolatile = 'v';
 amopfamily | amopopr | oprname | prosrc 
------------+---------+---------+--------
(0 rows)

-- Multiple-datatype btree opfamilies should provide closed sets of equality
-- operators; that is if you provide int2 = int4 and int4 = int8 then you
-- should also provide int2 = int8 (and commutators of all these).  This is
-- important because the planner tries to deduce additional qual clauses from
-- transitivity of mergejoinable operators.  If there are clauses
-- int2var = int4var and int4var = int8var, the planner will want to deduce
-- int2var = int8var ... so there should be a way to represent that.  While
-- a missing cross-type operator is now only an efficiency loss rather than
-- an error condition, it still seems reasonable to insist that all built-in
-- opfamilies be complete.
-- check commutative closure
SELECT p1.amoplefttype, p1.amoprighttype
FROM pg_amop AS p1
WHERE p1.amopmethod = (SELECT oid FROM pg_am WHERE amname = 'btree') AND
    p1.amopstrategy = 3 AND
    p1.amoplefttype != p1.amoprighttype AND
    NOT EXISTS(SELECT 1 FROM pg_amop p2 WHERE
                 p2.amopfamily = p1.amopfamily AND
                 p2.amoplefttype = p1.amoprighttype AND
                 p2.amoprighttype = p1.amoplefttype AND
                 p2.amopstrategy = 3);
 amoplefttype | amoprighttype 
--------------+---------------
(0 rows)

-- check transitive closure
SELECT p1.amoplefttype, p1.amoprighttype, p2.amoprighttype
FROM pg_amop AS p1, pg_amop AS p2
WHERE p1.amopfamily = p2.amopfamily AND
    p1.amoprighttype = p2.amoplefttype AND
    p1.amopmethod = (SELECT oid FROM pg_am WHERE amname = 'btree') AND
    p2.amopmethod = (SELECT oid FROM pg_am WHERE amname = 'btree') AND
    p1.amopstrategy = 3 AND p2.amopstrategy = 3 AND
    p1.amoplefttype != p1.amoprighttype AND
    p2.amoplefttype != p2.amoprighttype AND
    NOT EXISTS(SELECT 1 FROM pg_amop p3 WHERE
                 p3.amopfamily = p1.amopfamily AND
                 p3.amoplefttype = p1.amoplefttype AND
                 p3.amoprighttype = p2.amoprighttype AND
                 p3.amopstrategy = 3);
 amoplefttype | amoprighttype | amoprighttype 
--------------+---------------+---------------
(0 rows)

-- We also expect that built-in multiple-datatype hash opfamilies provide
-- complete sets of cross-type operators.  Again, this isn't required, but
-- it is reasonable to expect it for built-in opfamilies.
-- if same family has x=x and y=y, it should have x=y
SELECT p1.amoplefttype, p2.amoplefttype
FROM pg_amop AS p1, pg_amop AS p2
WHERE p1.amopfamily = p2.amopfamily AND
    p1.amoplefttype = p1.amoprighttype AND
    p2.amoplefttype = p2.amoprighttype AND
    p1.amopmethod = (SELECT oid FROM pg_am WHERE amname = 'hash') AND
    p2.amopmethod = (SELECT oid FROM pg_am WHERE amname = 'hash') AND
    p1.amopstrategy = 1 AND p2.amopstrategy = 1 AND
    p1.amoplefttype != p2.amoplefttype AND
    NOT EXISTS(SELECT 1 FROM pg_amop p3 WHERE
                 p3.amopfamily = p1.amopfamily AND
                 p3.amoplefttype = p1.amoplefttype AND
                 p3.amoprighttype = p2.amoplefttype AND
                 p3.amopstrategy = 1);
 amoplefttype | amoplefttype 
--------------+--------------
(0 rows)

-- **************** pg_amproc ****************
-- Look for illegal values in pg_amproc fields
SELECT p1.amprocfamily, p1.amprocnum
FROM pg_amproc as p1
WHERE p1.amprocfamily = 0 OR p1.amproclefttype = 0 OR p1.amprocrighttype = 0
    OR p1.amprocnum < 1 OR p1.amproc = 0;
 amprocfamily | amprocnum 
--------------+-----------
(0 rows)

-- Cross-check amprocnum index against parent AM
SELECT p1.amprocfamily, p1.amprocnum, p2.oid, p2.amname
FROM pg_amproc AS p1, pg_am AS p2, pg_opfamily AS p3
WHERE p1.amprocfamily = p3.oid AND p3.opfmethod = p2.oid AND
    p1.amprocnum > p2.amsupport;
 amprocfamily | amprocnum | oid | amname 
--------------+-----------+-----+--------
(0 rows)

-- Detect missing pg_amproc entries: should have as many support functions
-- as AM expects for each datatype combination supported by the opfamily.
-- GIN is a special case because it has an optional support function.
SELECT p1.amname, p2.opfname, p3.amproclefttype, p3.amprocrighttype
FROM pg_am AS p1, pg_opfamily AS p2, pg_amproc AS p3
WHERE p2.opfmethod = p1.oid AND p3.amprocfamily = p2.oid AND
    p1.amname <> 'gin' AND
    p1.amsupport != (SELECT count(*) FROM pg_amproc AS p4
                     WHERE p4.amprocfamily = p2.oid AND
                           p4.amproclefttype = p3.amproclefttype AND
                           p4.amprocrighttype = p3.amprocrighttype);
 amname | opfname | amproclefttype | amprocrighttype 
--------+---------+----------------+-----------------
(0 rows)

-- Similar check for GIN, allowing one optional proc
SELECT p1.amname, p2.opfname, p3.amproclefttype, p3.amprocrighttype
FROM pg_am AS p1, pg_opfamily AS p2, pg_amproc AS p3
WHERE p2.opfmethod = p1.oid AND p3.amprocfamily = p2.oid AND
    p1.amname = 'gin' AND
    p1.amsupport - 1 >  (SELECT count(*) FROM pg_amproc AS p4
                         WHERE p4.amprocfamily = p2.oid AND
                           p4.amproclefttype = p3.amproclefttype AND
                           p4.amprocrighttype = p3.amprocrighttype);
 amname | opfname | amproclefttype | amprocrighttype 
--------+---------+----------------+-----------------
(0 rows)

-- Also, check if there are any pg_opclass entries that don't seem to have
-- pg_amproc support.  Again, GIN has to be checked separately.
SELECT amname, opcname, count(*)
FROM pg_am am JOIN pg_opclass op ON opcmethod = am.oid
     LEFT JOIN pg_amproc p ON amprocfamily = opcfamily AND
         amproclefttype = amprocrighttype AND amproclefttype = opcintype
WHERE am.amname <> 'gin'
GROUP BY amname, amsupport, opcname, amprocfamily
HAVING count(*) != amsupport OR amprocfamily IS NULL;
 amname | opcname | count 
--------+---------+-------
(0 rows)

SELECT amname, opcname, count(*)
FROM pg_am am JOIN pg_opclass op ON opcmethod = am.oid
     LEFT JOIN pg_amproc p ON amprocfamily = opcfamily AND
         amproclefttype = amprocrighttype AND amproclefttype = opcintype
WHERE am.amname = 'gin'
GROUP BY amname, amsupport, opcname, amprocfamily
HAVING count(*) < amsupport - 1 OR amprocfamily IS NULL;
 amname |   opcname    | count 
--------+--------------+-------
 gin    | _complex_ops |     1
(1 row)

-- Unfortunately, we can't check the amproc link very well because the
-- signature of the function may be different for different support routines
-- or different base data types.
-- We can check that all the referenced instances of the same support
-- routine number take the same number of parameters, but that's about it
-- for a general check...
SELECT p1.amprocfamily, p1.amprocnum,
	p2.oid, p2.proname,
	p3.opfname,
	p4.amprocfamily, p4.amprocnum,
	p5.oid, p5.proname,
	p6.opfname
FROM pg_amproc AS p1, pg_proc AS p2, pg_opfamily AS p3,
     pg_amproc AS p4, pg_proc AS p5, pg_opfamily AS p6
WHERE p1.amprocfamily = p3.oid AND p4.amprocfamily = p6.oid AND
    p3.opfmethod = p6.opfmethod AND p1.amprocnum = p4.amprocnum AND
    p1.amproc = p2.oid AND p4.amproc = p5.oid AND
    (p2.proretset OR p5.proretset OR p2.pronargs != p5.pronargs);
 amprocfamily | amprocnum | oid | proname | opfname | amprocfamily | amprocnum | oid | proname | opfname 
--------------+-----------+-----+---------+---------+--------------+-----------+-----+---------+---------
(0 rows)

-- For btree, though, we can do better since we know the support routines
-- must be of the form cmp(lefttype, righttype) returns int4.
SELECT p1.amprocfamily, p1.amprocnum,
	p2.oid, p2.proname,
	p3.opfname
FROM pg_amproc AS p1, pg_proc AS p2, pg_opfamily AS p3
WHERE p3.opfmethod = (SELECT oid FROM pg_am WHERE amname = 'btree')
    AND p1.amprocfamily = p3.oid AND p1.amproc = p2.oid AND
    (amprocnum != 1
     OR proretset
     OR prorettype != 'int4'::regtype
     OR pronargs != 2
     OR proargtypes[0] != amproclefttype
     OR proargtypes[1] != amprocrighttype);
 amprocfamily | amprocnum | oid | proname | opfname 
--------------+-----------+-----+---------+---------
(0 rows)

-- For hash we can also do a little better: the support routines must be
-- of the form hash(lefttype) returns int4.  There are several cases where
-- we cheat and use a hash function that is physically compatible with the
-- datatype even though there's no cast, so this check does find a small
-- number of entries.
SELECT p1.amprocfamily, p1.amprocnum, p2.proname, p3.opfname
FROM pg_amproc AS p1, pg_proc AS p2, pg_opfamily AS p3
WHERE p3.opfmethod = (SELECT oid FROM pg_am WHERE amname = 'hash')
    AND p1.amprocfamily = p3.oid AND p1.amproc = p2.oid AND
    (amprocnum != 1
     OR proretset
     OR prorettype != 'int4'::regtype
     OR pronargs != 1
     OR NOT physically_coercible(amproclefttype, proargtypes[0])
     OR amproclefttype != amprocrighttype)
ORDER BY 1;
 amprocfamily | amprocnum |    proname     |     opfname     
--------------+-----------+----------------+-----------------
          435 |         1 | hashint4       | date_ops
         1999 |         1 | timestamp_hash | timestamptz_ops
         2222 |         1 | hashchar       | bool_ops
         2223 |         1 | hashvarlena    | bytea_ops
         2225 |         1 | hashint4       | xid_ops
         2226 |         1 | hashint4       | cid_ops
(6 rows)

-- Support routines that are primary members of opfamilies must be immutable
-- (else it suggests that the index ordering isn't fixed).  But cross-type
-- members need only be stable, since they are just shorthands
-- for index probe queries.
SELECT p1.amprocfamily, p1.amproc, p2.prosrc
FROM pg_amproc AS p1, pg_proc AS p2
WHERE p1.amproc = p2.oid AND
    p1.amproclefttype = p1.amprocrighttype AND
    p2.provolatile != 'i';
 amprocfamily | amproc | prosrc 
--------------+--------+--------
(0 rows)

SELECT p1.amprocfamily, p1.amproc, p2.prosrc
FROM pg_amproc AS p1, pg_proc AS p2
WHERE p1.amproc = p2.oid AND
    p1.amproclefttype != p1.amprocrighttype AND
    p2.provolatile = 'v';
 amprocfamily | amproc | prosrc 
--------------+--------+--------
(0 rows)

-- Check for oid collisions between pg_proc/pg_type/pg_class
SELECT *
FROM
  (SELECT *, count(*) over (partition by oid) as oid_count
   FROM (select oid, 'pg_proc' as catalog, proname as name from pg_proc
         union all
         select oid, 'pg_type' as catalog, typname as name from pg_type
         union all
         select oid, 'pg_class' as catalgo, relname as name from pg_class) cats
  ) cat_counts
WHERE oid_count > 1;
 oid | catalog | name | oid_count 
-----+---------+------+-----------
(0 rows)
<|MERGE_RESOLUTION|>--- conflicted
+++ resolved
@@ -1074,7 +1074,6 @@
        2742 |            2 | @@@
        2742 |            3 | <@
        2742 |            4 | =
-<<<<<<< HEAD
        7013 |            1 | <
        7013 |            1 | ~<~
        7013 |            2 | <=
@@ -1084,10 +1083,7 @@
        7013 |            4 | ~>=~
        7013 |            5 | >
        7013 |            5 | ~>~
-(44 rows)
-=======
-(39 rows)
->>>>>>> 1084f317
+(52 rows)
 
 -- Check that all operators linked to by opclass entries have selectivity
 -- estimators.  This is not absolutely required, but it seems a reasonable
