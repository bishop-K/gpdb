--- conflicted
+++ resolved
@@ -418,43 +418,34 @@
  "infinity"
 (1 row)
 
-<<<<<<< HEAD
 select to_json(date '-Infinity');
    to_json   
 -------------
  "-infinity"
 (1 row)
 
-=======
->>>>>>> ab93f90c
 select to_json(timestamp 'Infinity');
   to_json   
 ------------
  "infinity"
 (1 row)
 
-<<<<<<< HEAD
 select to_json(timestamp '-Infinity');
    to_json   
 -------------
  "-infinity"
 (1 row)
 
-=======
->>>>>>> ab93f90c
 select to_json(timestamptz 'Infinity');
   to_json   
 ------------
  "infinity"
-<<<<<<< HEAD
 (1 row)
 
 select to_json(timestamptz '-Infinity');
    to_json   
 -------------
  "-infinity"
-=======
->>>>>>> ab93f90c
 (1 row)
 
 --json_agg
@@ -1392,91 +1383,6 @@
  [100,200,300] | 99 | 
  {"z":true}    |  3 | Fri Jan 20 10:42:53 2012
 (2 rows)
-<<<<<<< HEAD
-=======
-
--- handling of unicode surrogate pairs
-select json '{ "a":  "\ud83d\ude04\ud83d\udc36" }' -> 'a' as correct_in_utf8;
-      correct_in_utf8       
-----------------------------
- "\ud83d\ude04\ud83d\udc36"
-(1 row)
-
-select json '{ "a":  "\ud83d\ud83d" }' -> 'a'; -- 2 high surrogates in a row
-ERROR:  invalid input syntax for type json
-DETAIL:  Unicode high surrogate must not follow a high surrogate.
-CONTEXT:  JSON data, line 1: { "a":...
-select json '{ "a":  "\ude04\ud83d" }' -> 'a'; -- surrogates in wrong order
-ERROR:  invalid input syntax for type json
-DETAIL:  Unicode low surrogate must follow a high surrogate.
-CONTEXT:  JSON data, line 1: { "a":...
-select json '{ "a":  "\ud83dX" }' -> 'a'; -- orphan high surrogate
-ERROR:  invalid input syntax for type json
-DETAIL:  Unicode low surrogate must follow a high surrogate.
-CONTEXT:  JSON data, line 1: { "a":...
-select json '{ "a":  "\ude04X" }' -> 'a'; -- orphan low surrogate
-ERROR:  invalid input syntax for type json
-DETAIL:  Unicode low surrogate must follow a high surrogate.
-CONTEXT:  JSON data, line 1: { "a":...
---handling of simple unicode escapes
-select json '{ "a":  "the Copyright \u00a9 sign" }' as correct_in_utf8;
-            correct_in_utf8            
----------------------------------------
- { "a":  "the Copyright \u00a9 sign" }
-(1 row)
-
-select json '{ "a":  "dollar \u0024 character" }' as correct_everywhere;
-         correct_everywhere          
--------------------------------------
- { "a":  "dollar \u0024 character" }
-(1 row)
-
-select json '{ "a":  "dollar \\u0024 character" }' as not_an_escape;
-            not_an_escape             
---------------------------------------
- { "a":  "dollar \\u0024 character" }
-(1 row)
-
-select json '{ "a":  "null \u0000 escape" }' as not_unescaped;
-         not_unescaped          
---------------------------------
- { "a":  "null \u0000 escape" }
-(1 row)
-
-select json '{ "a":  "null \\u0000 escape" }' as not_an_escape;
-          not_an_escape          
----------------------------------
- { "a":  "null \\u0000 escape" }
-(1 row)
-
-select json '{ "a":  "the Copyright \u00a9 sign" }' ->> 'a' as correct_in_utf8;
-   correct_in_utf8    
-----------------------
- the Copyright © sign
-(1 row)
-
-select json '{ "a":  "dollar \u0024 character" }' ->> 'a' as correct_everywhere;
- correct_everywhere 
---------------------
- dollar $ character
-(1 row)
-
-select json '{ "a":  "dollar \\u0024 character" }' ->> 'a' as not_an_escape;
-      not_an_escape      
--------------------------
- dollar \u0024 character
-(1 row)
-
-select json '{ "a":  "null \u0000 escape" }' ->> 'a' as fails;
-ERROR:  unsupported Unicode escape sequence
-DETAIL:  \u0000 cannot be converted to text.
-CONTEXT:  JSON data, line 1: { "a":...
-select json '{ "a":  "null \\u0000 escape" }' ->> 'a' as not_an_escape;
-   not_an_escape    
---------------------
- null \u0000 escape
-(1 row)
->>>>>>> ab93f90c
 
 -- negative cases where the wrong record type is supplied
 select * from json_populate_recordset(row(0::int),'[{"a":"1","b":"2"},{"a":"3"}]') q (a text, b text);
@@ -1758,28 +1664,6 @@
  2 | bar | t
 (2 rows)
 
-<<<<<<< HEAD
--- checking proisstrict settings
-select '[{"a":1}]'::json->0->'b';
- ?column? 
-----------
- 
-(1 row)
-
-select '[{"a":1}]'::json->1;
- ?column? 
-----------
- 
-(1 row)
-
-select '[{"a":1}]'::json->1->'a';
- ?column? 
-----------
- 
-(1 row)
-
-=======
->>>>>>> ab93f90c
 select * from json_to_recordset('[{"a":1,"b":{"d":"foo"},"c":true},{"a":2,"c":false,"b":{"d":"bar"}}]')
     as x(a int, b json, c boolean);
  a |      b      | c 
@@ -1788,7 +1672,6 @@
  2 | {"d":"bar"} | f
 (2 rows)
 
-<<<<<<< HEAD
 select *, c is null as c_is_null
 from json_to_record('{"a":1, "b":{"c":16, "d":2}, "x":8}'::json)
     as t(a int, b json, c text, x int);
@@ -1803,7 +1686,8 @@
  a |        b        | c | x | c_is_null 
 ---+-----------------+---+---+-----------
  1 | {"c":16, "d":2} |   | 8 | t
-=======
+(1 row)
+
 -- json_strip_nulls
 select json_strip_nulls(null);
  json_strip_nulls 
@@ -1852,5 +1736,23 @@
  json_strip_nulls 
 ------------------
  {"a":{},"d":{}}
->>>>>>> ab93f90c
-(1 row)
+(1 row)
+
+-- checking proisstrict settings
+select '[{"a":1}]'::json->0->'b';
+ ?column? 
+----------
+ 
+(1 row)
+
+select '[{"a":1}]'::json->1;
+ ?column? 
+----------
+ 
+(1 row)
+
+select '[{"a":1}]'::json->1->'a';
+ ?column? 
+----------
+ 
+(1 row)
