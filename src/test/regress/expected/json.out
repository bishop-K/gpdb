--- conflicted
+++ resolved
@@ -387,9 +387,9 @@
 select to_json(histogram_bounds) histogram_bounds
 from pg_stats
 where attname = 'tmplname' and tablename = 'pg_pltemplate';
-                                   histogram_bounds                                    
----------------------------------------------------------------------------------------
- ["plperl","plperlu","plpgsql","plpython2u","plpython3u","plpythonu","pltcl","pltclu"]
+                                                histogram_bounds                                                
+----------------------------------------------------------------------------------------------------------------
+ ["pljava","pljavau","plperl","plperlu","plpgsql","plpython2u","plpython3u","plpythonu","plr","pltcl","pltclu"]
 (1 row)
 
 -- to_json, timestamps
@@ -1744,7 +1744,8 @@
 
 -- anonymous record type
 SELECT json_populate_record(null::record, '{"x": 0, "y": 1}');
-ERROR:  record type has not been registered
+ERROR:  could not determine row type for result of json_populate_record
+HINT:  Provide a non-null record argument, or call the function in the FROM clause using a column definition list.
 SELECT json_populate_record(row(1,2), '{"f1": 0, "f2": 1}');
  json_populate_record 
 ----------------------
@@ -1832,11 +1833,10 @@
  {"z":true}    |  3 | Fri Jan 20 10:42:53 2012
 (2 rows)
 
-<<<<<<< HEAD
-=======
 -- anonymous record type
 SELECT json_populate_recordset(null::record, '[{"x": 0, "y": 1}]');
-ERROR:  record type has not been registered
+ERROR:  could not determine row type for result of json_populate_recordset
+HINT:  Provide a non-null record argument, or call the function in the FROM clause using a column definition list.
 SELECT json_populate_recordset(row(1,2), '[{"f1": 0, "f2": 1}]');
  json_populate_recordset 
 -------------------------
@@ -1855,7 +1855,8 @@
 
 -- empty array is a corner case
 SELECT json_populate_recordset(null::record, '[]');
-ERROR:  record type has not been registered
+ERROR:  could not determine row type for result of json_populate_recordset
+HINT:  Provide a non-null record argument, or call the function in the FROM clause using a column definition list.
 SELECT json_populate_recordset(row(1,2), '[]');
  json_populate_recordset 
 -------------------------
@@ -1882,7 +1883,6 @@
 
 SELECT json_populate_recordset(row(1,2)::j_ordered_pair, '[{"x": 1, "y": 0}]');
 ERROR:  value for domain j_ordered_pair violates check constraint "j_ordered_pair_check"
->>>>>>> 9e1c9f95
 -- negative cases where the wrong record type is supplied
 select * from json_populate_recordset(row(0::int),'[{"a":"1","b":"2"},{"a":"3"}]') q (a text, b text);
 ERROR:  function return row and query-specified return row do not match
@@ -1896,8 +1896,6 @@
 select * from json_populate_recordset(row(1000000000::int,50::int),'[{"b":"2"},{"a":"3"}]') q (a text, b text);
 ERROR:  function return row and query-specified return row do not match
 DETAIL:  Returned type integer at ordinal position 1, but query expects text.
-<<<<<<< HEAD
-=======
 -- test type info caching in json_populate_record()
 CREATE TEMP TABLE jspoptest (js json);
 INSERT INTO jspoptest
@@ -1922,7 +1920,6 @@
 DROP DOMAIN js_int_array_2d;
 DROP DOMAIN j_ordered_pair;
 DROP TYPE j_unordered_pair;
->>>>>>> 9e1c9f95
 --json_typeof() function
 select value, json_typeof(value)
   from (values (json '123.4'),
@@ -2122,7 +2119,7 @@
  {"turbines" : { "847001" : {"name" : "t15", "type" : "GE1043"}, "847002" : {"name" : "t16", "type" : "GE1043"}, "847003" : {"name" : "sub-alpha", "type" : "GESS90"} }}
 (1 row)
 
-SELECT json_object_agg(name, type order by type) FROM foo;
+SELECT json_object_agg(name, type order by type, name) FROM foo;
                         json_object_agg                         
 ----------------------------------------------------------------
  { "t15" : "GE1043", "t16" : "GE1043", "sub-alpha" : "GESS90" }
@@ -2368,26 +2365,6 @@
  {"a":{},"d":{}}
 (1 row)
 
-<<<<<<< HEAD
--- checking proisstrict settings
-select '[{"a":1}]'::json->0->'b';
- ?column? 
-----------
- 
-(1 row)
-
-select '[{"a":1}]'::json->1;
- ?column? 
-----------
- 
-(1 row)
-
-select '[{"a":1}]'::json->1->'a';
- ?column? 
-----------
- 
-(1 row)
-=======
 -- json to tsvector
 select to_tsvector('{"a": "aaa bbb ddd ccc", "b": ["eee fff ggg"], "c": {"d": "hhh iii"}}'::json);
                                 to_tsvector                                
@@ -2599,4 +2576,22 @@
 -------------
  []
 (1 row)
->>>>>>> 9e1c9f95
+
+-- checking proisstrict settings
+select '[{"a":1}]'::json->0->'b';
+ ?column? 
+----------
+ 
+(1 row)
+
+select '[{"a":1}]'::json->1;
+ ?column? 
+----------
+ 
+(1 row)
+
+select '[{"a":1}]'::json->1->'a';
+ ?column? 
+----------
+ 
+(1 row)
