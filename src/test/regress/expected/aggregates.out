--- conflicted
+++ resolved
@@ -854,13 +854,8 @@
                                 QUERY PLAN                                 
 ---------------------------------------------------------------------------
  Sort
-<<<<<<< HEAD
-   Sort Key: (generate_series(1, 3))
+   Sort Key: (generate_series(1, 3)) DESC
    InitPlan 1 (returns $0)  (slice2)
-=======
-   Sort Key: (generate_series(1, 3)) DESC
-   InitPlan 1 (returns $0)
->>>>>>> ab93f90c
      ->  Limit
            ->  Gather Motion 3:1  (slice1; segments: 3)
                  Merge Key: tenk1.unique2
@@ -913,11 +908,10 @@
                              Index Cond: (f1 IS NOT NULL)
    InitPlan 2 (returns $1)  (slice4)
      ->  Limit
-<<<<<<< HEAD
            ->  Gather Motion 3:1  (slice2; segments: 3)
                  Merge Key: minmaxtest_1.f1
                  ->  Merge Append
-                       Sort Key: minmaxtest_1.f1
+                       Sort Key: minmaxtest_1.f1 DESC
                        ->  Index Only Scan Backward using minmaxtesti on minmaxtest minmaxtest_1
                              Index Cond: (f1 IS NOT NULL)
                        ->  Index Only Scan Backward using minmaxtest1i on minmaxtest1 minmaxtest1_1
@@ -928,19 +922,6 @@
                              Index Cond: (f1 IS NOT NULL)
  Optimizer: Postgres query optimizer
 (30 rows)
-=======
-           ->  Merge Append
-                 Sort Key: minmaxtest_1.f1 DESC
-                 ->  Index Only Scan Backward using minmaxtesti on minmaxtest minmaxtest_1
-                       Index Cond: (f1 IS NOT NULL)
-                 ->  Index Only Scan Backward using minmaxtest1i on minmaxtest1 minmaxtest1_1
-                       Index Cond: (f1 IS NOT NULL)
-                 ->  Index Only Scan using minmaxtest2i on minmaxtest2 minmaxtest2_1
-                       Index Cond: (f1 IS NOT NULL)
-                 ->  Index Only Scan Backward using minmaxtest3i on minmaxtest3 minmaxtest3_1
-                       Index Cond: (f1 IS NOT NULL)
-(25 rows)
->>>>>>> ab93f90c
 
 select min(f1), max(f1) from minmaxtest;
  min | max 
@@ -955,7 +936,6 @@
                             QUERY PLAN                             
 -------------------------------------------------------------------
  HashAggregate
-<<<<<<< HEAD
    Group Key: min((min(minmaxtest.f1))), max((max(minmaxtest.f1)))
    ->  Aggregate
          ->  Gather Motion 3:1  (slice1; segments: 3)
@@ -967,35 +947,6 @@
                            ->  Seq Scan on minmaxtest3
  Optimizer: Postgres query optimizer
 (11 rows)
-=======
-   Group Key: $0, $1
-   InitPlan 1 (returns $0)
-     ->  Limit
-           ->  Merge Append
-                 Sort Key: minmaxtest.f1
-                 ->  Index Only Scan using minmaxtesti on minmaxtest
-                       Index Cond: (f1 IS NOT NULL)
-                 ->  Index Only Scan using minmaxtest1i on minmaxtest1
-                       Index Cond: (f1 IS NOT NULL)
-                 ->  Index Only Scan Backward using minmaxtest2i on minmaxtest2
-                       Index Cond: (f1 IS NOT NULL)
-                 ->  Index Only Scan using minmaxtest3i on minmaxtest3
-                       Index Cond: (f1 IS NOT NULL)
-   InitPlan 2 (returns $1)
-     ->  Limit
-           ->  Merge Append
-                 Sort Key: minmaxtest_1.f1 DESC
-                 ->  Index Only Scan Backward using minmaxtesti on minmaxtest minmaxtest_1
-                       Index Cond: (f1 IS NOT NULL)
-                 ->  Index Only Scan Backward using minmaxtest1i on minmaxtest1 minmaxtest1_1
-                       Index Cond: (f1 IS NOT NULL)
-                 ->  Index Only Scan using minmaxtest2i on minmaxtest2 minmaxtest2_1
-                       Index Cond: (f1 IS NOT NULL)
-                 ->  Index Only Scan Backward using minmaxtest3i on minmaxtest3 minmaxtest3_1
-                       Index Cond: (f1 IS NOT NULL)
-   ->  Result
-(27 rows)
->>>>>>> ab93f90c
 
 select distinct min(f1), max(f1) from minmaxtest;
  min | max 
