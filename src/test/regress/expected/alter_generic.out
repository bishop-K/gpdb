--- conflicted
+++ resolved
@@ -376,12 +376,8 @@
 BEGIN TRANSACTION;
 CREATE ROLE regress_alter_generic_user6;
 CREATE SCHEMA alt_nsp6;
-<<<<<<< HEAD
-REVOKE ALL ON SCHEMA alt_nsp6 FROM regress_alter_user6;
+REVOKE ALL ON SCHEMA alt_nsp6 FROM regress_alter_generic_user6;
 NOTICE:  no privileges could be revoked
-=======
-REVOKE ALL ON SCHEMA alt_nsp6 FROM regress_alter_generic_user6;
->>>>>>> 9e1c9f95
 CREATE OPERATOR FAMILY alt_nsp6.alt_opf6 USING btree;
 SET ROLE regress_alter_generic_user6;
 ALTER OPERATOR FAMILY alt_nsp6.alt_opf6 USING btree ADD OPERATOR 1 < (int4, int2);
@@ -731,12 +727,6 @@
 drop cascades to text search configuration alt_nsp2.alt_ts_conf2
 drop cascades to text search template alt_nsp2.alt_ts_temp2
 drop cascades to text search parser alt_nsp2.alt_ts_prs2
-<<<<<<< HEAD
-DROP USER regress_alter_user1;
-DROP USER regress_alter_user2;
-DROP USER regress_alter_user3;
-=======
 DROP USER regress_alter_generic_user1;
 DROP USER regress_alter_generic_user2;
-DROP USER regress_alter_generic_user3;
->>>>>>> 9e1c9f95
+DROP USER regress_alter_generic_user3;