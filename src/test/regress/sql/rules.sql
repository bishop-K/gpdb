--
-- RULES
-- From Jan's original setup_ruletest.sql and run_ruletest.sql
-- - thomas 1998-09-13
--

--
-- Tables and rules for the view test
--
create table rtest_t1 (a int4, b int4);
create table rtest_t2 (a int4, b int4);
create table rtest_t3 (a int4, b int4);

create view rtest_v1 as select * from rtest_t1;
create rule rtest_v1_ins as on insert to rtest_v1 do instead
	insert into rtest_t1 values (new.a, new.b);
create rule rtest_v1_upd as on update to rtest_v1 do instead
	update rtest_t1 set a = new.a, b = new.b
	where a = old.a;
create rule rtest_v1_del as on delete to rtest_v1 do instead
	delete from rtest_t1 where a = old.a;
-- Test comments
COMMENT ON RULE rtest_v1_bad ON rtest_v1 IS 'bad rule';
COMMENT ON RULE rtest_v1_del ON rtest_v1 IS 'delete rule';
COMMENT ON RULE rtest_v1_del ON rtest_v1 IS NULL;
--
-- Tables and rules for the constraint update/delete test
--
-- Note:
-- 	Now that we have multiple action rule support, we check
-- 	both possible syntaxes to define them (The last action
--  can but must not have a semicolon at the end).
--
create table rtest_system (sysname text, sysdesc text);
create table rtest_interface (sysname text, ifname text);
create table rtest_person (pname text, pdesc text);
create table rtest_admin (pname text, sysname text);

create rule rtest_sys_upd as on update to rtest_system do also (
	update rtest_interface set sysname = new.sysname
		where sysname = old.sysname;
	update rtest_admin set sysname = new.sysname
		where sysname = old.sysname
	);

create rule rtest_sys_del as on delete to rtest_system do also (
	delete from rtest_interface where sysname = old.sysname;
	delete from rtest_admin where sysname = old.sysname;
	);

create rule rtest_pers_upd as on update to rtest_person do also
	update rtest_admin set pname = new.pname where pname = old.pname;

create rule rtest_pers_del as on delete to rtest_person do also
	delete from rtest_admin where pname = old.pname;

--
-- Tables and rules for the logging test
--
create table rtest_emp (ename char(20), salary money);
create table rtest_emplog (ename char(20), who name, action char(10), newsal money, oldsal money);
create table rtest_empmass (ename char(20), salary money);

create rule rtest_emp_ins as on insert to rtest_emp do
	insert into rtest_emplog values (new.ename, current_user,
			'hired', new.salary, '0.00');

create rule rtest_emp_upd as on update to rtest_emp where new.salary != old.salary do
	insert into rtest_emplog values (new.ename, current_user,
			'honored', new.salary, old.salary);

create rule rtest_emp_del as on delete to rtest_emp do
	insert into rtest_emplog values (old.ename, current_user,
			'fired', '0.00', old.salary);

--
-- Tables and rules for the multiple cascaded qualified instead
-- rule test
--
create table rtest_t4 (a int4, b text);
create table rtest_t5 (a int4, b text);
create table rtest_t6 (a int4, b text);
create table rtest_t7 (a int4, b text);
create table rtest_t8 (a int4, b text);
create table rtest_t9 (a int4, b text);

create rule rtest_t4_ins1 as on insert to rtest_t4
		where new.a >= 10 and new.a < 20 do instead
	insert into rtest_t5 values (new.a, new.b);

create rule rtest_t4_ins2 as on insert to rtest_t4
		where new.a >= 20 and new.a < 30 do
	insert into rtest_t6 values (new.a, new.b);

create rule rtest_t5_ins as on insert to rtest_t5
		where new.a > 15 do
	insert into rtest_t7 values (new.a, new.b);

create rule rtest_t6_ins as on insert to rtest_t6
		where new.a > 25 do instead
	insert into rtest_t8 values (new.a, new.b);

--
-- Tables and rules for the rule fire order test
--
-- As of PG 7.3, the rules should fire in order by name, regardless
-- of INSTEAD attributes or creation order.
--
create table rtest_order1 (a int4);
create table rtest_order2 (a int4, b int4, c text);

create sequence rtest_seq;

create rule rtest_order_r3 as on insert to rtest_order1 do instead
	insert into rtest_order2 values (new.a, nextval('rtest_seq'),
		'rule 3 - this should run 3rd');

create rule rtest_order_r4 as on insert to rtest_order1
		where a < 100 do instead
	insert into rtest_order2 values (new.a, nextval('rtest_seq'),
		'rule 4 - this should run 4th');

create rule rtest_order_r2 as on insert to rtest_order1 do
	insert into rtest_order2 values (new.a, nextval('rtest_seq'),
		'rule 2 - this should run 2nd');

create rule rtest_order_r1 as on insert to rtest_order1 do instead
	insert into rtest_order2 values (new.a, nextval('rtest_seq'),
		'rule 1 - this should run 1st');

--
-- Tables and rules for the instead nothing test
--
create table rtest_nothn1 (a int4, b text);
create table rtest_nothn2 (a int4, b text);
create table rtest_nothn3 (a int4, b text);
create table rtest_nothn4 (a int4, b text);

create rule rtest_nothn_r1 as on insert to rtest_nothn1
	where new.a >= 10 and new.a < 20 do instead nothing;

create rule rtest_nothn_r2 as on insert to rtest_nothn1
	where new.a >= 30 and new.a < 40 do instead nothing;

create rule rtest_nothn_r3 as on insert to rtest_nothn2
	where new.a >= 100 do instead
	insert into rtest_nothn3 values (new.a, new.b);

create rule rtest_nothn_r4 as on insert to rtest_nothn2
	do instead nothing;

--
-- Tests on a view that is select * of a table
-- and has insert/update/delete instead rules to
-- behave close like the real table.
--

--
-- We need test date later
--
insert into rtest_t2 values (1, 21);
insert into rtest_t2 values (2, 22);
insert into rtest_t2 values (3, 23);

insert into rtest_t3 values (1, 31);
insert into rtest_t3 values (2, 32);
insert into rtest_t3 values (3, 33);
insert into rtest_t3 values (4, 34);
insert into rtest_t3 values (5, 35);

-- insert values
insert into rtest_v1 values (1, 11);
insert into rtest_v1 values (2, 12);
select * from rtest_v1;

-- delete with constant expression
delete from rtest_v1 where a = 1;
select * from rtest_v1;
insert into rtest_v1 values (1, 11);
delete from rtest_v1 where b = 12;
select * from rtest_v1;
insert into rtest_v1 values (2, 12);
insert into rtest_v1 values (2, 13);
select * from rtest_v1;
** Remember the delete rule on rtest_v1: It says
** DO INSTEAD DELETE FROM rtest_t1 WHERE a = old.a
** So this time both rows with a = 2 must get deleted
\p
\r
delete from rtest_v1 where b = 12;
select * from rtest_v1;
delete from rtest_v1;

-- insert select
insert into rtest_v1 select * from rtest_t2;
select * from rtest_v1;
delete from rtest_v1;

-- same with swapped targetlist
insert into rtest_v1 (b, a) select b, a from rtest_t2;
select * from rtest_v1;

-- now with only one target attribute
insert into rtest_v1 (a) select a from rtest_t3;
select * from rtest_v1;
select * from rtest_v1 where b isnull;

-- let attribute a differ (must be done on rtest_t1 - see above)
update rtest_t1 set a = a + 10 where b isnull;
delete from rtest_v1 where b isnull;
select * from rtest_v1;

-- now updates with constant expression
update rtest_v1 set b = 42 where a = 2;
select * from rtest_v1;
update rtest_v1 set b = 99 where b = 42;
select * from rtest_v1;
update rtest_v1 set b = 88 where b < 50;
select * from rtest_v1;
delete from rtest_v1;
insert into rtest_v1 select rtest_t2.a, rtest_t3.b
    from rtest_t2, rtest_t3
    where rtest_t2.a = rtest_t3.a;
select * from rtest_v1;

-- updates in a mergejoin
update rtest_v1 set b = rtest_t2.b from rtest_t2 where rtest_v1.a = rtest_t2.a;
select * from rtest_v1;
insert into rtest_v1 select * from rtest_t3;
select * from rtest_v1;
update rtest_t1 set a = a + 10 where b > 30;
select * from rtest_v1;
update rtest_v1 set a = rtest_t3.a + 20 from rtest_t3 where rtest_v1.b = rtest_t3.b;
select * from rtest_v1;

--
-- Test for constraint updates/deletes
--
insert into rtest_system values ('orion', 'Linux Jan Wieck');
insert into rtest_system values ('notjw', 'WinNT Jan Wieck (notebook)');
insert into rtest_system values ('neptun', 'Fileserver');

insert into rtest_interface values ('orion', 'eth0');
insert into rtest_interface values ('orion', 'eth1');
insert into rtest_interface values ('notjw', 'eth0');
insert into rtest_interface values ('neptun', 'eth0');

insert into rtest_person values ('jw', 'Jan Wieck');
insert into rtest_person values ('bm', 'Bruce Momjian');

insert into rtest_admin values ('jw', 'orion');
insert into rtest_admin values ('jw', 'notjw');
insert into rtest_admin values ('bm', 'neptun');

update rtest_system set sysname = 'pluto' where sysname = 'neptun';

select * from rtest_interface;
select * from rtest_admin;

update rtest_person set pname = 'jwieck' where pdesc = 'Jan Wieck';

-- Note: use ORDER BY here to ensure consistent output across all systems.
-- The above UPDATE affects two rows with equal keys, so they could be
-- updated in either order depending on the whim of the local qsort().

select * from rtest_admin order by pname, sysname;

delete from rtest_system where sysname = 'orion';

select * from rtest_interface;
select * from rtest_admin;

--
-- Rule qualification test
--
insert into rtest_emp values ('wiecc', '5000.00');
insert into rtest_emp values ('gates', '80000.00');
update rtest_emp set ename = 'wiecx' where ename = 'wiecc';
update rtest_emp set ename = 'wieck', salary = '6000.00' where ename = 'wiecx';
update rtest_emp set salary = '7000.00' where ename = 'wieck';
delete from rtest_emp where ename = 'gates';

select ename, who = current_user as "matches user", action, newsal, oldsal from rtest_emplog order by ename, action, newsal;
insert into rtest_empmass values ('meyer', '4000.00');
insert into rtest_empmass values ('maier', '5000.00');
insert into rtest_empmass values ('mayr', '6000.00');
insert into rtest_emp select * from rtest_empmass;
select ename, who = current_user as "matches user", action, newsal, oldsal from rtest_emplog order by ename, action, newsal;
update rtest_empmass set salary = salary + '1000.00';
update rtest_emp set salary = rtest_empmass.salary from rtest_empmass where rtest_emp.ename = rtest_empmass.ename;
select ename, who = current_user as "matches user", action, newsal, oldsal from rtest_emplog order by ename, action, newsal;
delete from rtest_emp using rtest_empmass where rtest_emp.ename = rtest_empmass.ename;
select ename, who = current_user as "matches user", action, newsal, oldsal from rtest_emplog order by ename, action, newsal;

--
-- Multiple cascaded qualified instead rule test
--
insert into rtest_t4 values (1, 'Record should go to rtest_t4');
insert into rtest_t4 values (2, 'Record should go to rtest_t4');
insert into rtest_t4 values (10, 'Record should go to rtest_t5');
insert into rtest_t4 values (15, 'Record should go to rtest_t5');
insert into rtest_t4 values (19, 'Record should go to rtest_t5 and t7');
insert into rtest_t4 values (20, 'Record should go to rtest_t4 and t6');
insert into rtest_t4 values (26, 'Record should go to rtest_t4 and t8');
insert into rtest_t4 values (28, 'Record should go to rtest_t4 and t8');
insert into rtest_t4 values (30, 'Record should go to rtest_t4');
insert into rtest_t4 values (40, 'Record should go to rtest_t4');

select * from rtest_t4;
select * from rtest_t5;
select * from rtest_t6;
select * from rtest_t7;
select * from rtest_t8;

delete from rtest_t4;
delete from rtest_t5;
delete from rtest_t6;
delete from rtest_t7;
delete from rtest_t8;

insert into rtest_t9 values (1, 'Record should go to rtest_t4');
insert into rtest_t9 values (2, 'Record should go to rtest_t4');
insert into rtest_t9 values (10, 'Record should go to rtest_t5');
insert into rtest_t9 values (15, 'Record should go to rtest_t5');
insert into rtest_t9 values (19, 'Record should go to rtest_t5 and t7');
insert into rtest_t9 values (20, 'Record should go to rtest_t4 and t6');
insert into rtest_t9 values (26, 'Record should go to rtest_t4 and t8');
insert into rtest_t9 values (28, 'Record should go to rtest_t4 and t8');
insert into rtest_t9 values (30, 'Record should go to rtest_t4');
insert into rtest_t9 values (40, 'Record should go to rtest_t4');

insert into rtest_t4 select * from rtest_t9 where a < 20;

select * from rtest_t4;
select * from rtest_t5;
select * from rtest_t6;
select * from rtest_t7;
select * from rtest_t8;

insert into rtest_t4 select * from rtest_t9 where b ~ 'and t8';

select * from rtest_t4;
select * from rtest_t5;
select * from rtest_t6;
select * from rtest_t7;
select * from rtest_t8;

insert into rtest_t4 select a + 1, b from rtest_t9 where a in (20, 30, 40);

select * from rtest_t4;
select * from rtest_t5;
select * from rtest_t6;
select * from rtest_t7;
select * from rtest_t8;

--
-- Check that the ordering of rules fired is correct
--
insert into rtest_order1 values (1);
select * from rtest_order2;

--
-- Check if instead nothing w/without qualification works
--
insert into rtest_nothn1 values (1, 'want this');
insert into rtest_nothn1 values (2, 'want this');
insert into rtest_nothn1 values (10, 'don''t want this');
insert into rtest_nothn1 values (19, 'don''t want this');
insert into rtest_nothn1 values (20, 'want this');
insert into rtest_nothn1 values (29, 'want this');
insert into rtest_nothn1 values (30, 'don''t want this');
insert into rtest_nothn1 values (39, 'don''t want this');
insert into rtest_nothn1 values (40, 'want this');
insert into rtest_nothn1 values (50, 'want this');
insert into rtest_nothn1 values (60, 'want this');

select * from rtest_nothn1;

insert into rtest_nothn2 values (10, 'too small');
insert into rtest_nothn2 values (50, 'too small');
insert into rtest_nothn2 values (100, 'OK');
insert into rtest_nothn2 values (200, 'OK');

select * from rtest_nothn2;
select * from rtest_nothn3;

delete from rtest_nothn1;
delete from rtest_nothn2;
delete from rtest_nothn3;

insert into rtest_nothn4 values (1, 'want this');
insert into rtest_nothn4 values (2, 'want this');
insert into rtest_nothn4 values (10, 'don''t want this');
insert into rtest_nothn4 values (19, 'don''t want this');
insert into rtest_nothn4 values (20, 'want this');
insert into rtest_nothn4 values (29, 'want this');
insert into rtest_nothn4 values (30, 'don''t want this');
insert into rtest_nothn4 values (39, 'don''t want this');
insert into rtest_nothn4 values (40, 'want this');
insert into rtest_nothn4 values (50, 'want this');
insert into rtest_nothn4 values (60, 'want this');

insert into rtest_nothn1 select * from rtest_nothn4;

select * from rtest_nothn1;

delete from rtest_nothn4;

insert into rtest_nothn4 values (10, 'too small');
insert into rtest_nothn4 values (50, 'too small');
insert into rtest_nothn4 values (100, 'OK');
insert into rtest_nothn4 values (200, 'OK');

insert into rtest_nothn2 select * from rtest_nothn4;

select * from rtest_nothn2;
select * from rtest_nothn3;

create table rtest_view1 (a int4, b text, v bool);
create table rtest_view2 (a int4);
create table rtest_view3 (a int4, b text);
create table rtest_view4 (a int4, b text, c int4);
create view rtest_vview1 as select a, b from rtest_view1 X
	where 0 < (select count(*) from rtest_view2 Y where Y.a = X.a);
create view rtest_vview2 as select a, b from rtest_view1 where v;
create view rtest_vview3 as select a, b from rtest_vview2 X
	where 0 < (select count(*) from rtest_view2 Y where Y.a = X.a);
create view rtest_vview4 as select X.a, X.b, count(Y.a) as refcount
	from rtest_view1 X, rtest_view2 Y
	where X.a = Y.a
	group by X.a, X.b;
create function rtest_viewfunc1(int4) returns int4 as
	'select count(*)::int4 from rtest_view2 where a = $1'
	language sql;
create view rtest_vview5 as select a, b, rtest_viewfunc1(a) as refcount
	from rtest_view1;

insert into rtest_view1 values (1, 'item 1', 't');
insert into rtest_view1 values (2, 'item 2', 't');
insert into rtest_view1 values (3, 'item 3', 't');
insert into rtest_view1 values (4, 'item 4', 'f');
insert into rtest_view1 values (5, 'item 5', 't');
insert into rtest_view1 values (6, 'item 6', 'f');
insert into rtest_view1 values (7, 'item 7', 't');
insert into rtest_view1 values (8, 'item 8', 't');

insert into rtest_view2 values (2);
insert into rtest_view2 values (2);
insert into rtest_view2 values (4);
insert into rtest_view2 values (5);
insert into rtest_view2 values (7);
insert into rtest_view2 values (7);
insert into rtest_view2 values (7);
insert into rtest_view2 values (7);

select * from rtest_vview1;
select * from rtest_vview2 ORDER BY 1;
select * from rtest_vview3 ORDER BY 1;
select * from rtest_vview4 order by a, b;
select * from rtest_vview5;

insert into rtest_view3 select * from rtest_vview1 where a < 7;
select * from rtest_view3;
delete from rtest_view3;

insert into rtest_view3 select * from rtest_vview2 where a != 5 and b !~ '2';
select * from rtest_view3;
delete from rtest_view3;

insert into rtest_view3 select * from rtest_vview3;
select * from rtest_view3;
delete from rtest_view3;

insert into rtest_view4 select * from rtest_vview4 where 3 > refcount;
select * from rtest_view4 order by a, b;
delete from rtest_view4;

insert into rtest_view4 select * from rtest_vview5 where a > 2 and refcount = 0;
select * from rtest_view4;
delete from rtest_view4;
--
-- Test for computations in views
--
create table rtest_comp (
	part	text,
	unit	char(4),
	size	float
);


create table rtest_unitfact (
	unit	char(4),
	factor	float
);

create view rtest_vcomp as
	select X.part, (X.size * Y.factor) as size_in_cm
			from rtest_comp X, rtest_unitfact Y
			where X.unit = Y.unit;


insert into rtest_unitfact values ('m', 100.0);
insert into rtest_unitfact values ('cm', 1.0);
insert into rtest_unitfact values ('inch', 2.54);

insert into rtest_comp values ('p1', 'm', 5.0);
insert into rtest_comp values ('p2', 'm', 3.0);
insert into rtest_comp values ('p3', 'cm', 5.0);
insert into rtest_comp values ('p4', 'cm', 15.0);
insert into rtest_comp values ('p5', 'inch', 7.0);
insert into rtest_comp values ('p6', 'inch', 4.4);

select * from rtest_vcomp order by part;

select * from rtest_vcomp where size_in_cm > 10.0 order by size_in_cm using >;

--
-- In addition run the (slightly modified) queries from the
-- programmers manual section on the rule system.
--
CREATE TABLE shoe_data (
	shoename   char(10),      -- primary key
	sh_avail   integer,       -- available # of pairs
	slcolor    char(10),      -- preferred shoelace color
	slminlen   float,         -- miminum shoelace length
	slmaxlen   float,         -- maximum shoelace length
	slunit     char(8)        -- length unit
);

CREATE TABLE shoelace_data (
	sl_name    char(10),      -- primary key
	sl_avail   integer,       -- available # of pairs
	sl_color   char(10),      -- shoelace color
	sl_len     float,         -- shoelace length
	sl_unit    char(8)        -- length unit
);

CREATE TABLE unit (
	un_name    char(8),       -- the primary key
	un_fact    float          -- factor to transform to cm
);

CREATE VIEW shoe AS
	SELECT sh.shoename,
		   sh.sh_avail,
		   sh.slcolor,
		   sh.slminlen,
		   sh.slminlen * un.un_fact AS slminlen_cm,
		   sh.slmaxlen,
		   sh.slmaxlen * un.un_fact AS slmaxlen_cm,
		   sh.slunit
	  FROM shoe_data sh, unit un
	 WHERE sh.slunit = un.un_name;

CREATE VIEW shoelace AS
	SELECT s.sl_name,
		   s.sl_avail,
		   s.sl_color,
		   s.sl_len,
		   s.sl_unit,
		   s.sl_len * u.un_fact AS sl_len_cm
	  FROM shoelace_data s, unit u
	 WHERE s.sl_unit = u.un_name;

CREATE VIEW shoe_ready AS
	SELECT rsh.shoename,
		   rsh.sh_avail,
		   rsl.sl_name,
		   rsl.sl_avail,
		   int4smaller(rsh.sh_avail, rsl.sl_avail) AS total_avail
	  FROM shoe rsh, shoelace rsl
	 WHERE rsl.sl_color = rsh.slcolor
	   AND rsl.sl_len_cm >= rsh.slminlen_cm
	   AND rsl.sl_len_cm <= rsh.slmaxlen_cm;

INSERT INTO unit VALUES ('cm', 1.0);
INSERT INTO unit VALUES ('m', 100.0);
INSERT INTO unit VALUES ('inch', 2.54);

INSERT INTO shoe_data VALUES ('sh1', 2, 'black', 70.0, 90.0, 'cm');
INSERT INTO shoe_data VALUES ('sh2', 0, 'black', 30.0, 40.0, 'inch');
INSERT INTO shoe_data VALUES ('sh3', 4, 'brown', 50.0, 65.0, 'cm');
INSERT INTO shoe_data VALUES ('sh4', 3, 'brown', 40.0, 50.0, 'inch');

INSERT INTO shoelace_data VALUES ('sl1', 5, 'black', 80.0, 'cm');
INSERT INTO shoelace_data VALUES ('sl2', 6, 'black', 100.0, 'cm');
INSERT INTO shoelace_data VALUES ('sl3', 0, 'black', 35.0 , 'inch');
INSERT INTO shoelace_data VALUES ('sl4', 8, 'black', 40.0 , 'inch');
INSERT INTO shoelace_data VALUES ('sl5', 4, 'brown', 1.0 , 'm');
INSERT INTO shoelace_data VALUES ('sl6', 0, 'brown', 0.9 , 'm');
INSERT INTO shoelace_data VALUES ('sl7', 7, 'brown', 60 , 'cm');
INSERT INTO shoelace_data VALUES ('sl8', 1, 'brown', 40 , 'inch');

-- SELECTs in doc
SELECT * FROM shoelace ORDER BY sl_name;
SELECT * FROM shoe_ready WHERE total_avail >= 2 ORDER BY 1;

    CREATE TABLE shoelace_log (
        sl_name    char(10),      -- shoelace changed
        sl_avail   integer,       -- new available value
        log_who    name,          -- who did it
        log_when   timestamp      -- when
    );

-- Want "log_who" to be CURRENT_USER,
-- but that is non-portable for the regression test
-- - thomas 1999-02-21

    CREATE RULE log_shoelace AS ON UPDATE TO shoelace_data
        WHERE NEW.sl_avail != OLD.sl_avail
        DO INSERT INTO shoelace_log VALUES (
                                        NEW.sl_name,
                                        NEW.sl_avail,
                                        'Al Bundy',
                                        'epoch'
                                    );

UPDATE shoelace_data SET sl_avail = 6 WHERE  sl_name = 'sl7';

SELECT * FROM shoelace_log;

    CREATE RULE shoelace_ins AS ON INSERT TO shoelace
        DO INSTEAD
        INSERT INTO shoelace_data VALUES (
               NEW.sl_name,
               NEW.sl_avail,
               NEW.sl_color,
               NEW.sl_len,
               NEW.sl_unit);

    CREATE RULE shoelace_upd AS ON UPDATE TO shoelace
        DO INSTEAD
        UPDATE shoelace_data SET
               sl_name = NEW.sl_name,
               sl_avail = NEW.sl_avail,
               sl_color = NEW.sl_color,
               sl_len = NEW.sl_len,
               sl_unit = NEW.sl_unit
         WHERE sl_name = OLD.sl_name;

    CREATE RULE shoelace_del AS ON DELETE TO shoelace
        DO INSTEAD
        DELETE FROM shoelace_data
         WHERE sl_name = OLD.sl_name;

    CREATE TABLE shoelace_arrive (
        arr_name    char(10),
        arr_quant   integer
    );

    CREATE TABLE shoelace_ok (
        ok_name     char(10),
        ok_quant    integer
    );

    CREATE RULE shoelace_ok_ins AS ON INSERT TO shoelace_ok
        DO INSTEAD
        UPDATE shoelace SET
               sl_avail = sl_avail + NEW.ok_quant
         WHERE sl_name = NEW.ok_name;

INSERT INTO shoelace_arrive VALUES ('sl3', 10);
INSERT INTO shoelace_arrive VALUES ('sl6', 20);
INSERT INTO shoelace_arrive VALUES ('sl8', 20);

SELECT * FROM shoelace ORDER BY sl_name;

insert into shoelace_ok select * from shoelace_arrive;

SELECT * FROM shoelace ORDER BY sl_name;

SELECT * FROM shoelace_log ORDER BY sl_name;

    CREATE VIEW shoelace_obsolete AS
	SELECT * FROM shoelace WHERE NOT EXISTS
	    (SELECT shoename FROM shoe WHERE slcolor = sl_color);

    CREATE VIEW shoelace_candelete AS
	SELECT * FROM shoelace_obsolete WHERE sl_avail = 0;

insert into shoelace values ('sl9', 0, 'pink', 35.0, 'inch', 0.0);
insert into shoelace values ('sl10', 1000, 'magenta', 40.0, 'inch', 0.0);

SELECT * FROM shoelace_obsolete ORDER BY sl_len_cm;
SELECT * FROM shoelace_candelete;

DELETE FROM shoelace WHERE EXISTS
    (SELECT * FROM shoelace_candelete
             WHERE sl_name = shoelace.sl_name);

SELECT * FROM shoelace ORDER BY sl_name;

SELECT * FROM shoe ORDER BY shoename;
SELECT count(*) FROM shoe;


--
-- Simple test of qualified ON INSERT ... this did not work in 7.0 ...
--
create table foo (f1 int);
create table foo2 (f1 int);

create rule foorule as on insert to foo where f1 < 100
do instead nothing;

insert into foo values(1);
insert into foo values(1001);
select * from foo;

drop rule foorule on foo;

-- this should fail because f1 is not exposed for unqualified reference:
create rule foorule as on insert to foo where f1 < 100
do instead insert into foo2 values (f1);
-- this is the correct way:
create rule foorule as on insert to foo where f1 < 100
do instead insert into foo2 values (new.f1);

insert into foo values(2);
insert into foo values(100);

select * from foo;
select * from foo2;

drop rule foorule on foo;
drop table foo;
drop table foo2;


--
-- Test rules containing INSERT ... SELECT, which is a very ugly special
-- case as of 7.1.  Example is based on bug report from Joel Burton.
--
create table pparent (pid int, txt text);
insert into pparent values (1,'parent1');
insert into pparent values (2,'parent2');

create table cchild (pid int, descrip text);
insert into cchild values (1,'descrip1');

create view vview as
  select pparent.pid, txt, descrip from
    pparent left join cchild using (pid);

create rule rrule as
  on update to vview do instead
(
  insert into cchild (pid, descrip)
    select old.pid, new.descrip where old.descrip isnull;
  update cchild set descrip = new.descrip where cchild.pid = old.pid;
);

select * from vview;
update vview set descrip='test1' where pid=1;
select * from vview;
update vview set descrip='test2' where pid=2;
select * from vview;
update vview set descrip='test3' where pid=3;
select * from vview;
select * from cchild;

drop rule rrule on vview;
drop view vview;
drop table pparent;
drop table cchild;


--
-- Check that ruleutils are working
--
<<<<<<< HEAD
SELECT viewname, definition FROM pg_views WHERE schemaname <> 'information_schema' AND viewname <> 'pg_roles' AND viewname <> 'gp_pgdatabase' AND viewname <> 'pg_locks' AND viewname <> 'gp_max_external_files' AND viewname <> 'pg_resqueue_status' AND viewname <> 'pg_stat_resqueues' ORDER BY viewname;
=======

-- temporarily disable fancy output, so view changes create less diff noise
\a\t

SELECT viewname, definition FROM pg_views WHERE schemaname <> 'information_schema' ORDER BY viewname;
>>>>>>> ab76208e

SELECT tablename, rulename, definition FROM pg_rules
	ORDER BY tablename, rulename;

-- restore normal output mode
\a\t

--
-- CREATE OR REPLACE RULE
--

CREATE TABLE ruletest_tbl (a int, b int);
CREATE TABLE ruletest_tbl2 (a int, b int);

CREATE OR REPLACE RULE myrule AS ON INSERT TO ruletest_tbl
	DO INSTEAD INSERT INTO ruletest_tbl2 VALUES (10, 10);

INSERT INTO ruletest_tbl VALUES (99, 99);

CREATE OR REPLACE RULE myrule AS ON INSERT TO ruletest_tbl
	DO INSTEAD INSERT INTO ruletest_tbl2 VALUES (1000, 1000);

INSERT INTO ruletest_tbl VALUES (99, 99);

SELECT * FROM ruletest_tbl2;

-- Check that rewrite rules splitting one INSERT into multiple
-- conditional statements does not disable FK checking.
create table rule_and_refint_t1 (
	id1a integer,
	id1b integer,

	primary key (id1a, id1b)
);

create table rule_and_refint_t2 (
	id2a integer,
	id2c integer,

	primary key (id2a, id2c)
);

create table rule_and_refint_t3 (
	id3a integer,
	id3b integer,
	id3c integer,
	data text,

	primary key (id3a, id3b, id3c),

	foreign key (id3a, id3b) references rule_and_refint_t1 (id1a, id1b),
	foreign key (id3a, id3c) references rule_and_refint_t2 (id2a, id2c)
);


insert into rule_and_refint_t1 values (1, 11);
insert into rule_and_refint_t1 values (1, 12);
insert into rule_and_refint_t1 values (2, 21);
insert into rule_and_refint_t1 values (2, 22);

insert into rule_and_refint_t2 values (1, 11);
insert into rule_and_refint_t2 values (1, 12);
insert into rule_and_refint_t2 values (2, 21);
insert into rule_and_refint_t2 values (2, 22);

insert into rule_and_refint_t3 values (1, 11, 11, 'row1');
insert into rule_and_refint_t3 values (1, 11, 12, 'row2');
insert into rule_and_refint_t3 values (1, 12, 11, 'row3');
insert into rule_and_refint_t3 values (1, 12, 12, 'row4');
insert into rule_and_refint_t3 values (1, 11, 13, 'row5');
insert into rule_and_refint_t3 values (1, 13, 11, 'row6');

create rule rule_and_refint_t3_ins as on insert to rule_and_refint_t3
	where (exists (select 1 from rule_and_refint_t3
			where (((rule_and_refint_t3.id3a = new.id3a)
			and (rule_and_refint_t3.id3b = new.id3b))
			and (rule_and_refint_t3.id3c = new.id3c))))
	do instead update rule_and_refint_t3 set data = new.data
	where (((rule_and_refint_t3.id3a = new.id3a)
	and (rule_and_refint_t3.id3b = new.id3b))
	and (rule_and_refint_t3.id3c = new.id3c));

insert into rule_and_refint_t3 values (1, 11, 13, 'row7');
insert into rule_and_refint_t3 values (1, 13, 11, 'row8');

--
-- disallow dropping a view's rule (bug #5072)
--

create view fooview as select 'foo'::text;
drop rule "_RETURN" on fooview;
drop view fooview;

--
-- test conversion of table to view (needed to load some pg_dump files)
--

create table fooview (x int, y text);
select xmin, * from fooview;

create rule "_RETURN" as on select to fooview do instead
  select 1 as x, 'aaa'::text as y;

select * from fooview;
select xmin, * from fooview;  -- fail, views don't have such a column

select reltoastrelid, relkind, relfrozenxid
  from pg_class where oid = 'fooview'::regclass;

drop view fooview;

--
-- check for planner problems with complex inherited UPDATES
--

create table id (id serial primary key, name text);
-- currently, must respecify PKEY for each inherited subtable
create table test_1 (id integer primary key) inherits (id);
create table test_2 (id integer primary key) inherits (id);
create table test_3 (id integer primary key) inherits (id);

insert into test_1 (name) values ('Test 1');
insert into test_1 (name) values ('Test 2');
insert into test_2 (name) values ('Test 3');
insert into test_2 (name) values ('Test 4');
insert into test_3 (name) values ('Test 5');
insert into test_3 (name) values ('Test 6');

create view id_ordered as select * from id order by id;

create rule update_id_ordered as on update to id_ordered
	do instead update id set name = new.name where id = old.id;

select * from id_ordered;
update id_ordered set name = 'update 2' where id = 2;
update id_ordered set name = 'update 4' where id = 4;
update id_ordered set name = 'update 5' where id = 5;
select * from id_ordered;

set client_min_messages to warning; -- suppress cascade notices
drop table id cascade;
reset client_min_messages;

--
-- check corner case where an entirely-dummy subplan is created by
-- constraint exclusion
--

create temp table t1 (a integer primary key);

create temp table t1_1 (check (a >= 0 and a < 10)) inherits (t1);
create temp table t1_2 (check (a >= 10 and a < 20)) inherits (t1);

create rule t1_ins_1 as on insert to t1
	where new.a >= 0 and new.a < 10
	do instead
	insert into t1_1 values (new.a);
create rule t1_ins_2 as on insert to t1
	where new.a >= 10 and new.a < 20
	do instead
	insert into t1_2 values (new.a);

create rule t1_upd_1 as on update to t1
	where old.a >= 0 and old.a < 10
	do instead
	update t1_1 set a = new.a where a = old.a;
create rule t1_upd_2 as on update to t1
	where old.a >= 10 and old.a < 20
	do instead
	update t1_2 set a = new.a where a = old.a;

set constraint_exclusion = on;

insert into t1 select * from generate_series(5,19,1) g;
update t1 set a = 4 where a = 5;

select * from only t1;
select * from only t1_1;
select * from only t1_2;

-- test various flavors of pg_get_viewdef()

select pg_get_viewdef('shoe'::regclass) as unpretty;
select pg_get_viewdef('shoe'::regclass,true) as pretty;
select pg_get_viewdef('shoe'::regclass,0) as prettier;

--
-- check multi-row VALUES in rules
--

create table rules_src(f1 int, f2 int);
create table rules_log(f1 int, f2 int, tag text);
insert into rules_src values(1,2), (11,12);
create rule r1 as on update to rules_src do also
  insert into rules_log values(old.*, 'old'), (new.*, 'new');
update rules_src set f2 = f2 + 1;
update rules_src set f2 = f2 * 10;
select * from rules_src;
select * from rules_log;
create rule r2 as on update to rules_src do also
  values(old.*, 'old'), (new.*, 'new');
update rules_src set f2 = f2 / 10;
select * from rules_src;
select * from rules_log;
create rule r3 as on delete to rules_src do notify rules_src_deletion;
\d+ rules_src

--
-- check alter rename rule
--
CREATE TABLE rule_t1 (a INT);
CREATE VIEW rule_v1 AS SELECT * FROM rule_t1;

CREATE RULE InsertRule AS
    ON INSERT TO rule_v1
    DO INSTEAD
        INSERT INTO rule_t1 VALUES(new.a);

ALTER RULE InsertRule ON rule_v1 RENAME to NewInsertRule;

INSERT INTO rule_v1 VALUES(1);
SELECT * FROM rule_v1;

\d+ rule_v1

--
-- error conditions for alter rename rule
--
ALTER RULE InsertRule ON rule_v1 RENAME TO NewInsertRule; -- doesn't exist
ALTER RULE NewInsertRule ON rule_v1 RENAME TO "_RETURN"; -- already exists
ALTER RULE "_RETURN" ON rule_v1 RENAME TO abc; -- ON SELECT rule cannot be renamed

DROP VIEW rule_v1;
DROP TABLE rule_t1;<|MERGE_RESOLUTION|>--- conflicted
+++ resolved
@@ -768,15 +768,11 @@
 --
 -- Check that ruleutils are working
 --
-<<<<<<< HEAD
-SELECT viewname, definition FROM pg_views WHERE schemaname <> 'information_schema' AND viewname <> 'pg_roles' AND viewname <> 'gp_pgdatabase' AND viewname <> 'pg_locks' AND viewname <> 'gp_max_external_files' AND viewname <> 'pg_resqueue_status' AND viewname <> 'pg_stat_resqueues' ORDER BY viewname;
-=======
 
 -- temporarily disable fancy output, so view changes create less diff noise
 \a\t
 
-SELECT viewname, definition FROM pg_views WHERE schemaname <> 'information_schema' ORDER BY viewname;
->>>>>>> ab76208e
+SELECT viewname, definition FROM pg_views WHERE schemaname <> 'information_schema' AND viewname <> 'pg_roles' AND viewname <> 'gp_pgdatabase' AND viewname <> 'pg_locks' AND viewname <> 'gp_max_external_files' AND viewname <> 'pg_resqueue_status' AND viewname <> 'pg_stat_resqueues' ORDER BY viewname;
 
 SELECT tablename, rulename, definition FROM pg_rules
 	ORDER BY tablename, rulename;
