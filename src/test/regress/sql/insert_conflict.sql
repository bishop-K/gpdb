--- conflicted
+++ resolved
@@ -428,8 +428,180 @@
   on conflict on constraint twoconstraints_f2_excl do nothing;  -- do nothing
 select * from twoconstraints;
 drop table twoconstraints;
-<<<<<<< HEAD
 -- end_ignore
+
+-- check handling of self-conflicts at various isolation levels
+
+create table selfconflict (f1 int primary key, f2 int);
+
+begin transaction isolation level read committed;
+insert into selfconflict values (1,1), (1,2) on conflict do nothing;
+commit;
+
+begin transaction isolation level repeatable read;
+insert into selfconflict values (2,1), (2,2) on conflict do nothing;
+commit;
+
+begin transaction isolation level serializable;
+insert into selfconflict values (3,1), (3,2) on conflict do nothing;
+commit;
+
+begin transaction isolation level read committed;
+insert into selfconflict values (4,1), (4,2) on conflict(f1) do update set f2 = 0;
+commit;
+
+begin transaction isolation level repeatable read;
+insert into selfconflict values (5,1), (5,2) on conflict(f1) do update set f2 = 0;
+commit;
+
+begin transaction isolation level serializable;
+insert into selfconflict values (6,1), (6,2) on conflict(f1) do update set f2 = 0;
+commit;
+
+select * from selfconflict;
+
+drop table selfconflict;
+
+-- check ON CONFLICT handling with partitioned tables
+create table parted_conflict_test (a int unique, b char) partition by list (a);
+create table parted_conflict_test_1 partition of parted_conflict_test for values in (1, 2);
+
+-- no indexes required here
+insert into parted_conflict_test values (1, 'a') on conflict do nothing;
+
+-- index on a required, which does exist in parent
+insert into parted_conflict_test values (1, 'a') on conflict (a) do nothing;
+insert into parted_conflict_test values (1, 'a') on conflict (a) do update set b = excluded.b;
+
+-- targeting partition directly will work
+insert into parted_conflict_test_1 values (1, 'a') on conflict (a) do nothing;
+insert into parted_conflict_test_1 values (1, 'b') on conflict (a) do update set b = excluded.b;
+
+-- start_ignore
+-- Greenplum could not update the distribution column on conflict
+-- index on b required, which doesn't exist in parent
+insert into parted_conflict_test values (2, 'b') on conflict (b) do update set a = excluded.a;
+
+-- targeting partition directly will work
+insert into parted_conflict_test_1 values (2, 'b') on conflict (b) do update set a = excluded.a;
+
+-- should see (2, 'b')
+select * from parted_conflict_test order by a;
+-- end_ignore
+
+-- now check that DO UPDATE works correctly for target partition with
+-- different attribute numbers
+create table parted_conflict_test_2 (b char, a int unique);
+alter table parted_conflict_test attach partition parted_conflict_test_2 for values in (3);
+truncate parted_conflict_test;
+insert into parted_conflict_test values (3, 'a') on conflict (a) do update set b = excluded.b;
+insert into parted_conflict_test values (3, 'b') on conflict (a) do update set b = excluded.b;
+
+-- should see (3, 'b')
+select * from parted_conflict_test order by a;
+
+-- case where parent will have a dropped column, but the partition won't
+alter table parted_conflict_test drop b, add b char;
+create table parted_conflict_test_3 partition of parted_conflict_test for values in (4);
+truncate parted_conflict_test;
+insert into parted_conflict_test (a, b) values (4, 'a') on conflict (a) do update set b = excluded.b;
+insert into parted_conflict_test (a, b) values (4, 'b') on conflict (a) do update set b = excluded.b where parted_conflict_test.b = 'a';
+
+-- should see (4, 'b')
+select * from parted_conflict_test order by a;
+
+-- case with multi-level partitioning
+create table parted_conflict_test_4 partition of parted_conflict_test for values in (5) partition by list (a);
+create table parted_conflict_test_4_1 partition of parted_conflict_test_4 for values in (5);
+truncate parted_conflict_test;
+insert into parted_conflict_test (a, b) values (5, 'a') on conflict (a) do update set b = excluded.b;
+insert into parted_conflict_test (a, b) values (5, 'b') on conflict (a) do update set b = excluded.b where parted_conflict_test.b = 'a';
+
+-- should see (5, 'b')
+select * from parted_conflict_test order by a;
+
+-- test with multiple rows
+truncate parted_conflict_test;
+insert into parted_conflict_test (a, b) values (1, 'a'), (2, 'a'), (4, 'a') on conflict (a) do update set b = excluded.b where excluded.b = 'b';
+insert into parted_conflict_test (a, b) values (1, 'b'), (2, 'c'), (4, 'b') on conflict (a) do update set b = excluded.b where excluded.b = 'b';
+
+-- should see (1, 'b'), (2, 'a'), (4, 'b')
+select * from parted_conflict_test order by a;
+
+drop table parted_conflict_test;
+
+-- test behavior of inserting a conflicting tuple into an intermediate
+-- partitioning level
+create table parted_conflict (a int primary key, b text) partition by range (a);
+create table parted_conflict_1 partition of parted_conflict for values from (0) to (1000) partition by range (a);
+create table parted_conflict_1_1 partition of parted_conflict_1 for values from (0) to (500);
+insert into parted_conflict values (40, 'forty');
+insert into parted_conflict_1 values (40, 'cuarenta')
+  on conflict (a) do update set b = excluded.b;
+drop table parted_conflict;
+
+-- same thing, but this time try to use an index that's created not in the
+-- partition
+create table parted_conflict (a int, b text) partition by range (a);
+create table parted_conflict_1 partition of parted_conflict for values from (0) to (1000) partition by range (a);
+create table parted_conflict_1_1 partition of parted_conflict_1 for values from (0) to (500);
+create unique index on only parted_conflict_1 (a);
+create unique index on only parted_conflict (a);
+alter index parted_conflict_a_idx attach partition parted_conflict_1_a_idx;
+insert into parted_conflict values (40, 'forty');
+insert into parted_conflict_1 values (40, 'cuarenta')
+  on conflict (a) do update set b = excluded.b;
+drop table parted_conflict;
+
+-- test whole-row Vars in ON CONFLICT expressions
+create table parted_conflict (a int, b text, c int) partition by range (a);
+create table parted_conflict_1 (drp text, c int, a int, b text);
+alter table parted_conflict_1 set distributed by (a);
+alter table parted_conflict_1 drop column drp;
+create unique index on parted_conflict (a, b);
+alter table parted_conflict attach partition parted_conflict_1 for values from (0) to (1000);
+truncate parted_conflict;
+insert into parted_conflict values (50, 'cincuenta', 1);
+-- start_ignore
+-- Greenplum could not update the distribution column on conflict
+insert into parted_conflict values (50, 'cincuenta', 2)
+  on conflict (a, b) do update set (a, b, c) = row(excluded.*)
+  where parted_conflict = (50, text 'cincuenta', 1) and
+        excluded = (50, text 'cincuenta', 2);
+
+-- should see (50, 'cincuenta', 2)
+select * from parted_conflict order by a;
+-- end_ignore
+
+-- test with statement level triggers
+create or replace function parted_conflict_update_func() returns trigger as $$
+declare
+    r record;
+begin
+ for r in select * from inserted loop
+	raise notice 'a = %, b = %, c = %', r.a, r.b, r.c;
+ end loop;
+ return new;
+end;
+$$ language plpgsql;
+
+create trigger parted_conflict_update
+    after update on parted_conflict
+    referencing new table as inserted
+    for each statement
+    execute procedure parted_conflict_update_func();
+
+truncate parted_conflict;
+
+insert into parted_conflict values (0, 'cero', 1);
+
+-- Greenplum: this won't trigger, because the INSERT/UPDATE happens on the QEs,
+-- but FOR STATEMENT triggers could not be triggered on a QE
+insert into parted_conflict values(0, 'cero', 1)
+  on conflict (a,b) do update set c = parted_conflict.c + 1;
+
+drop table parted_conflict;
+drop function parted_conflict_update_func();
 
 -- check that modification of replicated tables containing volatile functions is not supported.
 create table rpt_volatile(i int unique) distributed replicated;
@@ -445,170 +617,4 @@
 insert into rpt_volatile as m select x from generate_series(5, 15)x
   on conflict (i) do update
   set i = m.i + 20;
-drop table rpt_volatile;
-=======
-
--- check handling of self-conflicts at various isolation levels
-
-create table selfconflict (f1 int primary key, f2 int);
-
-begin transaction isolation level read committed;
-insert into selfconflict values (1,1), (1,2) on conflict do nothing;
-commit;
-
-begin transaction isolation level repeatable read;
-insert into selfconflict values (2,1), (2,2) on conflict do nothing;
-commit;
-
-begin transaction isolation level serializable;
-insert into selfconflict values (3,1), (3,2) on conflict do nothing;
-commit;
-
-begin transaction isolation level read committed;
-insert into selfconflict values (4,1), (4,2) on conflict(f1) do update set f2 = 0;
-commit;
-
-begin transaction isolation level repeatable read;
-insert into selfconflict values (5,1), (5,2) on conflict(f1) do update set f2 = 0;
-commit;
-
-begin transaction isolation level serializable;
-insert into selfconflict values (6,1), (6,2) on conflict(f1) do update set f2 = 0;
-commit;
-
-select * from selfconflict;
-
-drop table selfconflict;
-
--- check ON CONFLICT handling with partitioned tables
-create table parted_conflict_test (a int unique, b char) partition by list (a);
-create table parted_conflict_test_1 partition of parted_conflict_test (b unique) for values in (1, 2);
-
--- no indexes required here
-insert into parted_conflict_test values (1, 'a') on conflict do nothing;
-
--- index on a required, which does exist in parent
-insert into parted_conflict_test values (1, 'a') on conflict (a) do nothing;
-insert into parted_conflict_test values (1, 'a') on conflict (a) do update set b = excluded.b;
-
--- targeting partition directly will work
-insert into parted_conflict_test_1 values (1, 'a') on conflict (a) do nothing;
-insert into parted_conflict_test_1 values (1, 'b') on conflict (a) do update set b = excluded.b;
-
--- index on b required, which doesn't exist in parent
-insert into parted_conflict_test values (2, 'b') on conflict (b) do update set a = excluded.a;
-
--- targeting partition directly will work
-insert into parted_conflict_test_1 values (2, 'b') on conflict (b) do update set a = excluded.a;
-
--- should see (2, 'b')
-select * from parted_conflict_test order by a;
-
--- now check that DO UPDATE works correctly for target partition with
--- different attribute numbers
-create table parted_conflict_test_2 (b char, a int unique);
-alter table parted_conflict_test attach partition parted_conflict_test_2 for values in (3);
-truncate parted_conflict_test;
-insert into parted_conflict_test values (3, 'a') on conflict (a) do update set b = excluded.b;
-insert into parted_conflict_test values (3, 'b') on conflict (a) do update set b = excluded.b;
-
--- should see (3, 'b')
-select * from parted_conflict_test order by a;
-
--- case where parent will have a dropped column, but the partition won't
-alter table parted_conflict_test drop b, add b char;
-create table parted_conflict_test_3 partition of parted_conflict_test for values in (4);
-truncate parted_conflict_test;
-insert into parted_conflict_test (a, b) values (4, 'a') on conflict (a) do update set b = excluded.b;
-insert into parted_conflict_test (a, b) values (4, 'b') on conflict (a) do update set b = excluded.b where parted_conflict_test.b = 'a';
-
--- should see (4, 'b')
-select * from parted_conflict_test order by a;
-
--- case with multi-level partitioning
-create table parted_conflict_test_4 partition of parted_conflict_test for values in (5) partition by list (a);
-create table parted_conflict_test_4_1 partition of parted_conflict_test_4 for values in (5);
-truncate parted_conflict_test;
-insert into parted_conflict_test (a, b) values (5, 'a') on conflict (a) do update set b = excluded.b;
-insert into parted_conflict_test (a, b) values (5, 'b') on conflict (a) do update set b = excluded.b where parted_conflict_test.b = 'a';
-
--- should see (5, 'b')
-select * from parted_conflict_test order by a;
-
--- test with multiple rows
-truncate parted_conflict_test;
-insert into parted_conflict_test (a, b) values (1, 'a'), (2, 'a'), (4, 'a') on conflict (a) do update set b = excluded.b where excluded.b = 'b';
-insert into parted_conflict_test (a, b) values (1, 'b'), (2, 'c'), (4, 'b') on conflict (a) do update set b = excluded.b where excluded.b = 'b';
-
--- should see (1, 'b'), (2, 'a'), (4, 'b')
-select * from parted_conflict_test order by a;
-
-drop table parted_conflict_test;
-
--- test behavior of inserting a conflicting tuple into an intermediate
--- partitioning level
-create table parted_conflict (a int primary key, b text) partition by range (a);
-create table parted_conflict_1 partition of parted_conflict for values from (0) to (1000) partition by range (a);
-create table parted_conflict_1_1 partition of parted_conflict_1 for values from (0) to (500);
-insert into parted_conflict values (40, 'forty');
-insert into parted_conflict_1 values (40, 'cuarenta')
-  on conflict (a) do update set b = excluded.b;
-drop table parted_conflict;
-
--- same thing, but this time try to use an index that's created not in the
--- partition
-create table parted_conflict (a int, b text) partition by range (a);
-create table parted_conflict_1 partition of parted_conflict for values from (0) to (1000) partition by range (a);
-create table parted_conflict_1_1 partition of parted_conflict_1 for values from (0) to (500);
-create unique index on only parted_conflict_1 (a);
-create unique index on only parted_conflict (a);
-alter index parted_conflict_a_idx attach partition parted_conflict_1_a_idx;
-insert into parted_conflict values (40, 'forty');
-insert into parted_conflict_1 values (40, 'cuarenta')
-  on conflict (a) do update set b = excluded.b;
-drop table parted_conflict;
-
--- test whole-row Vars in ON CONFLICT expressions
-create table parted_conflict (a int, b text, c int) partition by range (a);
-create table parted_conflict_1 (drp text, c int, a int, b text);
-alter table parted_conflict_1 drop column drp;
-create unique index on parted_conflict (a, b);
-alter table parted_conflict attach partition parted_conflict_1 for values from (0) to (1000);
-truncate parted_conflict;
-insert into parted_conflict values (50, 'cincuenta', 1);
-insert into parted_conflict values (50, 'cincuenta', 2)
-  on conflict (a, b) do update set (a, b, c) = row(excluded.*)
-  where parted_conflict = (50, text 'cincuenta', 1) and
-        excluded = (50, text 'cincuenta', 2);
-
--- should see (50, 'cincuenta', 2)
-select * from parted_conflict order by a;
-
--- test with statement level triggers
-create or replace function parted_conflict_update_func() returns trigger as $$
-declare
-    r record;
-begin
- for r in select * from inserted loop
-	raise notice 'a = %, b = %, c = %', r.a, r.b, r.c;
- end loop;
- return new;
-end;
-$$ language plpgsql;
-
-create trigger parted_conflict_update
-    after update on parted_conflict
-    referencing new table as inserted
-    for each statement
-    execute procedure parted_conflict_update_func();
-
-truncate parted_conflict;
-
-insert into parted_conflict values (0, 'cero', 1);
-
-insert into parted_conflict values(0, 'cero', 1)
-  on conflict (a,b) do update set c = parted_conflict.c + 1;
-
-drop table parted_conflict;
-drop function parted_conflict_update_func();
->>>>>>> 9e1c9f95
+drop table rpt_volatile;