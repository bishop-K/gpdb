--- conflicted
+++ resolved
@@ -160,16 +160,11 @@
 SELECT * FROM document WHERE did = 8; -- and confirm we can't see it
 
 -- RLS policies are checked before constraints
-<<<<<<< HEAD
-INSERT INTO document VALUES (8, 44, 1, 'rls_regress_user2', 'my third manga'); -- Should fail with RLS check violation, not duplicate key violation
+INSERT INTO document VALUES (8, 44, 1, 'regress_rls_carol', 'my third manga'); -- Should fail with RLS check violation, not duplicate key violation
 -- GPDB: UPDATE on distributed key column not allowed on relation with update triggers
 -- start_ignore
-UPDATE document SET did = 8, dauthor = 'rls_regress_user2' WHERE did = 5; -- Should fail with RLS check violation, not duplicate key violation
+UPDATE document SET did = 8, dauthor = 'regress_rls_carol' WHERE did = 5; -- Should fail with RLS check violation, not duplicate key violation
 -- end_ignore
-=======
-INSERT INTO document VALUES (8, 44, 1, 'regress_rls_carol', 'my third manga'); -- Should fail with RLS check violation, not duplicate key violation
-UPDATE document SET did = 8, dauthor = 'regress_rls_carol' WHERE did = 5; -- Should fail with RLS check violation, not duplicate key violation
->>>>>>> b5bce6c1
 
 -- database superuser does bypass RLS policy when enabled
 RESET SESSION AUTHORIZATION;
@@ -456,10 +451,6 @@
 EXPLAIN (COSTS OFF) UPDATE t1 SET b=t1.b FROM t2
 WHERE t1.a = 3 and t2.a = 3 AND f_leak(t1.b) AND f_leak(t2.b);
 
--- GPDB_95_MERGE_FIXME: It is legal for f_leak t2 to see a row
--- with t2.a = 3. In upstream, since all the data are on the same
--- server and AND'd together, f_leak does not see that row. In
--- Greenplum however it is possible. Verify that we can't do better.
 UPDATE t1 SET b=t1.b FROM t2
 WHERE t1.a = 3 and t2.a = 3 AND f_leak(t1.b) AND f_leak(t2.b);
 
@@ -1187,6 +1178,12 @@
 SELECT * FROM current_check;
 -- Plan should be a subquery TID scan
 EXPLAIN (COSTS OFF) UPDATE current_check SET payload = payload WHERE CURRENT OF current_check_cursor;
+-- start_ignore
+-- GPDB: does not support backwards scans, commit and restart
+COMMIT;
+BEGIN;
+DECLARE current_check_cursor SCROLL CURSOR FOR SELECT * FROM current_check;
+-- end_ignore
 -- Similarly can only delete row 4
 FETCH ABSOLUTE 1 FROM current_check_cursor;
 DELETE FROM current_check WHERE CURRENT OF current_check_cursor RETURNING *;
@@ -1396,6 +1393,7 @@
 ALTER TABLE r2 FORCE ROW LEVEL SECURITY;
 
 -- Errors due to rows in r2
+-- GPDB: Foreign key constraints are not enforced in GPDB, so no error.
 DELETE FROM r1;
 
 -- Reset r2 to no-RLS
@@ -1441,6 +1439,7 @@
 
 -- As owner, we now bypass RLS
 -- verify no rows in r2 now
+-- GPDB: Foreign key constraints are not enforced in GPDB, hence the rows are still there.
 TABLE r2;
 
 DROP TABLE r2;
@@ -1460,6 +1459,7 @@
 ALTER TABLE r2 FORCE ROW LEVEL SECURITY;
 
 -- Updates records in both
+-- not supported in GPDB
 UPDATE r1 SET a = a+5;
 
 -- Remove FORCE from r2
