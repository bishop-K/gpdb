--- conflicted
+++ resolved
@@ -1235,20 +1235,6 @@
   int8_tbl x cross join (int4_tbl x cross join lateral (select x.f1) ss);
 -- LATERAL can be used to put an aggregate into the FROM clause of its query
 select 1 from tenk1 a, lateral (select max(a.unique1) from int4_tbl b) ss;
-<<<<<<< HEAD
--- github issue 5370 cases
-drop table if exists t5370;
-drop table if exists t5370_2;
-create table t5370(id int,name text) distributed by(id);
-insert into t5370 select i,i from  generate_series(1,1000) i;
-create table t5370_2 as select * from t5370 distributed by (id);
-analyze t5370_2;
-analyze t5370;
-explain select * from t5370 a , t5370_2 b where a.name=b.name;
-
-drop table t5370;
-drop table t5370_2;
-=======
 
 -- check behavior of LATERAL in UPDATE/DELETE
 
@@ -1265,5 +1251,4 @@
 -- also errors:
 delete from xx1 using (select * from int4_tbl where f1 = x1) ss;
 delete from xx1 using (select * from int4_tbl where f1 = xx1.x1) ss;
-delete from xx1 using lateral (select * from int4_tbl where f1 = x1) ss;
->>>>>>> ab76208e
+delete from xx1 using lateral (select * from int4_tbl where f1 = x1) ss;