--- conflicted
+++ resolved
@@ -2,11 +2,7 @@
 #
 # Makefile for src/test/ssl
 #
-<<<<<<< HEAD
-# Portions Copyright (c) 1996-2017, PostgreSQL Global Development Group
-=======
 # Portions Copyright (c) 1996-2019, PostgreSQL Global Development Group
->>>>>>> 9e1c9f95
 # Portions Copyright (c) 1994, Regents of the University of California
 #
 # src/test/ssl/Makefile
@@ -143,15 +139,11 @@
 	rm -rf ssl/*.old ssl/new_certs_dir ssl/client*_tmp.key
 
 check:
-<<<<<<< HEAD
 ifeq ($(with_openssl),yes)
 	$(prove_check)
 else
 	@echo "SSL is disabled for this build"
 endif
-=======
-	$(prove_check)
 
 installcheck:
-	$(prove_installcheck)
->>>>>>> 9e1c9f95
+	$(prove_installcheck)