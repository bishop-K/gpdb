#
# Makefile for isolation tests
#

PGFILEDESC = "pg_isolation_regress/isolationtester - multi-client test driver"
PGAPPICON = win32

subdir = src/test/isolation
top_builddir = ../../..
include $(top_builddir)/src/Makefile.global

override CPPFLAGS := -I$(srcdir) -I$(libpq_srcdir) -I$(srcdir)/../regress $(CPPFLAGS)

OBJS =  specparse.o isolationtester.o $(WIN32RES)

all: isolationtester$(X) pg_isolation_regress$(X)

<<<<<<< HEAD
gpstringsubs.pl:
	rm -f $@ && $(LN_S) $(top_builddir)/src/test/regress/gpstringsubs.pl

gpdiff.pl: atmsort.pm explain.pm GPTest.pm
	rm -f $@ && $(LN_S) $(top_builddir)/src/test/regress/gpdiff.pl

GPTest.pm:
	rm -f $@ && $(LN_S) $(top_builddir)/src/test/regress/GPTest.pm

atmsort.pm:
	rm -f $@ && $(LN_S) $(top_builddir)/src/test/regress/atmsort.pm

explain.pm:
	rm -f $@ && $(LN_S) $(top_builddir)/src/test/regress/explain.pm
=======
# Though we don't install these binaries, build them during installation
# (including temp-install).  Otherwise, "make -j check-world" and "make -j
# installcheck-world" would spawn multiple, concurrent builds in this
# directory.  Later builds would overwrite files while earlier builds are
# reading them, causing occasional failures.
install: | all
>>>>>>> 9e1c9f95

submake-regress:
	$(MAKE) -C $(top_builddir)/src/test/regress pg_regress.o

pg_regress.o: | submake-regress
	rm -f $@ && $(LN_S) $(top_builddir)/src/test/regress/pg_regress.o .

pg_isolation_regress$(X): isolation_main.o pg_regress.o $(WIN32RES)
	$(CC) $(CFLAGS) $^ $(LDFLAGS) $(LDFLAGS_EX) $(LIBS) -o $@

isolationtester$(X): $(OBJS) | submake-libpq submake-libpgport
	$(CC) $(CFLAGS) $^ $(libpq_pgport) $(LDFLAGS) $(LDFLAGS_EX) $(LIBS) -o $@

distprep: specparse.c specscanner.c

# specscanner is compiled as part of specparse
specparse.o: specscanner.c

# specparse.c and specscanner.c are in the distribution tarball,
# so do not clean them here
clean distclean:
	rm -f isolationtester$(X) pg_isolation_regress$(X) $(OBJS) isolation_main.o
	rm -f pg_regress.o
	rm -f gpstringsubs.pl gpdiff.pl atmsort.pm explain.pm GPTest.pm
	rm -rf $(pg_regress_clean_files)

maintainer-clean: distclean
	rm -f specparse.c specscanner.c

<<<<<<< HEAD
# GPDB: pageinspect module is needed by some tests.
install-tests:
	$(MAKE) -C $(top_builddir)/contrib/pageinspect install

installcheck: all gpdiff.pl gpstringsubs.pl install-tests
	./pg_isolation_regress --bindir='$(bindir)' $(EXTRA_REGRESS_OPTS) --inputdir=$(srcdir) --init-file=$(srcdir)/init_file --load-extension=pageinspect --schedule=$(srcdir)/isolation_schedule
=======
installcheck: all
	$(pg_isolation_regress_installcheck) --schedule=$(srcdir)/isolation_schedule
>>>>>>> 9e1c9f95

check: all
	$(pg_isolation_regress_check) --schedule=$(srcdir)/isolation_schedule

# Versions of the check tests that include the prepared_transactions test
# It only makes sense to run these if set up to use prepared transactions,
# via TEMP_CONFIG for the check case, or via the postgresql.conf for the
# installcheck case.
installcheck-prepared-txns: all temp-install
	$(pg_isolation_regress_installcheck) --schedule=$(srcdir)/isolation_schedule prepared-transactions

check-prepared-txns: all temp-install
	$(pg_isolation_regress_check) --schedule=$(srcdir)/isolation_schedule prepared-transactions<|MERGE_RESOLUTION|>--- conflicted
+++ resolved
@@ -15,7 +15,6 @@
 
 all: isolationtester$(X) pg_isolation_regress$(X)
 
-<<<<<<< HEAD
 gpstringsubs.pl:
 	rm -f $@ && $(LN_S) $(top_builddir)/src/test/regress/gpstringsubs.pl
 
@@ -30,14 +29,13 @@
 
 explain.pm:
 	rm -f $@ && $(LN_S) $(top_builddir)/src/test/regress/explain.pm
-=======
+
 # Though we don't install these binaries, build them during installation
 # (including temp-install).  Otherwise, "make -j check-world" and "make -j
 # installcheck-world" would spawn multiple, concurrent builds in this
 # directory.  Later builds would overwrite files while earlier builds are
 # reading them, causing occasional failures.
 install: | all
->>>>>>> 9e1c9f95
 
 submake-regress:
 	$(MAKE) -C $(top_builddir)/src/test/regress pg_regress.o
@@ -67,17 +65,16 @@
 maintainer-clean: distclean
 	rm -f specparse.c specscanner.c
 
-<<<<<<< HEAD
 # GPDB: pageinspect module is needed by some tests.
 install-tests:
 	$(MAKE) -C $(top_builddir)/contrib/pageinspect install
 
+# Unlike in most 'installcheck' tests, drop the database on success. The tests
+# are run in utility mode, so the database is inconsistent between QD and the
+# segments, and we don't want to leave that behind to confuse other tests.
 installcheck: all gpdiff.pl gpstringsubs.pl install-tests
-	./pg_isolation_regress --bindir='$(bindir)' $(EXTRA_REGRESS_OPTS) --inputdir=$(srcdir) --init-file=$(srcdir)/init_file --load-extension=pageinspect --schedule=$(srcdir)/isolation_schedule
-=======
-installcheck: all
-	$(pg_isolation_regress_installcheck) --schedule=$(srcdir)/isolation_schedule
->>>>>>> 9e1c9f95
+	$(pg_isolation_regress_installcheck) --init-file=$(srcdir)/init_file --load-extension=pageinspect --schedule=$(srcdir)/isolation_schedule
+	$(bindir)/dropdb --if-exists isolation_regression
 
 check: all
 	$(pg_isolation_regress_check) --schedule=$(srcdir)/isolation_schedule
