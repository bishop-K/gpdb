# -*-makefile-*-
# $PostgreSQL: pgsql/src/Makefile.global.in,v 1.233 2007/02/09 15:55:57 petere Exp $

#------------------------------------------------------------------------------
# All PostgreSQL makefiles include this file and use the variables it sets,
# which in turn are put here by the configure script. There is no need for
# users to edit this file -- if it turns out to be necessary then that's a
# bug.
#
# A makefile that includes this file needs to set the variable `subdir' to
# the relative path from the top to itself and `top_builddir' to the relative
# path from itself to the top before including this file. (The "top" is the
# parent directory of the directory this file is in.)
#------------------------------------------------------------------------------


##########################################################################
#
# Meta configuration

.PHONY: all install install-strip installdirs uninstall clean distclean maintainer-clean distprep check installcheck maintainer-check coverage installcheck-good
.SILENT: installdirs

# make `all' the default target
all:

# Delete target files if the command fails after it has
# started to update the file.
.DELETE_ON_ERROR:

# BLD_ARCH
BLD_ARCH = @BLD_ARCH@

# PostgreSQL version number
VERSION = @PACKAGE_VERSION@
MAJORVERSION = @PG_MAJORVERSION@

# GPDB version number
GP_MAJORVERSION = @GP_MAJORVERSION@

ADDON_DIR = @ADDON_DIR@

# Support for VPATH builds
vpath_build = @vpath_build@
abs_top_srcdir = @abs_top_srcdir@

ifneq ($(vpath_build),yes)
top_srcdir = $(top_builddir)
srcdir = .
else # vpath_build = yes
top_srcdir = $(abs_top_srcdir)
srcdir = $(top_srcdir)/$(subdir)
VPATH = $(srcdir)
endif

vpathsearch = `for f in $(addsuffix /$(1),$(subst :, ,. $(VPATH))); do test -r $$f && echo $$f && break; done`

# Saved arguments from configure
configure_args = @configure_args@


##########################################################################
#
# Installation directories
#
# These are set by the equivalent --xxxdir configure options.  We
# append "postgresql" to some of them, if the string does not already
# contain "pgsql" or "postgres", in order to avoid directory clutter.
#
# In a PGXS build, we cannot use the values inserted into Makefile.global
# by configure, since the installation tree may have been relocated.
# Instead get the path values from pg_config.

ifndef PGXS

# Note that prefix, exec_prefix, and datarootdir aren't defined in a PGXS build;
# makefiles may only use the derived variables such as bindir.

prefix := @prefix@
exec_prefix := @exec_prefix@
datarootdir := @datarootdir@

bindir := @bindir@

datadir := @datadir@
ifeq "$(findstring pgsql, $(datadir))" ""
ifeq "$(findstring postgres, $(datadir))" ""
override datadir := $(datadir)/postgresql
endif
endif

sysconfdir := @sysconfdir@
ifeq "$(findstring pgsql, $(sysconfdir))" ""
ifeq "$(findstring postgres, $(sysconfdir))" ""
override sysconfdir := $(sysconfdir)/postgresql
endif
endif

libdir := @libdir@

pkglibdir = $(libdir)
ifeq "$(findstring pgsql, $(pkglibdir))" ""
ifeq "$(findstring postgres, $(pkglibdir))" ""
override pkglibdir := $(pkglibdir)/postgresql
endif
endif

includedir := @includedir@

pkgincludedir = $(includedir)
ifeq "$(findstring pgsql, $(pkgincludedir))" ""
ifeq "$(findstring postgres, $(pkgincludedir))" ""
override pkgincludedir := $(pkgincludedir)/postgresql
endif
endif

mandir := @mandir@

docdir := @docdir@
ifeq "$(findstring pgsql, $(docdir))" ""
ifeq "$(findstring postgres, $(docdir))" ""
override docdir := $(docdir)/postgresql
endif
endif

htmldir := @htmldir@

localedir := @localedir@

else # PGXS case

# Extension makefiles should set PG_CONFIG, but older ones might not
ifndef PG_CONFIG
PG_CONFIG = pg_config
endif

bindir := $(shell $(PG_CONFIG) --bindir)
datadir := $(shell $(PG_CONFIG) --sharedir)
sysconfdir := $(shell $(PG_CONFIG) --sysconfdir)
libdir := $(shell $(PG_CONFIG) --libdir)
pkglibdir := $(shell $(PG_CONFIG) --pkglibdir)
includedir := $(shell $(PG_CONFIG) --includedir)
pkgincludedir := $(shell $(PG_CONFIG) --pkgincludedir)
mandir := $(shell $(PG_CONFIG) --mandir)
docdir := $(shell $(PG_CONFIG) --docdir)
localedir := $(shell $(PG_CONFIG) --localedir)

endif # PGXS

# These derived path variables aren't separately configurable.

includedir_server = $(pkgincludedir)/server
includedir_internal = $(pkgincludedir)/internal
includedir_internal_cdb = $(pkgincludedir)/internal/cdb
pgxsdir = $(pkglibdir)/pgxs

sqlmansect_dummy = l


##########################################################################
#
# Features
#
# Records the choice of the various --enable-xxx and --with-xxx options.

with_perl	= @with_perl@
with_python	= @with_python@
with_tcl	= @with_tcl@
with_java   = @with_java@
with_openssl	= @with_openssl@
with_libxml     = @with_libxml
with_system_tzdata = @with_system_tzdata@
with_zlib	= @with_zlib@
with_apr_config	= @with_apr_config@
enable_shared	= @enable_shared@
enable_rpath	= @enable_rpath@
enable_nls	= @enable_nls@
enable_debug	= @enable_debug@
enable_dtrace	= @enable_dtrace@
enable_coverage	= @enable_coverage@
enable_thread_safety	= @enable_thread_safety@
enable_largefile	= @enable_largefile@
enable_orca		= @enable_orca@
enable_gpfdist		= @enable_gpfdist@
enable_snmp			= @enable_snmp@
enable_email		= @enable_email@
enable_connectemc	= @enable_connectemc@
enable_ddboost	    = @enable_ddboost@
enable_netbackup	= @enable_netbackup@

python_includespec	= @python_includespec@
python_libdir		= @python_libdir@
python_libspec		= @python_libspec@
python_additional_libs	= @python_additional_libs@
python_configdir	= @python_configdir@
python_version		= @python_version@

krb_srvtab = @krb_srvtab@

TCLSH			= @TCLSH@
TCL_LIB_FILE		= @TCL_LIB_FILE@
TCL_LIBS		= @TCL_LIBS@
TCL_LIB_SPEC		= @TCL_LIB_SPEC@
TCL_INCLUDE_SPEC	= @TCL_INCLUDE_SPEC@
TCL_SHARED_BUILD	= @TCL_SHARED_BUILD@
TCL_SHLIB_LD_LIBS	= @TCL_SHLIB_LD_LIBS@

PTHREAD_CFLAGS		= @PTHREAD_CFLAGS@
PTHREAD_LIBS		= @PTHREAD_LIBS@

have_docbook	= @have_docbook@
DOCBOOKSTYLE	= @DOCBOOKSTYLE@
COLLATEINDEX	= @COLLATEINDEX@


##########################################################################
#
# Programs and flags

# Compilers

CPP = @CPP@
CPPFLAGS = @CPPFLAGS@

ifdef PGXS
override CPPFLAGS := -I$(includedir_server) -I$(includedir_internal) $(CPPFLAGS)
else # not PGXS
override CPPFLAGS := -I$(top_srcdir)/src/include $(CPPFLAGS)
ifdef VPATH
override CPPFLAGS := -I$(top_builddir)/src/include $(CPPFLAGS)
endif
endif # not PGXS

CC = @CC@
GCC = @GCC@
SUN_STUDIO_CC = @SUN_STUDIO_CC@
CFLAGS = @CFLAGS@
CFLAGS_SSE42 = @CFLAGS_SSE42@

# Kind-of compilers

BISON = @BISON@
BISONFLAGS = @BISONFLAGS@ $(YFLAGS)
FLEX = @FLEX@
FLEXFLAGS = @FLEXFLAGS@ $(LFLAGS)
DTRACE = @DTRACE@
DTRACEFLAGS = @DTRACEFLAGS@
ZIC = @ZIC@

# Linking

AR = @AR@
DLLTOOL = @DLLTOOL@
DLLWRAP = @DLLWRAP@
LIBS = @LIBS@
LDAP_LIBS_FE = @LDAP_LIBS_FE@
LDAP_LIBS_BE = @LDAP_LIBS_BE@
LD = @LD@
with_gnu_ld = @with_gnu_ld@
ld_R_works = @ld_R_works@

# We want -L for libpgport.a to be first in LDFLAGS.  We also need LDFLAGS
# to be a "recursively expanded" variable, else adjustments to rpathdir
# don't work right.  So we must NOT do LDFLAGS := something, meaning this has
# to be done first and elsewhere we must only do LDFLAGS += something.
ifdef PGXS
  LDFLAGS = -L$(libdir)
else
  LDFLAGS = -L$(top_builddir)/src/port
endif
LDFLAGS += @LDFLAGS@

LDFLAGS_EX = @LDFLAGS_EX@
# LDFLAGS_SL might have already been assigned by calling makefile
LDFLAGS_SL += @LDFLAGS_SL@


LDREL = -r
LDOUT = -o
RANLIB = @RANLIB@
WINDRES = @WINDRES@
X = @EXEEXT@

# Perl

ifneq (@PERL@,)
    # quoted to protect pathname with spaces
    PERL		= "@PERL@"
else
    PERL		= $(missing) perl
endif
perl_archlibexp		= @perl_archlibexp@
perl_privlibexp		= @perl_privlibexp@
perl_useshrplib		= @perl_useshrplib@
perl_embed_ldflags	= @perl_embed_ldflags@

# Java
ifneq (@JAVA@,)
    # quoted to protect pathname with spaces
	JAVA        = "@JAVA@"
	JAVAC       = "@JAVAC@"
	JAVAH       = "@JAVAH@"
	JAR         = "@JAR@"
	JAVADOC     = "@JAVADOC@"
	JAVA_HOME   = @JAVA_HOME@
	JAVAC_FLAGS = @JAVAC_FLAGS@
else
	JAVA        = $(missing) java
	JAVAC       = $(missing) javac
	JAVAH       = $(missing) javah
	JAR         = $(missing) jar
	JAVADOC     = $(missing) javadoc
endif

# Miscellaneous

AWK	= @AWK@
LN_S	= @LN_S@
MSGFMT  = @MSGFMT@
MSGMERGE = @MSGMERGE@
PYTHON	= @PYTHON@
TAR	= @TAR@
XGETTEXT = @XGETTEXT@

GZIP	= gzip
BZIP2	= bzip2

PL_TESTDB = pl_regression
CONTRIB_TESTDB = contrib_regression

# Installation.

INSTALL	= $(SHELL) $(top_srcdir)/config/install-sh -c

INSTALL_SCRIPT_MODE	= 755
INSTALL_DATA_MODE	= 644
INSTALL_PROGRAM	= $(INSTALL_PROGRAM_ENV) $(INSTALL) $(INSTALL_STRIP_FLAG)
INSTALL_SCRIPT	= $(INSTALL) -m $(INSTALL_SCRIPT_MODE)
INSTALL_DATA	= $(INSTALL) -m $(INSTALL_DATA_MODE)
INSTALL_STLIB	= $(INSTALL_STLIB_ENV) $(INSTALL_DATA) $(INSTALL_STRIP_FLAG)
INSTALL_SHLIB	= $(INSTALL_SHLIB_ENV) $(INSTALL) $(INSTALL_SHLIB_OPTS) $(INSTALL_STRIP_FLAG)
# Override in Makefile.port if necessary
INSTALL_SHLIB_OPTS = -m 755

MKDIR_P = @MKDIR_P@

mkinstalldirs	= $(SHELL) $(top_srcdir)/config/mkinstalldirs
missing		= $(SHELL) $(top_srcdir)/config/missing

STRIP		= @STRIP@
STRIP_STATIC_LIB = @STRIP_STATIC_LIB@
STRIP_SHARED_LIB = @STRIP_SHARED_LIB@

# Documentation

JADE	= @JADE@
NSGMLS	= @NSGMLS@
SGMLSPL	= @SGMLSPL@

# Code coverage

GCOV = @GCOV@
LCOV = @LCOV@
GENHTML = @GENHTML@

ifeq ($(enable_coverage),yes)
# ccache loses .gcno files
export CCACHE_DISABLE = 1
endif

# Feature settings

DEF_PGPORT = @default_port@
WANTED_LANGUAGES = @WANTED_LANGUAGES@



##########################################################################
#
# Additional platform-specific settings
#

# Name of the "template"
PORTNAME= @PORTNAME@

build_os = @build_os@

host_tuple = @host@
host_os = @host_os@
host_cpu = @host_cpu@

# Make HAVE_IPV6 available for initdb script creation
HAVE_IPV6= @HAVE_IPV6@

# The HP-UX port makefile, for one, needs access to this symbol
HAVE_POSIX_SIGNALS= @HAVE_POSIX_SIGNALS@

# This is mainly for use on FreeBSD, where we have both a.out and elf
# systems now.  May be applicable to other systems to?
ELF_SYSTEM= @ELF_SYS@

# Backend stack size limit has to be hard-wired on Windows (it's in bytes)
WIN32_STACK_RLIMIT=4194304

# Pull in platform-specific magic
include $(top_builddir)/src/Makefile.port

# Set up rpath if enabled.  By default it will point to our libdir,
# but individual Makefiles can force other rpath paths if needed.
rpathdir = $(libdir)

ifeq ($(enable_rpath), yes)
LDFLAGS += $(rpath)
endif


##########################################################################
#
# Some variables needed to find some client interfaces

ifdef PGXS
# some contribs assumes headers and libs are in the source tree...
libpq_srcdir = $(includedir)
libpq_builddir = $(libdir)
else
libpq_srcdir = $(top_srcdir)/src/interfaces/libpq
libpq_builddir = $(top_builddir)/src/interfaces/libpq
endif

# This macro is for use by libraries linking to libpq.  (Because libpgport
# isn't created with the same link flags as libpq, it can't be used.)
libpq = -L$(libpq_builddir) -lpq
<<<<<<< HEAD

=======
  
>>>>>>> 4ab8fcba
# If doing static linking, shared library dependency info isn't available,
# so add in the libraries that libpq depends on.
ifeq ($(enable_shared), no)
libpq += $(filter -lintl -lssl -lcrypto -lkrb5 -lcrypt, $(LIBS)) \
	$(LDAP_LIBS_FE) $(PTHREAD_LIBS)
endif

# This macro is for use by client executables (not libraries) that use libpq.
# We force clients to pull symbols from the non-shared library libpgport
# rather than pulling some libpgport symbols from libpq just because
# libpq uses those functions too.  This makes applications less
# dependent on changes in libpq's usage of pgport.  To do this we link to
# pgport before libpq.  This does cause duplicate -lpgport's to appear
# on client link lines.
ifdef PGXS
libpq_pgport = -L$(libdir) -lpgport $(libpq)
else
libpq_pgport = -L$(top_builddir)/src/port -lpgport $(libpq)
endif


submake-libpq:
	$(MAKE) -C $(libpq_builddir) all

submake-libpgport:
	$(MAKE) -C $(top_builddir)/src/port all

.PHONY: submake-libpq submake-libpgport


##########################################################################
#
# Customization
#
# This includes your local customizations if Makefile.custom exists
# in the source directory.  This file doesn't exist in the original
# distribution so that it doesn't get overwritten when you upgrade.
#
# NOTE:  Makefile.custom is from the pre-Autoconf days of PostgreSQL.
# You are liable to shoot yourself in the foot if you use it without
# knowing exactly what you're doing.  The preferred (and more
# reliable) method is to communicate what you want to do to the
# configure script, and leave the makefiles alone.

-include $(top_srcdir)/src/Makefile.custom

ifneq ($(CUSTOM_INSTALL),)
INSTALL= $(CUSTOM_INSTALL)
endif

ifneq ($(CUSTOM_CC),)
  CC= $(CUSTOM_CC)
endif

ifneq ($(CUSTOM_COPT),)
  COPT= $(CUSTOM_COPT)
endif

ifdef COPT
   CFLAGS += $(COPT)
   LDFLAGS += $(COPT)
endif

ifdef PROFILE
   CFLAGS += $(PROFILE)
   LDFLAGS += $(PROFILE)
endif


##########################################################################
#
# substitute implementations of C library routines (see src/port/)

LIBOBJS = @LIBOBJS@

# files needed for the chosen CRC-32C implementation
PG_CRC32C_OBJS = @PG_CRC32C_OBJS@

LIBS := -lpgport $(LIBS)
# add location of libpgport.a to LDFLAGS
ifdef PGXS
override LDFLAGS := -L$(libdir) $(LDFLAGS)
else
override LDFLAGS := -L$(top_builddir)/src/port $(LDFLAGS)
endif

# to make ws2_32.lib the last library, and always link with shfolder,
# so SHGetFolderName isn't picked up from shell32.dll
ifeq ($(PORTNAME),win32)
LIBS += -lws2_32 -lshfolder
override LDFLAGS := -L$(top_builddir)/gpAux/ext/win32/kfw-3-2-2/lib $(LDFLAGS)
override AR := /usr/bin/i686-pc-mingw32-ar
endif

# Not really standard libc functions, used by the backend.
TAS         = @TAS@


##########################################################################
#
# Global targets and rules

%.i: %.c
	$(CPP) $(CPPFLAGS) -o $@ $<

%.gz: %
	$(GZIP) -f --best $<

%.bz2: %
	$(BZIP2) -f $<

ifeq ($(PORTNAME),win32)
# Build rules to add versioninfo resources to win32 binaries
WIN32RES += win32ver.o
ifeq ($(PGFILESHLIB),1)
PGFTYPE=VFT_DLL
else
PGFTYPE=VFT_APP
endif
ifneq (,$(PGAPPICON))
PGICOSTR=$(subst /,\/,IDI_ICON ICON \"$(top_builddir)/src/port/$(PGAPPICON).ico\")
endif
win32ver.rc: $(top_builddir)/src/port/win32ver.rc
	sed -e 's;FILEDESC;$(PGFILEDESC);' -e 's;VFT_APP;$(PGFTYPE);' -e 's;_ICO_;$(PGICOSTR);' -e 's;\(VERSION.*\),0 *$$;\1,'`date '+%y%j' | sed 's/^0*//'`';' $(top_builddir)/src/port/win32ver.rc > win32ver.rc
win32ver.o: $(top_builddir)/src/port/win32ver.rc
	sed -e 's;FILEDESC;$(PGFILEDESC);' -e 's;VFT_APP;$(PGFTYPE);' -e 's;_ICO_;$(PGICOSTR);' -e 's;\(VERSION.*\),0 *$$;\1,'`date '+%y%j' | sed 's/^0*//'`';' $(top_builddir)/src/port/win32ver.rc > win32ver.rc
	/usr/bin/i686-pc-mingw32-windres -i win32ver.rc -o win32ver.o --include-dir=$(top_builddir)/src/include
	rm -f win32ver.rc
endif

ifndef PGXS

# Remake Makefile.global from Makefile.global.in if the latter
# changed. In order to trigger this rule, the including file must
# write `include $(top_builddir)/src/Makefile.global', not some
# shortcut thereof.
$(top_builddir)/src/Makefile.global: $(top_srcdir)/src/Makefile.global.in $(top_builddir)/config.status
	cd $(top_builddir) && ./config.status src/Makefile.global

# Remake pg_config.h from pg_config.h.in if the latter changed.
# config.status will not change the timestamp on pg_config.h if it
# doesn't change, so as to avoid recompiling the entire tree
# unnecessarily. Therefore we make config.status update a timestamp file
# stamp-h everytime it runs, so that we don't trigger this rule everytime.
# (We do trigger the null rule for stamp-h to pg_config.h everytime; so it's
# important for that rule to be null!)
#
# Of course you need to turn on dependency tracking to get any
# dependencies on pg_config.h.
$(top_builddir)/src/include/pg_config.h: $(top_builddir)/src/include/stamp-h

$(top_builddir)/src/include/stamp-h: $(top_srcdir)/src/include/pg_config.h.in $(top_builddir)/config.status
	cd $(top_builddir) && ./config.status src/include/pg_config.h

# Also remake ecpg_config.h from ecpg_config.h.in if the latter changed. Values in it can
# only change if pg_config.h has changed, so include this file to its dependencies.
$(top_builddir)/src/interfaces/ecpg/include/ecpg_config.h: $(top_builddir)/src/include/pg_config.h $(top_builddir)/src/interfaces/ecpg/include/ecpg_config.h.in $(top_builddir)/config.status
	cd $(top_builddir) && ./config.status src/interfaces/ecpg/include/ecpg_config.h

# When configure changes, rerun configure with the same options as
# last time. To change configure, you need to run autoconf manually.
$(top_builddir)/config.status: $(top_srcdir)/configure
	cd $(top_builddir) && ./config.status --recheck

endif # not PGXS


install-strip:
	@$(MAKE) INSTALL_PROGRAM_ENV="STRIPPROG='$(STRIP)'" \
	    INSTALL_STLIB_ENV="STRIPPROG='$(STRIP_STATIC_LIB)'" \
	    INSTALL_SHLIB_ENV="STRIPPROG='$(STRIP_SHARED_LIB)'" \
	    INSTALL_STRIP_FLAG=-s \
	    install


##########################################################################
#
# Automatic dependency generation
# -------------------------------
# When we configure with --enable-depend then we override the default
# compilation rule with the magic below. While or after creating the
# actual output file we also create a dependency list for the .c file.
# Next time we invoke make we will have top-notch information about
# whether this file needs to be updated. The dependency files are kept
# in the .deps subdirectory of each directory.

autodepend = @autodepend@

ifeq ($(autodepend), yes)

ifndef COMPILE.c
COMPILE.c = $(CC) $(CFLAGS) $(CPPFLAGS) -c
endif

DEPDIR = .deps

ifeq ($(GCC), yes)

# GCC allows us to create object and dependency file in one invocation.
%.o : %.c
	@if test ! -d $(DEPDIR); then mkdir -p $(DEPDIR); fi
	$(COMPILE.c) -o $@ $< -MMD -MP -MF $(DEPDIR)/$(*F).Po

endif # GCC

# Include all the dependency files generated for the current
# directory. List /dev/null as dummy because if the wildcard expands
# to nothing then make would complain.
-include $(wildcard $(DEPDIR)/*.Po) /dev/null

# hook for clean-up
clean distclean maintainer-clean: clean-deps

.PHONY: clean-deps
clean-deps:
	@rm -rf $(DEPDIR)

endif # autodepend


##########################################################################
#
# Native language support

ifeq ($(enable_nls), yes)
ifneq (,$(wildcard $(srcdir)/nls.mk))

include $(top_srcdir)/src/nls-global.mk

endif # nls.mk
endif # enable_nls


##########################################################################
#
# Coverage

# Explanation of involved files:
#   foo.c	source file
#   foo.o	object file
#   foo.gcno	gcov graph (a.k.a. "notes") file, created at compile time
#		(by gcc -ftest-coverage)
#   foo.gcda	gcov data file, created when the program is run (for
#		programs compiled with gcc -fprofile-arcs)
#   foo.c.gcov	gcov output file with coverage information, created by
#		gcov from foo.gcda (by "make coverage")
#   foo.c.gcov.out  stdout captured when foo.c.gcov is created, mildly
#		interesting
#   lcov.info	lcov tracefile, built from gcda files in one directory,
#		later collected by "make coverage-html"

ifeq ($(enable_coverage), yes)

# There is a strange interaction between lcov and existing .gcov
# output files.  Hence the rm command and the ordering dependency.

gcda_files := $(wildcard *.gcda)

lcov.info: $(gcda_files)
	rm -f *.gcov
	$(if $^,$(LCOV) -d . -c -o $@ $(LCOVFLAGS))

%.c.gcov: %.gcda | lcov.info
	$(GCOV) -b -f -p -o . $(GCOVFLAGS) $*.c >$*.c.gcov.out


# hook for clean-up
clean distclean maintainer-clean: clean-coverage

.PHONY: clean-coverage
clean-coverage:
	rm -f *.gcda *.gcno lcov.info *.gcov *.gcov.out


# User-callable target to reset counts between test runs
coverage-clean:
	rm -f `find . -name '*.gcda' -print`

endif # enable_coverage<|MERGE_RESOLUTION|>--- conflicted
+++ resolved
@@ -430,11 +430,7 @@
 # This macro is for use by libraries linking to libpq.  (Because libpgport
 # isn't created with the same link flags as libpq, it can't be used.)
 libpq = -L$(libpq_builddir) -lpq
-<<<<<<< HEAD
-
-=======
-  
->>>>>>> 4ab8fcba
+
 # If doing static linking, shared library dependency info isn't available,
 # so add in the libraries that libpq depends on.
 ifeq ($(enable_shared), no)
