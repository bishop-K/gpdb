--- conflicted
+++ resolved
@@ -145,11 +145,7 @@
         {
             $bki .= "build indices\n";
         }
-<<<<<<< HEAD
-        elsif ($line =~ /^CATALOG\((.*)\)(.*)\s*$/m)
-=======
-        elsif ($line =~ /^CATALOG\(([^)]*)\)(.*)$/m)
->>>>>>> 78a09145
+        elsif ($line =~ /^CATALOG\(([^)]*)\)(.*)\s*$/m)
         {
             if ($reln_open)
             {
